// Copyright 2025 Memgraph Ltd.
//
// Use of this software is governed by the Business Source License
// included in the file licenses/BSL.txt; by using this file, you agree to be bound by the terms of the Business Source
// License, and you may not use this file except in compliance with the Business Source License.
//
// As of the Change Date specified in that file, in accordance with
// the Business Source License, use of this software will be governed
// by the Apache License, Version 2.0, included in the file
// licenses/APL.txt.

#include "storage/v2/inmemory/storage.hpp"

#include <algorithm>
#include <atomic>
#include <chrono>
#include <filesystem>
#include <functional>
#include <mutex>
#include <optional>
#include <system_error>

#include "dbms/constants.hpp"
#include "flags/experimental.hpp"
#include "flags/general.hpp"
#include "memory/global_memory_control.hpp"
#include "spdlog/spdlog.h"
#include "storage/v2/durability/durability.hpp"
#include "storage/v2/durability/snapshot.hpp"
#include "storage/v2/edge_direction.hpp"
#include "storage/v2/id_types.hpp"
#include "storage/v2/indices/edge_property_index.hpp"
#include "storage/v2/indices/edge_type_property_index.hpp"
#include "storage/v2/indices/point_index.hpp"
#include "storage/v2/inmemory/edge_property_index.hpp"
#include "storage/v2/inmemory/edge_type_index.hpp"
#include "storage/v2/inmemory/edge_type_property_index.hpp"
#include "storage/v2/metadata_delta.hpp"
#include "storage/v2/schema_info_glue.hpp"
#include "utils/async_timer.hpp"

/// REPLICATION ///
#include "dbms/inmemory/replication_handlers.hpp"
#include "storage/v2/inmemory/unique_constraints.hpp"
#include "storage/v2/property_value.hpp"
#include "storage/v2/schema_info.hpp"
#include "storage/v2/storage.hpp"
#include "storage/v2/storage_mode.hpp"
#include "utils/atomic_memory_block.hpp"
#include "utils/event_gauge.hpp"
#include "utils/exceptions.hpp"
#include "utils/file.hpp"
#include "utils/on_scope_exit.hpp"
#include "utils/resource_lock.hpp"
#include "utils/scheduler.hpp"
#include "utils/stat.hpp"
#include "utils/temporal.hpp"
#include "utils/variant_helpers.hpp"

namespace memgraph::metrics {
extern const Event PeakMemoryRes;
}  // namespace memgraph::metrics

namespace memgraph::storage {
namespace {
constexpr auto ActionToStorageOperation(MetadataDelta::Action action) -> durability::StorageMetadataOperation {
  // NOLINTNEXTLINE(cppcoreguidelines-macro-usage)
#define add_case(E)              \
  case MetadataDelta::Action::E: \
    return durability::StorageMetadataOperation::E
  switch (action) {
    add_case(LABEL_INDEX_CREATE);
    add_case(LABEL_INDEX_STATS_SET);
    add_case(LABEL_INDEX_STATS_CLEAR);
    add_case(LABEL_INDEX_DROP);
    add_case(LABEL_PROPERTIES_INDEX_CREATE);
    add_case(LABEL_PROPERTY_INDEX_STATS_SET);
    add_case(LABEL_PROPERTIES_INDEX_DROP);
    add_case(LABEL_PROPERTY_INDEX_STATS_CLEAR);
    add_case(EDGE_INDEX_CREATE);
    add_case(EDGE_INDEX_DROP);
    add_case(EDGE_PROPERTY_INDEX_CREATE);
    add_case(EDGE_PROPERTY_INDEX_DROP);
    add_case(GLOBAL_EDGE_PROPERTY_INDEX_CREATE);
    add_case(GLOBAL_EDGE_PROPERTY_INDEX_DROP);
    add_case(TEXT_INDEX_CREATE);
    add_case(TEXT_INDEX_DROP);
    add_case(EXISTENCE_CONSTRAINT_CREATE);
    add_case(EXISTENCE_CONSTRAINT_DROP);
    add_case(UNIQUE_CONSTRAINT_CREATE);
    add_case(UNIQUE_CONSTRAINT_DROP);
    add_case(TYPE_CONSTRAINT_CREATE);
    add_case(TYPE_CONSTRAINT_DROP);
    add_case(ENUM_CREATE);
    add_case(ENUM_ALTER_ADD);
    add_case(ENUM_ALTER_UPDATE);
    add_case(POINT_INDEX_CREATE);
    add_case(POINT_INDEX_DROP);
    add_case(VECTOR_INDEX_CREATE);
    add_case(VECTOR_INDEX_DROP);
  }
#undef add_case
}

auto FindEdges(const View view, EdgeTypeId edge_type, const VertexAccessor *from_vertex, VertexAccessor *to_vertex)
    -> Result<EdgesVertexAccessorResult> {
  auto use_out_edges = [](Vertex const *from_vertex, Vertex const *to_vertex) {
    // Obtain the locks by `gid` order to avoid lock cycles.
    auto guard_from = std::unique_lock{from_vertex->lock, std::defer_lock};
    auto guard_to = std::unique_lock{to_vertex->lock, std::defer_lock};
    if (from_vertex->gid < to_vertex->gid) {
      guard_from.lock();
      guard_to.lock();
    } else if (from_vertex->gid > to_vertex->gid) {
      guard_to.lock();
      guard_from.lock();
    } else {
      // The vertices are the same vertex, only lock one.
      guard_from.lock();
    }

    // With the potentially cheaper side FindEdges
    const auto out_n = from_vertex->out_edges.size();
    const auto in_n = to_vertex->in_edges.size();
    return out_n <= in_n;
  };

  return use_out_edges(from_vertex->vertex_, to_vertex->vertex_) ? from_vertex->OutEdges(view, {edge_type}, to_vertex)
                                                                 : to_vertex->InEdges(view, {edge_type}, from_vertex);
}

class PeriodicSnapshotObserver : public memgraph::utils::Observer<memgraph::utils::SchedulerInterval> {
 public:
  explicit PeriodicSnapshotObserver(memgraph::utils::Scheduler &scheduler) : scheduler_{&scheduler} {}

  // String HAS to be a valid cron expr
  void Update(const memgraph::utils::SchedulerInterval &in) override {
    scheduler_->SetInterval(in);
    scheduler_->SpinOnce();
  }

 private:
  memgraph::utils::Scheduler *scheduler_;
};

};  // namespace

using OOMExceptionEnabler = utils::MemoryTracker::OutOfMemoryExceptionEnabler;

InMemoryStorage::InMemoryStorage(Config config, std::optional<free_mem_fn> free_mem_fn_override)
    : Storage(config, config.salient.storage_mode),
      recovery_{config.durability.storage_directory / durability::kSnapshotDirectory,
                config.durability.storage_directory / durability::kWalDirectory},
      lock_file_path_(config.durability.storage_directory / durability::kLockFile),
      snapshot_periodic_observer_(std::make_shared<PeriodicSnapshotObserver>(snapshot_runner_)),
      global_locker_(file_retainer_.AddLocker()) {
  MG_ASSERT(config.salient.storage_mode != StorageMode::ON_DISK_TRANSACTIONAL,
            "Invalid storage mode sent to InMemoryStorage constructor!");
  if (config_.durability.snapshot_wal_mode != Config::Durability::SnapshotWalMode::DISABLED ||
      config_.durability.snapshot_on_exit || config_.durability.recover_on_startup) {
    // Create the directory initially to crash the database in case of
    // permission errors. This is done early to crash the database on startup
    // instead of crashing the database for the first time during runtime (which
    // could be an unpleasant surprise).
    utils::EnsureDirOrDie(recovery_.snapshot_directory_);
    // Same reasoning as above.
    utils::EnsureDirOrDie(recovery_.wal_directory_);

    // Verify that the user that started the process is the same user that is
    // the owner of the storage directory.
    durability::VerifyStorageDirectoryOwnerAndProcessUserOrDie(config_.durability.storage_directory);

    // Create the lock file and open a handle to it. This will crash the
    // database if it can't open the file for writing or if any other process is
    // holding the file opened.
    lock_file_handle_->Open(lock_file_path_, utils::OutputFile::Mode::OVERWRITE_EXISTING);
    MG_ASSERT(lock_file_handle_->AcquireLock(),
              "Couldn't acquire lock on the storage directory {}"
              "!\nAnother Memgraph process is currently running with the same "
              "storage directory, please stop it first before starting this "
              "process!",
              config_.durability.storage_directory);
  }

  if (config_.durability.recover_on_startup) {
    auto info = recovery_.RecoverData(
        uuid(), repl_storage_state_, &vertices_, &edges_, &edges_metadata_, &edge_count_, name_id_mapper_.get(),
        &indices_, &constraints_, config_, &wal_seq_num_, &enum_store_,
        config_.salient.items.enable_schema_info ? &schema_info_.Get() : nullptr,
        [this](Gid edge_gid) { return FindEdge(edge_gid); }, name());
    if (info) {
      vertex_id_ = info->next_vertex_id;
      edge_id_ = info->next_edge_id;
      timestamp_ = std::max(timestamp_, info->next_timestamp);
      if (info->last_durable_timestamp) {
        repl_storage_state_.last_durable_timestamp_ = *info->last_durable_timestamp;
        spdlog::trace("Recovering last durable timestamp {}.", *info->last_durable_timestamp);
      }
    }
  } else if (config_.durability.snapshot_wal_mode != Config::Durability::SnapshotWalMode::DISABLED ||
             config_.durability.snapshot_on_exit) {
    bool files_moved = false;
    auto backup_root = config_.durability.storage_directory / durability::kBackupDirectory;
    for (const auto &[path, dirname, what] :
         {std::make_tuple(recovery_.snapshot_directory_, durability::kSnapshotDirectory, "snapshot"),
          std::make_tuple(recovery_.wal_directory_, durability::kWalDirectory, "WAL")}) {
      if (!utils::DirExists(path)) continue;
      auto backup_curr = backup_root / dirname;
      std::error_code error_code;
      for (const auto &item : std::filesystem::directory_iterator(path, error_code)) {
        utils::EnsureDirOrDie(backup_root);
        utils::EnsureDirOrDie(backup_curr);
        std::error_code item_error_code;
        std::filesystem::rename(item.path(), backup_curr / item.path().filename(), item_error_code);
        MG_ASSERT(!item_error_code, "Couldn't move {} file {} because of: {}", what, item.path(),
                  item_error_code.message());
        files_moved = true;
      }
      MG_ASSERT(!error_code, "Couldn't backup {} files because of: {}", what, error_code.message());
    }
    if (files_moved) {
      spdlog::warn(
          "Since Memgraph was not supposed to recover on startup and "
          "durability is enabled, your current durability files will likely "
          "be overridden. To prevent important data loss, Memgraph has stored "
          "those files into a .backup directory inside the storage directory.");
    }
  }

  if (free_mem_fn_override) {
    free_memory_func_ = *std::move(free_mem_fn_override);
  } else {
    free_memory_func_ = [this](std::unique_lock<utils::ResourceLock> main_guard, bool periodic) {
      CollectGarbage<true>(std::move(main_guard), periodic);

      static_cast<InMemoryLabelIndex *>(indices_.label_index_.get())->RunGC();
      static_cast<InMemoryLabelPropertyIndex *>(indices_.label_property_index_.get())->RunGC();
      static_cast<InMemoryEdgeTypeIndex *>(indices_.edge_type_index_.get())->RunGC();
      static_cast<InMemoryEdgeTypePropertyIndex *>(indices_.edge_type_property_index_.get())->RunGC();

      // SkipList is already threadsafe
      edges_metadata_.run_gc();
      vertices_.run_gc();
      edges_.run_gc();

      // AsyncTimer resources are global, not particularly storage related, more query releated
      // At some point in the future this should be scheduled by something else
      utils::AsyncTimer::GCRun();
    };
  }

  if (config_.gc.type == Config::Gc::Type::PERIODIC) {
    // TODO: move out of storage have one global gc_runner_
    gc_runner_.SetInterval(config_.gc.interval);
    gc_runner_.Run("Storage GC", [this] { this->FreeMemory({}, true); });
  }
  if (timestamp_ == kTimestampInitialId) {
    commit_log_.emplace();
  } else {
    commit_log_.emplace(timestamp_);
  }

  flags::run_time::SnapshotPeriodicAttach(snapshot_periodic_observer_);
}

InMemoryStorage::~InMemoryStorage() {
  flags::run_time::SnapshotPeriodicDetach(snapshot_periodic_observer_);
  stop_source.request_stop();

  if (config_.gc.type == Config::Gc::Type::PERIODIC) {
    gc_runner_.Stop();
  }
  {
    // Stop replication (Stop all clients or stop the REPLICA server)
    repl_storage_state_.Reset();
  }
  if (wal_file_) {
    wal_file_->FinalizeWal();
    wal_file_.reset();
  }
  snapshot_runner_.Stop();
  if (config_.durability.snapshot_on_exit && this->create_snapshot_handler) {
    create_snapshot_handler();
  }
  committed_transactions_.WithLock([](auto &transactions) { transactions.clear(); });
}

InMemoryStorage::InMemoryAccessor::InMemoryAccessor(SharedAccess tag, InMemoryStorage *storage,
                                                    IsolationLevel isolation_level, StorageMode storage_mode,
                                                    Accessor::Type rw_type,
                                                    std::optional<std::chrono::milliseconds> timeout)
    : Accessor(tag, storage, isolation_level, storage_mode, rw_type, timeout),
      config_(storage->config_.salient.items) {}
InMemoryStorage::InMemoryAccessor::InMemoryAccessor(auto tag, InMemoryStorage *storage, IsolationLevel isolation_level,
                                                    StorageMode storage_mode,
                                                    std::optional<std::chrono::milliseconds> timeout)
    : Accessor(tag, storage, isolation_level, storage_mode, timeout), config_(storage->config_.salient.items) {}

InMemoryStorage::InMemoryAccessor::InMemoryAccessor(InMemoryAccessor &&other) noexcept
    : Accessor(std::move(other)), config_(other.config_) {}

InMemoryStorage::InMemoryAccessor::~InMemoryAccessor() {
  if (is_transaction_active_) {
    Abort();
    // We didn't actually commit
    commit_timestamp_.reset();
  }

  FinalizeTransaction();
}

VertexAccessor InMemoryStorage::InMemoryAccessor::CreateVertex() {
  auto *mem_storage = static_cast<InMemoryStorage *>(storage_);
  auto gid = mem_storage->vertex_id_.fetch_add(1, std::memory_order_acq_rel);
  auto acc = mem_storage->vertices_.access();

  auto *delta = CreateDeleteObjectDelta(&transaction_);
  auto schema_acc = SchemaInfoAccessor(storage_, &transaction_);
  auto [it, inserted] = acc.insert(Vertex{storage::Gid::FromUint(gid), delta});
  MG_ASSERT(inserted, "The vertex must be inserted here!");
  MG_ASSERT(it != acc.end(), "Invalid Vertex accessor!");

  if (delta) {
    delta->prev.Set(&*it);
  }
  if (schema_acc) {
    std::visit(utils::Overloaded{[&](SchemaInfo::VertexModifyingAccessor &acc) { acc.CreateVertex(&*it); },
                                 [](auto & /* unused */) { DMG_ASSERT(false, "Using the wrong accessor"); }},
               *schema_acc);
  }
  return {&*it, storage_, &transaction_};
}

std::optional<VertexAccessor> InMemoryStorage::InMemoryAccessor::CreateVertexEx(storage::Gid gid) {
  // NOTE: When we update the next `vertex_id_` here we perform a RMW
  // (read-modify-write) operation that ISN'T atomic! But, that isn't an issue
  // because this function is only called from the replication delta applier
  // that runs single-threadedly and while this instance is set-up to apply
  // threads (it is the replica), it is guaranteed that no other writes are
  // possible.
  auto *mem_storage = static_cast<InMemoryStorage *>(storage_);
  auto current_vertex_id = mem_storage->vertex_id_.load(std::memory_order_acquire);
  bool updated = false;
  auto next_vertex_id = gid.AsUint() + 1;
  // Only update if larger
  while (!updated && current_vertex_id < next_vertex_id) {
    updated =
        mem_storage->vertex_id_.compare_exchange_weak(current_vertex_id, next_vertex_id, std::memory_order_acq_rel);
  }
  auto acc = mem_storage->vertices_.access();

  auto *delta = CreateDeleteObjectDelta(&transaction_);
  auto schema_acc = SchemaInfoAccessor(storage_, &transaction_);
  auto [it, inserted] = acc.insert(Vertex{gid, delta});
  if (!inserted) {
    return std::nullopt;
  }
  MG_ASSERT(it != acc.end(), "Invalid Vertex accessor!");
  if (delta) {
    delta->prev.Set(&*it);
  }
  if (schema_acc) {
    std::visit(utils::Overloaded{[&](SchemaInfo::VertexModifyingAccessor &acc) { acc.CreateVertex(&*it); },
                                 [](auto & /* unused */) { DMG_ASSERT(false, "Using the wrong accessor"); }},
               *schema_acc);
  }
  return VertexAccessor{&*it, storage_, &transaction_};
}

std::optional<VertexAccessor> InMemoryStorage::InMemoryAccessor::FindVertex(Gid gid, View view) {
  auto *mem_storage = static_cast<InMemoryStorage *>(storage_);
  auto acc = mem_storage->vertices_.access();
  auto it = acc.find(gid);
  if (it == acc.end()) return std::nullopt;
  return VertexAccessor::Create(&*it, storage_, &transaction_, view);
}

Result<std::optional<std::pair<std::vector<VertexAccessor>, std::vector<EdgeAccessor>>>>
InMemoryStorage::InMemoryAccessor::DetachDelete(std::vector<VertexAccessor *> nodes, std::vector<EdgeAccessor *> edges,
                                                bool detach) {
  using ReturnType = std::pair<std::vector<VertexAccessor>, std::vector<EdgeAccessor>>;

  auto maybe_result = Storage::Accessor::DetachDelete(nodes, edges, detach);

  if (maybe_result.HasError()) {
    return maybe_result.GetError();
  }

  auto value = maybe_result.GetValue();

  if (!value) {
    return std::make_optional<ReturnType>();
  }

  auto &[deleted_vertices, deleted_edges] = *value;

  // Need to inform the next CollectGarbage call that there are some
  // non-transactional deletions that need to be collected

  auto const inform_gc_vertex_deletion = utils::OnScopeExit{[this, &deleted_vertices = deleted_vertices]() {
    if (!deleted_vertices.empty() && transaction_.storage_mode == StorageMode::IN_MEMORY_ANALYTICAL) {
      auto *mem_storage = static_cast<InMemoryStorage *>(storage_);
      mem_storage->gc_full_scan_vertices_delete_ = true;
    }
  }};

  auto const inform_gc_edge_deletion = utils::OnScopeExit{[this, &deleted_edges = deleted_edges]() {
    if (!deleted_edges.empty() && transaction_.storage_mode == StorageMode::IN_MEMORY_ANALYTICAL) {
      auto *mem_storage = static_cast<InMemoryStorage *>(storage_);
      mem_storage->gc_full_scan_edges_delete_ = true;
    }
  }};

  for (auto const &vertex : deleted_vertices) {
    transaction_.manyDeltasCache.Invalidate(vertex.vertex_);
  }

  for (const auto &edge : deleted_edges) {
    transaction_.manyDeltasCache.Invalidate(edge.from_vertex_, edge.edge_type_, EdgeDirection::OUT);
    transaction_.manyDeltasCache.Invalidate(edge.to_vertex_, edge.edge_type_, EdgeDirection::IN);
  }

  return maybe_result;
}

Result<EdgeAccessor> InMemoryStorage::InMemoryAccessor::CreateEdge(VertexAccessor *from, VertexAccessor *to,
                                                                   EdgeTypeId edge_type) {
  MG_ASSERT(from->transaction_ == to->transaction_,
            "VertexAccessors must be from the same transaction when creating "
            "an edge!");
  MG_ASSERT(from->transaction_ == &transaction_,
            "VertexAccessors must be from the same transaction in when "
            "creating an edge!");

  auto *from_vertex = from->vertex_;
  auto *to_vertex = to->vertex_;

  // This has to be called before any object gets locked
  auto schema_acc = SchemaInfoAccessor(storage_, &transaction_);
  // Obtain the locks by `gid` order to avoid lock cycles.
  auto guard_from = std::unique_lock{from_vertex->lock, std::defer_lock};
  auto guard_to = std::unique_lock{to_vertex->lock, std::defer_lock};
  if (from_vertex->gid < to_vertex->gid) {
    guard_from.lock();
    guard_to.lock();
  } else if (from_vertex->gid > to_vertex->gid) {
    guard_to.lock();
    guard_from.lock();
  } else {
    // The vertices are the same vertex, only lock one.
    guard_from.lock();
  }

  if (storage_->config_.salient.items.enable_edge_type_index_auto_creation &&
      !storage_->indices_.edge_type_index_->IndexExists(edge_type)) {
    storage_->edge_types_to_auto_index_.WithLock([&](auto &edge_type_indices) {
      if (auto it = edge_type_indices.find(edge_type); it != edge_type_indices.end()) {
        const bool this_txn_already_encountered_edge_type =
            transaction_.introduced_new_edge_type_index_.contains(edge_type);
        if (!this_txn_already_encountered_edge_type) {
          ++(it->second);
        }
        return;
      }
      edge_type_indices.insert({edge_type, 1});
    });
    transaction_.introduced_new_edge_type_index_.insert(edge_type);
  }

  if (!PrepareForWrite(&transaction_, from_vertex)) return Error::SERIALIZATION_ERROR;
  if (from_vertex->deleted) return Error::DELETED_OBJECT;

  if (to_vertex != from_vertex) {
    if (!PrepareForWrite(&transaction_, to_vertex)) return Error::SERIALIZATION_ERROR;
    if (to_vertex->deleted) return Error::DELETED_OBJECT;
  }

  if (storage_->config_.salient.items.enable_schema_metadata) {
    storage_->stored_edge_types_.try_insert(edge_type);
  }
  auto *mem_storage = static_cast<InMemoryStorage *>(storage_);
  auto gid = storage::Gid::FromUint(mem_storage->edge_id_.fetch_add(1, std::memory_order_acq_rel));
  EdgeRef edge(gid);
  if (config_.properties_on_edges) {
    auto acc = mem_storage->edges_.access();
    // SchemaInfo handles edge creation via vertices; add collector here if that evert changes
    auto *delta = CreateDeleteObjectDelta(&transaction_);
    auto [it, inserted] = acc.insert(Edge(gid, delta));
    MG_ASSERT(inserted, "The edge must be inserted here!");
    MG_ASSERT(it != acc.end(), "Invalid Edge accessor!");
    edge = EdgeRef(&*it);
    if (delta) {
      delta->prev.Set(&*it);
    }
    if (config_.enable_edges_metadata) {
      auto acc = mem_storage->edges_metadata_.access();
      auto [_, inserted] = acc.insert(EdgeMetadata(gid, from->vertex_));
      MG_ASSERT(inserted, "The edge must be inserted here!");
    }
  }
  utils::AtomicMemoryBlock(
      [this, edge, from_vertex = from_vertex, edge_type = edge_type, to_vertex = to_vertex, &schema_acc]() {
        CreateAndLinkDelta(&transaction_, from_vertex, Delta::RemoveOutEdgeTag(), edge_type, to_vertex, edge);
        from_vertex->out_edges.emplace_back(edge_type, to_vertex, edge);

        CreateAndLinkDelta(&transaction_, to_vertex, Delta::RemoveInEdgeTag(), edge_type, from_vertex, edge);
        to_vertex->in_edges.emplace_back(edge_type, from_vertex, edge);

        transaction_.manyDeltasCache.Invalidate(from_vertex, edge_type, EdgeDirection::OUT);
        transaction_.manyDeltasCache.Invalidate(to_vertex, edge_type, EdgeDirection::IN);

        // Update indices if they exist.
        storage_->indices_.UpdateOnEdgeCreation(from_vertex, to_vertex, edge, edge_type, transaction_);

        // Increment edge count.
        storage_->edge_count_.fetch_add(1, std::memory_order_acq_rel);

        if (schema_acc) {
          std::visit(utils::Overloaded{[&](SchemaInfo::VertexModifyingAccessor &acc) {
                                         acc.CreateEdge(from_vertex, to_vertex, edge_type);
                                       },
                                       [](auto & /* unused */) { DMG_ASSERT(false, "Using the wrong accessor"); }},
                     *schema_acc);
        }
      });

  return EdgeAccessor(edge, edge_type, from_vertex, to_vertex, storage_, &transaction_);
}

std::optional<EdgeAccessor> InMemoryStorage::InMemoryAccessor::FindEdge(Gid gid, const View view, EdgeTypeId edge_type,
                                                                        VertexAccessor *from_vertex,
                                                                        VertexAccessor *to_vertex) {
  auto res = FindEdges(view, edge_type, from_vertex, to_vertex);
  if (res.HasError()) return std::nullopt;  // TODO: use a Result type

  auto const it = std::invoke([this, gid, &res]() {
    auto const byGid = [gid](EdgeAccessor const &edge_accessor) { return edge_accessor.edge_.gid == gid; };
    auto const byEdgePtr = [gid](EdgeAccessor const &edge_accessor) { return edge_accessor.edge_.ptr->gid == gid; };
    if (config_.properties_on_edges) return std::ranges::find_if(res->edges, byEdgePtr);
    return std::ranges::find_if(res->edges, byGid);
  });

  if (it == res->edges.end()) return std::nullopt;  // TODO: use a Result type

  return *it;
}

Result<EdgeAccessor> InMemoryStorage::InMemoryAccessor::CreateEdgeEx(VertexAccessor *from, VertexAccessor *to,
                                                                     EdgeTypeId edge_type, storage::Gid gid) {
  MG_ASSERT(from->transaction_ == to->transaction_,
            "VertexAccessors must be from the same transaction when creating "
            "an edge!");
  MG_ASSERT(from->transaction_ == &transaction_,
            "VertexAccessors must be from the same transaction in when "
            "creating an edge!");

  auto *from_vertex = from->vertex_;
  auto *to_vertex = to->vertex_;

  // This has to be called before any object gets locked
  auto schema_acc = SchemaInfoAccessor(storage_, &transaction_);
  // Obtain the locks by `gid` order to avoid lock cycles.
  auto guard_from = std::unique_lock{from_vertex->lock, std::defer_lock};
  auto guard_to = std::unique_lock{to_vertex->lock, std::defer_lock};
  if (from_vertex->gid < to_vertex->gid) {
    guard_from.lock();
    guard_to.lock();
  } else if (from_vertex->gid > to_vertex->gid) {
    guard_to.lock();
    guard_from.lock();
  } else {
    // The vertices are the same vertex, only lock one.
    guard_from.lock();
  }

  if (!PrepareForWrite(&transaction_, from_vertex)) return Error::SERIALIZATION_ERROR;
  if (from_vertex->deleted) return Error::DELETED_OBJECT;

  if (to_vertex != from_vertex) {
    if (!PrepareForWrite(&transaction_, to_vertex)) return Error::SERIALIZATION_ERROR;
    if (to_vertex->deleted) return Error::DELETED_OBJECT;
  }

  if (storage_->config_.salient.items.enable_schema_metadata) {
    storage_->stored_edge_types_.try_insert(edge_type);
  }

  // NOTE: When we update the next `edge_id_` here we perform a RMW
  // (read-modify-write) operation that ISN'T atomic! But, that isn't an issue
  // because this function is only called from the replication delta applier
  // that runs single-threadedly and while this instance is set-up to apply
  // threads (it is the replica), it is guaranteed that no other writes are
  // possible.
  auto *mem_storage = static_cast<InMemoryStorage *>(storage_);
  mem_storage->edge_id_.store(std::max(mem_storage->edge_id_.load(std::memory_order_acquire), gid.AsUint() + 1),
                              std::memory_order_release);

  EdgeRef edge(gid);
  if (config_.properties_on_edges) {
    auto acc = mem_storage->edges_.access();

    // SchemaInfo handles edge creation via vertices; add collector here if that evert changes
    auto *delta = CreateDeleteObjectDelta(&transaction_);
    auto [it, inserted] = acc.insert(Edge(gid, delta));
    MG_ASSERT(inserted, "The edge must be inserted here!");
    MG_ASSERT(it != acc.end(), "Invalid Edge accessor!");
    edge = EdgeRef(&*it);
    if (delta) {
      delta->prev.Set(&*it);
    }
    if (config_.enable_edges_metadata) {
      auto acc = mem_storage->edges_metadata_.access();
      auto [_, inserted] = acc.insert(EdgeMetadata(gid, from->vertex_));
      MG_ASSERT(inserted, "The edge must be inserted here!");
    }
  }
  utils::AtomicMemoryBlock(
      [this, edge, from_vertex = from_vertex, edge_type = edge_type, to_vertex = to_vertex, &schema_acc]() {
        CreateAndLinkDelta(&transaction_, from_vertex, Delta::RemoveOutEdgeTag(), edge_type, to_vertex, edge);
        from_vertex->out_edges.emplace_back(edge_type, to_vertex, edge);

        CreateAndLinkDelta(&transaction_, to_vertex, Delta::RemoveInEdgeTag(), edge_type, from_vertex, edge);
        to_vertex->in_edges.emplace_back(edge_type, from_vertex, edge);

        transaction_.manyDeltasCache.Invalidate(from_vertex, edge_type, EdgeDirection::OUT);
        transaction_.manyDeltasCache.Invalidate(to_vertex, edge_type, EdgeDirection::IN);

        // Update indices if they exist.
        storage_->indices_.UpdateOnEdgeCreation(from_vertex, to_vertex, edge, edge_type, transaction_);

        // Increment edge count.
        storage_->edge_count_.fetch_add(1, std::memory_order_acq_rel);

        if (schema_acc) {
          std::visit(utils::Overloaded{[&](SchemaInfo::VertexModifyingAccessor &acc) {
                                         acc.CreateEdge(from_vertex, to_vertex, edge_type);
                                       },
                                       [](auto & /* unused */) { DMG_ASSERT(false, "Using the wrong accessor"); }},
                     *schema_acc);
        }
      });

  return EdgeAccessor(edge, edge_type, from_vertex, to_vertex, storage_, &transaction_);
}

void InMemoryStorage::UpdateEdgesMetadataOnModification(Edge *edge, Vertex *from_vertex) {
  auto edge_metadata_acc = edges_metadata_.access();
  auto edge_to_modify = edge_metadata_acc.find(edge->gid);
  if (edge_to_modify == edge_metadata_acc.end()) {
    throw utils::BasicException("Invalid transaction! Please raise an issue, {}:{}", __FILE__, __LINE__);
  }
  edge_to_modify->from_vertex = from_vertex;
}

// NOLINTNEXTLINE(google-default-arguments)
utils::BasicResult<StorageManipulationError, void> InMemoryStorage::InMemoryAccessor::Commit(
    CommitReplArgs reparg, DatabaseAccessProtector db_acc) {
  MG_ASSERT(is_transaction_active_, "The transaction is already terminated!");
  MG_ASSERT(!transaction_.must_abort, "The transaction can't be committed!");

  auto could_replicate_all_sync_replicas = true;

  auto *mem_storage = static_cast<InMemoryStorage *>(storage_);

  // TODO: duplicated transaction finalization in md_deltas and deltas processing cases
  if (transaction_.deltas.empty() && transaction_.md_deltas.empty()) {
    // We don't have to update the commit timestamp here because no one reads
    // it.
    mem_storage->commit_log_->MarkFinished(transaction_.start_timestamp);
  } else {
    // This is usually done by the MVCC, but it does not handle the metadata deltas
    transaction_.EnsureCommitTimestampExists();

    // ExistenceConstraints validation block
    auto has_any_existence_constraints = !storage_->constraints_.existence_constraints_->empty();
    if (has_any_existence_constraints && transaction_.constraint_verification_info &&
        transaction_.constraint_verification_info->NeedsExistenceConstraintVerification()) {
      const auto vertices_to_update =
          transaction_.constraint_verification_info->GetVerticesForExistenceConstraintChecking();
      for (auto const *vertex : vertices_to_update) {
        // No need to take any locks here because we modified this vertex and no
        // one else can touch it until we commit.
        auto validation_result = storage_->constraints_.existence_constraints_->Validate(*vertex);
        if (validation_result) {
          Abort();
          // We have not started a commit timestamp no cleanup needed for that
          DMG_ASSERT(!commit_timestamp_.has_value());
          return StorageManipulationError{*validation_result};
        }
      }
    }

    // Result of validating the vertex against unqiue constraints. It has to be
    // declared outside of the critical section scope because its value is
    // tested for Abort call which has to be done out of the scope.
    std::optional<ConstraintViolation> unique_constraint_violation;

    // Save these so we can mark them used in the commit log.
    uint64_t start_timestamp = transaction_.start_timestamp;

    {
      auto engine_guard = std::unique_lock{storage_->engine_lock_};

      // LabelIndex auto-creation block.
      if (storage_->config_.salient.items.enable_label_index_auto_creation) {
        storage_->labels_to_auto_index_.WithLock([&](auto &label_indices) {
          for (auto &label : label_indices) {
            --label.second;
            // If there are multiple transactions that would like to create an
            // auto-created index on a specific label, we only build the index
            // when the last one commits.
            if (label.second == 0) {
              // TODO: (andi) Handle auto-creation issue
              CreateIndex(label.first, false);
              label_indices.erase(label.first);
            }
          }
        });
      }

      // EdgeIndex auto-creation block.
      if (storage_->config_.salient.items.enable_edge_type_index_auto_creation) {
        storage_->edge_types_to_auto_index_.WithLock([&](auto &edge_type_indices) {
          for (auto &edge_type : edge_type_indices) {
            --edge_type.second;
            // If there are multiple transactions that would like to create an
            // auto-created index on a specific edge-type, we only build the index
            // when the last one commits.
            if (edge_type.second == 0) {
              // TODO: (andi) Handle silent failure
              CreateIndex(edge_type.first, false);
              edge_type_indices.erase(edge_type.first);
            }
          }
        });
      }

      auto *mem_unique_constraints =
          static_cast<InMemoryUniqueConstraints *>(storage_->constraints_.unique_constraints_.get());

      commit_timestamp_.emplace(mem_storage->GetCommitTimestamp());

      auto has_any_unique_constraints = !storage_->constraints_.unique_constraints_->empty();
      if (has_any_unique_constraints && transaction_.constraint_verification_info &&
          transaction_.constraint_verification_info->NeedsUniqueConstraintVerification()) {
        // Before committing and validating vertices against unique constraints,
        // we have to update unique constraints with the vertices that are going
        // to be validated/committed.
        const auto vertices_to_update =
            transaction_.constraint_verification_info->GetVerticesForUniqueConstraintChecking();

        for (auto const *vertex : vertices_to_update) {
          mem_unique_constraints->UpdateBeforeCommit(vertex, transaction_);
        }

        for (auto const *vertex : vertices_to_update) {
          // No need to take any locks here because we modified this vertex and no
          // one else can touch it until we commit.
          unique_constraint_violation = mem_unique_constraints->Validate(*vertex, transaction_, *commit_timestamp_);
          if (unique_constraint_violation) {
            auto vertices_to_remove = std::vector<Vertex const *>{vertices_to_update.begin(), vertices_to_update.end()};
            storage_->constraints_.AbortEntries(vertices_to_remove, transaction_.start_timestamp);
            break;
          }
        }
      }

      if (!unique_constraint_violation) {
        // Durability stage
        [[maybe_unused]] bool const is_main_or_replica_write =
            reparg.IsMain() || reparg.desired_commit_timestamp.has_value();

        // Currently there are queries that write to some subsystem that are allowed on a replica
        // ex. analyze graph stats
        // There are probably others. We not to check all of them and figure out if they are allowed and what are
        // they even doing here...

        // Write transaction to WAL while holding the engine lock to make sure
        // that committed transactions are sorted by the commit timestamp in the
        // WAL files. We supply the new commit timestamp to the function so that
        // it knows what will be the final commit timestamp. The WAL must be
        // written before actually committing the transaction (before setting
        // the commit timestamp) so that no other transaction can see the
        // modifications before they are written to disk.
        // Replica can log only the write transaction received from Main
        // so the Wal files are consistent
        auto const durability_commit_timestamp =
            reparg.desired_commit_timestamp.has_value() ? *reparg.desired_commit_timestamp : *commit_timestamp_;

        if (is_main_or_replica_write) {
          could_replicate_all_sync_replicas =
              mem_storage->AppendToWal(transaction_, durability_commit_timestamp, std::move(db_acc));

          if (config_.enable_schema_info) {
            mem_storage->schema_info_.ProcessTransaction(transaction_.schema_diff_, transaction_.post_process_,
                                                         transaction_.transaction_id,
                                                         mem_storage->config_.salient.items.properties_on_edges);
          }

          // TODO: release lock, and update all deltas to have a local copy of the commit timestamp
          MG_ASSERT(transaction_.commit_timestamp != nullptr, "Invalid database state!");
          transaction_.commit_timestamp->store(*commit_timestamp_, std::memory_order_release);
          // Replica can only update the last durable timestamp with
          // the commits received from main.
          // Update the last durable timestamp
          auto prev = mem_storage->repl_storage_state_.last_durable_timestamp_.load(std::memory_order_acquire);
          DMG_ASSERT(durability_commit_timestamp >= prev, "LDT not monotonically increasing");
          mem_storage->repl_storage_state_.last_durable_timestamp_.store(durability_commit_timestamp);
        }

        // Install the new point index, if needed
        mem_storage->indices_.point_index_.InstallNewPointIndex(transaction_.point_index_change_collector_,
                                                                transaction_.point_index_ctx_);

        // TODO: can and should this be moved earlier?
        mem_storage->commit_log_->MarkFinished(start_timestamp);

        // while still holding engine lock
        // and after durability + replication
        // check if we can fast discard deltas (ie. do not hand over to GC)
        bool no_older_transactions = mem_storage->commit_log_->OldestActive() == *commit_timestamp_;
        bool no_newer_transactions = mem_storage->transaction_id_ == transaction_.transaction_id + 1;
        if (no_older_transactions && no_newer_transactions) [[unlikely]] {
          // STEP 0) Can only do fast discard if GC is not running
          //         We can't unlink our transcations deltas until all of the older deltas in GC have been unlinked
          //         must do a try here, to avoid deadlock between transactions `engine_lock_` and the GC `gc_lock_`
          auto gc_guard = std::unique_lock{mem_storage->gc_lock_, std::defer_lock};
          if (gc_guard.try_lock()) {
            FastDiscardOfDeltas(std::move(gc_guard));
          }
        }
      }
    }  // Release engine lock because we don't have to hold it anymore

    if (unique_constraint_violation) {
      Abort();
      // We have aborted, hence we have not committed, need to release/cleanup commit_timestamp_ here
      DMG_ASSERT(commit_timestamp_.has_value());
      mem_storage->commit_log_->MarkFinished(*commit_timestamp_);
      commit_timestamp_.reset();
      return StorageManipulationError{*unique_constraint_violation};
    }

    if (flags::AreExperimentsEnabled(flags::Experiments::TEXT_SEARCH)) {
      mem_storage->indices_.text_index_.Commit();
    }
  }

  is_transaction_active_ = false;

  if (!could_replicate_all_sync_replicas) {
    return StorageManipulationError{ReplicationError{}};
  }

  return {};
}

// NOLINTNEXTLINE(google-default-arguments)
utils::BasicResult<StorageManipulationError, void> InMemoryStorage::InMemoryAccessor::PeriodicCommit(
    CommitReplArgs reparg, DatabaseAccessProtector db_acc) {
  auto result = Commit(reparg, db_acc);

  const auto fatal_error =
      result.HasError() && std::visit(
                               [](const auto &e) {
                                 // All errors are handled at a higher level.
                                 // Replication errros are not fatal and should procede with finialize transaction
                                 return !std::is_same_v<std::remove_cvref_t<decltype(e)>, storage::ReplicationError>;
                               },
                               result.GetError());
  if (fatal_error) {
    return result;
  }

  FinalizeTransaction();

  auto original_start_timestamp = transaction_.original_start_timestamp.value_or(transaction_.start_timestamp);

  auto *mem_storage = static_cast<InMemoryStorage *>(storage_);

  auto new_transaction = mem_storage->CreateTransaction(transaction_.isolation_level, transaction_.storage_mode);
  transaction_.start_timestamp = new_transaction.start_timestamp;
  transaction_.transaction_id = new_transaction.transaction_id;
  transaction_.commit_timestamp.reset();
  transaction_.original_start_timestamp = original_start_timestamp;

  is_transaction_active_ = true;

  return result;
}

void InMemoryStorage::InMemoryAccessor::GCRapidDeltaCleanup(std::list<Gid> &current_deleted_edges,
                                                            std::list<Gid> &current_deleted_vertices,
                                                            IndexPerformanceTracker &impact_tracker) {
  auto *mem_storage = static_cast<InMemoryStorage *>(storage_);

  auto const unlink_remove_clear = [&](delta_container &deltas) {
    for (auto &delta : deltas) {
      impact_tracker.update(delta.action);
      auto prev = delta.prev.Get();
      switch (prev.type) {
        case PreviousPtr::Type::NULLPTR:
        case PreviousPtr::Type::DELTA:
          break;
        case PreviousPtr::Type::VERTEX: {
          // safe because no other txn can be reading this while we have engine lock
          auto &vertex = *prev.vertex;
          vertex.delta = nullptr;
          if (vertex.deleted) {
            DMG_ASSERT(delta.action == Delta::Action::RECREATE_OBJECT);
            current_deleted_vertices.push_back(vertex.gid);
          }
          break;
        }
        case PreviousPtr::Type::EDGE: {
          // safe because no other txn can be reading this while we have engine lock
          auto &edge = *prev.edge;
          edge.delta = nullptr;
          if (edge.deleted) {
            DMG_ASSERT(delta.action == Delta::Action::RECREATE_OBJECT);
            current_deleted_edges.push_back(edge.gid);
          }
          break;
        }
      }
    }

    // delete deltas
    deltas.clear();
  };

  // STEP 1) ensure everything in GC is gone

  // 1.a) old garbage_undo_buffers are safe to remove
  //      we are the only transaction, no one is reading those unlinked deltas
  mem_storage->garbage_undo_buffers_.WithLock([&](auto &garbage_undo_buffers) { garbage_undo_buffers.clear(); });

  // 1.b.0) old committed_transactions_ need mininal unlinking + remove + clear
  //      must be done before this transactions delta unlinking
  auto linked_undo_buffers = std::list<GCDeltas>{};
  mem_storage->committed_transactions_.WithLock(
      [&](auto &committed_transactions) { committed_transactions.swap(linked_undo_buffers); });

  // 1.b.1) unlink, gathering the removals
  for (auto &gc_deltas : linked_undo_buffers) {
    unlink_remove_clear(gc_deltas.deltas_);
  }
  // 1.b.2) clear the list of deltas deques
  linked_undo_buffers.clear();

  // STEP 2) this transactions deltas also mininal unlinking + remove + clear
  unlink_remove_clear(transaction_.deltas);
}

void InMemoryStorage::InMemoryAccessor::FastDiscardOfDeltas(std::unique_lock<std::mutex> /*gc_guard*/) {
  auto *mem_storage = static_cast<InMemoryStorage *>(storage_);

  // STEP 1 + STEP 2 - delta cleanup
  std::list<Gid> current_deleted_vertices;
  std::list<Gid> current_deleted_edges;
  auto impact_tracker = IndexPerformanceTracker{};
  GCRapidDeltaCleanup(current_deleted_edges, current_deleted_vertices, impact_tracker);

  // STEP 3) hand over the deleted vertices and edges to the GC
  if (!current_deleted_vertices.empty()) {
    mem_storage->deleted_vertices_.WithLock(
        [&](auto &deleted_vertices) { deleted_vertices.splice(deleted_vertices.end(), current_deleted_vertices); });
  }
  if (!current_deleted_edges.empty()) {
    mem_storage->deleted_edges_.WithLock(
        [&](auto &deleted_edges) { deleted_edges.splice(deleted_edges.end(), current_deleted_edges); });
  }

  // STEP 4) hint to GC that indices need cleanup for performance reasons
  if (impact_tracker.impacts_vertex_indexes()) {
    mem_storage->gc_index_cleanup_vertex_performance_.store(true, std::memory_order_release);
  }
  if (impact_tracker.impacts_edge_indexes()) {
    mem_storage->gc_index_cleanup_edge_performance_.store(true, std::memory_order_release);
  }
}

void InMemoryStorage::InMemoryAccessor::Abort() {
  MG_ASSERT(is_transaction_active_, "The transaction is already terminated!");

  auto *mem_storage = static_cast<InMemoryStorage *>(storage_);

  // if we have no deltas then no need to do any undo work during Abort
  // note: this check also saves on unnecessary contention on `engine_lock_`
  if (!transaction_.deltas.empty()) {
    auto index_abort_processor = storage_->indices_.GetAbortProcessor();

    // We collect vertices and edges we've created here and then splice them into
    // `deleted_vertices_` and `deleted_edges_` lists, instead of adding them one
    // by one and acquiring lock every time.
    std::vector<Gid> my_deleted_vertices;
    std::vector<Gid> my_deleted_edges;

    std::map<std::pair<EdgeTypeId, PropertyId>,
             std::vector<std::tuple<Vertex *const, Vertex *const, Edge *const, PropertyValue>>>
        edge_property_cleanup;

    std::map<LabelPropKey, std::vector<Vertex *>> vector_label_property_cleanup;
    std::map<LabelPropKey, std::vector<std::pair<PropertyValue, Vertex *>>> vector_label_property_restore;

    // TWO passes needed here
    // Abort will modify objects to restore state to how they were before this txn
    // The passes will find the head delta for each object and process the whole object,
    // To track which edge type indexes need cleaning up, we need the edge type which is held in vertices in/out edges
    // Hence need to first once to modify edges, so it can read vectices information intact.

    // Edges pass
    for (const auto &delta : transaction_.deltas) {
      auto prev = delta.prev.Get();
      switch (prev.type) {
        case PreviousPtr::Type::EDGE: {
          auto *edge = prev.edge;
          auto guard = std::lock_guard{edge->lock};
          Delta *current = edge->delta;
          while (current != nullptr &&
                 current->timestamp->load(std::memory_order_acquire) == transaction_.transaction_id) {
            switch (current->action) {
              case Delta::Action::SET_PROPERTY: {
                DMG_ASSERT(mem_storage->config_.salient.items.properties_on_edges, "Invalid database state!");

                const auto &edge_types = index_abort_processor.property_edge_type_.p2et.find(current->property.key);
                if (edge_types != index_abort_processor.property_edge_type_.p2et.end()) {
                  auto old_value = edge->properties.GetProperty(current->property.key);
                  if (!old_value.IsNull()) {
                    for (const auto &edge_type : edge_types->second) {
                      auto *from_vertex = current->property.out_vertex;
                      for (const auto &[edge_type_out_edge, target_vertex, _] : from_vertex->out_edges) {
                        if (edge_type_out_edge == edge_type) {
                          edge_property_cleanup[{edge_type, current->property.key}].emplace_back(
                              from_vertex, target_vertex, edge, old_value);
                        }
                      }
                    }
                  }
                }

                edge->properties.SetProperty(current->property.key, *current->property.value);

                break;
              }
              case Delta::Action::DELETE_DESERIALIZED_OBJECT:
              case Delta::Action::DELETE_OBJECT: {
                edge->deleted = true;
                my_deleted_edges.push_back(edge->gid);
                break;
              }
              case Delta::Action::RECREATE_OBJECT: {
                edge->deleted = false;
                break;
              }
              case Delta::Action::REMOVE_LABEL:
              case Delta::Action::ADD_LABEL:
              case Delta::Action::ADD_IN_EDGE:
              case Delta::Action::ADD_OUT_EDGE:
              case Delta::Action::REMOVE_IN_EDGE:
              case Delta::Action::REMOVE_OUT_EDGE: {
                LOG_FATAL("Invalid database state!");
                break;
              }
            }
            current = current->next.load(std::memory_order_acquire);
          }
          edge->delta = current;
          if (current != nullptr) {
            current->prev.Set(edge);
          }

          break;
        }
        case PreviousPtr::Type::VERTEX:
        case PreviousPtr::Type::DELTA:
        // pointer probably couldn't be set because allocation failed
        case PreviousPtr::Type::NULLPTR:
          break;
      }
    }

    // Vertices pass
    for (const auto &delta : transaction_.deltas) {
      auto prev = delta.prev.Get();
      switch (prev.type) {
        case PreviousPtr::Type::VERTEX: {
          auto *vertex = prev.vertex;
          auto guard = std::unique_lock{vertex->lock};
          Delta *current = vertex->delta;

          auto remove_in_edges = absl::flat_hash_set<EdgeRef>{};
          auto remove_out_edges = absl::flat_hash_set<EdgeRef>{};

          while (current != nullptr &&
                 current->timestamp->load(std::memory_order_acquire) == transaction_.transaction_id) {
            switch (current->action) {
              case Delta::Action::REMOVE_LABEL: {
                auto it = std::find(vertex->labels.begin(), vertex->labels.end(), current->label.value);
                MG_ASSERT(it != vertex->labels.end(), "Invalid database state!");
                std::swap(*it, *vertex->labels.rbegin());
                vertex->labels.pop_back();

                index_abort_processor.CollectOnLabelRemoval(current->label.value, vertex);

                // we have to remove the vertex from the vector index if this label is indexed and vertex has
                // needed property
                const auto &vector_properties = index_abort_processor.vector_.l2p.find(current->label.value);
                if (vector_properties != index_abort_processor.vector_.l2p.end()) {
                  // label is in the vector index
                  for (const auto &property : vector_properties->second) {
                    if (vertex->properties.HasProperty(property)) {
                      // it has to be removed from the index
                      vector_label_property_cleanup[LabelPropKey{current->label.value, property}].emplace_back(vertex);
                    }
                  }
                }
                break;
              }
              case Delta::Action::ADD_LABEL: {
                auto it = std::find(vertex->labels.begin(), vertex->labels.end(), current->label.value);
                MG_ASSERT(it == vertex->labels.end(), "Invalid database state!");
                vertex->labels.push_back(current->label.value);
                // we have to add the vertex to the vector index if this label is indexed and vertex has needed
                // property
                const auto &vector_properties = index_abort_processor.vector_.l2p.find(current->label.value);
                if (vector_properties != index_abort_processor.vector_.l2p.end()) {
                  // label is in the vector index
                  for (const auto &property : vector_properties->second) {
                    auto current_value = vertex->properties.GetProperty(property);
                    if (!current_value.IsNull()) {
                      // it has to be added to the index
                      vector_label_property_restore[LabelPropKey{current->label.value, property}].emplace_back(
                          std::move(current_value), vertex);
                    }
                  }
                }
                break;
              }
              case Delta::Action::SET_PROPERTY: {
                // For label index nothing
                // For property label index
                //  check if we care about the property, this will return all the labels and then get current property
                //  value
                index_abort_processor.CollectOnPropertyChange(current->property.key, vertex);

                const auto &vector_index_labels = index_abort_processor.vector_.p2l.find(current->property.key);
                const auto has_vector_index = vector_index_labels != index_abort_processor.vector_.p2l.end();
                if (has_vector_index) {
                  auto current_value = vertex->properties.GetProperty(current->property.key);
                  auto has_indexed_label = [&vector_index_labels](auto label) {
                    return std::binary_search(vector_index_labels->second.begin(), vector_index_labels->second.end(),
                                              label);
                  };
                  auto indexed_labels_on_vertex =
                      vertex->labels | ranges::views::filter(has_indexed_label) | ranges::to<std::vector<LabelId>>();

                  for (const auto &label : indexed_labels_on_vertex) {
                    vector_label_property_restore[LabelPropKey{label, current->property.key}].emplace_back(
                        *current->property.value, vertex);
                  }
                }
                // Setting the correct value
                vertex->properties.SetProperty(current->property.key, *current->property.value);
                break;
              }
              case Delta::Action::ADD_IN_EDGE: {
                auto link =
                    std::tuple{current->vertex_edge.edge_type, current->vertex_edge.vertex, current->vertex_edge.edge};
                DMG_ASSERT(std::find(vertex->in_edges.begin(), vertex->in_edges.end(), link) == vertex->in_edges.end(),
                           "Invalid database state!");
                vertex->in_edges.push_back(link);
                break;
              }
              case Delta::Action::ADD_OUT_EDGE: {
                auto link =
                    std::tuple{current->vertex_edge.edge_type, current->vertex_edge.vertex, current->vertex_edge.edge};
                DMG_ASSERT(
                    std::find(vertex->out_edges.begin(), vertex->out_edges.end(), link) == vertex->out_edges.end(),
                    "Invalid database state!");
                vertex->out_edges.push_back(link);
                // Increment edge count. We only increment the count here because
                // the information in `ADD_IN_EDGE` and `Edge/RECREATE_OBJECT` is
                // redundant. Also, `Edge/RECREATE_OBJECT` isn't available when
                // edge properties are disabled.
                storage_->edge_count_.fetch_add(1, std::memory_order_acq_rel);
                break;
              }
              case Delta::Action::REMOVE_IN_EDGE: {
                // EdgeRef is unique
                remove_in_edges.insert(current->vertex_edge.edge);
                break;
              }
              case Delta::Action::REMOVE_OUT_EDGE: {
                // EdgeRef is unique
                remove_out_edges.insert(current->vertex_edge.edge);

                // Decrement edge count. We only decrement the count here because
                // the information in `REMOVE_IN_EDGE` and `Edge/DELETE_OBJECT` is
                // redundant. Also, `Edge/DELETE_OBJECT` isn't available when edge
                // properties are disabled.
                storage_->edge_count_.fetch_add(-1, std::memory_order_acq_rel);

                // TODO: Change edge type index to work with EdgeRef rather than Edge *
                if (!mem_storage->config_.salient.items.properties_on_edges) break;

                auto const &[_, edge_type, to_vertex, edge] = current->vertex_edge;
                index_abort_processor.CollectOnEdgeRemoval(edge_type, vertex, to_vertex, edge.ptr);
                // TODO: ensure collector also processeses for edge_type+property index

                break;
              }
              case Delta::Action::DELETE_DESERIALIZED_OBJECT:
              case Delta::Action::DELETE_OBJECT: {
                vertex->deleted = true;
                my_deleted_vertices.push_back(vertex->gid);
                break;
              }
              case Delta::Action::RECREATE_OBJECT: {
                vertex->deleted = false;
                break;
              }
            }
            current = current->next.load(std::memory_order_acquire);
          }

          // bulk remove in_edges
          if (!remove_in_edges.empty()) {
            auto mid = std::partition(vertex->in_edges.begin(), vertex->in_edges.end(), [&](auto const &edge_tuple) {
              return !remove_in_edges.contains(std::get<EdgeRef>(edge_tuple));
            });
            vertex->in_edges.erase(mid, vertex->in_edges.end());
            vertex->in_edges.shrink_to_fit();
          }

          // bulk remove out_edges
          if (!remove_out_edges.empty()) {
            auto mid = std::partition(vertex->out_edges.begin(), vertex->out_edges.end(), [&](auto const &edge_tuple) {
              return !remove_out_edges.contains(std::get<EdgeRef>(edge_tuple));
            });
            vertex->out_edges.erase(mid, vertex->out_edges.end());
            vertex->out_edges.shrink_to_fit();
          }

          vertex->delta = current;
          if (current != nullptr) {
            current->prev.Set(vertex);
          }

          break;
        }
        case PreviousPtr::Type::EDGE:
        case PreviousPtr::Type::DELTA:
        // pointer probably couldn't be set because allocation failed
        case PreviousPtr::Type::NULLPTR:
          break;
      }
    }

    {
      auto engine_guard = std::unique_lock(storage_->engine_lock_);
      uint64_t mark_timestamp = storage_->timestamp_;
      // Take garbage_undo_buffers lock while holding the engine lock to make
      // sure that entries are sorted by mark timestamp in the list.
      mem_storage->garbage_undo_buffers_.WithLock([&](auto &garbage_undo_buffers) {
        // Release engine lock because we don't have to hold it anymore and
        // emplace back could take a long time.
        engine_guard.unlock();

        garbage_undo_buffers.emplace_back(mark_timestamp, std::move(transaction_.deltas),
                                          std::move(transaction_.commit_timestamp));
      });
    }

    /// We MUST unlink (aka. remove) entries in indexes and constraints
    /// before we unlink (aka. remove) vertices from storage
    /// this is because they point into vertices skip_list

    // auto index creation cleanup
    if (storage_->config_.salient.items.enable_label_index_auto_creation &&
        !transaction_.introduced_new_label_index_.empty()) {
      storage_->labels_to_auto_index_.WithLock([&](auto &label_indices) {
        for (const auto label : transaction_.introduced_new_label_index_) {
          --label_indices.at(label);
        }
      });
    }

    if (storage_->config_.salient.items.enable_edge_type_index_auto_creation &&
        !transaction_.introduced_new_edge_type_index_.empty()) {
      storage_->edge_types_to_auto_index_.WithLock([&](auto &edge_type_indices) {
        for (const auto edge_type : transaction_.introduced_new_edge_type_index_) {
          --edge_type_indices.at(edge_type);
        }
      });
    }

    // Cleanup INDICES
    index_abort_processor.Process(storage_->indices_, transaction_.start_timestamp);

    if (flags::AreExperimentsEnabled(flags::Experiments::TEXT_SEARCH)) {
      storage_->indices_.text_index_.Rollback();
    }
    for (auto const &[edge_type_property, edge] : edge_property_cleanup) {
      storage_->indices_.AbortEntries(edge_type_property, edge, transaction_.start_timestamp);
    }
    for (auto const &[label_prop, vertices] : vector_label_property_cleanup) {
      storage_->indices_.vector_index_.AbortEntries(label_prop, vertices);
    }
    for (auto const &[label_prop, prop_vertices] : vector_label_property_restore) {
      storage_->indices_.vector_index_.RestoreEntries(label_prop, prop_vertices);
    }

    // EDGES METADATA (has ptr to Vertices, must be before removing verticies)
    if (!my_deleted_edges.empty() && mem_storage->config_.salient.items.enable_edges_metadata) {
      auto edges_metadata_acc = mem_storage->edges_metadata_.access();
      for (auto gid : my_deleted_edges) {
        edges_metadata_acc.remove(gid);
      }
    }

    // VERTICES (has ptr to Edges, must be before removing edges)
    if (!my_deleted_vertices.empty()) {
      auto acc = mem_storage->vertices_.access();
      for (auto gid : my_deleted_vertices) {
        acc.remove(gid);
      }
    }

    // EDGES
    if (!my_deleted_edges.empty()) {
      auto edges_acc = mem_storage->edges_.access();
      for (auto gid : my_deleted_edges) {
        edges_acc.remove(gid);
      }
    }
  }

  mem_storage->commit_log_->MarkFinished(transaction_.start_timestamp);
  is_transaction_active_ = false;
}

void InMemoryStorage::InMemoryAccessor::FinalizeTransaction() {
  if (commit_timestamp_) {
    auto *mem_storage = static_cast<InMemoryStorage *>(storage_);
    mem_storage->commit_log_->MarkFinished(*commit_timestamp_);

    if (!transaction_.deltas.empty()) {
      // Only hand over delta to be GC'ed if there was any deltas
      mem_storage->committed_transactions_.WithLock([&](auto &committed_transactions) {
        // using mark of 0 as GC will assign a mark_timestamp after unlinking
        committed_transactions.emplace_back(0, std::move(transaction_.deltas),
                                            std::move(transaction_.commit_timestamp));
      });
    }
    commit_timestamp_.reset();
  }
}

utils::BasicResult<StorageIndexDefinitionError, void> InMemoryStorage::InMemoryAccessor::CreateIndex(
    LabelId label, bool unique_access_needed) {
  if (unique_access_needed) {
    MG_ASSERT(type() == UNIQUE, "Creating label index requires a unique access to the storage!");
  }
  auto *in_memory = static_cast<InMemoryStorage *>(storage_);
  auto *mem_label_index = static_cast<InMemoryLabelIndex *>(in_memory->indices_.label_index_.get());
  if (!mem_label_index->CreateIndex(label, in_memory->vertices_.access(), std::nullopt)) {
    return StorageIndexDefinitionError{IndexDefinitionError{}};
  }
  transaction_.md_deltas.emplace_back(MetadataDelta::label_index_create, label);
  // We don't care if there is a replication error because on main node the change will go through
  memgraph::metrics::IncrementCounter(memgraph::metrics::ActiveLabelIndices);
  return {};
}

utils::BasicResult<StorageIndexDefinitionError, void> InMemoryStorage::InMemoryAccessor::CreateIndex(
<<<<<<< HEAD
    LabelId label, PropertyId property) {
  MG_ASSERT(type() == UNIQUE, "Creating label-property index requires a unique access to the storage!");
=======
    LabelId label, std::vector<storage::PropertyId> &&properties) {
  MG_ASSERT(unique_guard_.owns_lock(), "Creating label-property index requires a unique access to the storage!");
>>>>>>> 3f975586
  auto *in_memory = static_cast<InMemoryStorage *>(storage_);
  auto *mem_label_property_index =
      static_cast<InMemoryLabelPropertyIndex *>(in_memory->indices_.label_property_index_.get());
  if (!mem_label_property_index->CreateIndex(label, properties, in_memory->vertices_.access(), std::nullopt)) {
    return StorageIndexDefinitionError{IndexDefinitionError{}};
  }
  transaction_.md_deltas.emplace_back(MetadataDelta::label_property_index_create, label, std::move(properties));
  // We don't care if there is a replication error because on main node the change will go through
  memgraph::metrics::IncrementCounter(memgraph::metrics::ActiveLabelPropertyIndices);
  return {};
}

utils::BasicResult<StorageIndexDefinitionError, void> InMemoryStorage::InMemoryAccessor::CreateIndex(
    EdgeTypeId edge_type, bool unique_access_needed) {
  if (unique_access_needed) {
    MG_ASSERT(type() == UNIQUE, "Create index requires a unique access to the storage!");
  }
  auto *in_memory = static_cast<InMemoryStorage *>(storage_);
  auto *mem_edge_type_index = static_cast<InMemoryEdgeTypeIndex *>(in_memory->indices_.edge_type_index_.get());
  if (!mem_edge_type_index->CreateIndex(edge_type, in_memory->vertices_.access())) {
    return StorageIndexDefinitionError{IndexDefinitionError{}};
  }
  transaction_.md_deltas.emplace_back(MetadataDelta::edge_index_create, edge_type);
  return {};
}

utils::BasicResult<StorageIndexDefinitionError, void> InMemoryStorage::InMemoryAccessor::CreateIndex(
    EdgeTypeId edge_type, PropertyId property) {
  MG_ASSERT(type() == UNIQUE, "Create index requires a unique access to the storage!");
  auto *in_memory = static_cast<InMemoryStorage *>(storage_);
  auto *mem_edge_type_property_index =
      static_cast<InMemoryEdgeTypePropertyIndex *>(in_memory->indices_.edge_type_property_index_.get());

  if (!in_memory->config_.salient.items.properties_on_edges) {
    // Not possible to create the index, no properties on edges
    return StorageIndexDefinitionError{IndexDefinitionConfigError{}};
  }

  if (!mem_edge_type_property_index->CreateIndex(edge_type, property, in_memory->vertices_.access())) {
    return StorageIndexDefinitionError{IndexDefinitionError{}};
  }
  transaction_.md_deltas.emplace_back(MetadataDelta::edge_property_index_create, edge_type, property);
  return {};
}

utils::BasicResult<StorageIndexDefinitionError, void> InMemoryStorage::InMemoryAccessor::CreateGlobalEdgeIndex(
    PropertyId property) {
  MG_ASSERT(unique_guard_.owns_lock(), "Create index requires a unique access to the storage!");
  auto *in_memory = static_cast<InMemoryStorage *>(storage_);
  if (!in_memory->config_.salient.items.properties_on_edges) {
    // Not possible to create the index, no properties on edges
    return StorageIndexDefinitionError{IndexDefinitionConfigError{}};
  }

  auto *mem_edge_property_index =
      static_cast<InMemoryEdgePropertyIndex *>(in_memory->indices_.edge_property_index_.get());
  if (!mem_edge_property_index->CreateIndex(property, in_memory->vertices_.access())) {
    return StorageIndexDefinitionError{IndexDefinitionError{}};
  }
  transaction_.md_deltas.emplace_back(MetadataDelta::global_edge_property_index_create, property);
  return {};
}

utils::BasicResult<StorageIndexDefinitionError, void> InMemoryStorage::InMemoryAccessor::DropIndex(LabelId label) {
  MG_ASSERT(type() == UNIQUE, "Dropping label index requires a unique access to the storage!");
  auto *in_memory = static_cast<InMemoryStorage *>(storage_);
  auto *mem_label_index = static_cast<InMemoryLabelIndex *>(in_memory->indices_.label_index_.get());
  if (!mem_label_index->DropIndex(label)) {
    return StorageIndexDefinitionError{IndexDefinitionError{}};
  }
  transaction_.md_deltas.emplace_back(MetadataDelta::label_index_drop, label);
  // We don't care if there is a replication error because on main node the change will go through
  memgraph::metrics::DecrementCounter(memgraph::metrics::ActiveLabelIndices);
  return {};
}

utils::BasicResult<StorageIndexDefinitionError, void> InMemoryStorage::InMemoryAccessor::DropIndex(
<<<<<<< HEAD
    LabelId label, PropertyId property) {
  MG_ASSERT(type() == UNIQUE, "Dropping label-property index requires a unique access to the storage!");
=======
    LabelId label, std::vector<storage::PropertyId> &&properties) {
  MG_ASSERT(unique_guard_.owns_lock(), "Dropping label-property index requires a unique access to the storage!");
>>>>>>> 3f975586
  auto *in_memory = static_cast<InMemoryStorage *>(storage_);
  auto *mem_label_property_index =
      static_cast<InMemoryLabelPropertyIndex *>(in_memory->indices_.label_property_index_.get());
  if (!mem_label_property_index->DropIndex(label, properties)) {
    return StorageIndexDefinitionError{IndexDefinitionError{}};
  }
  transaction_.md_deltas.emplace_back(MetadataDelta::label_property_index_drop, label, std::move(properties));
  // We don't care if there is a replication error because on main node the change will go through
  memgraph::metrics::DecrementCounter(memgraph::metrics::ActiveLabelPropertyIndices);
  return {};
}

utils::BasicResult<StorageIndexDefinitionError, void> InMemoryStorage::InMemoryAccessor::DropIndex(
    EdgeTypeId edge_type) {
  MG_ASSERT(type() == UNIQUE, "Drop index requires a unique access to the storage!");
  auto *in_memory = static_cast<InMemoryStorage *>(storage_);
  auto *mem_edge_type_index = static_cast<InMemoryEdgeTypeIndex *>(in_memory->indices_.edge_type_index_.get());
  if (!mem_edge_type_index->DropIndex(edge_type)) {
    return StorageIndexDefinitionError{IndexDefinitionError{}};
  }
  transaction_.md_deltas.emplace_back(MetadataDelta::edge_index_drop, edge_type);
  return {};
}

utils::BasicResult<StorageIndexDefinitionError, void> InMemoryStorage::InMemoryAccessor::DropIndex(
    EdgeTypeId edge_type, PropertyId property) {
  MG_ASSERT(type() == UNIQUE, "Drop index requires a unique access to the storage!");
  auto *in_memory = static_cast<InMemoryStorage *>(storage_);
  auto *mem_edge_type_property_index =
      static_cast<InMemoryEdgeTypePropertyIndex *>(in_memory->indices_.edge_type_property_index_.get());
  if (!mem_edge_type_property_index->DropIndex(edge_type, property)) {
    return StorageIndexDefinitionError{IndexDefinitionError{}};
  }
  transaction_.md_deltas.emplace_back(MetadataDelta::edge_property_index_drop, edge_type, property);
  return {};
}

utils::BasicResult<StorageIndexDefinitionError, void> InMemoryStorage::InMemoryAccessor::DropGlobalEdgeIndex(
    PropertyId property) {
  MG_ASSERT(unique_guard_.owns_lock(), "Drop index requires a unique access to the storage!");
  auto *in_memory = static_cast<InMemoryStorage *>(storage_);
  if (!in_memory->config_.salient.items.properties_on_edges) {
    // Not possible to create the index, no properties on edges
    return StorageIndexDefinitionError{IndexDefinitionConfigError{}};
  }

  auto *mem_edge_property_index =
      static_cast<InMemoryEdgePropertyIndex *>(in_memory->indices_.edge_property_index_.get());
  if (!mem_edge_property_index->DropIndex(property)) {
    return StorageIndexDefinitionError{IndexDefinitionError{}};
  }
  transaction_.md_deltas.emplace_back(MetadataDelta::global_edge_property_index_drop, property);
  return {};
}

utils::BasicResult<StorageIndexDefinitionError, void> InMemoryStorage::InMemoryAccessor::CreatePointIndex(
    storage::LabelId label, storage::PropertyId property) {
  MG_ASSERT(type() == UNIQUE, "Creating point index requires a unique access to the storage!");
  auto *in_memory = static_cast<InMemoryStorage *>(storage_);
  auto &point_index = in_memory->indices_.point_index_;
  if (!point_index.CreatePointIndex(label, property, in_memory->vertices_.access())) {
    return StorageIndexDefinitionError{IndexDefinitionError{}};
  }
  transaction_.md_deltas.emplace_back(MetadataDelta::point_index_create, label, property);
  // We don't care if there is a replication error because on main node the change will go through
  memgraph::metrics::IncrementCounter(memgraph::metrics::ActivePointIndices);
  return {};
}

utils::BasicResult<StorageIndexDefinitionError, void> InMemoryStorage::InMemoryAccessor::DropPointIndex(
    storage::LabelId label, storage::PropertyId property) {
  MG_ASSERT(type() == UNIQUE, "Dropping point index requires a unique access to the storage!");
  auto *in_memory = static_cast<InMemoryStorage *>(storage_);
  auto &point_index = in_memory->indices_.point_index_;
  if (!point_index.DropPointIndex(label, property)) {
    return StorageIndexDefinitionError{IndexDefinitionError{}};
  }
  transaction_.md_deltas.emplace_back(MetadataDelta::point_index_drop, label, property);
  // We don't care if there is a replication error because on main node the change will go through
  memgraph::metrics::DecrementCounter(memgraph::metrics::ActivePointIndices);
  return {};
}

utils::BasicResult<StorageIndexDefinitionError, void> InMemoryStorage::InMemoryAccessor::CreateVectorIndex(
    VectorIndexSpec spec) {
  MG_ASSERT(type() == UNIQUE, "Creating vector index requires a unique access to the storage!");
  auto *in_memory = static_cast<InMemoryStorage *>(storage_);
  auto &vector_index = in_memory->indices_.vector_index_;
  auto vertices_acc = in_memory->vertices_.access();
  if (!vector_index.CreateIndex(spec, vertices_acc)) {
    return StorageIndexDefinitionError{IndexDefinitionError{}};
  }
  transaction_.md_deltas.emplace_back(MetadataDelta::vector_index_create, spec);
  // We don't care if there is a replication error because on main node the change will go through
  memgraph::metrics::IncrementCounter(memgraph::metrics::ActiveVectorIndices);
  return {};
}

utils::BasicResult<StorageIndexDefinitionError, void> InMemoryStorage::InMemoryAccessor::DropVectorIndex(
    std::string_view index_name) {
  MG_ASSERT(type() == UNIQUE, "Dropping vector index requires a unique access to the storage!");
  auto *in_memory = static_cast<InMemoryStorage *>(storage_);
  auto &vector_index = in_memory->indices_.vector_index_;
  if (!vector_index.DropIndex(index_name)) {
    return StorageIndexDefinitionError{IndexDefinitionError{}};
  }
  transaction_.md_deltas.emplace_back(MetadataDelta::vector_index_drop, index_name);
  // We don't care if there is a replication error because on main node the change will go through
  memgraph::metrics::DecrementCounter(memgraph::metrics::ActiveVectorIndices);
  return {};
}

utils::BasicResult<StorageExistenceConstraintDefinitionError, void>
InMemoryStorage::InMemoryAccessor::CreateExistenceConstraint(LabelId label, PropertyId property) {
  MG_ASSERT(type() == UNIQUE, "Creating existence requires a unique access to the storage!");
  auto *in_memory = static_cast<InMemoryStorage *>(storage_);
  auto *existence_constraints = in_memory->constraints_.existence_constraints_.get();
  if (existence_constraints->ConstraintExists(label, property)) {
    return StorageExistenceConstraintDefinitionError{ConstraintDefinitionError{}};
  }
  if (auto violation = ExistenceConstraints::ValidateVerticesOnConstraint(in_memory->vertices_.access(), label,
                                                                          property, std::nullopt, std::nullopt);
      violation.has_value()) {
    return StorageExistenceConstraintDefinitionError{violation.value()};
  }
  existence_constraints->InsertConstraint(label, property);
  transaction_.md_deltas.emplace_back(MetadataDelta::existence_constraint_create, label, property);
  return {};
}

utils::BasicResult<StorageExistenceConstraintDroppingError, void>
InMemoryStorage::InMemoryAccessor::DropExistenceConstraint(LabelId label, PropertyId property) {
  MG_ASSERT(type() == UNIQUE, "Dropping existence constraint requires a unique access to the storage!");
  auto *in_memory = static_cast<InMemoryStorage *>(storage_);
  auto *existence_constraints = in_memory->constraints_.existence_constraints_.get();
  if (!existence_constraints->DropConstraint(label, property)) {
    return StorageExistenceConstraintDroppingError{ConstraintDefinitionError{}};
  }
  transaction_.md_deltas.emplace_back(MetadataDelta::existence_constraint_drop, label, property);
  return {};
}

utils::BasicResult<StorageUniqueConstraintDefinitionError, UniqueConstraints::CreationStatus>
InMemoryStorage::InMemoryAccessor::CreateUniqueConstraint(LabelId label, const std::set<PropertyId> &properties) {
  MG_ASSERT(type() == UNIQUE, "Creating unique constraint requires a unique access to the storage!");
  auto *in_memory = static_cast<InMemoryStorage *>(storage_);
  auto *mem_unique_constraints =
      static_cast<InMemoryUniqueConstraints *>(in_memory->constraints_.unique_constraints_.get());
  auto ret = mem_unique_constraints->CreateConstraint(label, properties, in_memory->vertices_.access(), std::nullopt);
  if (ret.HasError()) {
    return StorageUniqueConstraintDefinitionError{ret.GetError()};
  }
  if (ret.GetValue() != UniqueConstraints::CreationStatus::SUCCESS) {
    return ret.GetValue();
  }
  transaction_.md_deltas.emplace_back(MetadataDelta::unique_constraint_create, label, properties);
  return UniqueConstraints::CreationStatus::SUCCESS;
}

UniqueConstraints::DeletionStatus InMemoryStorage::InMemoryAccessor::DropUniqueConstraint(
    LabelId label, const std::set<PropertyId> &properties) {
  MG_ASSERT(type() == UNIQUE, "Dropping unique constraint requires a unique access to the storage!");
  auto *in_memory = static_cast<InMemoryStorage *>(storage_);
  auto *mem_unique_constraints =
      static_cast<InMemoryUniqueConstraints *>(in_memory->constraints_.unique_constraints_.get());
  auto ret = mem_unique_constraints->DropConstraint(label, properties);
  if (ret != UniqueConstraints::DeletionStatus::SUCCESS) {
    return ret;
  }
  transaction_.md_deltas.emplace_back(MetadataDelta::unique_constraint_drop, label, properties);
  return UniqueConstraints::DeletionStatus::SUCCESS;
}

utils::BasicResult<StorageExistenceConstraintDefinitionError, void>
InMemoryStorage::InMemoryAccessor::CreateTypeConstraint(LabelId label, PropertyId property, TypeConstraintKind kind) {
  MG_ASSERT(type() == UNIQUE, "Creating IS TYPED constraint requires a unique access to the storage!");
  auto *in_memory = static_cast<InMemoryStorage *>(storage_);
  auto *type_constraints = in_memory->constraints_.type_constraints_.get();
  if (type_constraints->ConstraintExists(label, property)) {
    return StorageTypeConstraintDefinitionError{ConstraintDefinitionError{}};
  }
  if (auto violation =
          TypeConstraints::ValidateVerticesOnConstraint(in_memory->vertices_.access(), label, property, kind);
      violation.has_value()) {
    return StorageTypeConstraintDefinitionError{violation.value()};
  }
  type_constraints->InsertConstraint(label, property, kind);
  transaction_.md_deltas.emplace_back(MetadataDelta::type_constraint_create, label, property, kind);
  return {};
}

utils::BasicResult<StorageTypeConstraintDroppingError, void> InMemoryStorage::InMemoryAccessor::DropTypeConstraint(
    LabelId label, PropertyId property, TypeConstraintKind kind) {
  MG_ASSERT(type() == UNIQUE, "Dropping IS TYPED constraint requires a unique access to the storage!");
  auto *in_memory = static_cast<InMemoryStorage *>(storage_);
  auto *type_constraints = in_memory->constraints_.type_constraints_.get();
  auto deleted_constraint = type_constraints->DropConstraint(label, property, kind);
  if (!deleted_constraint) {
    return StorageTypeConstraintDroppingError{ConstraintDefinitionError{}};
  }
  transaction_.md_deltas.emplace_back(MetadataDelta::type_constraint_drop, label, property, kind);
  return {};
}

VerticesIterable InMemoryStorage::InMemoryAccessor::Vertices(LabelId label, View view) {
  auto *mem_label_index = static_cast<InMemoryLabelIndex *>(storage_->indices_.label_index_.get());
  return VerticesIterable(mem_label_index->Vertices(label, view, storage_, &transaction_));
}

VerticesIterable InMemoryStorage ::InMemoryAccessor::Vertices(
    LabelId label, std::span<storage::PropertyId const> properties,
    std::span<storage::PropertyValueRange const> property_ranges, View view) {
  auto *mem_label_property_index =
      static_cast<InMemoryLabelPropertyIndex *>(storage_->indices_.label_property_index_.get());
  return VerticesIterable(
      mem_label_property_index->Vertices(label, properties, property_ranges, view, storage_, &transaction_));
}

EdgesIterable InMemoryStorage::InMemoryAccessor::Edges(EdgeTypeId edge_type, View view) {
  auto *mem_edge_type_index = static_cast<InMemoryEdgeTypeIndex *>(storage_->indices_.edge_type_index_.get());
  return EdgesIterable(mem_edge_type_index->Edges(edge_type, view, storage_, &transaction_));
}

EdgesIterable InMemoryStorage::InMemoryAccessor::Edges(EdgeTypeId edge_type, PropertyId property, View view) {
  auto *mem_edge_type_property_index =
      static_cast<InMemoryEdgeTypePropertyIndex *>(storage_->indices_.edge_type_property_index_.get());
  return EdgesIterable(mem_edge_type_property_index->Edges(edge_type, property, std::nullopt, std::nullopt, view,
                                                           storage_, &transaction_));
}

EdgesIterable InMemoryStorage::InMemoryAccessor::Edges(EdgeTypeId edge_type, PropertyId property,
                                                       const PropertyValue &value, View view) {
  auto *mem_edge_type_property_index =
      static_cast<InMemoryEdgeTypePropertyIndex *>(storage_->indices_.edge_type_property_index_.get());
  return EdgesIterable(mem_edge_type_property_index->Edges(edge_type, property, utils::MakeBoundInclusive(value),
                                                           utils::MakeBoundInclusive(value), view, storage_,
                                                           &transaction_));
}

EdgesIterable InMemoryStorage::InMemoryAccessor::Edges(EdgeTypeId edge_type, PropertyId property,
                                                       const std::optional<utils::Bound<PropertyValue>> &lower_bound,
                                                       const std::optional<utils::Bound<PropertyValue>> &upper_bound,
                                                       View view) {
  auto *mem_edge_type_property_index =
      static_cast<InMemoryEdgeTypePropertyIndex *>(storage_->indices_.edge_type_property_index_.get());
  return EdgesIterable(mem_edge_type_property_index->Edges(edge_type, property, lower_bound, upper_bound, view,
                                                           storage_, &transaction_));
}

EdgesIterable InMemoryStorage::InMemoryAccessor::Edges(PropertyId property, View view) {
  auto *mem_edge_property_index =
      static_cast<InMemoryEdgePropertyIndex *>(storage_->indices_.edge_property_index_.get());
  return EdgesIterable(
      mem_edge_property_index->Edges(property, std::nullopt, std::nullopt, view, storage_, &transaction_));
}

EdgesIterable InMemoryStorage::InMemoryAccessor::Edges(PropertyId property, const PropertyValue &value, View view) {
  auto *mem_edge_property_index =
      static_cast<InMemoryEdgePropertyIndex *>(storage_->indices_.edge_property_index_.get());
  return EdgesIterable(mem_edge_property_index->Edges(property, utils::MakeBoundInclusive(value),
                                                      utils::MakeBoundInclusive(value), view, storage_, &transaction_));
}

EdgesIterable InMemoryStorage::InMemoryAccessor::Edges(PropertyId property,
                                                       const std::optional<utils::Bound<PropertyValue>> &lower_bound,
                                                       const std::optional<utils::Bound<PropertyValue>> &upper_bound,
                                                       View view) {
  auto *mem_edge_property_index =
      static_cast<InMemoryEdgePropertyIndex *>(storage_->indices_.edge_property_index_.get());
  return EdgesIterable(
      mem_edge_property_index->Edges(property, lower_bound, upper_bound, view, storage_, &transaction_));
}

std::optional<EdgeAccessor> InMemoryStorage::InMemoryAccessor::FindEdge(Gid gid, View view) {
  const auto maybe_edge_info = static_cast<InMemoryStorage *>(storage_)->FindEdge(gid);
  if (!maybe_edge_info) {
    return std::nullopt;
  }
  const auto &[edge_ref, edge_type, from, to] = *maybe_edge_info;
  return EdgeAccessor::Create(edge_ref, edge_type, from, to, storage_, &transaction_, view);
}

Transaction InMemoryStorage::CreateTransaction(IsolationLevel isolation_level, StorageMode storage_mode) {
  // We acquire the transaction engine lock here because we access (and
  // modify) the transaction engine variables (`transaction_id` and
  // `timestamp`) below.
  uint64_t transaction_id = 0;
  uint64_t start_timestamp = 0;
  uint64_t last_durable_ts = 0;
  std::optional<PointIndexContext> point_index_context;
  {
    auto guard = std::lock_guard{engine_lock_};
    transaction_id = transaction_id_++;
    start_timestamp = timestamp_++;
    // IMPORTANT: this is retrieved while under the lock so that the index is consistant with the timestamp
    point_index_context = indices_.point_index_.CreatePointIndexContext();
    // Needed by snapshot to sync the durable and logical ts
    last_durable_ts = repl_storage_state_.last_durable_timestamp_.load(std::memory_order_acquire);
  }
  DMG_ASSERT(point_index_context.has_value(), "Expected a value, even if got 0 point indexes");
  return {transaction_id,
          start_timestamp,
          isolation_level,
          storage_mode,
          false,
          !constraints_.empty(),
          *std::move(point_index_context),
          last_durable_ts};
}

void InMemoryStorage::SetStorageMode(StorageMode new_storage_mode) {
  std::unique_lock main_guard{main_lock_};
  MG_ASSERT(
      (storage_mode_ == StorageMode::IN_MEMORY_ANALYTICAL || storage_mode_ == StorageMode::IN_MEMORY_TRANSACTIONAL) &&
      (new_storage_mode == StorageMode::IN_MEMORY_ANALYTICAL ||
       new_storage_mode == StorageMode::IN_MEMORY_TRANSACTIONAL));
  if (storage_mode_ != new_storage_mode) {
    // Snapshot thread is already running, but setup periodic execution only if enabled
    if (new_storage_mode == StorageMode::IN_MEMORY_ANALYTICAL) {
      snapshot_runner_.Pause();
    } else {
      snapshot_runner_.Resume();
    }
    storage_mode_ = new_storage_mode;
    FreeMemory(std::move(main_guard), false);
  }
}

template <bool aggressive = true>
void InMemoryStorage::CollectGarbage(std::unique_lock<utils::ResourceLock> main_guard, bool periodic) {
  // NOTE: You do not need to consider cleanup of deleted object that occurred in
  // different storage modes within the same CollectGarbage call. This is because
  // SetStorageMode will ensure CollectGarbage is called before any new transactions
  // with the new storage mode can start.

  // SetStorageMode will pass its unique_lock of main_lock_. We will use that lock,
  // as reacquiring the lock would cause deadlock. Otherwise, we need to get our own
  // lock.
  if (!main_guard.owns_lock()) {
    if constexpr (aggressive) {
      // We tried to be aggressive but we do not already have main lock continue as not aggressive
      // Perf note: Do not try to get unique lock if it was not already passed in. GC maybe expensive,
      // do not assume it is fast, unique lock will blocks all new storage transactions.
      CollectGarbage<false>({}, periodic);
      return;
    } else {
      // Because the garbage collector iterates through the indices and constraints
      // to clean them up, it must take the main lock for reading to make sure that
      // the indices and constraints aren't concurrently being modified.
      main_lock_.lock_shared();
    }
  } else {
    DMG_ASSERT(main_guard.mutex() == std::addressof(main_lock_), "main_guard should be only for the main_lock_");
  }

  utils::OnScopeExit lock_releaser{[&] {
    if (main_guard.owns_lock()) {
      main_guard.unlock();
    } else {
      main_lock_.unlock_shared();
    }
  }};

  // Only one gc run at a time
  auto gc_guard = std::unique_lock{gc_lock_, std::try_to_lock};
  if (!gc_guard.owns_lock()) {
    return;
  }

  // Diagnostic trace
  spdlog::trace("Storage GC on '{}' started [{}]", name(), periodic ? "periodic" : "forced");
  auto trace_on_exit = utils::OnScopeExit{
      [&] { spdlog::trace("Storage GC on '{}' finished [{}]", name(), periodic ? "periodic" : "forced"); }};

  // Garbage collection must be performed in two phases. In the first phase,
  // deltas that won't be applied by any transaction anymore are unlinked from
  // the version chains. They cannot be deleted immediately, because there
  // might be a transaction that still needs them to terminate the version
  // chain traversal. They are instead marked for deletion and will be deleted
  // in the second GC phase in this GC iteration or some of the following
  // ones.

  uint64_t oldest_active_start_timestamp = commit_log_->OldestActive();

  {
    auto guard = std::unique_lock{engine_lock_};
    uint64_t mark_timestamp = timestamp_;  // a timestamp no active transaction can currently have

    // Deltas from previous GC runs or from aborts can be cleaned up here
    garbage_undo_buffers_.WithLock([&](auto &garbage_undo_buffers) {
      guard.unlock();
      if (aggressive or mark_timestamp == oldest_active_start_timestamp) {
        // We know no transaction is active, it is safe to simply delete all the garbage undos
        // Nothing can be reading them
        garbage_undo_buffers.clear();
      } else {
        // garbage_undo_buffers is ordered, pop until we can't
        while (!garbage_undo_buffers.empty() &&
               garbage_undo_buffers.front().mark_timestamp_ <= oldest_active_start_timestamp) {
          garbage_undo_buffers.pop_front();
        }
      }
    });
  }

  // We don't move undo buffers of unlinked transactions to garbage_undo_buffers
  // list immediately, because we would have to repeatedly take
  // garbage_undo_buffers lock.
  std::list<GCDeltas> unlinked_undo_buffers{};

  // We will only free vertices deleted up until now in this GC cycle, and we
  // will do it after cleaning-up the indices. That way we are sure that all
  // vertices that appear in an index also exist in main storage.
  std::list<Gid> current_deleted_edges{};
  std::list<Gid> current_deleted_vertices{};

  deleted_vertices_.WithLock([&](auto &deleted_vertices) { current_deleted_vertices.swap(deleted_vertices); });
  deleted_edges_.WithLock([&](auto &deleted_edges) { current_deleted_edges.swap(deleted_edges); });

  auto const need_full_scan_vertices = gc_full_scan_vertices_delete_.exchange(false);
  auto const need_full_scan_edges = gc_full_scan_edges_delete_.exchange(false);

  // Short lock, to move to local variable. Hence allows other transactions to commit.
  auto linked_undo_buffers = std::list<GCDeltas>{};
  committed_transactions_.WithLock(
      [&](auto &committed_transactions) { committed_transactions.swap(linked_undo_buffers); });

  // This is to track if any of the unlinked deltas would have an impact on index performance, ie. do they hint that
  // there are possible stale/duplicate entries that can be removed
  auto index_impact = IndexPerformanceTracker{};

  auto const end_linked_undo_buffers = linked_undo_buffers.end();
  for (auto linked_entry = linked_undo_buffers.begin(); linked_entry != end_linked_undo_buffers;) {
    auto const *const commit_timestamp_ptr = linked_entry->commit_timestamp_.get();
    auto const commit_timestamp = commit_timestamp_ptr->load(std::memory_order_acquire);

    // only process those that are no longer active
    if (commit_timestamp >= oldest_active_start_timestamp) {
      ++linked_entry;  // can not process, skip
      continue;        // must continue to next transaction, because committed_transactions_ was not ordered
    }

    // When unlinking a delta which is the first delta in its version chain,
    // special care has to be taken to avoid the following race condition:
    //
    // [Vertex] --> [Delta A]
    //
    //    GC thread: Delta A is the first in its chain, it must be unlinked from
    //               vertex and marked for deletion
    //    TX thread: Update vertex and add Delta B with Delta A as next
    //
    // [Vertex] --> [Delta B] <--> [Delta A]
    //
    //    GC thread: Unlink delta from Vertex
    //
    // [Vertex] --> (nullptr)
    //
    // When processing a delta that is the first one in its chain, we
    // obtain the corresponding vertex or edge lock, and then verify that this
    // delta still is the first in its chain.
    // When processing a delta that is in the middle of the chain we only
    // process the final delta of the given transaction in that chain. We
    // determine the owner of the chain (either a vertex or an edge), obtain the
    // corresponding lock, and then verify that this delta is still in the same
    // position as it was before taking the lock.
    //
    // Even though the delta chain is lock-free (both `next` and `prev`) the
    // chain should not be modified without taking the lock from the object that
    // owns the chain (either a vertex or an edge). Modifying the chain without
    // taking the lock will cause subtle race conditions that will leave the
    // chain in a broken state.
    // The chain can be only read without taking any locks.

    for (Delta &delta : linked_entry->deltas_) {
      index_impact.update(delta.action);
      while (true) {
        auto prev = delta.prev.Get();
        switch (prev.type) {
          case PreviousPtr::Type::VERTEX: {
            Vertex *vertex = prev.vertex;
            auto vertex_guard = std::unique_lock{vertex->lock};
            if (vertex->delta != &delta) {
              // Something changed, we're not the first delta in the chain
              // anymore.
              continue;
            }
            vertex->delta = nullptr;
            if (vertex->deleted) {
              DMG_ASSERT(delta.action == memgraph::storage::Delta::Action::RECREATE_OBJECT);
              current_deleted_vertices.push_back(vertex->gid);
            }
            break;
          }
          case PreviousPtr::Type::EDGE: {
            Edge *edge = prev.edge;
            auto edge_guard = std::unique_lock{edge->lock};
            if (edge->delta != &delta) {
              // Something changed, we're not the first delta in the chain
              // anymore.
              continue;
            }
            edge->delta = nullptr;
            if (edge->deleted) {
              DMG_ASSERT(delta.action == memgraph::storage::Delta::Action::RECREATE_OBJECT);
              current_deleted_edges.push_back(edge->gid);
            }
            break;
          }
          case PreviousPtr::Type::DELTA: {
            //              kTransactionInitialId
            //                     │
            //                     ▼
            // ┌───────────────────┬─────────────┐
            // │     Committed     │ Uncommitted │
            // ├──────────┬────────┴─────────────┤
            // │ Inactive │      Active          │
            // └──────────┴──────────────────────┘
            //            ▲
            //            │
            //  oldest_active_start_timestamp

            if (prev.delta->timestamp == commit_timestamp_ptr) {
              // The delta that is newer than this one is also a delta from this
              // transaction. We skip the current delta and will remove it as a
              // part of the suffix later.
              break;
            }

            if (prev.delta->timestamp->load() < oldest_active_start_timestamp) {
              // If previous is from another inactive transaction, no need to
              // lock the edge/vertex, nothing will read this far or relink to
              // us directly
              break;
            }

            // Previous is either active (committed or uncommitted), we need to find
            // the parent object in order to be able to use its lock.
            auto parent = prev;
            while (parent.type == PreviousPtr::Type::DELTA) {
              parent = parent.delta->prev.Get();
            }

            auto const guard = std::invoke([&] {
              switch (parent.type) {
                case PreviousPtr::Type::VERTEX:
                  return std::unique_lock{parent.vertex->lock};
                case PreviousPtr::Type::EDGE:
                  return std::unique_lock{parent.edge->lock};
                case PreviousPtr::Type::DELTA:
                case PreviousPtr::Type::NULLPTR:
                  LOG_FATAL("Invalid database state!");
              }
            });
            if (delta.prev.Get() != prev) {
              // Something changed, we could now be the first delta in the
              // chain.
              continue;
            }
            Delta *prev_delta = prev.delta;
            prev_delta->next.store(nullptr, std::memory_order_release);
            break;
          }
          case PreviousPtr::Type::NULLPTR: {
            LOG_FATAL("Invalid pointer!");
          }
        }
        break;
      }
    }

    // Now unlinked, move to unlinked_undo_buffers
    auto const to_move = linked_entry;
    ++linked_entry;  // advanced to next before we move the list node
    unlinked_undo_buffers.splice(unlinked_undo_buffers.end(), linked_undo_buffers, to_move);
  }

  if (!linked_undo_buffers.empty()) {
    // some were not able to be collected, add them back to committed_transactions_ for the next GC run
    committed_transactions_.WithLock([&linked_undo_buffers](auto &committed_transactions) {
      committed_transactions.splice(committed_transactions.begin(), std::move(linked_undo_buffers));
    });
  }

  // Index cleanup runs can be expensive, we want to avoid high CPU usage when the GC doesn't have to clean up any
  // indexes.
  // - Correctness: we need to remove entries from indexes to avoid dangling raw pointers
  // - Performance: we want to remove duplicate/stale entries to make the skip list as optimial as possible

  // On object deletion, theses indexes MUST be cleaned for functional correctness, their entries with raw pointers to
  // the actual objects need removing before the object is removed itself. Also moving from IN_MEMORY_ANALYTICAL to
  // IN_MEMORY_TRANSACTIONAL any object could have been deleted so also index cleanup is required for correctness.
  bool const index_cleanup_vertex_needed = need_full_scan_vertices || !current_deleted_vertices.empty();
  bool const index_cleanup_edge_needed = need_full_scan_edges || !current_deleted_edges.empty();

  // Used to determine whether the Index GC should be run for performance reasons (removing redundant entries). It
  // should be run when hinted by FastDiscardOfDeltas or by the deltas we processed this GC run.
  auto index_cleanup_vertex_performance =
      gc_index_cleanup_vertex_performance_.exchange(false, std::memory_order_acq_rel) ||
      index_impact.impacts_vertex_indexes();
  auto index_cleanup_edge_performance = gc_index_cleanup_edge_performance_.exchange(false, std::memory_order_acq_rel) ||
                                        index_impact.impacts_edge_indexes();

  // After unlinking deltas from vertices, we refresh the indices. That way
  // we're sure that none of the vertices from `current_deleted_vertices`
  // appears in an index, and we can safely remove the from the main storage
  // after the last currently active transaction is finished.
  // This operation is very expensive as it traverses through all of the items
  // in every index every time.
  if (auto token = stop_source.get_token(); !token.stop_requested()) {
    if (index_cleanup_vertex_needed || index_cleanup_vertex_performance) {
      indices_.RemoveObsoleteVertexEntries(oldest_active_start_timestamp, token);
      auto *mem_unique_constraints = static_cast<InMemoryUniqueConstraints *>(constraints_.unique_constraints_.get());
      mem_unique_constraints->RemoveObsoleteEntries(oldest_active_start_timestamp, token);
    }
    if (index_cleanup_edge_needed || index_cleanup_edge_performance) {
      indices_.RemoveObsoleteEdgeEntries(oldest_active_start_timestamp, token);
    }
  }

  {
    auto guard = std::unique_lock{engine_lock_};
    uint64_t mark_timestamp = timestamp_;  // a timestamp no active transaction can currently have

    if (aggressive or mark_timestamp == oldest_active_start_timestamp) {
      guard.unlock();
      // if lucky, there are no active transactions, hence nothing looking at the deltas
      // remove them all now
      unlinked_undo_buffers.clear();
    } else {
      // Take garbage_undo_buffers lock while holding the engine lock to make
      // sure that entries are sorted by mark timestamp in the list.
      garbage_undo_buffers_.WithLock([&](auto &garbage_undo_buffers) {
        // Release engine lock because we don't have to hold it anymore and
        // this could take a long time.
        guard.unlock();
        // correct the markers, and defer until next GC run
        for (auto &unlinked_undo_buffer : unlinked_undo_buffers) {
          unlinked_undo_buffer.mark_timestamp_ = mark_timestamp;
        }
        // ensure insert at end to preserve the order
        garbage_undo_buffers.splice(garbage_undo_buffers.end(), std::move(unlinked_undo_buffers));
      });
    }
  }

  // EDGES METADATA (has ptr to Vertices, must be before removing verticies)
  if (!current_deleted_edges.empty() && config_.salient.items.enable_edges_metadata) {
    auto edge_metadata_acc = edges_metadata_.access();
    for (auto edge : current_deleted_edges) {
      MG_ASSERT(edge_metadata_acc.remove(edge), "Invalid database state!");
    }
  }

  // VERTICES (has ptr to Edges, must be before removing edges)
  if (!current_deleted_vertices.empty()) {
    auto vertex_acc = vertices_.access();
    for (auto vertex : current_deleted_vertices) {
      MG_ASSERT(vertex_acc.remove(vertex), "Invalid database state!");
    }
  }

  // EDGES
  if (!current_deleted_edges.empty()) {
    auto edge_acc = edges_.access();
    for (auto edge : current_deleted_edges) {
      MG_ASSERT(edge_acc.remove(edge), "Invalid database state!");
    }
  }

  // EXPENSIVE full scan, is only run if an IN_MEMORY_ANALYTICAL transaction involved any deletions
  // TODO: implement a fast internal iteration inside the skip_list (to avoid unnecessary find_node calls),
  //  accessor.remove_if([](auto const & item){ return item.delta == nullptr && item.deleted;});
  //  alternatively, an auxiliary data structure within skip_list to track these, hence a full scan wouldn't be needed
  //  we will wait for evidence that this is needed before doing so.
  if (need_full_scan_vertices) {
    auto vertex_acc = vertices_.access();
    for (auto &vertex : vertex_acc) {
      // a deleted vertex which as no deltas must have come from IN_MEMORY_ANALYTICAL deletion
      if (vertex.delta == nullptr && vertex.deleted) {
        vertex_acc.remove(vertex);
      }
    }
  }

  // EXPENSIVE full scan, is only run if an IN_MEMORY_ANALYTICAL transaction involved any deletions
  if (need_full_scan_edges) {
    auto edge_acc = edges_.access();
    auto edge_metadata_acc = edges_metadata_.access();
    for (auto &edge : edge_acc) {
      // a deleted edge which as no deltas must have come from IN_MEMORY_ANALYTICAL deletion
      if (edge.delta == nullptr && edge.deleted) {
        edge_acc.remove(edge);
        edge_metadata_acc.remove(edge.gid);
      }
    }
  }
}

// tell the linker he can find the CollectGarbage definitions here
template void InMemoryStorage::CollectGarbage<true>(std::unique_lock<utils::ResourceLock> main_guard, bool periodic);
template void InMemoryStorage::CollectGarbage<false>(std::unique_lock<utils::ResourceLock> main_guard, bool periodic);

StorageInfo InMemoryStorage::GetBaseInfo() {
  StorageInfo info{};
  info.vertex_count = vertices_.size();
  info.edge_count = edge_count_.load(std::memory_order_acquire);
  if (info.vertex_count) {
    // NOLINTNEXTLINE(bugprone-narrowing-conversions, cppcoreguidelines-narrowing-conversions)
    info.average_degree = 2.0 * static_cast<double>(info.edge_count) / info.vertex_count;
  }
  info.memory_res = utils::GetMemoryRES();
  memgraph::metrics::SetGaugeValue(memgraph::metrics::PeakMemoryRes, info.memory_res);
  info.peak_memory_res = memgraph::metrics::GetGaugeValue(memgraph::metrics::PeakMemoryRes);
  info.unreleased_delta_objects = memgraph::metrics::GetCounterValue(memgraph::metrics::UnreleasedDeltaObjects);

  // Special case for the default database
  auto update_path = [&](const std::filesystem::path &dir) {
#ifdef MG_ENTERPRISE
    if (config_.salient.name == dbms::kDefaultDB) {
      // Default DB points to the root (for back-compatibility); update to the "database" dir
      std::filesystem::path new_dir = dir / "databases" / dbms::kDefaultDB;
      if (std::filesystem::exists(new_dir) && std::filesystem::is_directory(new_dir)) {
        return new_dir;
      }
    }
#endif
    return dir;
  };
  info.disk_usage = utils::GetDirDiskUsage<false>(update_path(config_.durability.storage_directory));
  if (config_.salient.items.enable_schema_info) {
    const auto &[n_vertex, n_edge] = schema_info_.Size();
    info.schema_vertex_count = n_vertex;
    info.schema_edge_count = n_edge;
  } else {
    info.schema_vertex_count = 0;
    info.schema_edge_count = 0;
  }
  return info;
}

StorageInfo InMemoryStorage::GetInfo() {
  StorageInfo info = GetBaseInfo();
  {
    auto access = Access();  // TODO: override isolation level?
    const auto &lbl = access->ListAllIndices();
    info.label_indices = lbl.label.size();
    info.label_property_indices = lbl.label_properties.size();
    info.text_indices = lbl.text_indices.size();
    info.vector_indices = lbl.vector_indices_spec.size();
    const auto &con = access->ListAllConstraints();
    info.existence_constraints = con.existence.size();
    info.unique_constraints = con.unique.size();
  }
  info.storage_mode = storage_mode_;
  info.isolation_level = isolation_level_;
  info.durability_snapshot_enabled = snapshot_runner_.NextExecution() || config_.durability.snapshot_on_exit;
  info.durability_wal_enabled =
      config_.durability.snapshot_wal_mode == Config::Durability::SnapshotWalMode::PERIODIC_SNAPSHOT_WITH_WAL;
  info.property_store_compression_enabled = config_.salient.items.property_store_compression_enabled;
  info.property_store_compression_level = config_.salient.property_store_compression_level;
  return info;
}

bool InMemoryStorage::InitializeWalFile(memgraph::replication::ReplicationEpoch &epoch) {
  if (config_.durability.snapshot_wal_mode != Config::Durability::SnapshotWalMode::PERIODIC_SNAPSHOT_WITH_WAL) {
    return false;
  }

  if (!wal_file_) {
    wal_file_ =
        std::make_unique<durability::WalFile>(recovery_.wal_directory_, uuid(), epoch.id(), config_.salient.items,
                                              name_id_mapper_.get(), wal_seq_num_++, &file_retainer_);
  }

  return true;
}

void InMemoryStorage::FinalizeWalFile() {
  ++wal_unsynced_transactions_;
  if (wal_unsynced_transactions_ >= config_.durability.wal_file_flush_every_n_tx) {
    wal_file_->Sync();
    wal_unsynced_transactions_ = 0;
  }
  if (wal_file_->GetSize() / 1024 >= config_.durability.wal_file_size_kibibytes) {
    wal_file_->FinalizeWal();
    wal_file_.reset();
    wal_unsynced_transactions_ = 0;
  } else {
    // Try writing the internal buffer if possible, if not
    // the data should be written as soon as it's possible
    // (triggered by the new transaction commit, or some
    // reading thread EnabledFlushing)
    wal_file_->TryFlushing();
  }
}

bool InMemoryStorage::AppendToWal(const Transaction &transaction, uint64_t durability_commit_timestamp,
                                  DatabaseAccessProtector db_acc) {
  if (!InitializeWalFile(repl_storage_state_.epoch_)) {
    return true;
  }
  // Traverse deltas and append them to the WAL file.
  // A single transaction will always be contained in a single WAL file.
  auto current_commit_timestamp = transaction.commit_timestamp->load(std::memory_order_acquire);

  auto tx_replication = repl_storage_state_.InitializeTransaction(wal_file_->SequenceNumber(), this, db_acc);

  // IMPORTANT: In most transactions there can only be one, either data or metadata deltas.
  //            But since we introduced auto index creation, a data transaction can also introduce a metadata delta.
  //            For correctness on the REPLICA side we need to send the metadata deltas first in order to acquire a
  //            unique transaction to apply the index creation safely.
  auto const apply_encode = [&](durability::StorageMetadataOperation op, auto &&encode_operation) {
    auto full_encode_operation = [&](durability::BaseEncoder &encoder) {
      EncodeOperationPreamble(encoder, op, durability_commit_timestamp);
      encode_operation(encoder);
    };

    // durability
    full_encode_operation(wal_file_->encoder());
    wal_file_->UpdateStats(durability_commit_timestamp);
    // replication
    tx_replication.EncodeToReplicas(full_encode_operation);
  };

  // Handle metadata deltas
  for (const auto &md_delta : transaction.md_deltas) {
    auto const op = ActionToStorageOperation(md_delta.action);
    switch (md_delta.action) {
      case MetadataDelta::Action::LABEL_INDEX_CREATE:
      case MetadataDelta::Action::LABEL_INDEX_DROP: {
        apply_encode(op,
                     [&](durability::BaseEncoder &encoder) { EncodeLabel(encoder, *name_id_mapper_, md_delta.label); });
        break;
      }
      case MetadataDelta::Action::LABEL_INDEX_STATS_CLEAR:
      case MetadataDelta::Action::LABEL_PROPERTY_INDEX_STATS_CLEAR: {
        apply_encode(op, [&](durability::BaseEncoder &encoder) {
          EncodeLabel(encoder, *name_id_mapper_, md_delta.label_stats.label);
        });
        break;
      }
      case MetadataDelta::Action::LABEL_PROPERTY_INDEX_STATS_SET: {
        apply_encode(op, [&](durability::BaseEncoder &encoder) {
          EncodeLabelPropertyStats(encoder, *name_id_mapper_, md_delta.label_property_stats.label,
                                   md_delta.label_property_stats.properties, md_delta.label_property_stats.stats);
        });
        break;
      }
      case MetadataDelta::Action::EDGE_INDEX_CREATE:
      case MetadataDelta::Action::EDGE_INDEX_DROP: {
        apply_encode(op, [&](durability::BaseEncoder &encoder) {
          EncodeEdgeTypeIndex(encoder, *name_id_mapper_, md_delta.edge_type);
        });
        break;
      }
      case MetadataDelta::Action::EDGE_PROPERTY_INDEX_CREATE:
      case MetadataDelta::Action::EDGE_PROPERTY_INDEX_DROP: {
        apply_encode(op, [&](durability::BaseEncoder &encoder) {
          EncodeEdgeTypePropertyIndex(encoder, *name_id_mapper_, md_delta.edge_type_property.edge_type,
                                      md_delta.edge_type_property.property);
        });
        break;
      }
      case MetadataDelta::Action::GLOBAL_EDGE_PROPERTY_INDEX_CREATE:
      case MetadataDelta::Action::GLOBAL_EDGE_PROPERTY_INDEX_DROP: {
        apply_encode(op, [&](durability::BaseEncoder &encoder) {
          EncodeEdgePropertyIndex(encoder, *name_id_mapper_, md_delta.edge_property.property);
        });
        break;
      }
      case MetadataDelta::Action::LABEL_PROPERTIES_INDEX_CREATE:
      case MetadataDelta::Action::LABEL_PROPERTIES_INDEX_DROP: {
        apply_encode(op, [&](durability::BaseEncoder &encoder) {
          EncodeLabelProperties(encoder, *name_id_mapper_, md_delta.label_ordered_properties.label,
                                md_delta.label_ordered_properties.properties);
        });
        break;
      }
      case MetadataDelta::Action::EXISTENCE_CONSTRAINT_CREATE:
      case MetadataDelta::Action::EXISTENCE_CONSTRAINT_DROP:
      case MetadataDelta::Action::POINT_INDEX_CREATE:
      case MetadataDelta::Action::POINT_INDEX_DROP: {
        apply_encode(op, [&](durability::BaseEncoder &encoder) {
          EncodeLabelProperty(encoder, *name_id_mapper_, md_delta.label_property.label,
                              md_delta.label_property.property);
        });
        break;
      }
      case MetadataDelta::Action::LABEL_INDEX_STATS_SET: {
        apply_encode(op, [&](durability::BaseEncoder &encoder) {
          EncodeLabelStats(encoder, *name_id_mapper_, md_delta.label_stats.label, md_delta.label_stats.stats);
        });
        break;
      }
      case MetadataDelta::Action::TEXT_INDEX_CREATE:
      case MetadataDelta::Action::TEXT_INDEX_DROP: {
        apply_encode(op, [&](durability::BaseEncoder &encoder) {
          EncodeTextIndex(encoder, *name_id_mapper_, md_delta.text_index.index_name, md_delta.text_index.label);
        });
        break;
      }
      case MetadataDelta::Action::VECTOR_INDEX_CREATE: {
        apply_encode(op, [&](durability::BaseEncoder &encoder) {
          EncodeVectorIndexSpec(encoder, *name_id_mapper_, md_delta.vector_index_spec);
        });
        break;
      }
      case MetadataDelta::Action::VECTOR_INDEX_DROP: {
        apply_encode(
            op, [&](durability::BaseEncoder &encoder) { EncodeVectorIndexName(encoder, md_delta.vector_index_name); });
        break;
      }
      case MetadataDelta::Action::UNIQUE_CONSTRAINT_CREATE:
      case MetadataDelta::Action::UNIQUE_CONSTRAINT_DROP: {
        apply_encode(op, [&](durability::BaseEncoder &encoder) {
          EncodeLabelProperties(encoder, *name_id_mapper_, md_delta.label_unordered_properties.label,
                                md_delta.label_unordered_properties.properties);
        });
        break;
      }
      case MetadataDelta::Action::TYPE_CONSTRAINT_CREATE:
      case MetadataDelta::Action::TYPE_CONSTRAINT_DROP: {
        apply_encode(op, [&](durability::BaseEncoder &encoder) {
          EncodeTypeConstraint(encoder, *name_id_mapper_, md_delta.label_property_type.label,
                               md_delta.label_property_type.property, md_delta.label_property_type.type);
        });
        break;
      }
      case MetadataDelta::Action::ENUM_CREATE: {
        apply_encode(op, [&](durability::BaseEncoder &encoder) {
          EncodeEnumCreate(encoder, enum_store_, md_delta.enum_create_info.etype);
        });
        break;
      }
      case MetadataDelta::Action::ENUM_ALTER_ADD: {
        apply_encode(op, [&](durability::BaseEncoder &encoder) {
          EncodeEnumAlterAdd(encoder, enum_store_, md_delta.enum_alter_add_info.value);
        });
        break;
      }
      case MetadataDelta::Action::ENUM_ALTER_UPDATE: {
        apply_encode(op, [&](durability::BaseEncoder &encoder) {
          EncodeEnumAlterUpdate(encoder, enum_store_, md_delta.enum_alter_update_info.value,
                                md_delta.enum_alter_update_info.old_value);
        });
        break;
      }
    }
  }

  auto append_deltas = [&](auto callback) {
    // Helper lambda that traverses the delta chain on order to find the first
    // delta that should be processed and then appends all discovered deltas.
    auto find_and_apply_deltas = [&](const auto *delta, const auto &parent, auto filter) {
      while (true) {
        auto *older = delta->next.load(std::memory_order_acquire);
        if (older == nullptr || older->timestamp->load(std::memory_order_acquire) != current_commit_timestamp) break;
        delta = older;
      }
      while (true) {
        if (filter(delta->action)) {
          callback(*delta, parent, durability_commit_timestamp);
        }
        auto prev = delta->prev.Get();
        MG_ASSERT(prev.type != PreviousPtr::Type::NULLPTR, "Invalid pointer!");
        if (prev.type != PreviousPtr::Type::DELTA) break;
        delta = prev.delta;
      }
    };

    // The deltas are ordered correctly in the `transaction.deltas` buffer, but we
    // don't traverse them in that order. That is because for each delta we need
    // information about the vertex or edge they belong to and that information
    // isn't stored in the deltas themselves. In order to find out information
    // about the corresponding vertex or edge it is necessary to traverse the
    // delta chain for each delta until a vertex or edge is encountered. This
    // operation is very expensive as the chain grows.
    // Instead, we traverse the edges until we find a vertex or edge and traverse
    // their delta chains. This approach has a drawback because we lose the
    // correct order of the operations. Because of that, we need to traverse the
    // deltas several times and we have to manually ensure that the stored deltas
    // will be ordered correctly.

    // 1. Process all Vertex deltas and store all operations that create vertices
    // and modify vertex data.
    for (const auto &delta : transaction.deltas) {
      auto prev = delta.prev.Get();
      MG_ASSERT(prev.type != PreviousPtr::Type::NULLPTR, "Invalid pointer!");
      if (prev.type != PreviousPtr::Type::VERTEX) continue;
      find_and_apply_deltas(&delta, *prev.vertex, [](auto action) {
        switch (action) {
          case Delta::Action::DELETE_DESERIALIZED_OBJECT:
          case Delta::Action::DELETE_OBJECT:
          case Delta::Action::SET_PROPERTY:
          case Delta::Action::ADD_LABEL:
          case Delta::Action::REMOVE_LABEL:
            return true;

          case Delta::Action::RECREATE_OBJECT:
          case Delta::Action::ADD_IN_EDGE:
          case Delta::Action::ADD_OUT_EDGE:
          case Delta::Action::REMOVE_IN_EDGE:
          case Delta::Action::REMOVE_OUT_EDGE:
            return false;
        }
      });
    }
    // 2. Process all Vertex deltas and store all operations that create edges.
    for (const auto &delta : transaction.deltas) {
      auto prev = delta.prev.Get();
      MG_ASSERT(prev.type != PreviousPtr::Type::NULLPTR, "Invalid pointer!");
      if (prev.type != PreviousPtr::Type::VERTEX) continue;
      find_and_apply_deltas(&delta, *prev.vertex, [](auto action) {
        switch (action) {
          case Delta::Action::REMOVE_OUT_EDGE:
            return true;
          case Delta::Action::DELETE_DESERIALIZED_OBJECT:
          case Delta::Action::DELETE_OBJECT:
          case Delta::Action::RECREATE_OBJECT:
          case Delta::Action::SET_PROPERTY:
          case Delta::Action::ADD_LABEL:
          case Delta::Action::REMOVE_LABEL:
          case Delta::Action::ADD_IN_EDGE:
          case Delta::Action::ADD_OUT_EDGE:
          case Delta::Action::REMOVE_IN_EDGE:
            return false;
        }
      });
    }
    // 3. Process all Edge deltas and store all operations that modify edge data.
    for (const auto &delta : transaction.deltas) {
      auto prev = delta.prev.Get();
      MG_ASSERT(prev.type != PreviousPtr::Type::NULLPTR, "Invalid pointer!");
      if (prev.type != PreviousPtr::Type::EDGE) continue;
      find_and_apply_deltas(&delta, *prev.edge, [](auto action) {
        switch (action) {
          case Delta::Action::SET_PROPERTY:
            return true;
          case Delta::Action::DELETE_DESERIALIZED_OBJECT:
          case Delta::Action::DELETE_OBJECT:
          case Delta::Action::RECREATE_OBJECT:
          case Delta::Action::ADD_LABEL:
          case Delta::Action::REMOVE_LABEL:
          case Delta::Action::ADD_IN_EDGE:
          case Delta::Action::ADD_OUT_EDGE:
          case Delta::Action::REMOVE_IN_EDGE:
          case Delta::Action::REMOVE_OUT_EDGE:
            return false;
        }
      });
    }
    // 4. Process all Vertex deltas and store all operations that delete edges.
    for (const auto &delta : transaction.deltas) {
      auto prev = delta.prev.Get();
      MG_ASSERT(prev.type != PreviousPtr::Type::NULLPTR, "Invalid pointer!");
      if (prev.type != PreviousPtr::Type::VERTEX) continue;
      find_and_apply_deltas(&delta, *prev.vertex, [](auto action) {
        switch (action) {
          case Delta::Action::ADD_OUT_EDGE:
            return true;
          case Delta::Action::DELETE_DESERIALIZED_OBJECT:
          case Delta::Action::DELETE_OBJECT:
          case Delta::Action::RECREATE_OBJECT:
          case Delta::Action::SET_PROPERTY:
          case Delta::Action::ADD_LABEL:
          case Delta::Action::REMOVE_LABEL:
          case Delta::Action::ADD_IN_EDGE:
          case Delta::Action::REMOVE_IN_EDGE:
          case Delta::Action::REMOVE_OUT_EDGE:
            return false;
        }
      });
    }
    // 5. Process all Vertex deltas and store all operations that delete vertices.
    for (const auto &delta : transaction.deltas) {
      auto prev = delta.prev.Get();
      MG_ASSERT(prev.type != PreviousPtr::Type::NULLPTR, "Invalid pointer!");
      if (prev.type != PreviousPtr::Type::VERTEX) continue;
      find_and_apply_deltas(&delta, *prev.vertex, [](auto action) {
        switch (action) {
          case Delta::Action::RECREATE_OBJECT:
            return true;
          case Delta::Action::DELETE_DESERIALIZED_OBJECT:
          case Delta::Action::DELETE_OBJECT:
          case Delta::Action::SET_PROPERTY:
          case Delta::Action::ADD_LABEL:
          case Delta::Action::REMOVE_LABEL:
          case Delta::Action::ADD_IN_EDGE:
          case Delta::Action::ADD_OUT_EDGE:
          case Delta::Action::REMOVE_IN_EDGE:
          case Delta::Action::REMOVE_OUT_EDGE:
            return false;
        }
      });
    }
  };

  // Handle MVCC deltas
  if (!transaction.deltas.empty()) {
    append_deltas([&](const Delta &delta, const auto &parent, uint64_t durability_commit_timestamp) {
      wal_file_->AppendDelta(delta, parent, durability_commit_timestamp);
      tx_replication.AppendDelta(delta, parent, durability_commit_timestamp);
    });
  }

  // Add a delta that indicates that the transaction is fully written to the WAL
  // TODO: (andi) I think this should happen in reverse order because it could happen that we fsync on replica
  // before than on main.
  wal_file_->AppendTransactionEnd(durability_commit_timestamp);
  FinalizeWalFile();

  return tx_replication.FinalizeTransaction(durability_commit_timestamp, std::move(db_acc));
}

utils::BasicResult<InMemoryStorage::CreateSnapshotError> InMemoryStorage::CreateSnapshot(
    memgraph::replication_coordination_glue::ReplicationRole replication_role) {
  using memgraph::replication_coordination_glue::ReplicationRole;
  if (replication_role == ReplicationRole::REPLICA) {
    return CreateSnapshotError::DisabledForReplica;
  }

  if (abort_snapshot_.load(std::memory_order_acquire)) {
    return CreateSnapshotError::AbortSnapshot;
  }

  std::lock_guard snapshot_guard(snapshot_lock_);

  auto accessor = std::invoke([&]() {
    if (storage_mode_ == StorageMode::IN_MEMORY_ANALYTICAL) {
      // For analytical no other write txn can be in play
      return ReadOnlyAccess(IsolationLevel::SNAPSHOT_ISOLATION);  // Do we need snapshot isolation?
    }
    return Access(IsolationLevel::SNAPSHOT_ISOLATION);
  });

  utils::Timer timer;
  Transaction *transaction = accessor->GetTransaction();
  auto const &epoch = repl_storage_state_.epoch_;

  // At the moment, the only way in which create snapshot can fail is if it got aborted
  if (!durability::CreateSnapshot(this, transaction, recovery_.snapshot_directory_, recovery_.wal_directory_,
                                  &vertices_, &edges_, uuid(), epoch, repl_storage_state_.history, &file_retainer_,
                                  &abort_snapshot_)) {
    return CreateSnapshotError::AbortSnapshot;
  }

  memgraph::metrics::Measure(memgraph::metrics::SnapshotCreationLatency_us,
                             std::chrono::duration_cast<std::chrono::microseconds>(timer.Elapsed()).count());

  abort_snapshot_.store(false, std::memory_order_release);

  return {};
}

// NOTE: Make sure this function is called while exclusively holding on to the main lock
utils::BasicResult<InMemoryStorage::RecoverSnapshotError> InMemoryStorage::RecoverSnapshot(
    std::filesystem::path path, bool force, memgraph::replication_coordination_glue::ReplicationRole replication_role) {
  using memgraph::replication_coordination_glue::ReplicationRole;
  if (replication_role == ReplicationRole::REPLICA) {
    return InMemoryStorage::RecoverSnapshotError::DisabledForReplica;
  }
  if (!repl_storage_state_.replication_storage_clients_->empty()) {
    // MAIN would need to reset its storage handler and force update the replicas to this snapshot. ATM not supported!
    return InMemoryStorage::RecoverSnapshotError::DisabledForMainWithReplicas;
  }
  if (!std::filesystem::exists(path) || std::filesystem::is_directory(path)) {
    return InMemoryStorage::RecoverSnapshotError::MissingFile;
  }

  // Copy to local snapshot dir
  std::error_code ec{};
  const auto local_path = recovery_.snapshot_directory_ / path.filename();
  if (local_path != path) {
    std::filesystem::copy_file(path, local_path, ec);
    if (ec) {
      spdlog::warn("Failed to copy snapshot into local snapshots directory.");
      return InMemoryStorage::RecoverSnapshotError::CopyFailure;
    }
  }

  auto handler_error = [&]() {
    // If file was copied over, delete...
    if (local_path != path) file_retainer_.DeleteFile(local_path);
  };

  auto file_locker = file_retainer_.AddLocker();
  (void)file_locker.Access().AddPath(local_path);

  if (force) {
    Clear();
  } else {
    if (repl_storage_state_.last_durable_timestamp_ != storage::kTimestampInitialId) {
      handler_error();
      return InMemoryStorage::RecoverSnapshotError::NonEmptyStorage;
    }
  }

  // When creating a snapshot, we first lock the snapshot, then create the accessor, so no need for the snapshot lock
  // GC could be running without the main lock, so lock it
  // Engine lock is needed because of PrepareForNewEpoch
  auto gc_lock = std::unique_lock{gc_lock_};
  auto engine_lock = std::unique_lock{engine_lock_};

  try {
    spdlog::debug("Recovering from a snapshot {}", local_path);
    auto recovered_snapshot = storage::durability::LoadSnapshot(
        local_path, &vertices_, &edges_, &edges_metadata_, &repl_storage_state_.history, name_id_mapper_.get(),
        &edge_count_, config_, &enum_store_, config_.salient.items.enable_schema_info ? &schema_info_.Get() : nullptr);
    spdlog::debug("Snapshot recovered successfully");
    uuid().set(recovered_snapshot.snapshot_info.uuid);
    spdlog::trace("Set epoch to {} for db {}", recovered_snapshot.snapshot_info.epoch_id, name());
    repl_storage_state_.epoch_.SetEpoch(std::move(recovered_snapshot.snapshot_info.epoch_id));
    const auto &recovery_info = recovered_snapshot.recovery_info;
    vertex_id_ = recovery_info.next_vertex_id;
    edge_id_ = recovery_info.next_edge_id;
    timestamp_ = std::max(timestamp_, recovery_info.next_timestamp);
    repl_storage_state_.last_durable_timestamp_ = recovered_snapshot.snapshot_info.durable_timestamp;

    spdlog::trace("Recovering indices and constraints from snapshot.");
    storage::durability::RecoverIndicesStatsAndConstraints(
        &vertices_, name_id_mapper_.get(), &indices_, &constraints_, config_, recovery_info,
        recovered_snapshot.indices_constraints, config_.salient.items.properties_on_edges);

    spdlog::trace("Successfully recovered from snapshot {}", local_path);

    // Destroying current wal file
    wal_file_.reset();

    std::string old_dir = ".old_" + std::to_string(std::chrono::system_clock::now().time_since_epoch().count());
    spdlog::trace("Moving old snapshots and WALs to {}", old_dir);
    std::error_code ec{};
    std::filesystem::create_directory(recovery_.snapshot_directory_ / old_dir, ec);
    if (ec) {
      spdlog::warn("Failed to create backup snapshot directory; snapshots directory should be cleaned manually.");
      return InMemoryStorage::RecoverSnapshotError::BackupFailure;
    }
    std::filesystem::create_directory(recovery_.wal_directory_ / old_dir, ec);
    if (ec) {
      spdlog::warn("Failed to create backup WAL directory; WAL directory should be cleaned manually.");
      return InMemoryStorage::RecoverSnapshotError::BackupFailure;
    }

    auto snapshot_files = durability::GetSnapshotFiles(recovery_.snapshot_directory_);
    for (const auto &[snapshot_path, _1, _2] : snapshot_files) {
      if (local_path != snapshot_path) {
        spdlog::trace("Moving snapshot file {}", snapshot_path);
        file_retainer_.RenameFile(snapshot_path, recovery_.snapshot_directory_ / old_dir / snapshot_path.filename());
      }
    }
    std::filesystem::remove(recovery_.snapshot_directory_ / old_dir, ec);  // remove dir if empty
    auto wal_files = storage::durability::GetWalFiles(recovery_.wal_directory_);
    if (wal_files) {
      for (const auto &wal_file : *wal_files) {
        spdlog::trace("Moving WAL file {}", wal_file.path);
        file_retainer_.RenameFile(wal_file.path, recovery_.wal_directory_ / old_dir / wal_file.path.filename());
      }
    }
    std::filesystem::remove(recovery_.wal_directory_ / old_dir, ec);  // remove dir if empty
  } catch (const storage::durability::RecoveryFailure &e) {
    handler_error();
    throw utils::BasicException("Couldn't recover from the snapshot because of: {}", e.what());
  }

  return {};
}

// Note:
std::vector<SnapshotFileInfo> InMemoryStorage::ShowSnapshots() {
  auto lock = std::unique_lock{snapshot_lock_};

  std::vector<SnapshotFileInfo> res;
  auto file_locker = file_retainer_.AddLocker();
  auto locker_acc = file_locker.Access();
  (void)locker_acc.AddPath(recovery_.snapshot_directory_);
  auto dir_cleanup = utils::OnScopeExit{[&] { (void)locker_acc.RemovePath(recovery_.snapshot_directory_); }};

  // Add currently available snapshots
  auto snapshot_files = durability::GetSnapshotFiles(recovery_.snapshot_directory_ /*, std::string(storage_uuid())*/);
  std::error_code ec;
  for (const auto &[snapshot_path, _, start_timestamp] : snapshot_files) {
    // Hacky solution to covert between different clocks
    utils::LocalDateTime write_time_ldt{std::filesystem::last_write_time(snapshot_path, ec) -
                                        std::filesystem::file_time_type::clock::now() +
                                        std::chrono::system_clock::now()};
    if (ec) {
      spdlog::warn("Failed to read write time for {}", snapshot_path);
      write_time_ldt = utils::LocalDateTime{0};
    }
    size_t size = std::filesystem::file_size(snapshot_path, ec);
    if (ec) {
      spdlog::warn("Failed to read file size for {}", snapshot_path);
      size = 0;
    }
    res.emplace_back(snapshot_path, start_timestamp, write_time_ldt, size);
  }

  // Add next
  auto next = snapshot_runner_.NextExecution();
  if (next) {
    res.emplace_back(recovery_.snapshot_directory_, 0, utils::LocalDateTime{*next}, 0);
  }

  std::sort(res.begin(), res.end(),
            [](const auto &lhs, const auto &rhs) { return lhs.creation_time > rhs.creation_time; });

  return res;
}

void InMemoryStorage::FreeMemory(std::unique_lock<utils::ResourceLock> main_guard, bool periodic) {
  std::invoke(free_memory_func_, std::move(main_guard), periodic);
}

uint64_t InMemoryStorage::GetCommitTimestamp() { return timestamp_++; }

void InMemoryStorage::PrepareForNewEpoch() {
  std::unique_lock engine_guard{engine_lock_};
  if (wal_file_) {
    wal_file_->FinalizeWal();
    wal_file_.reset();
  }
  repl_storage_state_.TrackLatestHistory();
}

utils::FileRetainer::FileLockerAccessor::ret_type InMemoryStorage::IsPathLocked() {
  auto locker_accessor = global_locker_.Access();
  return locker_accessor.IsPathLocked(config_.durability.storage_directory);
}

utils::FileRetainer::FileLockerAccessor::ret_type InMemoryStorage::LockPath() {
  auto locker_accessor = global_locker_.Access();
  return locker_accessor.AddPath(config_.durability.storage_directory);
}

utils::FileRetainer::FileLockerAccessor::ret_type InMemoryStorage::UnlockPath() {
  {
    auto locker_accessor = global_locker_.Access();
    const auto ret = locker_accessor.RemovePath(config_.durability.storage_directory);
    if (ret.HasError() || !ret.GetValue()) {
      // Exit without cleaning the queue
      return ret;
    }
  }
  // We use locker accessor in seperate scope so we don't produce deadlock
  // after we call clean queue.
  file_retainer_.CleanQueue();
  return true;
}

std::unique_ptr<Storage::Accessor> InMemoryStorage::Access(Accessor::Type rw_type,
                                                           std::optional<IsolationLevel> override_isolation_level,
                                                           std::optional<std::chrono::milliseconds> timeout) {
  return std::unique_ptr<InMemoryAccessor>(new InMemoryAccessor{Storage::Accessor::shared_access, this,
                                                                override_isolation_level.value_or(isolation_level_),
                                                                storage_mode_, rw_type, timeout});
}
std::unique_ptr<Storage::Accessor> InMemoryStorage::UniqueAccess(std::optional<IsolationLevel> override_isolation_level,
                                                                 std::optional<std::chrono::milliseconds> timeout) {
  return std::unique_ptr<InMemoryAccessor>(new InMemoryAccessor{Storage::Accessor::unique_access, this,
                                                                override_isolation_level.value_or(isolation_level_),
                                                                storage_mode_, timeout});
}
std::unique_ptr<Storage::Accessor> InMemoryStorage::ReadOnlyAccess(
    std::optional<IsolationLevel> override_isolation_level, std::optional<std::chrono::milliseconds> timeout) {
  return std::unique_ptr<InMemoryAccessor>(new InMemoryAccessor{Storage::Accessor::read_only_access, this,
                                                                override_isolation_level.value_or(isolation_level_),
                                                                storage_mode_, timeout});
}

void InMemoryStorage::CreateSnapshotHandler(
    std::function<utils::BasicResult<InMemoryStorage::CreateSnapshotError>()> cb) {
  create_snapshot_handler = [cb]() {
    if (auto maybe_error = cb(); maybe_error.HasError()) {
      switch (maybe_error.GetError()) {
        case CreateSnapshotError::DisabledForReplica:
          spdlog::warn(utils::MessageWithLink("Snapshots are disabled for replicas.", "https://memgr.ph/replication"));
          break;
        case CreateSnapshotError::ReachedMaxNumTries:
          spdlog::warn("Failed to create snapshot. Reached max number of tries. Please contact support.");
          break;
        case CreateSnapshotError::AbortSnapshot:
          spdlog::warn("Failed to create snapshot. The current snapshot needs to be aborted.");
          break;
      }
    }
  };

  // Start the snapshot thread in any case, paused if in analytical mode
  if (config_.salient.storage_mode == StorageMode::IN_MEMORY_ANALYTICAL) {
    snapshot_runner_.Pause();
  }
  snapshot_runner_.SetInterval(config_.durability.snapshot_interval);
  snapshot_runner_.Run("Snapshot", [this, token = stop_source.get_token()]() {
    if (!token.stop_requested()) {
      this->create_snapshot_handler();
    }
  });
}

std::optional<std::tuple<EdgeRef, EdgeTypeId, Vertex *, Vertex *>> InMemoryStorage::FindEdge(Gid gid) {
  using EdgeInfo = std::optional<std::tuple<EdgeRef, EdgeTypeId, Vertex *, Vertex *>>;

  auto edge_acc = edges_.access();
  auto edge_it = edge_acc.find(gid);
  if (edge_it == edge_acc.end()) {
    return std::nullopt;
  }

  auto *edge_ptr = &(*edge_it);
  auto vertices_acc = vertices_.access();

  auto extract_edge_info = [&](Vertex *from_vertex) -> EdgeInfo {
    for (auto &out_edge : from_vertex->out_edges) {
      const auto [edge_type, other_vertex, edge_ref] = out_edge;
      if (edge_ref.ptr == edge_ptr) {
        return std::tuple(edge_ref, edge_type, from_vertex, other_vertex);
      }
    }
    return std::nullopt;
  };

  if (config_.salient.items.enable_edges_metadata) {
    auto edge_metadata_acc = edges_metadata_.access();
    auto edge_metadata_it = edge_metadata_acc.find(gid);
    MG_ASSERT(edge_metadata_it != edge_metadata_acc.end(), "Invalid database state!");

    auto maybe_edge_info = extract_edge_info(edge_metadata_it->from_vertex);
    return maybe_edge_info;
  }

  // If metadata on edges is not enabled we will have to do
  // a full scan.
  auto maybe_edge_info = std::invoke([&]() -> EdgeInfo {
    for (auto &from_vertex : vertices_acc) {
      auto maybe_edge_info = extract_edge_info(&from_vertex);
      if (maybe_edge_info) {
        return maybe_edge_info;
      }
    }
    return std::nullopt;
  });

  return maybe_edge_info;
}

void InMemoryStorage::Clear() {
  // NOTE: Make sure this function is called while exclusively holding on to the main lock
  // When creating a snapshot, we first lock the snapshot, then create the accessor
  // GC could be running without the main lock
  // Engine lock is needed because of PrepareForNewEpoch
  auto gc_lock = std::unique_lock{gc_lock_};
  auto engine_lock = std::unique_lock{engine_lock_};

  // Clear main memory
  vertices_.clear();
  vertices_.run_gc();
  vertex_id_ = 0;

  edges_.clear();
  edges_.run_gc();
  edge_id_ = 0;
  edge_count_ = 0;

  timestamp_ = kTimestampInitialId;
  transaction_id_ = kTransactionInitialId;

  // Reset WALs
  wal_seq_num_ = 0;
  wal_file_.reset();
  wal_unsynced_transactions_ = 0;

  // Reset the commit log
  commit_log_.reset();
  commit_log_.emplace();

  // Drop any pending GC work (committed_transactions_ is holding on to old deltas)
  deleted_vertices_->clear();
  deleted_edges_->clear();
  garbage_undo_buffers_->clear();
  committed_transactions_->clear();

  // Clear indices, constraints and metadata
  indices_.DropGraphClearIndices();
  constraints_.DropGraphClearConstraints();
  edges_metadata_.clear();
  edges_metadata_.run_gc();
  stored_node_labels_.clear();
  stored_edge_types_.clear();
  labels_to_auto_index_->clear();
  edge_types_to_auto_index_->clear();

  // Reset helper classes
  enum_store_.clear();
  schema_info_.Clear();

  // Replication epoch and timestamp reset
  repl_storage_state_.epoch_.SetEpoch(std::string(utils::UUID{}));
  repl_storage_state_.last_durable_timestamp_ = 0;
  repl_storage_state_.history.clear();
}

bool InMemoryStorage::InMemoryAccessor::PointIndexExists(LabelId label, PropertyId property) const {
  return storage_->indices_.point_index_.PointIndexExists(label, property);
}

IndicesInfo InMemoryStorage::InMemoryAccessor::ListAllIndices() const {
  auto *in_memory = static_cast<InMemoryStorage *>(storage_);
  auto *mem_label_index = static_cast<InMemoryLabelIndex *>(in_memory->indices_.label_index_.get());
  auto *mem_label_property_index =
      static_cast<InMemoryLabelPropertyIndex *>(in_memory->indices_.label_property_index_.get());
  auto *mem_edge_type_index = static_cast<InMemoryEdgeTypeIndex *>(in_memory->indices_.edge_type_index_.get());
  auto *mem_edge_type_property_index =
      static_cast<InMemoryEdgeTypePropertyIndex *>(in_memory->indices_.edge_type_property_index_.get());
  auto *mem_edge_property_index =
      static_cast<InMemoryEdgePropertyIndex *>(in_memory->indices_.edge_property_index_.get());
  auto &text_index = storage_->indices_.text_index_;
  auto &point_index = storage_->indices_.point_index_;
  auto &vector_index = storage_->indices_.vector_index_;

  return {mem_label_index->ListIndices(),
          mem_label_property_index->ListIndices(),
          mem_edge_type_index->ListIndices(),
          mem_edge_type_property_index->ListIndices(),
          mem_edge_property_index->ListIndices(),
          text_index.ListIndices(),
          point_index.ListIndices(),
          vector_index.ListIndices()};
}
ConstraintsInfo InMemoryStorage::InMemoryAccessor::ListAllConstraints() const {
  const auto *mem_storage = static_cast<InMemoryStorage *>(storage_);
  return {mem_storage->constraints_.existence_constraints_->ListConstraints(),
          mem_storage->constraints_.unique_constraints_->ListConstraints(),
          mem_storage->constraints_.type_constraints_->ListConstraints()};
}

void InMemoryStorage::InMemoryAccessor::SetIndexStats(const storage::LabelId &label, const LabelIndexStats &stats) {
  static_cast<InMemoryLabelIndex *>(storage_->indices_.label_index_.get())->SetIndexStats(label, stats);
  transaction_.md_deltas.emplace_back(MetadataDelta::label_index_stats_set, label, stats);
}

void InMemoryStorage::InMemoryAccessor::SetIndexStats(const storage::LabelId &label,
                                                      std::span<storage::PropertyId const> properties,
                                                      const LabelPropertyIndexStats &stats) {
  static_cast<InMemoryLabelPropertyIndex *>(storage_->indices_.label_property_index_.get())
      ->SetIndexStats(label, properties, stats);

  transaction_.md_deltas.emplace_back(MetadataDelta::label_property_index_stats_set, label,
                                      std::vector(properties.begin(), properties.end()), stats);
}

bool InMemoryStorage::InMemoryAccessor::DeleteLabelIndexStats(const storage::LabelId &label) {
  auto *in_mem_label_index = static_cast<InMemoryLabelIndex *>(storage_->indices_.label_index_.get());
  auto res = in_mem_label_index->DeleteIndexStats(label);
  transaction_.md_deltas.emplace_back(MetadataDelta::label_index_stats_clear, label);
  return res;
}

std::vector<std::pair<LabelId, std::vector<PropertyId>>>
InMemoryStorage::InMemoryAccessor::DeleteLabelPropertyIndexStats(const storage::LabelId &label) {
  auto *in_mem_label_prop_index =
      static_cast<InMemoryLabelPropertyIndex *>(storage_->indices_.label_property_index_.get());
  auto res = in_mem_label_prop_index->DeleteIndexStats(label);
  transaction_.md_deltas.emplace_back(MetadataDelta::label_property_index_stats_clear, label);
  return res;
}

void InMemoryStorage::InMemoryAccessor::DropGraph() {
  auto *mem_storage = static_cast<InMemoryStorage *>(storage_);

  // we take the control from the GC to clear any deltas
  auto gc_guard = std::unique_lock{mem_storage->gc_lock_};
  mem_storage->garbage_undo_buffers_.WithLock([&](auto &garbage_undo_buffers) { garbage_undo_buffers.clear(); });
  mem_storage->committed_transactions_.WithLock([&](auto &committed_transactions) { committed_transactions.clear(); });

  // also, we're the only transaction running, so we can safely remove the data as well
  mem_storage->indices_.DropGraphClearIndices();
  mem_storage->constraints_.DropGraphClearConstraints();

  if (mem_storage->config_.salient.items.enable_schema_info) mem_storage->schema_info_.Clear();

  mem_storage->vertices_.clear();
  mem_storage->edges_.clear();
  mem_storage->edge_count_.store(0);

  memory::PurgeUnusedMemory();
}

auto InMemoryStorage::InMemoryAccessor::PointVertices(LabelId label, PropertyId property, CoordinateReferenceSystem crs,
                                                      PropertyValue const &point_value,
                                                      PropertyValue const &boundary_value,
                                                      PointDistanceCondition condition) -> PointIterable {
  return transaction_.point_index_ctx_.PointVertices(label, property, crs, storage_, &transaction_, point_value,
                                                     boundary_value, condition);
}

std::vector<std::tuple<VertexAccessor, double, double>> InMemoryStorage::InMemoryAccessor::VectorIndexSearch(
    const std::string &index_name, uint64_t number_of_results, const std::vector<float> &vector) {
  auto *mem_storage = static_cast<InMemoryStorage *>(storage_);
  std::vector<std::tuple<VertexAccessor, double, double>> result;

  // we have to take vertices accessor to be sure no vertex is deleted while we are searching
  auto acc = mem_storage->vertices_.access();
  const auto search_results = storage_->indices_.vector_index_.Search(index_name, number_of_results, vector);
  std::transform(search_results.begin(), search_results.end(), std::back_inserter(result), [&](const auto &item) {
    auto &[vertex, distance, score] = item;
    return std::make_tuple(VertexAccessor{vertex, storage_, &transaction_}, distance, score);
  });

  return result;
}

std::vector<VectorIndexInfo> InMemoryStorage::InMemoryAccessor::ListAllVectorIndices() const {
  return storage_->indices_.vector_index_.ListVectorIndicesInfo();
};

auto InMemoryStorage::InMemoryAccessor::PointVertices(LabelId label, PropertyId property, CoordinateReferenceSystem crs,
                                                      PropertyValue const &bottom_left, PropertyValue const &top_right,
                                                      WithinBBoxCondition condition) -> PointIterable {
  return transaction_.point_index_ctx_.PointVertices(label, property, crs, storage_, &transaction_, bottom_left,
                                                     top_right, condition);
}

}  // namespace memgraph::storage<|MERGE_RESOLUTION|>--- conflicted
+++ resolved
@@ -1374,13 +1374,8 @@
 }
 
 utils::BasicResult<StorageIndexDefinitionError, void> InMemoryStorage::InMemoryAccessor::CreateIndex(
-<<<<<<< HEAD
-    LabelId label, PropertyId property) {
+    LabelId label, std::vector<storage::PropertyId> &&properties) {
   MG_ASSERT(type() == UNIQUE, "Creating label-property index requires a unique access to the storage!");
-=======
-    LabelId label, std::vector<storage::PropertyId> &&properties) {
-  MG_ASSERT(unique_guard_.owns_lock(), "Creating label-property index requires a unique access to the storage!");
->>>>>>> 3f975586
   auto *in_memory = static_cast<InMemoryStorage *>(storage_);
   auto *mem_label_property_index =
       static_cast<InMemoryLabelPropertyIndex *>(in_memory->indices_.label_property_index_.get());
@@ -1458,13 +1453,8 @@
 }
 
 utils::BasicResult<StorageIndexDefinitionError, void> InMemoryStorage::InMemoryAccessor::DropIndex(
-<<<<<<< HEAD
-    LabelId label, PropertyId property) {
+    LabelId label, std::vector<storage::PropertyId> &&properties) {
   MG_ASSERT(type() == UNIQUE, "Dropping label-property index requires a unique access to the storage!");
-=======
-    LabelId label, std::vector<storage::PropertyId> &&properties) {
-  MG_ASSERT(unique_guard_.owns_lock(), "Dropping label-property index requires a unique access to the storage!");
->>>>>>> 3f975586
   auto *in_memory = static_cast<InMemoryStorage *>(storage_);
   auto *mem_label_property_index =
       static_cast<InMemoryLabelPropertyIndex *>(in_memory->indices_.label_property_index_.get());
