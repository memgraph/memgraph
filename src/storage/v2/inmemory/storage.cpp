--- conflicted
+++ resolved
@@ -177,9 +177,9 @@
   committed_transactions_.WithLock([](auto &transactions) { transactions.clear(); });
 }
 
-InMemoryStorage::InMemoryAccessor::InMemoryAccessor(auto tag, InMemoryStorage *storage, IsolationLevel isolation_level,
-                                                    StorageMode storage_mode,
-                                                    memgraph::replication_coordination_glue::ReplicationRole replication_role)
+InMemoryStorage::InMemoryAccessor::InMemoryAccessor(
+    auto tag, InMemoryStorage *storage, IsolationLevel isolation_level, StorageMode storage_mode,
+    memgraph::replication_coordination_glue::ReplicationRole replication_role)
     : Accessor(tag, storage, isolation_level, storage_mode, replication_role),
       config_(storage->config_.salient.items) {}
 InMemoryStorage::InMemoryAccessor::InMemoryAccessor(InMemoryAccessor &&other) noexcept
@@ -1315,19 +1315,14 @@
       mem_label_property_index->Vertices(label, property, lower_bound, upper_bound, view, storage_, &transaction_));
 }
 
-<<<<<<< HEAD
 EdgesIterable InMemoryStorage::InMemoryAccessor::Edges(EdgeTypeId edge_type, View view) {
   auto *mem_edge_type_index = static_cast<InMemoryEdgeTypeIndex *>(storage_->indices_.edge_type_index_.get());
   return EdgesIterable(mem_edge_type_index->Edges(edge_type, view, storage_, &transaction_));
 }
 
-Transaction InMemoryStorage::CreateTransaction(IsolationLevel isolation_level, StorageMode storage_mode,
-                                               memgraph::replication::ReplicationRole replication_role) {
-=======
 Transaction InMemoryStorage::CreateTransaction(
     IsolationLevel isolation_level, StorageMode storage_mode,
     memgraph::replication_coordination_glue::ReplicationRole replication_role) {
->>>>>>> 7ead00f2
   // We acquire the transaction engine lock here because we access (and
   // modify) the transaction engine variables (`transaction_id` and
   // `timestamp`) below.
