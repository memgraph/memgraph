--- conflicted
+++ resolved
@@ -1336,17 +1336,6 @@
     index_abort_processor.Process(storage_->indices_, transaction_.active_indices_, transaction_.start_timestamp);
     storage_->indices_.text_index_.Rollback();
 
-<<<<<<< HEAD
-    // TODO: abort processor
-    for (auto const &[edge_type_property, edge] : edge_type_property_cleanup) {
-      storage_->indices_.AbortEntries(edge_type_property, edge, transaction_.start_timestamp);
-    }
-    // TODO: missing Global edge property aborts
-=======
-    if (flags::AreExperimentsEnabled(flags::Experiments::TEXT_SEARCH)) {
-      storage_->indices_.text_index_.Rollback();
-    }
->>>>>>> 90dec30e
     for (auto const &[label_prop, vertices] : vector_label_property_cleanup) {
       storage_->indices_.vector_index_.AbortEntries(label_prop, vertices);
     }
