--- conflicted
+++ resolved
@@ -1608,7 +1608,7 @@
 
     // 1. Process all Vertex deltas and store all operations that create vertices
     // and modify vertex data.
-    for (const auto &delta : transaction.deltas) {
+    for (const auto &delta : *transaction.deltas) {
       auto prev = delta.prev.Get();
       MG_ASSERT(prev.type != PreviousPtr::Type::NULLPTR, "Invalid pointer!");
       if (prev.type != PreviousPtr::Type::VERTEX) continue;
@@ -1631,7 +1631,7 @@
       });
     }
     // 2. Process all Vertex deltas and store all operations that create edges.
-    for (const auto &delta : transaction.deltas) {
+    for (const auto &delta : *transaction.deltas) {
       auto prev = delta.prev.Get();
       MG_ASSERT(prev.type != PreviousPtr::Type::NULLPTR, "Invalid pointer!");
       if (prev.type != PreviousPtr::Type::VERTEX) continue;
@@ -1653,7 +1653,7 @@
       });
     }
     // 3. Process all Edge deltas and store all operations that modify edge data.
-    for (const auto &delta : transaction.deltas) {
+    for (const auto &delta : *transaction.deltas) {
       auto prev = delta.prev.Get();
       MG_ASSERT(prev.type != PreviousPtr::Type::NULLPTR, "Invalid pointer!");
       if (prev.type != PreviousPtr::Type::EDGE) continue;
@@ -1675,7 +1675,7 @@
       });
     }
     // 4. Process all Vertex deltas and store all operations that delete edges.
-    for (const auto &delta : transaction.deltas) {
+    for (const auto &delta : *transaction.deltas) {
       auto prev = delta.prev.Get();
       MG_ASSERT(prev.type != PreviousPtr::Type::NULLPTR, "Invalid pointer!");
       if (prev.type != PreviousPtr::Type::VERTEX) continue;
@@ -1697,7 +1697,7 @@
       });
     }
     // 5. Process all Vertex deltas and store all operations that delete vertices.
-    for (const auto &delta : transaction.deltas) {
+    for (const auto &delta : *transaction.deltas) {
       auto prev = delta.prev.Get();
       MG_ASSERT(prev.type != PreviousPtr::Type::NULLPTR, "Invalid pointer!");
       if (prev.type != PreviousPtr::Type::VERTEX) continue;
@@ -1720,138 +1720,10 @@
     }
   };
 
-<<<<<<< HEAD
-  // The deltas are ordered correctly in the `transaction.deltas` buffer, but we
-  // don't traverse them in that order. That is because for each delta we need
-  // information about the vertex or edge they belong to and that information
-  // isn't stored in the deltas themselves. In order to find out information
-  // about the corresponding vertex or edge it is necessary to traverse the
-  // delta chain for each delta until a vertex or edge is encountered. This
-  // operation is very expensive as the chain grows.
-  // Instead, we traverse the edges until we find a vertex or edge and traverse
-  // their delta chains. This approach has a drawback because we lose the
-  // correct order of the operations. Because of that, we need to traverse the
-  // deltas several times and we have to manually ensure that the stored deltas
-  // will be ordered correctly.
-
-  // 1. Process all Vertex deltas and store all operations that create vertices
-  // and modify vertex data.
-  for (const auto &delta : *transaction.deltas) {
-    auto prev = delta.prev.Get();
-    MG_ASSERT(prev.type != PreviousPtr::Type::NULLPTR, "Invalid pointer!");
-    if (prev.type != PreviousPtr::Type::VERTEX) continue;
-    find_and_apply_deltas(&delta, *prev.vertex, [](auto action) {
-      switch (action) {
-        case Delta::Action::DELETE_DESERIALIZED_OBJECT:
-        case Delta::Action::DELETE_OBJECT:
-        case Delta::Action::SET_PROPERTY:
-        case Delta::Action::ADD_LABEL:
-        case Delta::Action::REMOVE_LABEL:
-          return true;
-
-        case Delta::Action::RECREATE_OBJECT:
-        case Delta::Action::ADD_IN_EDGE:
-        case Delta::Action::ADD_OUT_EDGE:
-        case Delta::Action::REMOVE_IN_EDGE:
-        case Delta::Action::REMOVE_OUT_EDGE:
-          return false;
-      }
-    });
-  }
-  // 2. Process all Vertex deltas and store all operations that create edges.
-  for (const auto &delta : *transaction.deltas) {
-    auto prev = delta.prev.Get();
-    MG_ASSERT(prev.type != PreviousPtr::Type::NULLPTR, "Invalid pointer!");
-    if (prev.type != PreviousPtr::Type::VERTEX) continue;
-    find_and_apply_deltas(&delta, *prev.vertex, [](auto action) {
-      switch (action) {
-        case Delta::Action::REMOVE_OUT_EDGE:
-          return true;
-        case Delta::Action::DELETE_DESERIALIZED_OBJECT:
-        case Delta::Action::DELETE_OBJECT:
-        case Delta::Action::RECREATE_OBJECT:
-        case Delta::Action::SET_PROPERTY:
-        case Delta::Action::ADD_LABEL:
-        case Delta::Action::REMOVE_LABEL:
-        case Delta::Action::ADD_IN_EDGE:
-        case Delta::Action::ADD_OUT_EDGE:
-        case Delta::Action::REMOVE_IN_EDGE:
-          return false;
-      }
-    });
-  }
-  // 3. Process all Edge deltas and store all operations that modify edge data.
-  for (const auto &delta : *transaction.deltas) {
-    auto prev = delta.prev.Get();
-    MG_ASSERT(prev.type != PreviousPtr::Type::NULLPTR, "Invalid pointer!");
-    if (prev.type != PreviousPtr::Type::EDGE) continue;
-    find_and_apply_deltas(&delta, *prev.edge, [](auto action) {
-      switch (action) {
-        case Delta::Action::SET_PROPERTY:
-          return true;
-        case Delta::Action::DELETE_DESERIALIZED_OBJECT:
-        case Delta::Action::DELETE_OBJECT:
-        case Delta::Action::RECREATE_OBJECT:
-        case Delta::Action::ADD_LABEL:
-        case Delta::Action::REMOVE_LABEL:
-        case Delta::Action::ADD_IN_EDGE:
-        case Delta::Action::ADD_OUT_EDGE:
-        case Delta::Action::REMOVE_IN_EDGE:
-        case Delta::Action::REMOVE_OUT_EDGE:
-          return false;
-      }
-    });
-  }
-  // 4. Process all Vertex deltas and store all operations that delete edges.
-  for (const auto &delta : *transaction.deltas) {
-    auto prev = delta.prev.Get();
-    MG_ASSERT(prev.type != PreviousPtr::Type::NULLPTR, "Invalid pointer!");
-    if (prev.type != PreviousPtr::Type::VERTEX) continue;
-    find_and_apply_deltas(&delta, *prev.vertex, [](auto action) {
-      switch (action) {
-        case Delta::Action::ADD_OUT_EDGE:
-          return true;
-        case Delta::Action::DELETE_DESERIALIZED_OBJECT:
-        case Delta::Action::DELETE_OBJECT:
-        case Delta::Action::RECREATE_OBJECT:
-        case Delta::Action::SET_PROPERTY:
-        case Delta::Action::ADD_LABEL:
-        case Delta::Action::REMOVE_LABEL:
-        case Delta::Action::ADD_IN_EDGE:
-        case Delta::Action::REMOVE_IN_EDGE:
-        case Delta::Action::REMOVE_OUT_EDGE:
-          return false;
-      }
-    });
-  }
-  // 5. Process all Vertex deltas and store all operations that delete vertices.
-  for (const auto &delta : *transaction.deltas) {
-    auto prev = delta.prev.Get();
-    MG_ASSERT(prev.type != PreviousPtr::Type::NULLPTR, "Invalid pointer!");
-    if (prev.type != PreviousPtr::Type::VERTEX) continue;
-    find_and_apply_deltas(&delta, *prev.vertex, [](auto action) {
-      switch (action) {
-        case Delta::Action::RECREATE_OBJECT:
-          return true;
-        case Delta::Action::DELETE_DESERIALIZED_OBJECT:
-        case Delta::Action::DELETE_OBJECT:
-        case Delta::Action::SET_PROPERTY:
-        case Delta::Action::ADD_LABEL:
-        case Delta::Action::REMOVE_LABEL:
-        case Delta::Action::ADD_IN_EDGE:
-        case Delta::Action::ADD_OUT_EDGE:
-        case Delta::Action::REMOVE_IN_EDGE:
-        case Delta::Action::REMOVE_OUT_EDGE:
-          return false;
-      }
-    });
-  }
-=======
   append_deltas([&](const Delta &delta, const auto &parent, uint64_t timestamp) {
     wal_file_->AppendDelta(delta, parent, timestamp);
     replication_state_.AppendDelta(delta, parent, timestamp);
   });
->>>>>>> b9521399
 
   // Add a delta that indicates that the transaction is fully written to the WAL
   // file.replication_clients_.WithLock
