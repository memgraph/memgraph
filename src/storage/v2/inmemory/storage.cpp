--- conflicted
+++ resolved
@@ -1,4 +1,4 @@
-// Copyright 2023 Memgraph Ltd.
+// Copyright 2024 Memgraph Ltd.
 //
 // Use of this software is governed by the Business Source License
 // included in the file licenses/BSL.txt; by using this file, you agree to be bound by the terms of the Business Source
@@ -349,19 +349,14 @@
         transaction_.manyDeltasCache.Invalidate(from_vertex, edge_type, EdgeDirection::OUT);
         transaction_.manyDeltasCache.Invalidate(to_vertex, edge_type, EdgeDirection::IN);
 
+        // Update indices if they exist.
+        storage_->indices_.UpdateOnEdgeCreation(from_vertex, to_vertex, edge_type, transaction_);
+
         // Increment edge count.
         storage_->edge_count_.fetch_add(1, std::memory_order_acq_rel);
       }};
 
-<<<<<<< HEAD
-  // Update indices if they exist.
-  storage_->indices_.UpdateOnEdgeCreation(from_vertex, to_vertex, edge_type, transaction_);
-
-  // Increment edge count.
-  storage_->edge_count_.fetch_add(1, std::memory_order_acq_rel);
-=======
   std::invoke(atomic_memory_block);
->>>>>>> 686fadf0
 
   return EdgeAccessor(edge, edge_type, from_vertex, to_vertex, storage_, &transaction_);
 }
