--- conflicted
+++ resolved
@@ -279,28 +279,8 @@
 
   auto maybe_result = Storage::Accessor::DetachDelete(nodes, edges, detach);
 
-<<<<<<< HEAD
   if (maybe_result.HasError()) {
     return maybe_result.GetError();
-=======
-  if (!PrepareForWrite(&transaction_, vertex_ptr)) return Error::SERIALIZATION_ERROR;
-
-  if (vertex_ptr->deleted) {
-    return std::optional<VertexAccessor>{};
-  }
-
-  if (!vertex_ptr->in_edges.empty() || !vertex_ptr->out_edges.empty()) return Error::VERTEX_HAS_EDGES;
-
-  CreateAndLinkDelta(&transaction_, vertex_ptr, Delta::RecreateObjectTag());
-  vertex_ptr->deleted = true;
-  transaction_.manyDeltasCache.Invalidate(vertex_ptr);
-
-  // Need to inform the next CollectGarbage call that there are some
-  // non-transactional deletions that need to be collected
-  if (transaction_.storage_mode == StorageMode::IN_MEMORY_ANALYTICAL) {
-    auto *mem_storage = static_cast<InMemoryStorage *>(storage_);
-    mem_storage->gc_full_scan_vertices_delete_ = true;
->>>>>>> 2e51e703
   }
 
   auto value = maybe_result.GetValue();
@@ -323,34 +303,7 @@
     }
   }
 
-<<<<<<< HEAD
   return maybe_result;
-=======
-  std::lock_guard<utils::SpinLock> guard(vertex_ptr->lock);
-
-  // We need to check again for serialization errors because we unlocked the
-  // vertex. Some other transaction could have modified the vertex in the
-  // meantime if we didn't have any edges to delete.
-
-  if (!PrepareForWrite(&transaction_, vertex_ptr)) return Error::SERIALIZATION_ERROR;
-
-  MG_ASSERT(!vertex_ptr->deleted, "Invalid database state!");
-
-  CreateAndLinkDelta(&transaction_, vertex_ptr, Delta::RecreateObjectTag());
-  vertex_ptr->deleted = true;
-  transaction_.manyDeltasCache.Invalidate(vertex_ptr);
-
-  // Need to inform the next CollectGarbage call that there are some
-  // non-transactional deletions that need to be collected
-  if (transaction_.storage_mode == StorageMode::IN_MEMORY_ANALYTICAL) {
-    auto *mem_storage = static_cast<InMemoryStorage *>(storage_);
-    mem_storage->gc_full_scan_vertices_delete_ = true;
-  }
-
-  return std::make_optional<ReturnType>(
-      VertexAccessor{vertex_ptr, &transaction_, &storage_->indices_, &storage_->constraints_, config_, true},
-      std::move(deleted_edges));
->>>>>>> 2e51e703
 }
 
 Result<EdgeAccessor> InMemoryStorage::InMemoryAccessor::CreateEdge(VertexAccessor *from, VertexAccessor *to,
@@ -494,103 +447,6 @@
                       &storage_->constraints_, config_);
 }
 
-<<<<<<< HEAD
-=======
-Result<std::optional<EdgeAccessor>> InMemoryStorage::InMemoryAccessor::DeleteEdge(EdgeAccessor *edge) {
-  MG_ASSERT(edge->transaction_ == &transaction_,
-            "EdgeAccessor must be from the same transaction as the storage "
-            "accessor when deleting an edge!");
-  auto edge_ref = edge->edge_;
-  auto edge_type = edge->edge_type_;
-
-  std::unique_lock<utils::SpinLock> guard;
-  if (config_.properties_on_edges) {
-    auto *edge_ptr = edge_ref.ptr;
-    guard = std::unique_lock<utils::SpinLock>(edge_ptr->lock);
-
-    if (!PrepareForWrite(&transaction_, edge_ptr)) return Error::SERIALIZATION_ERROR;
-
-    if (edge_ptr->deleted) return std::optional<EdgeAccessor>{};
-  }
-
-  auto *from_vertex = edge->from_vertex_;
-  auto *to_vertex = edge->to_vertex_;
-
-  // Obtain the locks by `gid` order to avoid lock cycles.
-  std::unique_lock<utils::SpinLock> guard_from(from_vertex->lock, std::defer_lock);
-  std::unique_lock<utils::SpinLock> guard_to(to_vertex->lock, std::defer_lock);
-  if (from_vertex->gid < to_vertex->gid) {
-    guard_from.lock();
-    guard_to.lock();
-  } else if (from_vertex->gid > to_vertex->gid) {
-    guard_to.lock();
-    guard_from.lock();
-  } else {
-    // The vertices are the same vertex, only lock one.
-    guard_from.lock();
-  }
-
-  if (!PrepareForWrite(&transaction_, from_vertex)) return Error::SERIALIZATION_ERROR;
-  MG_ASSERT(!from_vertex->deleted, "Invalid database state!");
-
-  if (to_vertex != from_vertex) {
-    if (!PrepareForWrite(&transaction_, to_vertex)) return Error::SERIALIZATION_ERROR;
-    MG_ASSERT(!to_vertex->deleted, "Invalid database state!");
-  }
-
-  auto delete_edge_from_storage = [&edge_type, &edge_ref, this](auto *vertex, auto *edges) {
-    std::tuple<EdgeTypeId, Vertex *, EdgeRef> link(edge_type, vertex, edge_ref);
-    auto it = std::find(edges->begin(), edges->end(), link);
-    if (config_.properties_on_edges) {
-      MG_ASSERT(it != edges->end(), "Invalid database state!");
-    } else if (it == edges->end()) {
-      return false;
-    }
-    std::swap(*it, *edges->rbegin());
-    edges->pop_back();
-    return true;
-  };
-
-  auto op1 = delete_edge_from_storage(to_vertex, &from_vertex->out_edges);
-  auto op2 = delete_edge_from_storage(from_vertex, &to_vertex->in_edges);
-
-  if (config_.properties_on_edges) {
-    MG_ASSERT((op1 && op2), "Invalid database state!");
-  } else {
-    MG_ASSERT((op1 && op2) || (!op1 && !op2), "Invalid database state!");
-    if (!op1 && !op2) {
-      // The edge is already deleted.
-      return std::optional<EdgeAccessor>{};
-    }
-  }
-
-  if (config_.properties_on_edges) {
-    auto *edge_ptr = edge_ref.ptr;
-    CreateAndLinkDelta(&transaction_, edge_ptr, Delta::RecreateObjectTag());
-    edge_ptr->deleted = true;
-
-    // Need to inform the next CollectGarbage call that there are some
-    // non-transactional deletions that need to be collected
-    if (transaction_.storage_mode == StorageMode::IN_MEMORY_ANALYTICAL) {
-      auto *mem_storage = static_cast<InMemoryStorage *>(storage_);
-      mem_storage->gc_full_scan_edges_delete_ = true;
-    }
-  }
-
-  CreateAndLinkDelta(&transaction_, from_vertex, Delta::AddOutEdgeTag(), edge_type, to_vertex, edge_ref);
-  CreateAndLinkDelta(&transaction_, to_vertex, Delta::AddInEdgeTag(), edge_type, from_vertex, edge_ref);
-
-  transaction_.manyDeltasCache.Invalidate(from_vertex, edge_type, EdgeDirection::OUT);
-  transaction_.manyDeltasCache.Invalidate(to_vertex, edge_type, EdgeDirection::IN);
-
-  // Decrement edge count.
-  storage_->edge_count_.fetch_add(-1, std::memory_order_acq_rel);
-
-  return std::make_optional<EdgeAccessor>(edge_ref, edge_type, from_vertex, to_vertex, &transaction_,
-                                          &storage_->indices_, &storage_->constraints_, config_, true);
-}
-
->>>>>>> 2e51e703
 // NOLINTNEXTLINE(google-default-arguments)
 utils::BasicResult<StorageDataManipulationError, void> InMemoryStorage::InMemoryAccessor::Commit(
     const std::optional<uint64_t> desired_commit_timestamp) {
