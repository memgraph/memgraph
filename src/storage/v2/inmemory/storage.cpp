// Copyright 2025 Memgraph Ltd.
//
// Use of this software is governed by the Business Source License
// included in the file licenses/BSL.txt; by using this file, you agree to be bound by the terms of the Business Source
// License, and you may not use this file except in compliance with the Business Source License.
//
// As of the Change Date specified in that file, in accordance with
// the Business Source License, use of this software will be governed
// by the Apache License, Version 2.0, included in the file
// licenses/APL.txt.

#include "storage/v2/inmemory/storage.hpp"

#include <algorithm>
#include <atomic>
#include <chrono>
#include <filesystem>
#include <functional>
#include <mutex>
#include <optional>
#include <system_error>

#include "dbms/constants.hpp"
#include "flags/experimental.hpp"
#include "flags/general.hpp"
#include "memory/global_memory_control.hpp"
#include "spdlog/spdlog.h"
#include "storage/v2/durability/durability.hpp"
#include "storage/v2/durability/paths.hpp"
#include "storage/v2/durability/snapshot.hpp"
#include "storage/v2/edge_direction.hpp"
#include "storage/v2/id_types.hpp"
#include "storage/v2/indices/edge_property_index.hpp"
#include "storage/v2/indices/edge_type_property_index.hpp"
#include "storage/v2/indices/point_index.hpp"
#include "storage/v2/inmemory/edge_property_index.hpp"
#include "storage/v2/inmemory/edge_type_index.hpp"
#include "storage/v2/inmemory/edge_type_property_index.hpp"
#include "storage/v2/metadata_delta.hpp"
#include "storage/v2/replication/replication_transaction.hpp"
#include "storage/v2/schema_info_glue.hpp"
#include "utils/async_timer.hpp"
#include "utils/timer.hpp"

/// REPLICATION ///
#include "dbms/inmemory/replication_handlers.hpp"
#include "storage/v2/inmemory/unique_constraints.hpp"
#include "storage/v2/property_value.hpp"
#include "storage/v2/schema_info.hpp"
#include "storage/v2/storage.hpp"
#include "storage/v2/storage_mode.hpp"
#include "utils/atomic_max.hpp"
#include "utils/atomic_memory_block.hpp"
#include "utils/event_gauge.hpp"
#include "utils/exceptions.hpp"
#include "utils/file.hpp"
#include "utils/on_scope_exit.hpp"
#include "utils/resource_lock.hpp"
#include "utils/scheduler.hpp"
#include "utils/stat.hpp"
#include "utils/temporal.hpp"
#include "utils/variant_helpers.hpp"

namespace r = ranges;
namespace rv = r::views;

namespace memgraph::metrics {
extern const Event PeakMemoryRes;
}  // namespace memgraph::metrics

namespace memgraph::storage {
namespace {
constexpr auto ActionToStorageOperation(MetadataDelta::Action action) -> durability::StorageMetadataOperation {
  // NOLINTNEXTLINE(cppcoreguidelines-macro-usage)
#define add_case(E)              \
  case MetadataDelta::Action::E: \
    return durability::StorageMetadataOperation::E
  switch (action) {
    add_case(LABEL_INDEX_CREATE);
    add_case(LABEL_INDEX_STATS_SET);
    add_case(LABEL_INDEX_STATS_CLEAR);
    add_case(LABEL_INDEX_DROP);
    add_case(LABEL_PROPERTIES_INDEX_CREATE);
    add_case(LABEL_PROPERTIES_INDEX_STATS_SET);
    add_case(LABEL_PROPERTIES_INDEX_DROP);
    add_case(LABEL_PROPERTIES_INDEX_STATS_CLEAR);
    add_case(EDGE_INDEX_CREATE);
    add_case(EDGE_INDEX_DROP);
    add_case(EDGE_PROPERTY_INDEX_CREATE);
    add_case(EDGE_PROPERTY_INDEX_DROP);
    add_case(GLOBAL_EDGE_PROPERTY_INDEX_CREATE);
    add_case(GLOBAL_EDGE_PROPERTY_INDEX_DROP);
    add_case(TEXT_INDEX_CREATE);
    add_case(TEXT_INDEX_DROP);
    add_case(EXISTENCE_CONSTRAINT_CREATE);
    add_case(EXISTENCE_CONSTRAINT_DROP);
    add_case(UNIQUE_CONSTRAINT_CREATE);
    add_case(UNIQUE_CONSTRAINT_DROP);
    add_case(TYPE_CONSTRAINT_CREATE);
    add_case(TYPE_CONSTRAINT_DROP);
    add_case(ENUM_CREATE);
    add_case(ENUM_ALTER_ADD);
    add_case(ENUM_ALTER_UPDATE);
    add_case(POINT_INDEX_CREATE);
    add_case(POINT_INDEX_DROP);
    add_case(VECTOR_INDEX_CREATE);
    add_case(VECTOR_EDGE_INDEX_CREATE);
    add_case(VECTOR_INDEX_DROP);
  }
#undef add_case
}

auto FindEdges(const View view, EdgeTypeId edge_type, const VertexAccessor *from_vertex, VertexAccessor *to_vertex)
    -> Result<EdgesVertexAccessorResult> {
  auto use_out_edges = [](Vertex const *from_vertex, Vertex const *to_vertex) {
    // Obtain the locks by `gid` order to avoid lock cycles.
    auto guard_from = std::unique_lock{from_vertex->lock, std::defer_lock};
    auto guard_to = std::unique_lock{to_vertex->lock, std::defer_lock};
    if (from_vertex->gid < to_vertex->gid) {
      guard_from.lock();
      guard_to.lock();
    } else if (from_vertex->gid > to_vertex->gid) {
      guard_to.lock();
      guard_from.lock();
    } else {
      // The vertices are the same vertex, only lock one.
      guard_from.lock();
    }

    // With the potentially cheaper side FindEdges
    const auto out_n = from_vertex->out_edges.size();
    const auto in_n = to_vertex->in_edges.size();
    return out_n <= in_n;
  };

  return use_out_edges(from_vertex->vertex_, to_vertex->vertex_) ? from_vertex->OutEdges(view, {edge_type}, to_vertex)
                                                                 : to_vertex->InEdges(view, {edge_type}, from_vertex);
}

class PeriodicSnapshotObserver : public memgraph::utils::Observer<memgraph::utils::SchedulerInterval> {
 public:
  explicit PeriodicSnapshotObserver(memgraph::utils::Scheduler &scheduler) : scheduler_{&scheduler} {}

  // String HAS to be a valid cron expr
  void Update(const memgraph::utils::SchedulerInterval &in) override {
    scheduler_->SetInterval(in);
    scheduler_->SpinOnce();
  }

 private:
  memgraph::utils::Scheduler *scheduler_;
};

};  // namespace

using OOMExceptionEnabler = utils::MemoryTracker::OutOfMemoryExceptionEnabler;

InMemoryStorage::InMemoryStorage(Config config, std::optional<free_mem_fn> free_mem_fn_override)
    : Storage(config, config.salient.storage_mode),
      recovery_{config.durability.storage_directory / durability::kSnapshotDirectory,
                config.durability.storage_directory / durability::kWalDirectory},
      lock_file_path_(config.durability.storage_directory / durability::kLockFile),
      snapshot_periodic_observer_(std::make_shared<PeriodicSnapshotObserver>(snapshot_runner_)),
      global_locker_(file_retainer_.AddLocker()) {
  MG_ASSERT(config.salient.storage_mode != StorageMode::ON_DISK_TRANSACTIONAL,
            "Invalid storage mode sent to InMemoryStorage constructor!");
  if (config_.durability.snapshot_wal_mode != Config::Durability::SnapshotWalMode::DISABLED ||
      config_.durability.snapshot_on_exit || config_.durability.recover_on_startup) {
    // Create the directory initially to crash the database in case of
    // permission errors. This is done early to crash the database on startup
    // instead of crashing the database for the first time during runtime (which
    // could be an unpleasant surprise).
    utils::EnsureDirOrDie(recovery_.snapshot_directory_);
    // Same reasoning as above.
    utils::EnsureDirOrDie(recovery_.wal_directory_);

    // Verify that the user that started the process is the same user that is
    // the owner of the storage directory.
    durability::VerifyStorageDirectoryOwnerAndProcessUserOrDie(config_.durability.storage_directory);

    // Create the lock file and open a handle to it. This will crash the
    // database if it can't open the file for writing or if any other process is
    // holding the file opened.
    lock_file_handle_->Open(lock_file_path_, utils::OutputFile::Mode::OVERWRITE_EXISTING);
    MG_ASSERT(lock_file_handle_->AcquireLock(),
              "Couldn't acquire lock on the storage directory {}"
              "!\nAnother Memgraph process is currently running with the same "
              "storage directory, please stop it first before starting this "
              "process!",
              config_.durability.storage_directory);
  }

  if (config_.durability.recover_on_startup) {
    auto info = recovery_.RecoverData(
        uuid(), repl_storage_state_, &vertices_, &edges_, &edges_metadata_, &edge_count_, name_id_mapper_.get(),
        &indices_, &constraints_, config_, &wal_seq_num_, &enum_store_,
        config_.salient.items.enable_schema_info ? &schema_info_.Get() : nullptr,
        [this](Gid edge_gid) { return FindEdge(edge_gid); }, name());
    if (info) {
      vertex_id_ = info->next_vertex_id;
      edge_id_ = info->next_edge_id;
      timestamp_ = std::max(timestamp_, info->next_timestamp);
      if (info->last_durable_timestamp) {
        repl_storage_state_.last_durable_timestamp_.store(*info->last_durable_timestamp, std::memory_order_release);
        spdlog::trace("Recovering last durable timestamp {}. Timestamp recovered to {}", *info->last_durable_timestamp,
                      timestamp_);
      }
    }
  } else if (config_.durability.snapshot_wal_mode != Config::Durability::SnapshotWalMode::DISABLED ||
             config_.durability.snapshot_on_exit) {
    bool files_moved = false;
    auto backup_root = config_.durability.storage_directory / durability::kBackupDirectory;
    for (const auto &[path, dirname, what] :
         {std::make_tuple(recovery_.snapshot_directory_, durability::kSnapshotDirectory, "snapshot"),
          std::make_tuple(recovery_.wal_directory_, durability::kWalDirectory, "WAL")}) {
      if (!utils::DirExists(path)) continue;
      auto backup_curr = backup_root / dirname;
      std::error_code error_code;
      for (const auto &item : std::filesystem::directory_iterator(path, error_code)) {
        utils::EnsureDirOrDie(backup_root);
        utils::EnsureDirOrDie(backup_curr);
        std::error_code item_error_code;
        std::filesystem::rename(item.path(), backup_curr / item.path().filename(), item_error_code);
        MG_ASSERT(!item_error_code, "Couldn't move {} file {} because of: {}", what, item.path(),
                  item_error_code.message());
        files_moved = true;
      }
      MG_ASSERT(!error_code, "Couldn't backup {} files because of: {}", what, error_code.message());
    }
    if (files_moved) {
      spdlog::warn(
          "Since Memgraph was not supposed to recover on startup and "
          "durability is enabled, your current durability files will likely "
          "be overridden. To prevent important data loss, Memgraph has stored "
          "those files into a .backup directory inside the storage directory.");
    }
  }

  if (free_mem_fn_override) {
    free_memory_func_ = *std::move(free_mem_fn_override);
  } else {
    free_memory_func_ = [this](std::unique_lock<utils::ResourceLock> main_guard, bool periodic) {
      CollectGarbage<true>(std::move(main_guard), periodic);

      // Indices
      static_cast<InMemoryLabelIndex *>(indices_.label_index_.get())->RunGC();
      static_cast<InMemoryLabelPropertyIndex *>(indices_.label_property_index_.get())->RunGC();
      static_cast<InMemoryEdgeTypeIndex *>(indices_.edge_type_index_.get())->RunGC();
      static_cast<InMemoryEdgeTypePropertyIndex *>(indices_.edge_type_property_index_.get())->RunGC();
      static_cast<InMemoryEdgePropertyIndex *>(indices_.edge_property_index_.get())->RunGC();

      // Constraints
      static_cast<InMemoryUniqueConstraints *>(constraints_.unique_constraints_.get())->RunGC();

      // SkipList is already threadsafe
      edges_metadata_.run_gc();
      vertices_.run_gc();
      edges_.run_gc();

      // AsyncTimer resources are global, not particularly storage related, more query releated
      // At some point in the future this should be scheduled by something else
      utils::AsyncTimer::GCRun();
    };
  }

  if (config_.gc.type == Config::Gc::Type::PERIODIC) {
    // TODO: move out of storage have one global gc_runner_
    gc_runner_.SetInterval(config_.gc.interval);
    gc_runner_.Run("Storage GC", [this] { this->FreeMemory({}, true); });
  }
  if (timestamp_ == kTimestampInitialId) {
    commit_log_.emplace();
  } else {
    commit_log_.emplace(timestamp_);
  }

  flags::run_time::SnapshotPeriodicAttach(snapshot_periodic_observer_);
}

InMemoryStorage::~InMemoryStorage() {
  flags::run_time::SnapshotPeriodicDetach(snapshot_periodic_observer_);
  stop_source.request_stop();

  if (config_.gc.type == Config::Gc::Type::PERIODIC) {
    gc_runner_.Stop();
  }
  {
    // Stop replication (Stop all clients or stop the REPLICA server)
    repl_storage_state_.Reset();
  }
  if (wal_file_) {
    wal_file_->FinalizeWal();
    wal_file_.reset();
  }
  snapshot_runner_.Stop();
  if (config_.durability.snapshot_on_exit && this->create_snapshot_handler) {
    create_snapshot_handler();
  }
  committed_transactions_.WithLock([](auto &transactions) { transactions.clear(); });
}

InMemoryStorage::InMemoryAccessor::InMemoryAccessor(SharedAccess tag, InMemoryStorage *storage,
                                                    IsolationLevel isolation_level, StorageMode storage_mode,
                                                    Accessor::Type rw_type,
                                                    std::optional<std::chrono::milliseconds> timeout)
    : Accessor(tag, storage, isolation_level, storage_mode, rw_type, timeout),
      config_(storage->config_.salient.items) {}
InMemoryStorage::InMemoryAccessor::InMemoryAccessor(auto tag, InMemoryStorage *storage, IsolationLevel isolation_level,
                                                    StorageMode storage_mode,
                                                    std::optional<std::chrono::milliseconds> timeout)
    : Accessor(tag, storage, isolation_level, storage_mode, timeout), config_(storage->config_.salient.items) {}

InMemoryStorage::InMemoryAccessor::InMemoryAccessor(InMemoryAccessor &&other) noexcept
    : Accessor(std::move(other)), config_(other.config_) {}

InMemoryStorage::InMemoryAccessor::~InMemoryAccessor() {
  if (is_transaction_active_) {
    Abort();
    // We didn't actually commit
    commit_timestamp_.reset();
  }

  FinalizeTransaction();
}

VertexAccessor InMemoryStorage::InMemoryAccessor::CreateVertex() {
  auto *mem_storage = static_cast<InMemoryStorage *>(storage_);
  auto gid = mem_storage->vertex_id_.fetch_add(1, std::memory_order_acq_rel);
  auto acc = mem_storage->vertices_.access();

  auto *delta = CreateDeleteObjectDelta(&transaction_);
  auto schema_acc = SchemaInfoAccessor(storage_, &transaction_);
  auto [it, inserted] = acc.insert(Vertex{storage::Gid::FromUint(gid), delta});
  MG_ASSERT(inserted, "The vertex must be inserted here!");
  MG_ASSERT(it != acc.end(), "Invalid Vertex accessor!");

  if (delta) {
    delta->prev.Set(&*it);
  }
  if (schema_acc) {
    std::visit(utils::Overloaded{[&](SchemaInfo::VertexModifyingAccessor &acc) { acc.CreateVertex(&*it); },
                                 [](auto & /* unused */) { DMG_ASSERT(false, "Using the wrong accessor"); }},
               *schema_acc);
  }
  return {&*it, storage_, &transaction_};
}

std::optional<VertexAccessor> InMemoryStorage::InMemoryAccessor::CreateVertexEx(storage::Gid gid) {
  // NOTE: When we update the next `vertex_id_` here we perform a RMW
  // (read-modify-write) operation that ISN'T atomic! But, that isn't an issue
  // because this function is only called from the replication delta applier
  // that runs single-threadedly and while this instance is set-up to apply
  // threads (it is the replica), it is guaranteed that no other writes are
  // possible.
  auto *mem_storage = static_cast<InMemoryStorage *>(storage_);
  atomic_fetch_max_explicit(&mem_storage->vertex_id_, gid.AsUint() + 1, std::memory_order_acq_rel);
  auto acc = mem_storage->vertices_.access();

  auto *delta = CreateDeleteObjectDelta(&transaction_);
  auto schema_acc = SchemaInfoAccessor(storage_, &transaction_);
  auto [it, inserted] = acc.insert(Vertex{gid, delta});
  if (!inserted) {
    return std::nullopt;
  }
  MG_ASSERT(it != acc.end(), "Invalid Vertex accessor!");
  if (delta) {
    delta->prev.Set(&*it);
  }
  if (schema_acc) {
    std::visit(utils::Overloaded{[&](SchemaInfo::VertexModifyingAccessor &acc) { acc.CreateVertex(&*it); },
                                 [](auto & /* unused */) { DMG_ASSERT(false, "Using the wrong accessor"); }},
               *schema_acc);
  }
  return VertexAccessor{&*it, storage_, &transaction_};
}

std::optional<VertexAccessor> InMemoryStorage::InMemoryAccessor::FindVertex(Gid gid, View view) {
  auto *mem_storage = static_cast<InMemoryStorage *>(storage_);
  auto acc = mem_storage->vertices_.access();
  auto it = acc.find(gid);
  if (it == acc.end()) return std::nullopt;
  return VertexAccessor::Create(&*it, storage_, &transaction_, view);
}

Result<std::optional<std::pair<std::vector<VertexAccessor>, std::vector<EdgeAccessor>>>>
InMemoryStorage::InMemoryAccessor::DetachDelete(std::vector<VertexAccessor *> nodes, std::vector<EdgeAccessor *> edges,
                                                bool detach) {
  using ReturnType = std::pair<std::vector<VertexAccessor>, std::vector<EdgeAccessor>>;

  auto maybe_result = Storage::Accessor::DetachDelete(nodes, edges, detach);

  if (maybe_result.HasError()) {
    return maybe_result.GetError();
  }

  auto value = maybe_result.GetValue();

  if (!value) {
    return std::make_optional<ReturnType>();
  }

  auto &[deleted_vertices, deleted_edges] = *value;

  // Need to inform the next CollectGarbage call that there are some
  // non-transactional deletions that need to be collected

  auto const inform_gc_vertex_deletion = utils::OnScopeExit{[this, &deleted_vertices = deleted_vertices]() {
    if (!deleted_vertices.empty() && transaction_.storage_mode == StorageMode::IN_MEMORY_ANALYTICAL) {
      auto *mem_storage = static_cast<InMemoryStorage *>(storage_);
      mem_storage->gc_full_scan_vertices_delete_ = true;
    }
  }};

  auto const inform_gc_edge_deletion = utils::OnScopeExit{[this, &deleted_edges = deleted_edges]() {
    if (!deleted_edges.empty() && transaction_.storage_mode == StorageMode::IN_MEMORY_ANALYTICAL) {
      auto *mem_storage = static_cast<InMemoryStorage *>(storage_);
      mem_storage->gc_full_scan_edges_delete_ = true;
    }
  }};

  for (auto const &vertex : deleted_vertices) {
    transaction_.manyDeltasCache.Invalidate(vertex.vertex_);
  }

  for (const auto &edge : deleted_edges) {
    transaction_.manyDeltasCache.Invalidate(edge.from_vertex_, edge.edge_type_, EdgeDirection::OUT);
    transaction_.manyDeltasCache.Invalidate(edge.to_vertex_, edge.edge_type_, EdgeDirection::IN);
  }

  return maybe_result;
}

Result<EdgeAccessor> InMemoryStorage::InMemoryAccessor::CreateEdge(VertexAccessor *from, VertexAccessor *to,
                                                                   EdgeTypeId edge_type) {
  MG_ASSERT(from->transaction_ == to->transaction_,
            "VertexAccessors must be from the same transaction when creating "
            "an edge!");
  MG_ASSERT(from->transaction_ == &transaction_,
            "VertexAccessors must be from the same transaction in when "
            "creating an edge!");

  auto *from_vertex = from->vertex_;
  auto *to_vertex = to->vertex_;

  // This has to be called before any object gets locked
  auto schema_acc = SchemaInfoAccessor(storage_, &transaction_);
  // Obtain the locks by `gid` order to avoid lock cycles.
  auto guard_from = std::unique_lock{from_vertex->lock, std::defer_lock};
  auto guard_to = std::unique_lock{to_vertex->lock, std::defer_lock};
  if (from_vertex->gid < to_vertex->gid) {
    guard_from.lock();
    guard_to.lock();
  } else if (from_vertex->gid > to_vertex->gid) {
    guard_to.lock();
    guard_from.lock();
  } else {
    // The vertices are the same vertex, only lock one.
    guard_from.lock();
  }

  if (storage_->config_.salient.items.enable_edge_type_index_auto_creation &&
      !transaction_.active_indices_.edge_type_->IndexRegistered(edge_type)) {
    auto [_, inserted] = transaction_.introduced_new_edge_type_index_.insert(edge_type);
    if (inserted) {
      storage_->edge_types_to_auto_index_.WithLock([&](auto &edge_type_indices) { ++edge_type_indices[edge_type]; });
    }
  }

  if (!PrepareForWrite(&transaction_, from_vertex)) return Error::SERIALIZATION_ERROR;
  if (from_vertex->deleted) return Error::DELETED_OBJECT;

  if (to_vertex != from_vertex) {
    if (!PrepareForWrite(&transaction_, to_vertex)) return Error::SERIALIZATION_ERROR;
    if (to_vertex->deleted) return Error::DELETED_OBJECT;
  }

  if (storage_->config_.salient.items.enable_schema_metadata) {
    storage_->stored_edge_types_.try_insert(edge_type);
  }
  auto *mem_storage = static_cast<InMemoryStorage *>(storage_);
  auto gid = storage::Gid::FromUint(mem_storage->edge_id_.fetch_add(1, std::memory_order_acq_rel));
  EdgeRef edge(gid);
  if (config_.properties_on_edges) {
    auto acc = mem_storage->edges_.access();
    // SchemaInfo handles edge creation via vertices; add collector here if that evert changes
    auto *delta = CreateDeleteObjectDelta(&transaction_);
    auto [it, inserted] = acc.insert(Edge(gid, delta));
    MG_ASSERT(inserted, "The edge must be inserted here!");
    MG_ASSERT(it != acc.end(), "Invalid Edge accessor!");
    edge = EdgeRef(&*it);
    if (delta) {
      delta->prev.Set(&*it);
    }
    if (config_.enable_edges_metadata) {
      auto acc = mem_storage->edges_metadata_.access();
      auto [_, inserted] = acc.insert(EdgeMetadata(gid, from->vertex_));
      MG_ASSERT(inserted, "The edge must be inserted here!");
    }
  }
  utils::AtomicMemoryBlock(
      [this, edge, from_vertex = from_vertex, edge_type = edge_type, to_vertex = to_vertex, &schema_acc]() {
        CreateAndLinkDelta(&transaction_, from_vertex, Delta::RemoveOutEdgeTag(), edge_type, to_vertex, edge);
        from_vertex->out_edges.emplace_back(edge_type, to_vertex, edge);

        CreateAndLinkDelta(&transaction_, to_vertex, Delta::RemoveInEdgeTag(), edge_type, from_vertex, edge);
        to_vertex->in_edges.emplace_back(edge_type, from_vertex, edge);

        transaction_.manyDeltasCache.Invalidate(from_vertex, edge_type, EdgeDirection::OUT);
        transaction_.manyDeltasCache.Invalidate(to_vertex, edge_type, EdgeDirection::IN);

        // Update indices if they exist.
        storage_->indices_.UpdateOnEdgeCreation(from_vertex, to_vertex, edge, edge_type, transaction_);

        // Increment edge count.
        storage_->edge_count_.fetch_add(1, std::memory_order_acq_rel);

        if (schema_acc) {
          std::visit(utils::Overloaded{[&](SchemaInfo::VertexModifyingAccessor &acc) {
                                         acc.CreateEdge(from_vertex, to_vertex, edge_type);
                                       },
                                       [](auto & /* unused */) { DMG_ASSERT(false, "Using the wrong accessor"); }},
                     *schema_acc);
        }
      });

  return EdgeAccessor(edge, edge_type, from_vertex, to_vertex, storage_, &transaction_);
}

std::optional<EdgeAccessor> InMemoryStorage::InMemoryAccessor::FindEdge(Gid gid, const View view, EdgeTypeId edge_type,
                                                                        VertexAccessor *from_vertex,
                                                                        VertexAccessor *to_vertex) {
  auto res = FindEdges(view, edge_type, from_vertex, to_vertex);
  if (res.HasError()) return std::nullopt;  // TODO: use a Result type

  auto const it = std::invoke([this, gid, &res]() {
    auto const byGid = [gid](EdgeAccessor const &edge_accessor) { return edge_accessor.edge_.gid == gid; };
    auto const byEdgePtr = [gid](EdgeAccessor const &edge_accessor) { return edge_accessor.edge_.ptr->gid == gid; };
    if (config_.properties_on_edges) return std::ranges::find_if(res->edges, byEdgePtr);
    return std::ranges::find_if(res->edges, byGid);
  });

  if (it == res->edges.end()) return std::nullopt;  // TODO: use a Result type

  return *it;
}

Result<EdgeAccessor> InMemoryStorage::InMemoryAccessor::CreateEdgeEx(VertexAccessor *from, VertexAccessor *to,
                                                                     EdgeTypeId edge_type, storage::Gid gid) {
  MG_ASSERT(from->transaction_ == to->transaction_,
            "VertexAccessors must be from the same transaction when creating "
            "an edge!");
  MG_ASSERT(from->transaction_ == &transaction_,
            "VertexAccessors must be from the same transaction in when "
            "creating an edge!");

  auto *from_vertex = from->vertex_;
  auto *to_vertex = to->vertex_;

  // This has to be called before any object gets locked
  auto schema_acc = SchemaInfoAccessor(storage_, &transaction_);
  // Obtain the locks by `gid` order to avoid lock cycles.
  auto guard_from = std::unique_lock{from_vertex->lock, std::defer_lock};
  auto guard_to = std::unique_lock{to_vertex->lock, std::defer_lock};
  if (from_vertex->gid < to_vertex->gid) {
    guard_from.lock();
    guard_to.lock();
  } else if (from_vertex->gid > to_vertex->gid) {
    guard_to.lock();
    guard_from.lock();
  } else {
    // The vertices are the same vertex, only lock one.
    guard_from.lock();
  }

  if (!PrepareForWrite(&transaction_, from_vertex)) return Error::SERIALIZATION_ERROR;
  if (from_vertex->deleted) return Error::DELETED_OBJECT;

  if (to_vertex != from_vertex) {
    if (!PrepareForWrite(&transaction_, to_vertex)) return Error::SERIALIZATION_ERROR;
    if (to_vertex->deleted) return Error::DELETED_OBJECT;
  }

  if (storage_->config_.salient.items.enable_schema_metadata) {
    storage_->stored_edge_types_.try_insert(edge_type);
  }

  // NOTE: When we update the next `edge_id_` here we perform a RMW
  // (read-modify-write) operation that ISN'T atomic! But, that isn't an issue
  // because this function is only called from the replication delta applier
  // that runs single-threadedly and while this instance is set-up to apply
  // threads (it is the replica), it is guaranteed that no other writes are
  // possible.
  auto *mem_storage = static_cast<InMemoryStorage *>(storage_);

  atomic_fetch_max_explicit(&mem_storage->edge_id_, gid.AsUint() + 1, std::memory_order_acq_rel);

  EdgeRef edge(gid);
  if (config_.properties_on_edges) {
    auto acc = mem_storage->edges_.access();

    // SchemaInfo handles edge creation via vertices; add collector here if that evert changes
    auto *delta = CreateDeleteObjectDelta(&transaction_);
    auto [it, inserted] = acc.insert(Edge(gid, delta));
    MG_ASSERT(inserted, "The edge must be inserted here!");
    MG_ASSERT(it != acc.end(), "Invalid Edge accessor!");
    edge = EdgeRef(&*it);
    if (delta) {
      delta->prev.Set(&*it);
    }
    if (config_.enable_edges_metadata) {
      auto acc = mem_storage->edges_metadata_.access();
      auto [_, inserted] = acc.insert(EdgeMetadata(gid, from->vertex_));
      MG_ASSERT(inserted, "The edge must be inserted here!");
    }
  }
  utils::AtomicMemoryBlock(
      [this, edge, from_vertex = from_vertex, edge_type = edge_type, to_vertex = to_vertex, &schema_acc]() {
        CreateAndLinkDelta(&transaction_, from_vertex, Delta::RemoveOutEdgeTag(), edge_type, to_vertex, edge);
        from_vertex->out_edges.emplace_back(edge_type, to_vertex, edge);

        CreateAndLinkDelta(&transaction_, to_vertex, Delta::RemoveInEdgeTag(), edge_type, from_vertex, edge);
        to_vertex->in_edges.emplace_back(edge_type, from_vertex, edge);

        transaction_.manyDeltasCache.Invalidate(from_vertex, edge_type, EdgeDirection::OUT);
        transaction_.manyDeltasCache.Invalidate(to_vertex, edge_type, EdgeDirection::IN);

        // Update indices if they exist.
        storage_->indices_.UpdateOnEdgeCreation(from_vertex, to_vertex, edge, edge_type, transaction_);

        // Increment edge count.
        storage_->edge_count_.fetch_add(1, std::memory_order_acq_rel);

        if (schema_acc) {
          std::visit(utils::Overloaded{[&](SchemaInfo::VertexModifyingAccessor &acc) {
                                         acc.CreateEdge(from_vertex, to_vertex, edge_type);
                                       },
                                       [](auto & /* unused */) { DMG_ASSERT(false, "Using the wrong accessor"); }},
                     *schema_acc);
        }
      });

  return EdgeAccessor(edge, edge_type, from_vertex, to_vertex, storage_, &transaction_);
}

void InMemoryStorage::UpdateEdgesMetadataOnModification(Edge *edge, Vertex *from_vertex) {
  auto edge_metadata_acc = edges_metadata_.access();
  auto edge_to_modify = edge_metadata_acc.find(edge->gid);
  if (edge_to_modify == edge_metadata_acc.end()) {
    throw utils::BasicException("Invalid transaction! Please raise an issue, {}:{}", __FILE__, __LINE__);
  }
  edge_to_modify->from_vertex = from_vertex;
}

// NOLINTNEXTLINE(google-default-arguments)
utils::BasicResult<StorageManipulationError, void> InMemoryStorage::InMemoryAccessor::Commit(
    CommitReplArgs reparg, DatabaseAccessProtector db_acc) {
  MG_ASSERT(is_transaction_active_, "The transaction is already terminated!");
  MG_ASSERT(!transaction_.must_abort, "The transaction can't be committed!");

  auto could_replicate_all_sync_replicas = true;

  auto *mem_storage = static_cast<InMemoryStorage *>(storage_);

  // TODO: duplicated transaction finalization in md_deltas and deltas processing cases
  if (transaction_.deltas.empty() && transaction_.md_deltas.empty()) {
    // We don't have to update the commit timestamp here because no one reads
    // it.
    mem_storage->commit_log_->MarkFinished(transaction_.start_timestamp);
  } else {
    // This is usually done by the MVCC, but it does not handle the metadata deltas
    transaction_.EnsureCommitTimestampExists();

    // ExistenceConstraints validation block
    auto has_any_existence_constraints = !storage_->constraints_.existence_constraints_->empty();
    if (has_any_existence_constraints && transaction_.constraint_verification_info &&
        transaction_.constraint_verification_info->NeedsExistenceConstraintVerification()) {
      const auto vertices_to_update =
          transaction_.constraint_verification_info->GetVerticesForExistenceConstraintChecking();
      for (auto const *vertex : vertices_to_update) {
        // No need to take any locks here because we modified this vertex and no
        // one else can touch it until we commit.
        auto validation_result = storage_->constraints_.existence_constraints_->Validate(*vertex);
        if (validation_result) {
          Abort();
          // We have not started a commit timestamp no cleanup needed for that
          DMG_ASSERT(!commit_timestamp_.has_value());
          return StorageManipulationError{*validation_result};
        }
      }
    }

    // Result of validating the vertex against unqiue constraints. It has to be
    // declared outside of the critical section scope because its value is
    // tested for Abort call which has to be done out of the scope.
    std::optional<ConstraintViolation> unique_constraint_violation;

    // Save these so we can mark them used in the commit log.
    uint64_t start_timestamp = transaction_.start_timestamp;

    {
      auto engine_guard = std::unique_lock{storage_->engine_lock_};

      // LabelIndex auto-creation block.
      if (!transaction_.introduced_new_label_index_.empty()) {
        storage_->labels_to_auto_index_.WithLock([&](auto &label_indices) {
          for (auto label : transaction_.introduced_new_label_index_) {
            auto it = label_indices.find(label);
            auto &[_, count] = *it;
            --count;
            // If there are multiple transactions that would like to create an
            // auto-created index on a specific label, we only build the index
            // when the last one commits.
            if (count == 0) {
              // TODO: (andi) Handle auto-creation issue
              // NOLINTNEXTLINE(clang-diagnostic-unused-result)
              CreateIndex(label, false);
              label_indices.erase(it);
            }
          }
        });
      }

      // EdgeIndex auto-creation block.
      if (!transaction_.introduced_new_edge_type_index_.empty()) {
        storage_->edge_types_to_auto_index_.WithLock([&](auto &edge_type_indices) {
          for (auto edge_type : transaction_.introduced_new_edge_type_index_) {
            auto it = edge_type_indices.find(edge_type);
            auto &[_, count] = *it;
            --count;
            // If there are multiple transactions that would like to create an
            // auto-created index on a specific edge-type, we only build the index
            // when the last one commits.
            if (count == 0) {
              // TODO: (andi) Handle silent failure
              // NOLINTNEXTLINE(clang-diagnostic-unused-result)
              CreateIndex(edge_type, false);
              edge_type_indices.erase(it);
            }
          }
        });
      }

      auto *mem_unique_constraints =
          static_cast<InMemoryUniqueConstraints *>(storage_->constraints_.unique_constraints_.get());

      commit_timestamp_.emplace(mem_storage->GetCommitTimestamp());

      auto has_any_unique_constraints = !storage_->constraints_.unique_constraints_->empty();
      if (has_any_unique_constraints && transaction_.constraint_verification_info &&
          transaction_.constraint_verification_info->NeedsUniqueConstraintVerification()) {
        // Before committing and validating vertices against unique constraints,
        // we have to update unique constraints with the vertices that are going
        // to be validated/committed.
        const auto vertices_to_update =
            transaction_.constraint_verification_info->GetVerticesForUniqueConstraintChecking();

        for (auto const *vertex : vertices_to_update) {
          mem_unique_constraints->UpdateBeforeCommit(vertex, transaction_);
        }

        for (auto const *vertex : vertices_to_update) {
          // No need to take any locks here because we modified this vertex and no
          // one else can touch it until we commit.
          unique_constraint_violation = mem_unique_constraints->Validate(*vertex, transaction_, *commit_timestamp_);
          if (unique_constraint_violation) {
            auto vertices_to_remove = std::vector<Vertex const *>{vertices_to_update.begin(), vertices_to_update.end()};
            storage_->constraints_.AbortEntries(vertices_to_remove, transaction_.start_timestamp);
            break;
          }
        }
      }

      if (!unique_constraint_violation) {
        // Durability stage
        [[maybe_unused]] bool const is_main_or_replica_write =
            reparg.IsMain() || reparg.desired_commit_timestamp.has_value();

        // Currently there are queries that write to some subsystem that are allowed on a replica
        // ex. analyze graph stats
        // There are probably others. We not to check all of them and figure out if they are allowed and what are
        // they even doing here...

        // Write transaction to WAL while holding the engine lock to make sure
        // that committed transactions are sorted by the commit timestamp in the
        // WAL files. We supply the new commit timestamp to the function so that
        // it knows what will be the final commit timestamp. The WAL must be
        // written before actually committing the transaction (before setting
        // the commit timestamp) so that no other transaction can see the
        // modifications before they are written to disk.
        // Replica can log only the write transaction received from Main
        // so the Wal files are consistent
        auto const durability_commit_timestamp =
            reparg.desired_commit_timestamp.has_value() ? *reparg.desired_commit_timestamp : *commit_timestamp_;

        if (is_main_or_replica_write) {
          could_replicate_all_sync_replicas =
              mem_storage->AppendToWal(transaction_, durability_commit_timestamp, std::move(db_acc));

          if (config_.enable_schema_info) {
            mem_storage->schema_info_.ProcessTransaction(transaction_.schema_diff_, transaction_.post_process_,
                                                         transaction_.start_timestamp, transaction_.transaction_id,
                                                         mem_storage->config_.salient.items.properties_on_edges);
          }

          // TODO: release lock, and update all deltas to have a local copy of the commit timestamp
          MG_ASSERT(transaction_.commit_timestamp != nullptr, "Invalid database state!");
          transaction_.commit_timestamp->store(*commit_timestamp_, std::memory_order_release);
          // Replica can only update the last durable timestamp with
          // the commits received from main.
          // Update the last durable timestamp
#ifndef NDEBUG
          auto const prev = mem_storage->repl_storage_state_.last_durable_timestamp_.load(std::memory_order_acquire);
          DMG_ASSERT(durability_commit_timestamp >= prev, "LDT not monotonically increasing");
#endif
          mem_storage->repl_storage_state_.last_durable_timestamp_.store(durability_commit_timestamp);
        }

        // Install the new point index, if needed
        mem_storage->indices_.point_index_.InstallNewPointIndex(transaction_.point_index_change_collector_,
                                                                transaction_.point_index_ctx_);
        // Call other callbacks that publish/install upon commit
        transaction_.commit_callbacks_.RunAll(*commit_timestamp_);

        // TODO: can and should this be moved earlier?
        mem_storage->commit_log_->MarkFinished(start_timestamp);

        // while still holding engine lock
        // and after durability + replication
        // check if we can fast discard deltas (ie. do not hand over to GC)
        bool no_older_transactions = mem_storage->commit_log_->OldestActive() == *commit_timestamp_;
        bool no_newer_transactions = mem_storage->transaction_id_ == transaction_.transaction_id + 1;
        if (no_older_transactions && no_newer_transactions) [[unlikely]] {
          // STEP 0) Can only do fast discard if GC is not running
          //         We can't unlink our transcations deltas until all of the older deltas in GC have been unlinked
          //         must do a try here, to avoid deadlock between transactions `engine_lock_` and the GC `gc_lock_`
          auto gc_guard = std::unique_lock{mem_storage->gc_lock_, std::defer_lock};
          if (gc_guard.try_lock()) {
            FastDiscardOfDeltas(std::move(gc_guard));
          }
        }
      }
    }  // Release engine lock because we don't have to hold it anymore

    if (unique_constraint_violation) {
      Abort();
      // We have aborted, hence we have not committed, need to release/cleanup commit_timestamp_ here
      DMG_ASSERT(commit_timestamp_.has_value());
      mem_storage->commit_log_->MarkFinished(*commit_timestamp_);
      commit_timestamp_.reset();
      return StorageManipulationError{*unique_constraint_violation};
    }

    if (flags::AreExperimentsEnabled(flags::Experiments::TEXT_SEARCH)) {
      mem_storage->indices_.text_index_.Commit();
    }
  }

  is_transaction_active_ = false;

  if (!could_replicate_all_sync_replicas) {
    return StorageManipulationError{ReplicationError{}};
  }

  return {};
}

// NOLINTNEXTLINE(google-default-arguments)
utils::BasicResult<StorageManipulationError, void> InMemoryStorage::InMemoryAccessor::PeriodicCommit(
    CommitReplArgs reparg, DatabaseAccessProtector db_acc) {
  auto result = Commit(reparg, db_acc);

  const auto fatal_error =
      result.HasError() && std::visit(
                               [](const auto &e) {
                                 // All errors are handled at a higher level.
                                 // Replication errros are not fatal and should procede with finialize transaction
                                 return !std::is_same_v<std::remove_cvref_t<decltype(e)>, storage::ReplicationError>;
                               },
                               result.GetError());
  if (fatal_error) {
    return result;
  }

  FinalizeTransaction();

  auto original_start_timestamp = transaction_.original_start_timestamp.value_or(transaction_.start_timestamp);

  auto *mem_storage = static_cast<InMemoryStorage *>(storage_);

  auto new_transaction = mem_storage->CreateTransaction(transaction_.isolation_level, transaction_.storage_mode);
  transaction_.start_timestamp = new_transaction.start_timestamp;
  transaction_.transaction_id = new_transaction.transaction_id;
  transaction_.commit_timestamp.reset();
  transaction_.original_start_timestamp = original_start_timestamp;

  is_transaction_active_ = true;

  return result;
}

void InMemoryStorage::InMemoryAccessor::GCRapidDeltaCleanup(std::list<Gid> &current_deleted_edges,
                                                            std::list<Gid> &current_deleted_vertices,
                                                            IndexPerformanceTracker &impact_tracker) {
  auto *mem_storage = static_cast<InMemoryStorage *>(storage_);

  auto const unlink_remove_clear = [&](delta_container &deltas) {
    for (auto &delta : deltas) {
      impact_tracker.update(delta.action);
      auto prev = delta.prev.Get();
      switch (prev.type) {
        case PreviousPtr::Type::NULLPTR:
        case PreviousPtr::Type::DELTA:
          break;
        case PreviousPtr::Type::VERTEX: {
          // safe because no other txn can be reading this while we have engine lock
          auto &vertex = *prev.vertex;
          vertex.delta = nullptr;
          if (vertex.deleted) {
            DMG_ASSERT(delta.action == Delta::Action::RECREATE_OBJECT);
            current_deleted_vertices.push_back(vertex.gid);
          }
          break;
        }
        case PreviousPtr::Type::EDGE: {
          // safe because no other txn can be reading this while we have engine lock
          auto &edge = *prev.edge;
          edge.delta = nullptr;
          if (edge.deleted) {
            DMG_ASSERT(delta.action == Delta::Action::RECREATE_OBJECT);
            current_deleted_edges.push_back(edge.gid);
          }
          break;
        }
      }
    }

    // delete deltas
    deltas.clear();
  };

  // STEP 1) ensure everything in GC is gone

  // 1.a) old garbage_undo_buffers are safe to remove
  //      we are the only transaction, no one is reading those unlinked deltas
  mem_storage->garbage_undo_buffers_.WithLock([&](auto &garbage_undo_buffers) { garbage_undo_buffers.clear(); });

  // 1.b.0) old committed_transactions_ need mininal unlinking + remove + clear
  //      must be done before this transactions delta unlinking
  auto linked_undo_buffers = std::list<GCDeltas>{};
  mem_storage->committed_transactions_.WithLock(
      [&](auto &committed_transactions) { committed_transactions.swap(linked_undo_buffers); });

  // 1.b.1) unlink, gathering the removals
  for (auto &gc_deltas : linked_undo_buffers) {
    unlink_remove_clear(gc_deltas.deltas_);
  }
  // 1.b.2) clear the list of deltas deques
  linked_undo_buffers.clear();

  // STEP 2) this transactions deltas also mininal unlinking + remove + clear
  unlink_remove_clear(transaction_.deltas);
}

void InMemoryStorage::InMemoryAccessor::FastDiscardOfDeltas(std::unique_lock<std::mutex> /*gc_guard*/) {
  auto *mem_storage = static_cast<InMemoryStorage *>(storage_);

  // STEP 1 + STEP 2 - delta cleanup
  std::list<Gid> current_deleted_vertices;
  std::list<Gid> current_deleted_edges;
  auto impact_tracker = IndexPerformanceTracker{};
  GCRapidDeltaCleanup(current_deleted_edges, current_deleted_vertices, impact_tracker);

  // STEP 3) hand over the deleted vertices and edges to the GC
  if (!current_deleted_vertices.empty()) {
    mem_storage->deleted_vertices_.WithLock(
        [&](auto &deleted_vertices) { deleted_vertices.splice(deleted_vertices.end(), current_deleted_vertices); });
  }
  if (!current_deleted_edges.empty()) {
    mem_storage->deleted_edges_.WithLock(
        [&](auto &deleted_edges) { deleted_edges.splice(deleted_edges.end(), current_deleted_edges); });
  }

  // STEP 4) hint to GC that indices need cleanup for performance reasons
  if (impact_tracker.impacts_vertex_indexes()) {
    mem_storage->gc_index_cleanup_vertex_performance_.store(true, std::memory_order_release);
  }
  if (impact_tracker.impacts_edge_indexes()) {
    mem_storage->gc_index_cleanup_edge_performance_.store(true, std::memory_order_release);
  }
}

void InMemoryStorage::InMemoryAccessor::Abort() {
  MG_ASSERT(is_transaction_active_, "The transaction is already terminated!");

  auto *mem_storage = static_cast<InMemoryStorage *>(storage_);

  // if we have no deltas then no need to do any undo work during Abort
  // note: this check also saves on unnecessary contention on `engine_lock_`
  if (!transaction_.deltas.empty()) {
    auto index_abort_processor = storage_->indices_.GetAbortProcessor(transaction_.active_indices_);

    // We collect vertices and edges we've created here and then splice them into
    // `deleted_vertices_` and `deleted_edges_` lists, instead of adding them one
    // by one and acquiring lock every time.
    std::vector<Gid> my_deleted_vertices;
    std::vector<Gid> my_deleted_edges;

    std::map<std::pair<EdgeTypeId, PropertyId>,
             std::vector<std::tuple<Vertex *const, Vertex *const, Edge *const, PropertyValue>>>
        edge_type_property_cleanup;  // Covers both edge type-property and global edge property indices

    std::map<LabelPropKey, std::vector<Vertex *>> vector_label_property_cleanup;
    std::map<LabelPropKey, std::vector<std::pair<PropertyValue, Vertex *>>> vector_label_property_restore;
    std::map<EdgeTypePropKey,
             std::vector<std::pair<PropertyValue, std::tuple<Vertex *const, Vertex *const, Edge *const>>>>
        vector_edge_type_property_restore;  // No need to cleanup, because edge type can't be removed and when null
                                            // property is set, it's like removing the property from the index

    // TWO passes needed here
    // Abort will modify objects to restore state to how they were before this txn
    // The passes will find the head delta for each object and process the whole object,
    // To track which edge type indexes need cleaning up, we need the edge type which is held in vertices in/out edges
    // Hence need to first once to modify edges, so it can read vectices information intact.

    // Edges pass
    for (const auto &delta : transaction_.deltas) {
      auto prev = delta.prev.Get();
      switch (prev.type) {
        case PreviousPtr::Type::EDGE: {
          auto *edge = prev.edge;
          auto guard = std::lock_guard{edge->lock};
          Delta *current = edge->delta;
          while (current != nullptr &&
                 current->timestamp->load(std::memory_order_acquire) == transaction_.transaction_id) {
            switch (current->action) {
              case Delta::Action::SET_PROPERTY: {
                DMG_ASSERT(mem_storage->config_.salient.items.properties_on_edges, "Invalid database state!");

                const auto &indexed_edge_types =
                    index_abort_processor.property_edge_type_.p2et.find(current->property.key);
                const auto &indexed_edge_prop_indices = index_abort_processor.property_edge_.ep;
                const auto &vector_indexed_edge_types =
                    index_abort_processor.vector_edge_.p2et.find(current->property.key);
                auto has_indexed_edge_types =
                    indexed_edge_types != index_abort_processor.property_edge_type_.p2et.end();
                auto has_indexed_edge_prop_indices =
                    std::find(indexed_edge_prop_indices.begin(), indexed_edge_prop_indices.end(),
                              current->property.key) != indexed_edge_prop_indices.end();
                auto has_vector_indexed_edge_types =
                    vector_indexed_edge_types != index_abort_processor.vector_edge_.p2et.end();

                if (has_indexed_edge_types || has_indexed_edge_prop_indices || has_vector_indexed_edge_types) {
                  // we have to restore the old value
                  auto old_value = edge->properties.GetProperty(current->property.key);
                  auto *from_vertex = current->property.out_vertex;

                  // TODO: Fix out_edges will be missing the edge if it was deleted during this transaction
                  auto matching_edge =
                      r::find_if(from_vertex->out_edges, [&](const std::tuple<EdgeTypeId, Vertex *, EdgeRef> &tuple) {
                        const auto &[edge_type, target_vertex, edge_ref] = tuple;
                        return edge_ref.ptr == edge;
                      });
                  if (matching_edge != from_vertex->out_edges.end()) {
                    auto [edge_type, target_vertex, edge_ref] = *matching_edge;
                    // handle vector index -> we need to check if the edge type is indexed in the vector index
                    if (has_vector_indexed_edge_types && r::find(vector_indexed_edge_types->second, edge_type) !=
                                                             vector_indexed_edge_types->second.end()) {
                      // this edge type is indexed in the vector index
                      vector_edge_type_property_restore[EdgeTypePropKey{edge_type, current->property.key}].emplace_back(
                          *current->property.value, std::make_tuple(from_vertex, target_vertex, edge_ref.ptr));
                    }
                    // handle edge type-property index
                    if (!old_value.IsNull()) {
                      edge_type_property_cleanup[{edge_type, current->property.key}].emplace_back(
                          from_vertex, target_vertex, edge_ref.ptr, std::move(old_value));
                    }
                  }
                }
                edge->properties.SetProperty(current->property.key, *current->property.value);

                break;
              }
              case Delta::Action::DELETE_DESERIALIZED_OBJECT:
              case Delta::Action::DELETE_OBJECT: {
                edge->deleted = true;
                my_deleted_edges.push_back(edge->gid);
                break;
              }
              case Delta::Action::RECREATE_OBJECT: {
                edge->deleted = false;
                break;
              }
              case Delta::Action::REMOVE_LABEL:
              case Delta::Action::ADD_LABEL:
              case Delta::Action::ADD_IN_EDGE:
              case Delta::Action::ADD_OUT_EDGE:
              case Delta::Action::REMOVE_IN_EDGE:
              case Delta::Action::REMOVE_OUT_EDGE: {
                LOG_FATAL("Invalid database state!");
                break;
              }
            }
            current = current->next.load(std::memory_order_acquire);
          }
          edge->delta = current;
          if (current != nullptr) {
            current->prev.Set(edge);
          }

          break;
        }
        case PreviousPtr::Type::VERTEX:
        case PreviousPtr::Type::DELTA:
        // pointer probably couldn't be set because allocation failed
        case PreviousPtr::Type::NULLPTR:
          break;
      }
    }

    // Vertices pass
    for (const auto &delta : transaction_.deltas) {
      auto prev = delta.prev.Get();
      switch (prev.type) {
        case PreviousPtr::Type::VERTEX: {
          auto *vertex = prev.vertex;
          auto guard = std::unique_lock{vertex->lock};
          Delta *current = vertex->delta;

          auto remove_in_edges = absl::flat_hash_set<EdgeRef>{};
          auto remove_out_edges = absl::flat_hash_set<EdgeRef>{};

          while (current != nullptr &&
                 current->timestamp->load(std::memory_order_acquire) == transaction_.transaction_id) {
            switch (current->action) {
              case Delta::Action::REMOVE_LABEL: {
                auto it = std::find(vertex->labels.begin(), vertex->labels.end(), current->label.value);
                MG_ASSERT(it != vertex->labels.end(), "Invalid database state!");
                std::swap(*it, *vertex->labels.rbegin());
                vertex->labels.pop_back();

                index_abort_processor.CollectOnLabelRemoval(current->label.value, vertex);

                // we have to remove the vertex from the vector index if this label is indexed and vertex has
                // needed property
                const auto &vector_properties = index_abort_processor.vector_.l2p.find(current->label.value);
                if (vector_properties != index_abort_processor.vector_.l2p.end()) {
                  // label is in the vector index
                  for (const auto &property : vector_properties->second) {
                    if (vertex->properties.HasProperty(property)) {
                      // it has to be removed from the index
                      vector_label_property_cleanup[LabelPropKey{current->label.value, property}].emplace_back(vertex);
                    }
                  }
                }
                break;
              }
              case Delta::Action::ADD_LABEL: {
                auto it = std::find(vertex->labels.begin(), vertex->labels.end(), current->label.value);
                MG_ASSERT(it == vertex->labels.end(), "Invalid database state!");
                vertex->labels.push_back(current->label.value);
                // we have to add the vertex to the vector index if this label is indexed and vertex has needed
                // property
                const auto &vector_properties = index_abort_processor.vector_.l2p.find(current->label.value);
                if (vector_properties != index_abort_processor.vector_.l2p.end()) {
                  // label is in the vector index
                  for (const auto &property : vector_properties->second) {
                    auto current_value = vertex->properties.GetProperty(property);
                    if (!current_value.IsNull()) {
                      // it has to be added to the index
                      vector_label_property_restore[LabelPropKey{current->label.value, property}].emplace_back(
                          std::move(current_value), vertex);
                    }
                  }
                }
                break;
              }
              case Delta::Action::SET_PROPERTY: {
                // For label index nothing
                // For property label index
                //  check if we care about the property, this will return all the labels and then get current property
                //  value
                index_abort_processor.CollectOnPropertyChange(current->property.key, vertex);

                const auto &vector_index_labels = index_abort_processor.vector_.p2l.find(current->property.key);
                const auto has_vector_index = vector_index_labels != index_abort_processor.vector_.p2l.end();
                if (has_vector_index) {
                  auto has_indexed_label = [&vector_index_labels](auto label) {
                    return std::binary_search(vector_index_labels->second.begin(), vector_index_labels->second.end(),
                                              label);
                  };
                  auto indexed_labels_on_vertex =
                      vertex->labels | rv::filter(has_indexed_label) | r::to<std::vector<LabelId>>();

                  for (const auto &label : indexed_labels_on_vertex) {
                    vector_label_property_restore[LabelPropKey{label, current->property.key}].emplace_back(
                        *current->property.value, vertex);
                  }
                }
                // Setting the correct value
                vertex->properties.SetProperty(current->property.key, *current->property.value);
                break;
              }
              case Delta::Action::ADD_IN_EDGE: {
                auto link =
                    std::tuple{current->vertex_edge.edge_type, current->vertex_edge.vertex, current->vertex_edge.edge};
                DMG_ASSERT(std::find(vertex->in_edges.begin(), vertex->in_edges.end(), link) == vertex->in_edges.end(),
                           "Invalid database state!");
                vertex->in_edges.push_back(link);
                break;
              }
              case Delta::Action::ADD_OUT_EDGE: {
                auto link =
                    std::tuple{current->vertex_edge.edge_type, current->vertex_edge.vertex, current->vertex_edge.edge};
                DMG_ASSERT(
                    std::find(vertex->out_edges.begin(), vertex->out_edges.end(), link) == vertex->out_edges.end(),
                    "Invalid database state!");
                vertex->out_edges.push_back(link);
                // Increment edge count. We only increment the count here because
                // the information in `ADD_IN_EDGE` and `Edge/RECREATE_OBJECT` is
                // redundant. Also, `Edge/RECREATE_OBJECT` isn't available when
                // edge properties are disabled.
                storage_->edge_count_.fetch_add(1, std::memory_order_acq_rel);
                break;
              }
              case Delta::Action::REMOVE_IN_EDGE: {
                // EdgeRef is unique
                remove_in_edges.insert(current->vertex_edge.edge);
                break;
              }
              case Delta::Action::REMOVE_OUT_EDGE: {
                // EdgeRef is unique
                remove_out_edges.insert(current->vertex_edge.edge);

                // Decrement edge count. We only decrement the count here because
                // the information in `REMOVE_IN_EDGE` and `Edge/DELETE_OBJECT` is
                // redundant. Also, `Edge/DELETE_OBJECT` isn't available when edge
                // properties are disabled.
                storage_->edge_count_.fetch_add(-1, std::memory_order_acq_rel);

                // TODO: Change edge type index to work with EdgeRef rather than Edge *
                if (!mem_storage->config_.salient.items.properties_on_edges) break;

                auto const &[_, edge_type, to_vertex, edge] = current->vertex_edge;
                index_abort_processor.CollectOnEdgeRemoval(edge_type, vertex, to_vertex, edge.ptr);
                // TODO: ensure collector also processeses for edge_type+property index

                break;
              }
              case Delta::Action::DELETE_DESERIALIZED_OBJECT:
              case Delta::Action::DELETE_OBJECT: {
                vertex->deleted = true;
                my_deleted_vertices.push_back(vertex->gid);
                break;
              }
              case Delta::Action::RECREATE_OBJECT: {
                vertex->deleted = false;
                break;
              }
            }
            current = current->next.load(std::memory_order_acquire);
          }

          // bulk remove in_edges
          if (!remove_in_edges.empty()) {
            auto mid = std::partition(vertex->in_edges.begin(), vertex->in_edges.end(), [&](auto const &edge_tuple) {
              return !remove_in_edges.contains(std::get<EdgeRef>(edge_tuple));
            });
            vertex->in_edges.erase(mid, vertex->in_edges.end());
            vertex->in_edges.shrink_to_fit();
          }

          // bulk remove out_edges
          if (!remove_out_edges.empty()) {
            auto mid = std::partition(vertex->out_edges.begin(), vertex->out_edges.end(), [&](auto const &edge_tuple) {
              return !remove_out_edges.contains(std::get<EdgeRef>(edge_tuple));
            });
            vertex->out_edges.erase(mid, vertex->out_edges.end());
            vertex->out_edges.shrink_to_fit();
          }

          vertex->delta = current;
          if (current != nullptr) {
            current->prev.Set(vertex);
          }

          break;
        }
        case PreviousPtr::Type::EDGE:
        case PreviousPtr::Type::DELTA:
        // pointer probably couldn't be set because allocation failed
        case PreviousPtr::Type::NULLPTR:
          break;
      }
    }

    {
      auto engine_guard = std::unique_lock(storage_->engine_lock_);
      uint64_t mark_timestamp = storage_->timestamp_;
      // Take garbage_undo_buffers lock while holding the engine lock to make
      // sure that entries are sorted by mark timestamp in the list.
      mem_storage->garbage_undo_buffers_.WithLock([&](auto &garbage_undo_buffers) {
        // Release engine lock because we don't have to hold it anymore and
        // emplace back could take a long time.
        engine_guard.unlock();

        garbage_undo_buffers.emplace_back(mark_timestamp, std::move(transaction_.deltas),
                                          std::move(transaction_.commit_timestamp));
      });
    }

    /// We MUST unlink (aka. remove) entries in indexes and constraints
    /// before we unlink (aka. remove) vertices from storage
    /// this is because they point into vertices skip_list

    // auto index creation cleanup
    if (storage_->config_.salient.items.enable_label_index_auto_creation &&
        !transaction_.introduced_new_label_index_.empty()) {
      storage_->labels_to_auto_index_.WithLock([&](auto &label_indices) {
        for (const auto label : transaction_.introduced_new_label_index_) {
          auto it = label_indices.find(label);
          auto &[_, count] = *it;
          --count;
          if (count == 0) {
            label_indices.erase(it);
          }
        }
      });
    }

    if (storage_->config_.salient.items.enable_edge_type_index_auto_creation &&
        !transaction_.introduced_new_edge_type_index_.empty()) {
      storage_->edge_types_to_auto_index_.WithLock([&](auto &edge_type_indices) {
        for (const auto edge_type : transaction_.introduced_new_edge_type_index_) {
          auto it = edge_type_indices.find(edge_type);
          auto &[_, count] = *it;
          --count;
          if (count == 0) {
            edge_type_indices.erase(it);
          }
        }
      });
    }

    // Cleanup INDICES
    index_abort_processor.Process(storage_->indices_, transaction_.active_indices_, transaction_.start_timestamp);

    if (flags::AreExperimentsEnabled(flags::Experiments::TEXT_SEARCH)) {
      storage_->indices_.text_index_.Rollback();
    }
    // TODO: abort processor
    for (auto const &[edge_type_property, edge] : edge_type_property_cleanup) {
      storage_->indices_.AbortEntries(edge_type_property, edge, transaction_.start_timestamp);
    }
    // TODO: missing Global edge property aborts
    for (auto const &[label_prop, vertices] : vector_label_property_cleanup) {
      storage_->indices_.vector_index_.AbortEntries(label_prop, vertices);
    }
    for (auto const &[label_prop, prop_vertices] : vector_label_property_restore) {
      storage_->indices_.vector_index_.RestoreEntries(label_prop, prop_vertices);
    }
    for (auto const &[edge_type_prop, prop_edges] : vector_edge_type_property_restore) {
      storage_->indices_.vector_edge_index_.RestoreEntries(edge_type_prop, prop_edges);
    }

    // EDGES METADATA (has ptr to Vertices, must be before removing verticies)
    if (!my_deleted_edges.empty() && mem_storage->config_.salient.items.enable_edges_metadata) {
      auto edges_metadata_acc = mem_storage->edges_metadata_.access();
      for (auto gid : my_deleted_edges) {
        edges_metadata_acc.remove(gid);
      }
    }

    // VERTICES (has ptr to Edges, must be before removing edges)
    if (!my_deleted_vertices.empty()) {
      auto acc = mem_storage->vertices_.access();
      for (auto gid : my_deleted_vertices) {
        acc.remove(gid);
      }
    }

    // EDGES
    if (!my_deleted_edges.empty()) {
      auto edges_acc = mem_storage->edges_.access();
      for (auto gid : my_deleted_edges) {
        edges_acc.remove(gid);
      }
    }
  }

  mem_storage->commit_log_->MarkFinished(transaction_.start_timestamp);
  is_transaction_active_ = false;
}

void InMemoryStorage::InMemoryAccessor::FinalizeTransaction() {
  if (commit_timestamp_) {
    auto *mem_storage = static_cast<InMemoryStorage *>(storage_);
    mem_storage->commit_log_->MarkFinished(*commit_timestamp_);

    if (!transaction_.deltas.empty()) {
      // Only hand over delta to be GC'ed if there was any deltas
      mem_storage->committed_transactions_.WithLock([&](auto &committed_transactions) {
        // using mark of 0 as GC will assign a mark_timestamp after unlinking
        committed_transactions.emplace_back(0, std::move(transaction_.deltas),
                                            std::move(transaction_.commit_timestamp));
      });
    }
    commit_timestamp_.reset();
  }
}

utils::BasicResult<StorageIndexDefinitionError, void> InMemoryStorage::InMemoryAccessor::CreateIndex(
    LabelId label, bool check_access, CheckCancelFunction cancel_check, PublishIndexWrapper wrapper) {
  if (check_access) {
    MG_ASSERT(type() == UNIQUE || type() == READ_ONLY,
              "Creating label index requires a unique or read only access to the storage!");
  }
  // UNIQUE access is also required by schema.assert

  auto *in_memory = static_cast<InMemoryStorage *>(storage_);
  auto *mem_label_index = static_cast<InMemoryLabelIndex *>(storage_->indices_.label_index_.get());
  if (!mem_label_index->RegisterIndex(label)) {
    return StorageIndexDefinitionError{IndexDefinitionAlreadyExistsError{}};
  }
  DowngradeToReadIfValid();
  if (mem_label_index
          ->PopulateIndex(label, in_memory->vertices_.access(), std::nullopt, std::nullopt, &transaction_,
                          std::move(cancel_check))
          .HasError()) {
    return StorageIndexDefinitionError{IndexDefinitionCancelationError{}};
  }
  // Wrapper will make sure plan cache is cleared
  auto publisher =
      wrapper([=](uint64_t commit_timestamp) { return mem_label_index->PublishIndex(label, commit_timestamp); });
  transaction_.commit_callbacks_.Add(std::move(publisher));

  transaction_.md_deltas.emplace_back(MetadataDelta::label_index_create, label);
  // We don't care if there is a replication error because on main node the change will go through
  return {};
}

auto InMemoryStorage::InMemoryAccessor::CreateIndex(LabelId label, PropertiesPaths properties,
                                                    CheckCancelFunction cancel_check, PublishIndexWrapper wrapper)
    -> utils::BasicResult<StorageIndexDefinitionError, void> {
  MG_ASSERT(type() == UNIQUE || type() == READ_ONLY,
            "Creating label-property index requires a unique or read only access to the storage!");
  auto *in_memory = static_cast<InMemoryStorage *>(storage_);
  auto *mem_label_property_index =
      static_cast<InMemoryLabelPropertyIndex *>(storage_->indices_.label_property_index_.get());
  if (!mem_label_property_index->RegisterIndex(label, properties)) {
    return StorageIndexDefinitionError{IndexDefinitionAlreadyExistsError{}};
  }
  DowngradeToReadIfValid();
  if (mem_label_property_index
          ->PopulateIndex(label, properties, in_memory->vertices_.access(), std::nullopt, std::nullopt, &transaction_,
                          std::move(cancel_check))
          .HasError()) {
    return StorageIndexDefinitionError{IndexDefinitionCancelationError{}};
  }
  // Wrapper will make sure plan cache is cleared
  auto publisher = wrapper([=](uint64_t commit_timestamp) {
    return mem_label_property_index->PublishIndex(label, properties, commit_timestamp);
  });
  transaction_.commit_callbacks_.Add(std::move(publisher));

  transaction_.md_deltas.emplace_back(MetadataDelta::label_property_index_create, label, std::move(properties));
  // We don't care if there is a replication error because on main node the change will go through
  return {};
}

void InMemoryStorage::InMemoryAccessor::DowngradeToReadIfValid() {
  if (storage_guard_.owns_lock() && storage_guard_.type() == utils::SharedResourceLockGuard::Type::READ_ONLY) {
    storage_guard_.downgrade_to_read();
  }
}

utils::BasicResult<StorageIndexDefinitionError, void> InMemoryStorage::InMemoryAccessor::CreateIndex(
    EdgeTypeId edge_type, bool unique_access_needed, CheckCancelFunction cancel_check, PublishIndexWrapper wrapper) {
  if (unique_access_needed) {
    MG_ASSERT(type() == UNIQUE || type() == READ_ONLY, "Create index requires a unique access to the storage!");
  }
  auto *in_memory = static_cast<InMemoryStorage *>(storage_);
  auto *mem_edge_type_index = static_cast<InMemoryEdgeTypeIndex *>(in_memory->indices_.edge_type_index_.get());
  if (!mem_edge_type_index->RegisterIndex(edge_type)) {
    return StorageIndexDefinitionError{IndexDefinitionError{}};
  }
  DowngradeToReadIfValid();
  if (mem_edge_type_index
          ->PopulateIndex(edge_type, in_memory->vertices_.access(), std::nullopt, &transaction_,
                          std::move(cancel_check))
          .HasError()) {
    return StorageIndexDefinitionError{IndexDefinitionCancelationError{}};
  }
  // Wrapper will make sure plan cache is cleared
  auto publisher = wrapper(
      [=](uint64_t commit_timestamp) { return mem_edge_type_index->PublishIndex(edge_type, commit_timestamp); });
  transaction_.commit_callbacks_.Add(std::move(publisher));

  transaction_.md_deltas.emplace_back(MetadataDelta::edge_index_create, edge_type);
  return {};
}

utils::BasicResult<StorageIndexDefinitionError, void> InMemoryStorage::InMemoryAccessor::CreateIndex(
    EdgeTypeId edge_type, PropertyId property, PublishIndexWrapper wrapper) {
  MG_ASSERT(type() == UNIQUE, "Create index requires a unique access to the storage!");
  auto *in_memory = static_cast<InMemoryStorage *>(storage_);
  auto *mem_edge_type_property_index =
      static_cast<InMemoryEdgeTypePropertyIndex *>(in_memory->indices_.edge_type_property_index_.get());

  if (!in_memory->config_.salient.items.properties_on_edges) {
    // Not possible to create the index, no properties on edges
    return StorageIndexDefinitionError{IndexDefinitionConfigError{}};
  }

  if (!mem_edge_type_property_index->CreateIndex(edge_type, property, in_memory->vertices_.access())) {
    return StorageIndexDefinitionError{IndexDefinitionError{}};
  }
  // TODO: concurrent index creation need to publish
  auto publish_index_callback = wrapper(always_invalidate_plan_cache);
  publish_index_callback(0);  // ensures plan cache is cleared

  transaction_.md_deltas.emplace_back(MetadataDelta::edge_property_index_create, edge_type, property);
  return {};
}

utils::BasicResult<StorageIndexDefinitionError, void> InMemoryStorage::InMemoryAccessor::CreateGlobalEdgeIndex(
    PropertyId property, PublishIndexWrapper wrapper) {
  MG_ASSERT(unique_guard_.owns_lock(), "Create index requires a unique access to the storage!");
  auto *in_memory = static_cast<InMemoryStorage *>(storage_);
  if (!in_memory->config_.salient.items.properties_on_edges) {
    // Not possible to create the index, no properties on edges
    return StorageIndexDefinitionError{IndexDefinitionConfigError{}};
  }

  auto *mem_edge_property_index =
      static_cast<InMemoryEdgePropertyIndex *>(in_memory->indices_.edge_property_index_.get());
  if (!mem_edge_property_index->CreateIndex(property, in_memory->vertices_.access())) {
    return StorageIndexDefinitionError{IndexDefinitionError{}};
  }
  // TODO: concurrent index creation need to publish
  auto publish_index_callback = wrapper(always_invalidate_plan_cache);
  publish_index_callback(0);  // ensures plan cache is cleared
  transaction_.md_deltas.emplace_back(MetadataDelta::global_edge_property_index_create, property);
  return {};
}

utils::BasicResult<StorageIndexDefinitionError, void> InMemoryStorage::InMemoryAccessor::DropIndex(
    LabelId label, DropIndexWrapper wrapper) {
  MG_ASSERT(type() == UNIQUE || type() == READ,
            "Dropping label index requires a unique or read access to the storage!");
  auto *in_memory = static_cast<InMemoryStorage *>(storage_);
  auto *mem_label_index = static_cast<InMemoryLabelIndex *>(in_memory->indices_.label_index_.get());

  // Done inside the wrapper to ensure plan cache invalidation is safe
  auto drop_index_callback = wrapper([&]() { return mem_label_index->DropIndex(label); });
  if (!drop_index_callback()) {
    return StorageIndexDefinitionError{IndexDefinitionError{}};
  }

  transaction_.md_deltas.emplace_back(MetadataDelta::label_index_drop, label);
  // We don't care if there is a replication error because on main node the change will go through
  return {};
}

utils::BasicResult<StorageIndexDefinitionError, void> InMemoryStorage::InMemoryAccessor::DropIndex(
    LabelId label, std::vector<storage::PropertyPath> &&properties, DropIndexWrapper wrapper) {
  // Because of replication we still use UNIQUE ATM
  MG_ASSERT(type() == UNIQUE || type() == READ,
            "Dropping label-property index requires a unique or read access to the storage!");
  auto *in_memory = static_cast<InMemoryStorage *>(storage_);
  auto *mem_label_property_index =
      static_cast<InMemoryLabelPropertyIndex *>(in_memory->indices_.label_property_index_.get());

  // Done inside the wrapper to ensure plan cache invalidation is safe
  auto drop_index_callback = wrapper([&]() { return mem_label_property_index->DropIndex(label, properties); });
  if (!drop_index_callback()) {
    return StorageIndexDefinitionError{IndexDefinitionError{}};
  }

  transaction_.md_deltas.emplace_back(MetadataDelta::label_property_index_drop, label, std::move(properties));
  // We don't care if there is a replication error because on main node the change will go through

  return {};
}

utils::BasicResult<StorageIndexDefinitionError, void> InMemoryStorage::InMemoryAccessor::DropIndex(
    EdgeTypeId edge_type, DropIndexWrapper wrapper) {
  // Because of replication we still use UNIQUE ATM
  MG_ASSERT(type() == UNIQUE || type() == READ,
            "Dropping edge-type index requires a unique or read access to the storage!");
  auto *in_memory = static_cast<InMemoryStorage *>(storage_);
  auto *mem_edge_type_index = static_cast<InMemoryEdgeTypeIndex *>(in_memory->indices_.edge_type_index_.get());
  // Done inside the wrapper to ensure plan cache invalidation is safe
  auto drop_index_callback = wrapper([&]() { return mem_edge_type_index->DropIndex(edge_type); });
  if (!drop_index_callback()) {
    return StorageIndexDefinitionError{IndexDefinitionError{}};
  }
  transaction_.md_deltas.emplace_back(MetadataDelta::edge_index_drop, edge_type);
  return {};
}

utils::BasicResult<StorageIndexDefinitionError, void> InMemoryStorage::InMemoryAccessor::DropIndex(
    EdgeTypeId edge_type, PropertyId property, DropIndexWrapper wrapper) {
  MG_ASSERT(type() == UNIQUE, "Drop index requires a unique access to the storage!");
  auto *in_memory = static_cast<InMemoryStorage *>(storage_);
  auto *mem_edge_type_property_index =
      static_cast<InMemoryEdgeTypePropertyIndex *>(in_memory->indices_.edge_type_property_index_.get());
  if (!mem_edge_type_property_index->DropIndex(edge_type, property)) {
    return StorageIndexDefinitionError{IndexDefinitionError{}};
  }
  // TODO: concurrent index drop
  auto drop_index_callback = wrapper(always_invalidate_plan_cache);
  drop_index_callback();
  transaction_.md_deltas.emplace_back(MetadataDelta::edge_property_index_drop, edge_type, property);
  return {};
}

utils::BasicResult<StorageIndexDefinitionError, void> InMemoryStorage::InMemoryAccessor::DropGlobalEdgeIndex(
    PropertyId property, DropIndexWrapper wrapper) {
  MG_ASSERT(unique_guard_.owns_lock(), "Drop index requires a unique access to the storage!");
  auto *in_memory = static_cast<InMemoryStorage *>(storage_);
  if (!in_memory->config_.salient.items.properties_on_edges) {
    // Not possible to create the index, no properties on edges
    return StorageIndexDefinitionError{IndexDefinitionConfigError{}};
  }

  auto *mem_edge_property_index =
      static_cast<InMemoryEdgePropertyIndex *>(in_memory->indices_.edge_property_index_.get());
  if (!mem_edge_property_index->DropIndex(property)) {
    return StorageIndexDefinitionError{IndexDefinitionError{}};
  }
  // TODO: concurrent index drop
  auto drop_index_callback = wrapper(always_invalidate_plan_cache);
  drop_index_callback();
  transaction_.md_deltas.emplace_back(MetadataDelta::global_edge_property_index_drop, property);
  return {};
}

utils::BasicResult<StorageIndexDefinitionError, void> InMemoryStorage::InMemoryAccessor::CreatePointIndex(
    storage::LabelId label, storage::PropertyId property) {
  MG_ASSERT(type() == UNIQUE, "Creating point index requires a unique access to the storage!");
  auto *in_memory = static_cast<InMemoryStorage *>(storage_);
  auto &point_index = in_memory->indices_.point_index_;
  if (!point_index.CreatePointIndex(label, property, in_memory->vertices_.access())) {
    return StorageIndexDefinitionError{IndexDefinitionError{}};
  }
  transaction_.md_deltas.emplace_back(MetadataDelta::point_index_create, label, property);
  // We don't care if there is a replication error because on main node the change will go through
  memgraph::metrics::IncrementCounter(memgraph::metrics::ActivePointIndices);
  return {};
}

utils::BasicResult<StorageIndexDefinitionError, void> InMemoryStorage::InMemoryAccessor::DropPointIndex(
    storage::LabelId label, storage::PropertyId property) {
  MG_ASSERT(type() == UNIQUE, "Dropping point index requires a unique access to the storage!");
  auto *in_memory = static_cast<InMemoryStorage *>(storage_);
  auto &point_index = in_memory->indices_.point_index_;
  if (!point_index.DropPointIndex(label, property)) {
    return StorageIndexDefinitionError{IndexDefinitionError{}};
  }
  transaction_.md_deltas.emplace_back(MetadataDelta::point_index_drop, label, property);
  // We don't care if there is a replication error because on main node the change will go through
  memgraph::metrics::DecrementCounter(memgraph::metrics::ActivePointIndices);
  return {};
}

utils::BasicResult<StorageIndexDefinitionError, void> InMemoryStorage::InMemoryAccessor::CreateVectorIndex(
    VectorIndexSpec spec) {
  MG_ASSERT(type() == UNIQUE, "Creating vector index requires a unique access to the storage!");
  auto *in_memory = static_cast<InMemoryStorage *>(storage_);
  auto &vector_index = in_memory->indices_.vector_index_;
  auto &vector_edge_index = in_memory->indices_.vector_edge_index_;
  auto vertices_acc = in_memory->vertices_.access();
  // We don't allow creating vector index on nodes with the same name as vector edge index
  if (vector_edge_index.IndexExists(spec.index_name) || !vector_index.CreateIndex(spec, vertices_acc)) {
    return StorageIndexDefinitionError{IndexDefinitionError{}};
  }
  transaction_.md_deltas.emplace_back(MetadataDelta::vector_index_create, spec);
  // We don't care if there is a replication error because on main node the change will go through
  memgraph::metrics::IncrementCounter(memgraph::metrics::ActiveVectorIndices);
  return {};
}

utils::BasicResult<StorageIndexDefinitionError, void> InMemoryStorage::InMemoryAccessor::DropVectorIndex(
    std::string_view index_name) {
  MG_ASSERT(type() == UNIQUE, "Dropping vector index requires a unique access to the storage!");
  auto *in_memory = static_cast<InMemoryStorage *>(storage_);
  auto &vector_index = in_memory->indices_.vector_index_;
  auto &vector_edge_index = in_memory->indices_.vector_edge_index_;
  if (vector_index.DropIndex(index_name)) {
    memgraph::metrics::DecrementCounter(memgraph::metrics::ActiveVectorIndices);
  } else if (vector_edge_index.DropIndex(index_name)) {
    memgraph::metrics::DecrementCounter(memgraph::metrics::ActiveVectorEdgeIndices);
  } else {
    return StorageIndexDefinitionError{IndexDefinitionError{}};
  }
  transaction_.md_deltas.emplace_back(MetadataDelta::vector_index_drop, index_name);
  // We don't care if there is a replication error because on main node the change will go through
  return {};
}

utils::BasicResult<StorageIndexDefinitionError, void> InMemoryStorage::InMemoryAccessor::CreateVectorEdgeIndex(
    VectorEdgeIndexSpec spec) {
  MG_ASSERT(type() == UNIQUE, "Creating vector edge index requires a unique access to the storage!");
  auto *in_memory = static_cast<InMemoryStorage *>(storage_);
  auto &vector_index = in_memory->indices_.vector_index_;
  auto &vector_edge_index = in_memory->indices_.vector_edge_index_;
  auto vertices_acc = in_memory->vertices_.access();
  // We don't allow creating vector edge index with the same name as vector index on nodes
  if (vector_index.IndexExists(spec.index_name) || !vector_edge_index.CreateIndex(spec, vertices_acc)) {
    return StorageIndexDefinitionError{IndexDefinitionError{}};
  }
  transaction_.md_deltas.emplace_back(MetadataDelta::vector_edge_index_create, spec);
  // We don't care if there is a replication error because on main node the change will go through
  memgraph::metrics::IncrementCounter(memgraph::metrics::ActiveVectorEdgeIndices);
  return {};
}

utils::BasicResult<StorageExistenceConstraintDefinitionError, void>
InMemoryStorage::InMemoryAccessor::CreateExistenceConstraint(LabelId label, PropertyId property) {
  MG_ASSERT(type() == UNIQUE, "Creating existence requires a unique access to the storage!");
  auto *in_memory = static_cast<InMemoryStorage *>(storage_);
  auto *existence_constraints = in_memory->constraints_.existence_constraints_.get();
  if (existence_constraints->ConstraintExists(label, property)) {
    return StorageExistenceConstraintDefinitionError{ConstraintDefinitionError{}};
  }
  if (auto violation = ExistenceConstraints::ValidateVerticesOnConstraint(in_memory->vertices_.access(), label,
                                                                          property, std::nullopt, std::nullopt);
      violation.has_value()) {
    return StorageExistenceConstraintDefinitionError{violation.value()};
  }
  existence_constraints->InsertConstraint(label, property);
  transaction_.md_deltas.emplace_back(MetadataDelta::existence_constraint_create, label, property);
  return {};
}

utils::BasicResult<StorageExistenceConstraintDroppingError, void>
InMemoryStorage::InMemoryAccessor::DropExistenceConstraint(LabelId label, PropertyId property) {
  MG_ASSERT(type() == UNIQUE, "Dropping existence constraint requires a unique access to the storage!");
  auto *in_memory = static_cast<InMemoryStorage *>(storage_);
  auto *existence_constraints = in_memory->constraints_.existence_constraints_.get();
  if (!existence_constraints->DropConstraint(label, property)) {
    return StorageExistenceConstraintDroppingError{ConstraintDefinitionError{}};
  }
  transaction_.md_deltas.emplace_back(MetadataDelta::existence_constraint_drop, label, property);
  return {};
}

utils::BasicResult<StorageUniqueConstraintDefinitionError, UniqueConstraints::CreationStatus>
InMemoryStorage::InMemoryAccessor::CreateUniqueConstraint(LabelId label, const std::set<PropertyId> &properties) {
  MG_ASSERT(type() == UNIQUE, "Creating unique constraint requires a unique access to the storage!");
  auto *in_memory = static_cast<InMemoryStorage *>(storage_);
  auto *mem_unique_constraints =
      static_cast<InMemoryUniqueConstraints *>(in_memory->constraints_.unique_constraints_.get());
  auto ret = mem_unique_constraints->CreateConstraint(label, properties, in_memory->vertices_.access(), std::nullopt);
  if (ret.HasError()) {
    return StorageUniqueConstraintDefinitionError{ret.GetError()};
  }
  if (ret.GetValue() != UniqueConstraints::CreationStatus::SUCCESS) {
    return ret.GetValue();
  }
  transaction_.md_deltas.emplace_back(MetadataDelta::unique_constraint_create, label, properties);
  return UniqueConstraints::CreationStatus::SUCCESS;
}

UniqueConstraints::DeletionStatus InMemoryStorage::InMemoryAccessor::DropUniqueConstraint(
    LabelId label, const std::set<PropertyId> &properties) {
  MG_ASSERT(type() == UNIQUE, "Dropping unique constraint requires a unique access to the storage!");
  auto *in_memory = static_cast<InMemoryStorage *>(storage_);
  auto *mem_unique_constraints =
      static_cast<InMemoryUniqueConstraints *>(in_memory->constraints_.unique_constraints_.get());
  auto ret = mem_unique_constraints->DropConstraint(label, properties);
  if (ret != UniqueConstraints::DeletionStatus::SUCCESS) {
    return ret;
  }
  transaction_.md_deltas.emplace_back(MetadataDelta::unique_constraint_drop, label, properties);
  return UniqueConstraints::DeletionStatus::SUCCESS;
}

utils::BasicResult<StorageExistenceConstraintDefinitionError, void>
InMemoryStorage::InMemoryAccessor::CreateTypeConstraint(LabelId label, PropertyId property, TypeConstraintKind kind) {
  MG_ASSERT(type() == UNIQUE, "Creating IS TYPED constraint requires a unique access to the storage!");
  auto *in_memory = static_cast<InMemoryStorage *>(storage_);
  auto *type_constraints = in_memory->constraints_.type_constraints_.get();
  if (type_constraints->ConstraintExists(label, property)) {
    return StorageTypeConstraintDefinitionError{ConstraintDefinitionError{}};
  }
  if (auto violation =
          TypeConstraints::ValidateVerticesOnConstraint(in_memory->vertices_.access(), label, property, kind);
      violation.has_value()) {
    return StorageTypeConstraintDefinitionError{violation.value()};
  }
  type_constraints->InsertConstraint(label, property, kind);
  transaction_.md_deltas.emplace_back(MetadataDelta::type_constraint_create, label, property, kind);
  return {};
}

utils::BasicResult<StorageTypeConstraintDroppingError, void> InMemoryStorage::InMemoryAccessor::DropTypeConstraint(
    LabelId label, PropertyId property, TypeConstraintKind kind) {
  MG_ASSERT(type() == UNIQUE, "Dropping IS TYPED constraint requires a unique access to the storage!");
  auto *in_memory = static_cast<InMemoryStorage *>(storage_);
  auto *type_constraints = in_memory->constraints_.type_constraints_.get();
  auto deleted_constraint = type_constraints->DropConstraint(label, property, kind);
  if (!deleted_constraint) {
    return StorageTypeConstraintDroppingError{ConstraintDefinitionError{}};
  }
  transaction_.md_deltas.emplace_back(MetadataDelta::type_constraint_drop, label, property, kind);
  return {};
}

VerticesIterable InMemoryStorage::InMemoryAccessor::Vertices(LabelId label, View view) {
  auto *active_indices = static_cast<InMemoryLabelIndex::ActiveIndices *>(transaction_.active_indices_.label_.get());
  return VerticesIterable(active_indices->Vertices(label, view, storage_, &transaction_));
}

VerticesIterable InMemoryStorage::InMemoryAccessor::Vertices(
    LabelId label, std::span<storage::PropertyPath const> properties,
    std::span<storage::PropertyValueRange const> property_ranges, View view) {
  auto *active_indices =
      static_cast<InMemoryLabelPropertyIndex::ActiveIndices *>(transaction_.active_indices_.label_properties_.get());
  return VerticesIterable(active_indices->Vertices(label, properties, property_ranges, view, storage_, &transaction_));
}

EdgesIterable InMemoryStorage::InMemoryAccessor::Edges(EdgeTypeId edge_type, View view) {
  auto *active_indices =
      static_cast<InMemoryEdgeTypeIndex::ActiveIndices *>(transaction_.active_indices_.edge_type_.get());
  return EdgesIterable(active_indices->Edges(edge_type, view, storage_, &transaction_));
}

EdgesIterable InMemoryStorage::InMemoryAccessor::Edges(EdgeTypeId edge_type, PropertyId property, View view) {
  auto *mem_edge_type_property_index =
      static_cast<InMemoryEdgeTypePropertyIndex *>(storage_->indices_.edge_type_property_index_.get());
  return EdgesIterable(mem_edge_type_property_index->Edges(edge_type, property, std::nullopt, std::nullopt, view,
                                                           storage_, &transaction_));
}

EdgesIterable InMemoryStorage::InMemoryAccessor::Edges(EdgeTypeId edge_type, PropertyId property,
                                                       const PropertyValue &value, View view) {
  auto *mem_edge_type_property_index =
      static_cast<InMemoryEdgeTypePropertyIndex *>(storage_->indices_.edge_type_property_index_.get());
  return EdgesIterable(mem_edge_type_property_index->Edges(edge_type, property, utils::MakeBoundInclusive(value),
                                                           utils::MakeBoundInclusive(value), view, storage_,
                                                           &transaction_));
}

EdgesIterable InMemoryStorage::InMemoryAccessor::Edges(EdgeTypeId edge_type, PropertyId property,
                                                       const std::optional<utils::Bound<PropertyValue>> &lower_bound,
                                                       const std::optional<utils::Bound<PropertyValue>> &upper_bound,
                                                       View view) {
  auto *mem_edge_type_property_index =
      static_cast<InMemoryEdgeTypePropertyIndex *>(storage_->indices_.edge_type_property_index_.get());
  return EdgesIterable(mem_edge_type_property_index->Edges(edge_type, property, lower_bound, upper_bound, view,
                                                           storage_, &transaction_));
}

EdgesIterable InMemoryStorage::InMemoryAccessor::Edges(PropertyId property, View view) {
  auto *mem_edge_property_index =
      static_cast<InMemoryEdgePropertyIndex *>(storage_->indices_.edge_property_index_.get());
  return EdgesIterable(
      mem_edge_property_index->Edges(property, std::nullopt, std::nullopt, view, storage_, &transaction_));
}

EdgesIterable InMemoryStorage::InMemoryAccessor::Edges(PropertyId property, const PropertyValue &value, View view) {
  auto *mem_edge_property_index =
      static_cast<InMemoryEdgePropertyIndex *>(storage_->indices_.edge_property_index_.get());
  return EdgesIterable(mem_edge_property_index->Edges(property, utils::MakeBoundInclusive(value),
                                                      utils::MakeBoundInclusive(value), view, storage_, &transaction_));
}

EdgesIterable InMemoryStorage::InMemoryAccessor::Edges(PropertyId property,
                                                       const std::optional<utils::Bound<PropertyValue>> &lower_bound,
                                                       const std::optional<utils::Bound<PropertyValue>> &upper_bound,
                                                       View view) {
  auto *mem_edge_property_index =
      static_cast<InMemoryEdgePropertyIndex *>(storage_->indices_.edge_property_index_.get());
  return EdgesIterable(
      mem_edge_property_index->Edges(property, lower_bound, upper_bound, view, storage_, &transaction_));
}

std::optional<EdgeAccessor> InMemoryStorage::InMemoryAccessor::FindEdge(Gid gid, View view) {
  const auto maybe_edge_info = static_cast<InMemoryStorage *>(storage_)->FindEdge(gid);
  if (!maybe_edge_info) {
    return std::nullopt;
  }
  const auto &[edge_ref, edge_type, from, to] = *maybe_edge_info;
  return EdgeAccessor::Create(edge_ref, edge_type, from, to, storage_, &transaction_, view);
}

Transaction InMemoryStorage::CreateTransaction(IsolationLevel isolation_level, StorageMode storage_mode) {
  // We acquire the transaction engine lock here because we access (and
  // modify) the transaction engine variables (`transaction_id` and
  // `timestamp`) below.
  uint64_t transaction_id = 0;
  uint64_t start_timestamp = 0;
  uint64_t last_durable_ts = 0;
  std::optional<PointIndexContext> point_index_context;
  std::optional<ActiveIndices> active_indices;
  {
    auto guard = std::lock_guard{engine_lock_};
    transaction_id = transaction_id_++;
    start_timestamp = timestamp_++;
    // IMPORTANT: this is retrieved while under the lock so that the index is consistant with the timestamp
    point_index_context = indices_.point_index_.CreatePointIndexContext();
    // Needed by snapshot to sync the durable and logical ts
    last_durable_ts = repl_storage_state_.last_durable_timestamp_.load(std::memory_order_acquire);
    active_indices = GetActiveIndices();
  }
  DMG_ASSERT(point_index_context.has_value(), "Expected a value, even if got 0 point indexes");
  return {transaction_id,
          start_timestamp,
          isolation_level,
          storage_mode,
          false,
          !constraints_.empty(),
          *std::move(point_index_context),
          *std::move(active_indices),
          last_durable_ts};
}

void InMemoryStorage::SetStorageMode(StorageMode new_storage_mode) {
  std::unique_lock main_guard{main_lock_};
  MG_ASSERT(
      (storage_mode_ == StorageMode::IN_MEMORY_ANALYTICAL || storage_mode_ == StorageMode::IN_MEMORY_TRANSACTIONAL) &&
      (new_storage_mode == StorageMode::IN_MEMORY_ANALYTICAL ||
       new_storage_mode == StorageMode::IN_MEMORY_TRANSACTIONAL));
  if (storage_mode_ != new_storage_mode) {
    // Snapshot thread is already running, but setup periodic execution only if enabled
    if (new_storage_mode == StorageMode::IN_MEMORY_ANALYTICAL) {
      snapshot_runner_.Pause();
    } else {
      snapshot_runner_.Resume();
    }
    storage_mode_ = new_storage_mode;
    FreeMemory(std::move(main_guard), false);
  }
}

template <bool aggressive = true>
void InMemoryStorage::CollectGarbage(std::unique_lock<utils::ResourceLock> main_guard, bool periodic) {
  // NOTE: You do not need to consider cleanup of deleted object that occurred in
  // different storage modes within the same CollectGarbage call. This is because
  // SetStorageMode will ensure CollectGarbage is called before any new transactions
  // with the new storage mode can start.

  // SetStorageMode will pass its unique_lock of main_lock_. We will use that lock,
  // as reacquiring the lock would cause deadlock. Otherwise, we need to get our own
  // lock.
  if (!main_guard.owns_lock()) {
    if constexpr (aggressive) {
      // We tried to be aggressive but we do not already have main lock continue as not aggressive
      // Perf note: Do not try to get unique lock if it was not already passed in. GC maybe expensive,
      // do not assume it is fast, unique lock will blocks all new storage transactions.
      CollectGarbage<false>({}, periodic);
      return;
    } else {
      // Because the garbage collector iterates through the indices and constraints
      // to clean them up, it must take the main lock for reading to make sure that
      // the indices and constraints aren't concurrently being modified.
      main_lock_.lock_shared();
    }
  } else {
    DMG_ASSERT(main_guard.mutex() == std::addressof(main_lock_), "main_guard should be only for the main_lock_");
  }

  utils::OnScopeExit lock_releaser{[&] {
    if (main_guard.owns_lock()) {
      main_guard.unlock();
    } else {
      main_lock_.unlock_shared();
    }
  }};

  // Only one gc run at a time
  auto gc_guard = std::unique_lock{gc_lock_, std::try_to_lock};
  if (!gc_guard.owns_lock()) {
    return;
  }

  // Diagnostic trace
  spdlog::trace("Storage GC on '{}' started [{}]", name(), periodic ? "periodic" : "forced");
  auto trace_on_exit = utils::OnScopeExit{
      [&] { spdlog::trace("Storage GC on '{}' finished [{}]", name(), periodic ? "periodic" : "forced"); }};

  // Garbage collection must be performed in two phases. In the first phase,
  // deltas that won't be applied by any transaction anymore are unlinked from
  // the version chains. They cannot be deleted immediately, because there
  // might be a transaction that still needs them to terminate the version
  // chain traversal. They are instead marked for deletion and will be deleted
  // in the second GC phase in this GC iteration or some of the following
  // ones.

  uint64_t oldest_active_start_timestamp = commit_log_->OldestActive();

  {
    auto guard = std::unique_lock{engine_lock_};
    uint64_t mark_timestamp = timestamp_;  // a timestamp no active transaction can currently have

    // Deltas from previous GC runs or from aborts can be cleaned up here
    garbage_undo_buffers_.WithLock([&](auto &garbage_undo_buffers) {
      guard.unlock();
      if (aggressive or mark_timestamp == oldest_active_start_timestamp) {
        // We know no transaction is active, it is safe to simply delete all the garbage undos
        // Nothing can be reading them
        garbage_undo_buffers.clear();
      } else {
        // garbage_undo_buffers is ordered, pop until we can't
        while (!garbage_undo_buffers.empty() &&
               garbage_undo_buffers.front().mark_timestamp_ <= oldest_active_start_timestamp) {
          garbage_undo_buffers.pop_front();
        }
      }
    });
  }

  // We don't move undo buffers of unlinked transactions to garbage_undo_buffers
  // list immediately, because we would have to repeatedly take
  // garbage_undo_buffers lock.
  std::list<GCDeltas> unlinked_undo_buffers{};

  // We will only free vertices deleted up until now in this GC cycle, and we
  // will do it after cleaning-up the indices. That way we are sure that all
  // vertices that appear in an index also exist in main storage.
  std::list<Gid> current_deleted_edges{};
  std::list<Gid> current_deleted_vertices{};

  deleted_vertices_.WithLock([&](auto &deleted_vertices) { current_deleted_vertices.swap(deleted_vertices); });
  deleted_edges_.WithLock([&](auto &deleted_edges) { current_deleted_edges.swap(deleted_edges); });

  auto const need_full_scan_vertices = gc_full_scan_vertices_delete_.exchange(false);
  auto const need_full_scan_edges = gc_full_scan_edges_delete_.exchange(false);

  // Short lock, to move to local variable. Hence allows other transactions to commit.
  auto linked_undo_buffers = std::list<GCDeltas>{};
  committed_transactions_.WithLock(
      [&](auto &committed_transactions) { committed_transactions.swap(linked_undo_buffers); });

  // This is to track if any of the unlinked deltas would have an impact on index performance, ie. do they hint that
  // there are possible stale/duplicate entries that can be removed
  auto index_impact = IndexPerformanceTracker{};

  auto const end_linked_undo_buffers = linked_undo_buffers.end();
  for (auto linked_entry = linked_undo_buffers.begin(); linked_entry != end_linked_undo_buffers;) {
    auto const *const commit_timestamp_ptr = linked_entry->commit_timestamp_.get();
    auto const commit_timestamp = commit_timestamp_ptr->load(std::memory_order_acquire);

    // only process those that are no longer active
    if (commit_timestamp >= oldest_active_start_timestamp) {
      ++linked_entry;  // can not process, skip
      continue;        // must continue to next transaction, because committed_transactions_ was not ordered
    }

    // When unlinking a delta which is the first delta in its version chain,
    // special care has to be taken to avoid the following race condition:
    //
    // [Vertex] --> [Delta A]
    //
    //    GC thread: Delta A is the first in its chain, it must be unlinked from
    //               vertex and marked for deletion
    //    TX thread: Update vertex and add Delta B with Delta A as next
    //
    // [Vertex] --> [Delta B] <--> [Delta A]
    //
    //    GC thread: Unlink delta from Vertex
    //
    // [Vertex] --> (nullptr)
    //
    // When processing a delta that is the first one in its chain, we
    // obtain the corresponding vertex or edge lock, and then verify that this
    // delta still is the first in its chain.
    // When processing a delta that is in the middle of the chain we only
    // process the final delta of the given transaction in that chain. We
    // determine the owner of the chain (either a vertex or an edge), obtain the
    // corresponding lock, and then verify that this delta is still in the same
    // position as it was before taking the lock.
    //
    // Even though the delta chain is lock-free (both `next` and `prev`) the
    // chain should not be modified without taking the lock from the object that
    // owns the chain (either a vertex or an edge). Modifying the chain without
    // taking the lock will cause subtle race conditions that will leave the
    // chain in a broken state.
    // The chain can be only read without taking any locks.

    for (Delta &delta : linked_entry->deltas_) {
      index_impact.update(delta.action);
      while (true) {
        auto prev = delta.prev.Get();
        switch (prev.type) {
          case PreviousPtr::Type::VERTEX: {
            Vertex *vertex = prev.vertex;
            auto vertex_guard = std::unique_lock{vertex->lock};
            if (vertex->delta != &delta) {
              // Something changed, we're not the first delta in the chain
              // anymore.
              continue;
            }
            vertex->delta = nullptr;
            if (vertex->deleted) {
              DMG_ASSERT(delta.action == memgraph::storage::Delta::Action::RECREATE_OBJECT);
              current_deleted_vertices.push_back(vertex->gid);
            }
            break;
          }
          case PreviousPtr::Type::EDGE: {
            Edge *edge = prev.edge;
            auto edge_guard = std::unique_lock{edge->lock};
            if (edge->delta != &delta) {
              // Something changed, we're not the first delta in the chain
              // anymore.
              continue;
            }
            edge->delta = nullptr;
            if (edge->deleted) {
              DMG_ASSERT(delta.action == memgraph::storage::Delta::Action::RECREATE_OBJECT);
              current_deleted_edges.push_back(edge->gid);
            }
            break;
          }
          case PreviousPtr::Type::DELTA: {
            //              kTransactionInitialId
            //                     │
            //                     ▼
            // ┌───────────────────┬─────────────┐
            // │     Committed     │ Uncommitted │
            // ├──────────┬────────┴─────────────┤
            // │ Inactive │      Active          │
            // └──────────┴──────────────────────┘
            //            ▲
            //            │
            //  oldest_active_start_timestamp

            if (prev.delta->timestamp == commit_timestamp_ptr) {
              // The delta that is newer than this one is also a delta from this
              // transaction. We skip the current delta and will remove it as a
              // part of the suffix later.
              break;
            }

            if (prev.delta->timestamp->load() < oldest_active_start_timestamp) {
              // If previous is from another inactive transaction, no need to
              // lock the edge/vertex, nothing will read this far or relink to
              // us directly
              break;
            }

            // Previous is either active (committed or uncommitted), we need to find
            // the parent object in order to be able to use its lock.
            auto parent = prev;
            while (parent.type == PreviousPtr::Type::DELTA) {
              parent = parent.delta->prev.Get();
            }

            auto const guard = std::invoke([&] {
              switch (parent.type) {
                case PreviousPtr::Type::VERTEX:
                  return std::unique_lock{parent.vertex->lock};
                case PreviousPtr::Type::EDGE:
                  return std::unique_lock{parent.edge->lock};
                case PreviousPtr::Type::DELTA:
                case PreviousPtr::Type::NULLPTR:
                  LOG_FATAL("Invalid database state!");
              }
            });
            if (delta.prev.Get() != prev) {
              // Something changed, we could now be the first delta in the
              // chain.
              continue;
            }
            Delta *prev_delta = prev.delta;
            prev_delta->next.store(nullptr, std::memory_order_release);
            break;
          }
          case PreviousPtr::Type::NULLPTR: {
            LOG_FATAL("Invalid pointer!");
          }
        }
        break;
      }
    }

    // Now unlinked, move to unlinked_undo_buffers
    auto const to_move = linked_entry;
    ++linked_entry;  // advanced to next before we move the list node
    unlinked_undo_buffers.splice(unlinked_undo_buffers.end(), linked_undo_buffers, to_move);
  }

  if (!linked_undo_buffers.empty()) {
    // some were not able to be collected, add them back to committed_transactions_ for the next GC run
    committed_transactions_.WithLock([&linked_undo_buffers](auto &committed_transactions) {
      committed_transactions.splice(committed_transactions.begin(), std::move(linked_undo_buffers));
    });
  }

  // Index cleanup runs can be expensive, we want to avoid high CPU usage when the GC doesn't have to clean up any
  // indexes.
  // - Correctness: we need to remove entries from indexes to avoid dangling raw pointers
  // - Performance: we want to remove duplicate/stale entries to make the skip list as optimial as possible

  // On object deletion, theses indexes MUST be cleaned for functional correctness, their entries with raw pointers to
  // the actual objects need removing before the object is removed itself. Also moving from IN_MEMORY_ANALYTICAL to
  // IN_MEMORY_TRANSACTIONAL any object could have been deleted so also index cleanup is required for correctness.
  bool const index_cleanup_vertex_needed = need_full_scan_vertices || !current_deleted_vertices.empty();
  bool const index_cleanup_edge_needed = need_full_scan_edges || !current_deleted_edges.empty();

  // Used to determine whether the Index GC should be run for performance reasons (removing redundant entries). It
  // should be run when hinted by FastDiscardOfDeltas or by the deltas we processed this GC run.
  auto index_cleanup_vertex_performance =
      gc_index_cleanup_vertex_performance_.exchange(false, std::memory_order_acq_rel) ||
      index_impact.impacts_vertex_indexes();
  auto index_cleanup_edge_performance = gc_index_cleanup_edge_performance_.exchange(false, std::memory_order_acq_rel) ||
                                        index_impact.impacts_edge_indexes();

  // After unlinking deltas from vertices, we refresh the indices. That way
  // we're sure that none of the vertices from `current_deleted_vertices`
  // appears in an index, and we can safely remove the from the main storage
  // after the last currently active transaction is finished.
  // This operation is very expensive as it traverses through all of the items
  // in every index every time.
  if (auto token = stop_source.get_token(); !token.stop_requested()) {
    if (index_cleanup_vertex_needed || index_cleanup_vertex_performance) {
      indices_.RemoveObsoleteVertexEntries(oldest_active_start_timestamp, token);
      auto *mem_unique_constraints = static_cast<InMemoryUniqueConstraints *>(constraints_.unique_constraints_.get());
      mem_unique_constraints->RemoveObsoleteEntries(oldest_active_start_timestamp, token);
    }
    if (index_cleanup_edge_needed || index_cleanup_edge_performance) {
      indices_.RemoveObsoleteEdgeEntries(oldest_active_start_timestamp, token);
    }
  }

  {
    auto guard = std::unique_lock{engine_lock_};
    uint64_t mark_timestamp = timestamp_;  // a timestamp no active transaction can currently have

    if (aggressive or mark_timestamp == oldest_active_start_timestamp) {
      guard.unlock();
      // if lucky, there are no active transactions, hence nothing looking at the deltas
      // remove them all now
      unlinked_undo_buffers.clear();
    } else {
      // Take garbage_undo_buffers lock while holding the engine lock to make
      // sure that entries are sorted by mark timestamp in the list.
      garbage_undo_buffers_.WithLock([&](auto &garbage_undo_buffers) {
        // Release engine lock because we don't have to hold it anymore and
        // this could take a long time.
        guard.unlock();
        // correct the markers, and defer until next GC run
        for (auto &unlinked_undo_buffer : unlinked_undo_buffers) {
          unlinked_undo_buffer.mark_timestamp_ = mark_timestamp;
        }
        // ensure insert at end to preserve the order
        garbage_undo_buffers.splice(garbage_undo_buffers.end(), std::move(unlinked_undo_buffers));
      });
    }
  }

  // EDGES METADATA (has ptr to Vertices, must be before removing verticies)
  if (!current_deleted_edges.empty() && config_.salient.items.enable_edges_metadata) {
    auto edge_metadata_acc = edges_metadata_.access();
    for (auto edge : current_deleted_edges) {
      MG_ASSERT(edge_metadata_acc.remove(edge), "Invalid database state!");
    }
  }

  // VERTICES (has ptr to Edges, must be before removing edges)
  if (!current_deleted_vertices.empty()) {
    auto vertex_acc = vertices_.access();
    for (auto vertex : current_deleted_vertices) {
      MG_ASSERT(vertex_acc.remove(vertex), "Invalid database state!");
    }
  }

  // EDGES
  if (!current_deleted_edges.empty()) {
    auto edge_acc = edges_.access();
    for (auto edge : current_deleted_edges) {
      MG_ASSERT(edge_acc.remove(edge), "Invalid database state!");
    }
  }

  // EXPENSIVE full scan, is only run if an IN_MEMORY_ANALYTICAL transaction involved any deletions
  // TODO: implement a fast internal iteration inside the skip_list (to avoid unnecessary find_node calls),
  //  accessor.remove_if([](auto const & item){ return item.delta == nullptr && item.deleted;});
  //  alternatively, an auxiliary data structure within skip_list to track these, hence a full scan wouldn't be needed
  //  we will wait for evidence that this is needed before doing so.
  if (need_full_scan_vertices) {
    auto vertex_acc = vertices_.access();
    for (auto &vertex : vertex_acc) {
      // a deleted vertex which as no deltas must have come from IN_MEMORY_ANALYTICAL deletion
      if (vertex.delta == nullptr && vertex.deleted) {
        vertex_acc.remove(vertex);
      }
    }
  }

  // EXPENSIVE full scan, is only run if an IN_MEMORY_ANALYTICAL transaction involved any deletions
  if (need_full_scan_edges) {
    auto edge_acc = edges_.access();
    auto edge_metadata_acc = edges_metadata_.access();
    for (auto &edge : edge_acc) {
      // a deleted edge which as no deltas must have come from IN_MEMORY_ANALYTICAL deletion
      if (edge.delta == nullptr && edge.deleted) {
        edge_acc.remove(edge);
        edge_metadata_acc.remove(edge.gid);
      }
    }
  }
}

// tell the linker he can find the CollectGarbage definitions here
template void InMemoryStorage::CollectGarbage<true>(std::unique_lock<utils::ResourceLock> main_guard, bool periodic);
template void InMemoryStorage::CollectGarbage<false>(std::unique_lock<utils::ResourceLock> main_guard, bool periodic);

StorageInfo InMemoryStorage::GetBaseInfo() {
  StorageInfo info{};
  info.vertex_count = vertices_.size();
  info.edge_count = edge_count_.load(std::memory_order_acquire);
  if (info.vertex_count) {
    // NOLINTNEXTLINE(bugprone-narrowing-conversions, cppcoreguidelines-narrowing-conversions)
    info.average_degree = 2.0 * static_cast<double>(info.edge_count) / info.vertex_count;
  }
  info.memory_res = utils::GetMemoryRES();
  memgraph::metrics::SetGaugeValue(memgraph::metrics::PeakMemoryRes, info.memory_res);
  info.peak_memory_res = memgraph::metrics::GetGaugeValue(memgraph::metrics::PeakMemoryRes);
  info.unreleased_delta_objects = memgraph::metrics::GetCounterValue(memgraph::metrics::UnreleasedDeltaObjects);

  // Special case for the default database
  auto update_path = [&](const std::filesystem::path &dir) {
#ifdef MG_ENTERPRISE
    if (config_.salient.name == dbms::kDefaultDB) {
      // Default DB points to the root (for back-compatibility); update to the "database" dir
      std::filesystem::path new_dir = dir / "databases" / dbms::kDefaultDB;
      if (std::filesystem::exists(new_dir) && std::filesystem::is_directory(new_dir)) {
        return new_dir;
      }
    }
#endif
    return dir;
  };
  info.disk_usage = utils::GetDirDiskUsage<false>(update_path(config_.durability.storage_directory));
  if (config_.salient.items.enable_schema_info) {
    const auto &[n_vertex, n_edge] = schema_info_.Size();
    info.schema_vertex_count = n_vertex;
    info.schema_edge_count = n_edge;
  } else {
    info.schema_vertex_count = 0;
    info.schema_edge_count = 0;
  }
  return info;
}

StorageInfo InMemoryStorage::GetInfo() {
  StorageInfo info = GetBaseInfo();
  {
    auto access = Access();  // TODO: override isolation level?
    const auto &lbl = access->ListAllIndices();
    info.label_indices = lbl.label.size();
    info.label_property_indices = lbl.label_properties.size();
    info.text_indices = lbl.text_indices.size();
    info.vector_indices = lbl.vector_indices_spec.size();
    const auto &con = access->ListAllConstraints();
    info.existence_constraints = con.existence.size();
    info.unique_constraints = con.unique.size();
  }
  info.storage_mode = storage_mode_;
  info.isolation_level = isolation_level_;
  info.durability_snapshot_enabled = snapshot_runner_.NextExecution() || config_.durability.snapshot_on_exit;
  info.durability_wal_enabled =
      config_.durability.snapshot_wal_mode == Config::Durability::SnapshotWalMode::PERIODIC_SNAPSHOT_WITH_WAL;
  info.property_store_compression_enabled = config_.salient.items.property_store_compression_enabled;
  info.property_store_compression_level = config_.salient.property_store_compression_level;
  return info;
}

bool InMemoryStorage::InitializeWalFile(memgraph::replication::ReplicationEpoch &epoch) {
  if (config_.durability.snapshot_wal_mode != Config::Durability::SnapshotWalMode::PERIODIC_SNAPSHOT_WITH_WAL) {
    return false;
  }

  if (!wal_file_) {
    wal_file_ =
        std::make_unique<durability::WalFile>(recovery_.wal_directory_, uuid(), epoch.id(), config_.salient.items,
                                              name_id_mapper_.get(), wal_seq_num_++, &file_retainer_);
  }

  return true;
}

void InMemoryStorage::FinalizeWalFile() {
  ++wal_unsynced_transactions_;
  if (wal_unsynced_transactions_ >= config_.durability.wal_file_flush_every_n_tx) {
    wal_file_->Sync();
    wal_unsynced_transactions_ = 0;
  }
  if (wal_file_->GetSize() / 1024 >= config_.durability.wal_file_size_kibibytes) {
    wal_file_->FinalizeWal();
    wal_file_.reset();
    wal_unsynced_transactions_ = 0;
  } else {
    // Try writing the internal buffer if possible, if not
    // the data should be written as soon as it's possible
    // (triggered by the new transaction commit, or some
    // reading thread EnabledFlushing)
    wal_file_->TryFlushing();
  }
}

bool InMemoryStorage::AppendToWal(const Transaction &transaction, uint64_t durability_commit_timestamp,
                                  DatabaseAccessProtector db_acc) {
  if (!InitializeWalFile(repl_storage_state_.epoch_)) {
    return true;
  }
  // Traverse deltas and append them to the WAL file.
  // A single transaction will always be contained in a single WAL file.
  auto current_commit_timestamp = transaction.commit_timestamp->load(std::memory_order_acquire);

  auto tx_replication = repl_storage_state_.InitializeTransaction(wal_file_->SequenceNumber(), this, db_acc);

  // IMPORTANT: In most transactions there can only be one, either data or metadata deltas.
  //            But since we introduced auto index creation, a data transaction can also introduce a metadata delta.
  //            For correctness on the REPLICA side we need to send the metadata deltas first in order to acquire a
  //            unique transaction to apply the index creation safely.
  auto const apply_encode = [&](durability::StorageMetadataOperation op, auto &&encode_operation) {
    auto full_encode_operation = [&](durability::BaseEncoder &encoder) {
      EncodeOperationPreamble(encoder, op, durability_commit_timestamp);
      encode_operation(encoder);
    };

    // durability
    full_encode_operation(wal_file_->encoder());
    wal_file_->UpdateStats(durability_commit_timestamp);
    // replication
    tx_replication.EncodeToReplicas(full_encode_operation);
  };

  // Handle metadata deltas
  for (const auto &md_delta : transaction.md_deltas) {
    auto const op = ActionToStorageOperation(md_delta.action);
    switch (md_delta.action) {
      case MetadataDelta::Action::LABEL_INDEX_CREATE:
      case MetadataDelta::Action::LABEL_INDEX_DROP: {
        apply_encode(op,
                     [&](durability::BaseEncoder &encoder) { EncodeLabel(encoder, *name_id_mapper_, md_delta.label); });
        break;
      }
      case MetadataDelta::Action::LABEL_INDEX_STATS_CLEAR:
      case MetadataDelta::Action::LABEL_PROPERTIES_INDEX_STATS_CLEAR: {
        apply_encode(op, [&](durability::BaseEncoder &encoder) {
          EncodeLabel(encoder, *name_id_mapper_, md_delta.label_stats.label);
        });
        break;
      }
      case MetadataDelta::Action::LABEL_PROPERTIES_INDEX_STATS_SET: {
        apply_encode(op, [&](durability::BaseEncoder &encoder) {
          EncodeLabelPropertyStats(encoder, *name_id_mapper_, md_delta.label_property_stats.label,
                                   md_delta.label_property_stats.properties, md_delta.label_property_stats.stats);
        });
        break;
      }
      case MetadataDelta::Action::EDGE_INDEX_CREATE:
      case MetadataDelta::Action::EDGE_INDEX_DROP: {
        apply_encode(op, [&](durability::BaseEncoder &encoder) {
          EncodeEdgeTypeIndex(encoder, *name_id_mapper_, md_delta.edge_type);
        });
        break;
      }
      case MetadataDelta::Action::EDGE_PROPERTY_INDEX_CREATE:
      case MetadataDelta::Action::EDGE_PROPERTY_INDEX_DROP: {
        apply_encode(op, [&](durability::BaseEncoder &encoder) {
          EncodeEdgeTypePropertyIndex(encoder, *name_id_mapper_, md_delta.edge_type_property.edge_type,
                                      md_delta.edge_type_property.property);
        });
        break;
      }
      case MetadataDelta::Action::GLOBAL_EDGE_PROPERTY_INDEX_CREATE:
      case MetadataDelta::Action::GLOBAL_EDGE_PROPERTY_INDEX_DROP: {
        apply_encode(op, [&](durability::BaseEncoder &encoder) {
          EncodeEdgePropertyIndex(encoder, *name_id_mapper_, md_delta.edge_property.property);
        });
        break;
      }
      case MetadataDelta::Action::LABEL_PROPERTIES_INDEX_CREATE:
      case MetadataDelta::Action::LABEL_PROPERTIES_INDEX_DROP: {
        apply_encode(op, [&](durability::BaseEncoder &encoder) {
          EncodeLabelProperties(encoder, *name_id_mapper_, md_delta.label_ordered_properties.label,
                                md_delta.label_ordered_properties.properties);
        });
        break;
      }
      case MetadataDelta::Action::EXISTENCE_CONSTRAINT_CREATE:
      case MetadataDelta::Action::EXISTENCE_CONSTRAINT_DROP:
      case MetadataDelta::Action::POINT_INDEX_CREATE:
      case MetadataDelta::Action::POINT_INDEX_DROP: {
        apply_encode(op, [&](durability::BaseEncoder &encoder) {
          EncodeLabelProperty(encoder, *name_id_mapper_, md_delta.label_property.label,
                              md_delta.label_property.property);
        });
        break;
      }
      case MetadataDelta::Action::LABEL_INDEX_STATS_SET: {
        apply_encode(op, [&](durability::BaseEncoder &encoder) {
          EncodeLabelStats(encoder, *name_id_mapper_, md_delta.label_stats.label, md_delta.label_stats.stats);
        });
        break;
      }
      case MetadataDelta::Action::TEXT_INDEX_CREATE:
      case MetadataDelta::Action::TEXT_INDEX_DROP: {
        apply_encode(op, [&](durability::BaseEncoder &encoder) {
          EncodeTextIndex(encoder, *name_id_mapper_, md_delta.text_index.index_name, md_delta.text_index.label);
        });
        break;
      }
      case MetadataDelta::Action::VECTOR_INDEX_CREATE: {
        apply_encode(op, [&](durability::BaseEncoder &encoder) {
          EncodeVectorIndexSpec(encoder, *name_id_mapper_, md_delta.vector_index_spec);
        });
        break;
      }
      case MetadataDelta::Action::VECTOR_EDGE_INDEX_CREATE: {
        apply_encode(op, [&](durability::BaseEncoder &encoder) {
          EncodeVectorEdgeIndexSpec(encoder, *name_id_mapper_, md_delta.vector_edge_index_spec);
        });
        break;
      }
      case MetadataDelta::Action::VECTOR_INDEX_DROP: {
        apply_encode(
            op, [&](durability::BaseEncoder &encoder) { EncodeVectorIndexName(encoder, md_delta.vector_index_name); });
        break;
      }
      case MetadataDelta::Action::UNIQUE_CONSTRAINT_CREATE:
      case MetadataDelta::Action::UNIQUE_CONSTRAINT_DROP: {
        apply_encode(op, [&](durability::BaseEncoder &encoder) {
          EncodeLabelProperties(encoder, *name_id_mapper_, md_delta.label_unordered_properties.label,
                                md_delta.label_unordered_properties.properties);
        });
        break;
      }
      case MetadataDelta::Action::TYPE_CONSTRAINT_CREATE:
      case MetadataDelta::Action::TYPE_CONSTRAINT_DROP: {
        apply_encode(op, [&](durability::BaseEncoder &encoder) {
          EncodeTypeConstraint(encoder, *name_id_mapper_, md_delta.label_property_type.label,
                               md_delta.label_property_type.property, md_delta.label_property_type.type);
        });
        break;
      }
      case MetadataDelta::Action::ENUM_CREATE: {
        apply_encode(op, [&](durability::BaseEncoder &encoder) {
          EncodeEnumCreate(encoder, enum_store_, md_delta.enum_create_info.etype);
        });
        break;
      }
      case MetadataDelta::Action::ENUM_ALTER_ADD: {
        apply_encode(op, [&](durability::BaseEncoder &encoder) {
          EncodeEnumAlterAdd(encoder, enum_store_, md_delta.enum_alter_add_info.value);
        });
        break;
      }
      case MetadataDelta::Action::ENUM_ALTER_UPDATE: {
        apply_encode(op, [&](durability::BaseEncoder &encoder) {
          EncodeEnumAlterUpdate(encoder, enum_store_, md_delta.enum_alter_update_info.value,
                                md_delta.enum_alter_update_info.old_value);
        });
        break;
      }
    }
  }

  auto append_deltas = [&](auto callback) {
    // Helper lambda that traverses the delta chain on order to find the first
    // delta that should be processed and then appends all discovered deltas.
    auto find_and_apply_deltas = [&](const auto *delta, const auto &parent, auto filter) {
      while (true) {
        auto *older = delta->next.load(std::memory_order_acquire);
        if (older == nullptr || older->timestamp->load(std::memory_order_acquire) != current_commit_timestamp) break;
        delta = older;
      }
      while (true) {
        if (filter(delta->action)) {
          callback(*delta, parent, durability_commit_timestamp);
        }
        auto prev = delta->prev.Get();
        MG_ASSERT(prev.type != PreviousPtr::Type::NULLPTR, "Invalid pointer!");
        if (prev.type != PreviousPtr::Type::DELTA) break;
        delta = prev.delta;
      }
    };

    // The deltas are ordered correctly in the `transaction.deltas` buffer, but we
    // don't traverse them in that order. That is because for each delta we need
    // information about the vertex or edge they belong to and that information
    // isn't stored in the deltas themselves. In order to find out information
    // about the corresponding vertex or edge it is necessary to traverse the
    // delta chain for each delta until a vertex or edge is encountered. This
    // operation is very expensive as the chain grows.
    // Instead, we traverse the edges until we find a vertex or edge and traverse
    // their delta chains. This approach has a drawback because we lose the
    // correct order of the operations. Because of that, we need to traverse the
    // deltas several times and we have to manually ensure that the stored deltas
    // will be ordered correctly.

    // 1. Process all Vertex deltas and store all operations that create vertices
    // and modify vertex data.
    for (const auto &delta : transaction.deltas) {
      auto prev = delta.prev.Get();
      MG_ASSERT(prev.type != PreviousPtr::Type::NULLPTR, "Invalid pointer!");
      if (prev.type != PreviousPtr::Type::VERTEX) continue;
      find_and_apply_deltas(&delta, *prev.vertex, [](auto action) {
        switch (action) {
          case Delta::Action::DELETE_DESERIALIZED_OBJECT:
          case Delta::Action::DELETE_OBJECT:
          case Delta::Action::SET_PROPERTY:
          case Delta::Action::ADD_LABEL:
          case Delta::Action::REMOVE_LABEL:
            return true;

          case Delta::Action::RECREATE_OBJECT:
          case Delta::Action::ADD_IN_EDGE:
          case Delta::Action::ADD_OUT_EDGE:
          case Delta::Action::REMOVE_IN_EDGE:
          case Delta::Action::REMOVE_OUT_EDGE:
            return false;
        }
      });
    }
    // 2. Process all Vertex deltas and store all operations that create edges.
    for (const auto &delta : transaction.deltas) {
      auto prev = delta.prev.Get();
      MG_ASSERT(prev.type != PreviousPtr::Type::NULLPTR, "Invalid pointer!");
      if (prev.type != PreviousPtr::Type::VERTEX) continue;
      find_and_apply_deltas(&delta, *prev.vertex, [](auto action) {
        switch (action) {
          case Delta::Action::REMOVE_OUT_EDGE:
            return true;
          case Delta::Action::DELETE_DESERIALIZED_OBJECT:
          case Delta::Action::DELETE_OBJECT:
          case Delta::Action::RECREATE_OBJECT:
          case Delta::Action::SET_PROPERTY:
          case Delta::Action::ADD_LABEL:
          case Delta::Action::REMOVE_LABEL:
          case Delta::Action::ADD_IN_EDGE:
          case Delta::Action::ADD_OUT_EDGE:
          case Delta::Action::REMOVE_IN_EDGE:
            return false;
        }
      });
    }
    // 3. Process all Edge deltas and store all operations that modify edge data.
    for (const auto &delta : transaction.deltas) {
      auto prev = delta.prev.Get();
      MG_ASSERT(prev.type != PreviousPtr::Type::NULLPTR, "Invalid pointer!");
      if (prev.type != PreviousPtr::Type::EDGE) continue;
      find_and_apply_deltas(&delta, *prev.edge, [](auto action) {
        switch (action) {
          case Delta::Action::SET_PROPERTY:
            return true;
          case Delta::Action::DELETE_DESERIALIZED_OBJECT:
          case Delta::Action::DELETE_OBJECT:
          case Delta::Action::RECREATE_OBJECT:
          case Delta::Action::ADD_LABEL:
          case Delta::Action::REMOVE_LABEL:
          case Delta::Action::ADD_IN_EDGE:
          case Delta::Action::ADD_OUT_EDGE:
          case Delta::Action::REMOVE_IN_EDGE:
          case Delta::Action::REMOVE_OUT_EDGE:
            return false;
        }
      });
    }
    // 4. Process all Vertex deltas and store all operations that delete edges.
    for (const auto &delta : transaction.deltas) {
      auto prev = delta.prev.Get();
      MG_ASSERT(prev.type != PreviousPtr::Type::NULLPTR, "Invalid pointer!");
      if (prev.type != PreviousPtr::Type::VERTEX) continue;
      find_and_apply_deltas(&delta, *prev.vertex, [](auto action) {
        switch (action) {
          case Delta::Action::ADD_OUT_EDGE:
            return true;
          case Delta::Action::DELETE_DESERIALIZED_OBJECT:
          case Delta::Action::DELETE_OBJECT:
          case Delta::Action::RECREATE_OBJECT:
          case Delta::Action::SET_PROPERTY:
          case Delta::Action::ADD_LABEL:
          case Delta::Action::REMOVE_LABEL:
          case Delta::Action::ADD_IN_EDGE:
          case Delta::Action::REMOVE_IN_EDGE:
          case Delta::Action::REMOVE_OUT_EDGE:
            return false;
        }
      });
    }
    // 5. Process all Vertex deltas and store all operations that delete vertices.
    for (const auto &delta : transaction.deltas) {
      auto prev = delta.prev.Get();
      MG_ASSERT(prev.type != PreviousPtr::Type::NULLPTR, "Invalid pointer!");
      if (prev.type != PreviousPtr::Type::VERTEX) continue;
      find_and_apply_deltas(&delta, *prev.vertex, [](auto action) {
        switch (action) {
          case Delta::Action::RECREATE_OBJECT:
            return true;
          case Delta::Action::DELETE_DESERIALIZED_OBJECT:
          case Delta::Action::DELETE_OBJECT:
          case Delta::Action::SET_PROPERTY:
          case Delta::Action::ADD_LABEL:
          case Delta::Action::REMOVE_LABEL:
          case Delta::Action::ADD_IN_EDGE:
          case Delta::Action::ADD_OUT_EDGE:
          case Delta::Action::REMOVE_IN_EDGE:
          case Delta::Action::REMOVE_OUT_EDGE:
            return false;
        }
      });
    }
  };

  // Handle MVCC deltas
  if (!transaction.deltas.empty()) {
    append_deltas([&](const Delta &delta, const auto &parent, uint64_t durability_commit_timestamp_arg) {
      wal_file_->AppendDelta(delta, parent, durability_commit_timestamp_arg);
      tx_replication.AppendDelta(delta, parent, durability_commit_timestamp_arg);
    });
  }

  // Add a delta that indicates that the transaction is fully written to the WAL
  // TODO: (andi) I think this should happen in reverse order because it could happen that we fsync on replica
  // before than on main.
  wal_file_->AppendTransactionEnd(durability_commit_timestamp);
  FinalizeWalFile();

  return tx_replication.FinalizeTransaction(durability_commit_timestamp, std::move(db_acc));
}

utils::BasicResult<InMemoryStorage::CreateSnapshotError> InMemoryStorage::CreateSnapshot(
    memgraph::replication_coordination_glue::ReplicationRole replication_role) {
  using memgraph::replication_coordination_glue::ReplicationRole;
  if (replication_role == ReplicationRole::REPLICA) {
    return CreateSnapshotError::DisabledForReplica;
  }

  auto abort_reset = utils::OnScopeExit([this]() mutable {
    // Abort is a one shot, reset it to false every time
    abort_snapshot_.store(false, std::memory_order_release);
  });

  if (abort_snapshot_.load(std::memory_order_acquire)) {
    return CreateSnapshotError::AbortSnapshot;
  }

  // Make sure only one create snapshot is running at any moment
  auto expected = false;
  auto already_running = !snapshot_running_.compare_exchange_strong(expected, true, std::memory_order_acq_rel);
  if (already_running) {
    return CreateSnapshotError::AlreadyRunning;
  }
  auto const clear_snapshot_running_on_exit =
      utils::OnScopeExit{[&] { snapshot_running_.store(false, std::memory_order_release); }};

  // This is to make sure SHOW SNAPSHOTS, CREATE SNAPSHOT, and some replication
  // stuff are mutually exclusive from each other
  auto const snapshot_guard = std::unique_lock(snapshot_lock_);

  auto accessor = std::invoke([&]() {
    if (storage_mode_ == StorageMode::IN_MEMORY_ANALYTICAL) {
      // For analytical no other write txn can be in play
      return ReadOnlyAccess(IsolationLevel::SNAPSHOT_ISOLATION);  // Do we need snapshot isolation?
    }
    return Access(IsolationLevel::SNAPSHOT_ISOLATION);
  });

  utils::Timer timer;
  Transaction *transaction = accessor->GetTransaction();

  DMG_ASSERT(transaction->last_durable_ts_.has_value());
  auto const &epoch = repl_storage_state_.epoch_;
  auto const &epochHistory = repl_storage_state_.history;
  auto const &storage_uuid = uuid();

  // In memory analytical doesn't update last_durable_ts so digest isn't valid
  if (transaction->storage_mode == StorageMode::IN_MEMORY_TRANSACTIONAL) {
    auto current_digest = SnapshotDigest{epoch, epochHistory, storage_uuid, *transaction->last_durable_ts_};
    if (last_snapshot_digest_ == current_digest) return CreateSnapshotError::NothingNewToWrite;
    last_snapshot_digest_ = std::move(current_digest);
  }

  // At the moment, the only way in which create snapshot can fail is if it got aborted
  if (!durability::CreateSnapshot(this, transaction, recovery_.snapshot_directory_, recovery_.wal_directory_,
                                  &vertices_, &edges_, storage_uuid, epoch, epochHistory, &file_retainer_,
                                  &abort_snapshot_)) {
    return CreateSnapshotError::AbortSnapshot;
  }

  memgraph::metrics::Measure(memgraph::metrics::SnapshotCreationLatency_us,
                             std::chrono::duration_cast<std::chrono::microseconds>(timer.Elapsed()).count());

  return {};
}

// NOTE: Make sure this function is called while exclusively holding on to the main lock
utils::BasicResult<InMemoryStorage::RecoverSnapshotError> InMemoryStorage::RecoverSnapshot(
    std::filesystem::path path, bool force, memgraph::replication_coordination_glue::ReplicationRole replication_role) {
  using memgraph::replication_coordination_glue::ReplicationRole;
  if (replication_role == ReplicationRole::REPLICA) {
    return InMemoryStorage::RecoverSnapshotError::DisabledForReplica;
  }
  if (!std::filesystem::exists(path) || std::filesystem::is_directory(path)) {
    return InMemoryStorage::RecoverSnapshotError::MissingFile;
  }

  // Copy to local snapshot dir
  std::error_code ec{};
  const auto local_path = recovery_.snapshot_directory_ / path.filename();
  const bool file_in_local_dir = local_path == path;
  if (!file_in_local_dir) {
    std::filesystem::copy_file(path, local_path, ec);
    if (ec) {
      spdlog::warn("Failed to copy snapshot into local snapshots directory.");
      return InMemoryStorage::RecoverSnapshotError::CopyFailure;
    }
  }

  auto handler_error = [&]() {
    // If file was copied over, delete...
    if (!file_in_local_dir) file_retainer_.DeleteFile(local_path);
  };

  auto file_locker = file_retainer_.AddLocker();
  (void)file_locker.Access().AddPath(local_path);

  if (force) {
    Clear();
  } else {
    if (repl_storage_state_.last_durable_timestamp_.load(std::memory_order_acquire) != kTimestampInitialId) {
      handler_error();
      return InMemoryStorage::RecoverSnapshotError::NonEmptyStorage;
    }
  }

  // When creating a snapshot, we first lock the snapshot, then create the accessor, so no need for the snapshot lock
  // GC could be running without the main lock, so lock it
  // Engine lock is needed because of PrepareForNewEpoch
  auto gc_lock = std::unique_lock{gc_lock_};
  auto engine_lock = std::unique_lock{engine_lock_};

  try {
    spdlog::debug("Recovering from a snapshot {}", local_path);
    auto recovered_snapshot = storage::durability::LoadSnapshot(
        local_path, &vertices_, &edges_, &edges_metadata_, &repl_storage_state_.history, name_id_mapper_.get(),
        &edge_count_, config_, &enum_store_, config_.salient.items.enable_schema_info ? &schema_info_.Get() : nullptr);
    spdlog::debug("Snapshot recovered successfully");
    // Instead of using the UUID from the snapshot, we will override the snapshot's UUID with our own
    // This snapshot creates a new state and cannot have any WALs associated with it at this point
    // If the storage's snapshot has been reused, the old version will be put in the .old directory
    spdlog::trace("Set epoch to {} for db {}", recovered_snapshot.snapshot_info.epoch_id, name());
    repl_storage_state_.epoch_.SetEpoch(std::move(recovered_snapshot.snapshot_info.epoch_id));
    const auto &recovery_info = recovered_snapshot.recovery_info;
    vertex_id_ = recovery_info.next_vertex_id;
    edge_id_ = recovery_info.next_edge_id;
    timestamp_ = std::max(timestamp_, recovery_info.next_timestamp);
    repl_storage_state_.last_durable_timestamp_.store(recovered_snapshot.snapshot_info.durable_timestamp,
                                                      std::memory_order_release);
    // We are the only active transaction, so mark everything up to the next timestamp
    if (timestamp_ > 0) commit_log_->MarkFinishedInRange(0, timestamp_ - 1);

    spdlog::trace("Recovering indices and constraints from snapshot.");
    storage::durability::RecoverIndicesStatsAndConstraints(
        &vertices_, name_id_mapper_.get(), &indices_, &constraints_, config_, recovery_info,
        recovered_snapshot.indices_constraints, config_.salient.items.properties_on_edges);

    spdlog::trace("Successfully recovered from snapshot {}", local_path);

    // Destroying current wal file
    wal_file_.reset();

    std::string old_dir = ".old_" + std::to_string(std::chrono::system_clock::now().time_since_epoch().count());
    spdlog::trace("Moving old snapshots and WALs to {}", old_dir);
    std::error_code ec{};
    std::filesystem::create_directory(recovery_.snapshot_directory_ / old_dir, ec);
    if (ec) {
      spdlog::warn("Failed to create backup snapshot directory; snapshots directory should be cleaned manually.");
      return InMemoryStorage::RecoverSnapshotError::BackupFailure;
    }
    std::filesystem::create_directory(recovery_.wal_directory_ / old_dir, ec);
    if (ec) {
      spdlog::warn("Failed to create backup WAL directory; WAL directory should be cleaned manually.");
      return InMemoryStorage::RecoverSnapshotError::BackupFailure;
    }

    auto snapshot_files = durability::GetSnapshotFiles(recovery_.snapshot_directory_);
    for (const auto &[snapshot_path, snapshot_uuid, _2] : snapshot_files) {
      if (local_path != snapshot_path) {
        spdlog::trace("Moving snapshot file {}", snapshot_path);
        file_retainer_.RenameFile(snapshot_path, recovery_.snapshot_directory_ / old_dir / snapshot_path.filename());
      } else if (uuid() != snapshot_uuid) {
        // This is the recovered snapshot, but it has a different UUID than the current storage UUID
        if (file_in_local_dir) {
          // Used a snapshot for the local storage, back it up before updating the UUID
          std::filesystem::copy_file(snapshot_path, recovery_.snapshot_directory_ / old_dir / snapshot_path.filename(),
                                     ec);
          if (ec) {
            spdlog::warn(
                "Failed to copy snapshot file to backup directory; snapshots directory should be cleaned "
                "manually.");
            return InMemoryStorage::RecoverSnapshotError::BackupFailure;
          }
        }
        // Rewrite the UUID in the snapshot file
        durability::OverwriteSnapshotUUID(local_path, uuid());
      }
    }
    std::filesystem::remove(recovery_.snapshot_directory_ / old_dir, ec);  // remove dir if empty
    auto wal_files = storage::durability::GetWalFiles(recovery_.wal_directory_);
    if (wal_files) {
      for (const auto &wal_file : *wal_files) {
        spdlog::trace("Moving WAL file {}", wal_file.path);
        file_retainer_.RenameFile(wal_file.path, recovery_.wal_directory_ / old_dir / wal_file.path.filename());
      }
    }
    std::filesystem::remove(recovery_.wal_directory_ / old_dir, ec);  // remove dir if empty
  } catch (const storage::durability::RecoveryFailure &e) {
    handler_error();
    throw utils::BasicException("Couldn't recover from the snapshot because of: {}", e.what());
  }

  return {};
}

// Note:
std::vector<SnapshotFileInfo> InMemoryStorage::ShowSnapshots() {
  auto lock = std::unique_lock{snapshot_lock_};

  std::vector<SnapshotFileInfo> res;
  auto file_locker = file_retainer_.AddLocker();
  auto locker_acc = file_locker.Access();
  (void)locker_acc.AddPath(recovery_.snapshot_directory_);
  auto dir_cleanup = utils::OnScopeExit{[&] { (void)locker_acc.RemovePath(recovery_.snapshot_directory_); }};

  // Add currently available snapshots
  auto snapshot_files = durability::GetSnapshotFiles(recovery_.snapshot_directory_ /*, std::string(storage_uuid())*/);
  std::error_code ec;
  for (const auto &[snapshot_path, _, start_timestamp] : snapshot_files) {
    // Hacky solution to covert between different clocks
    utils::LocalDateTime write_time_ldt{std::filesystem::last_write_time(snapshot_path, ec) -
                                        std::filesystem::file_time_type::clock::now() +
                                        std::chrono::system_clock::now()};
    if (ec) {
      spdlog::warn("Failed to read write time for {}", snapshot_path);
      write_time_ldt = utils::LocalDateTime{0};
    }
    size_t size = std::filesystem::file_size(snapshot_path, ec);
    if (ec) {
      spdlog::warn("Failed to read file size for {}", snapshot_path);
      size = 0;
    }
    res.emplace_back(snapshot_path, start_timestamp, write_time_ldt, size);
  }

  // Add next
  auto next = snapshot_runner_.NextExecution();
  if (next) {
    res.emplace_back(recovery_.snapshot_directory_, 0, utils::LocalDateTime{*next}, 0);
  }

  std::sort(res.begin(), res.end(),
            [](const auto &lhs, const auto &rhs) { return lhs.creation_time > rhs.creation_time; });

  return res;
}

void InMemoryStorage::FreeMemory(std::unique_lock<utils::ResourceLock> main_guard, bool periodic) {
  std::invoke(free_memory_func_, std::move(main_guard), periodic);
}

uint64_t InMemoryStorage::GetCommitTimestamp() { return timestamp_++; }

void InMemoryStorage::PrepareForNewEpoch() {
  std::unique_lock engine_guard{engine_lock_};
  if (wal_file_) {
    wal_file_->FinalizeWal();
    wal_file_.reset();
  }
  repl_storage_state_.TrackLatestHistory();
}

utils::FileRetainer::FileLockerAccessor::ret_type InMemoryStorage::IsPathLocked() {
  auto locker_accessor = global_locker_.Access();
  return locker_accessor.IsPathLocked(config_.durability.storage_directory);
}

utils::FileRetainer::FileLockerAccessor::ret_type InMemoryStorage::LockPath() {
  auto locker_accessor = global_locker_.Access();
  return locker_accessor.AddPath(config_.durability.storage_directory);
}

utils::FileRetainer::FileLockerAccessor::ret_type InMemoryStorage::UnlockPath() {
  {
    auto locker_accessor = global_locker_.Access();
    const auto ret = locker_accessor.RemovePath(config_.durability.storage_directory);
    if (ret.HasError() || !ret.GetValue()) {
      // Exit without cleaning the queue
      return ret;
    }
  }
  // We use locker accessor in seperate scope so we don't produce deadlock
  // after we call clean queue.
  file_retainer_.CleanQueue();
  return true;
}

std::unique_ptr<Storage::Accessor> InMemoryStorage::Access(Accessor::Type rw_type,
                                                           std::optional<IsolationLevel> override_isolation_level,
                                                           std::optional<std::chrono::milliseconds> timeout) {
  return std::unique_ptr<InMemoryAccessor>(new InMemoryAccessor{Storage::Accessor::shared_access, this,
                                                                override_isolation_level.value_or(isolation_level_),
                                                                storage_mode_, rw_type, timeout});
}
std::unique_ptr<Storage::Accessor> InMemoryStorage::UniqueAccess(std::optional<IsolationLevel> override_isolation_level,
                                                                 std::optional<std::chrono::milliseconds> timeout) {
  return std::unique_ptr<InMemoryAccessor>(new InMemoryAccessor{Storage::Accessor::unique_access, this,
                                                                override_isolation_level.value_or(isolation_level_),
                                                                storage_mode_, timeout});
}
std::unique_ptr<Storage::Accessor> InMemoryStorage::ReadOnlyAccess(
    std::optional<IsolationLevel> override_isolation_level, std::optional<std::chrono::milliseconds> timeout) {
  return std::unique_ptr<InMemoryAccessor>(new InMemoryAccessor{Storage::Accessor::read_only_access, this,
                                                                override_isolation_level.value_or(isolation_level_),
                                                                storage_mode_, timeout});
}

void InMemoryStorage::CreateSnapshotHandler(
    std::function<utils::BasicResult<InMemoryStorage::CreateSnapshotError>()> cb) {
  create_snapshot_handler = [cb = std::move(cb)] {
    if (auto maybe_error = cb(); maybe_error.HasError()) {
      switch (maybe_error.GetError()) {
        case CreateSnapshotError::DisabledForReplica:
          spdlog::warn(utils::MessageWithLink("Snapshots are disabled for replicas.", "https://memgr.ph/replication"));
          break;
        case CreateSnapshotError::ReachedMaxNumTries:
          spdlog::warn("Failed to create snapshot. Reached max number of tries. Please contact support.");
          break;
        case CreateSnapshotError::AbortSnapshot:
          spdlog::warn("Failed to create snapshot. The current snapshot needs to be aborted.");
          break;
        case CreateSnapshotError::AlreadyRunning:
          spdlog::info("Skipping snapshot creation. Another snapshot creation is already in progress.");
          break;
        case CreateSnapshotError::NothingNewToWrite:
          spdlog::info("Skipping snapshot creation. Nothing has been written since the last snapshot.");
          break;
      }
    }
  };

  // Start the snapshot thread in any case, paused if in analytical mode
  if (config_.salient.storage_mode == StorageMode::IN_MEMORY_ANALYTICAL) {
    snapshot_runner_.Pause();
  }
  snapshot_runner_.SetInterval(config_.durability.snapshot_interval);
  snapshot_runner_.Run("Snapshot", [this, token = stop_source.get_token()]() {
    if (!token.stop_requested()) {
      this->create_snapshot_handler();
    }
  });
}

std::optional<std::tuple<EdgeRef, EdgeTypeId, Vertex *, Vertex *>> InMemoryStorage::FindEdge(Gid gid) {
  using EdgeInfo = std::optional<std::tuple<EdgeRef, EdgeTypeId, Vertex *, Vertex *>>;

  auto edge_acc = edges_.access();
  auto edge_it = edge_acc.find(gid);
  if (edge_it == edge_acc.end()) {
    return std::nullopt;
  }

  auto *edge_ptr = &(*edge_it);
  auto vertices_acc = vertices_.access();

  auto extract_edge_info = [&](Vertex *from_vertex) -> EdgeInfo {
    for (auto &out_edge : from_vertex->out_edges) {
      const auto [edge_type, other_vertex, edge_ref] = out_edge;
      if (edge_ref.ptr == edge_ptr) {
        return std::tuple(edge_ref, edge_type, from_vertex, other_vertex);
      }
    }
    return std::nullopt;
  };

  if (config_.salient.items.enable_edges_metadata) {
    auto edge_metadata_acc = edges_metadata_.access();
    auto edge_metadata_it = edge_metadata_acc.find(gid);
    MG_ASSERT(edge_metadata_it != edge_metadata_acc.end(), "Invalid database state!");

    auto maybe_edge_info = extract_edge_info(edge_metadata_it->from_vertex);
    return maybe_edge_info;
  }

  // If metadata on edges is not enabled we will have to do
  // a full scan.
  auto maybe_edge_info = std::invoke([&]() -> EdgeInfo {
    for (auto &from_vertex : vertices_acc) {
      auto maybe_edge_info = extract_edge_info(&from_vertex);
      if (maybe_edge_info) {
        return maybe_edge_info;
      }
    }
    return std::nullopt;
  });

  return maybe_edge_info;
}

void InMemoryStorage::Clear() {
  // NOTE: Make sure this function is called while exclusively holding on to the main lock
  // When creating a snapshot, we first lock the snapshot, then create the accessor
  // GC could be running without the main lock
  // Engine lock is needed because of PrepareForNewEpoch
  auto gc_lock = std::unique_lock{gc_lock_};
  auto engine_lock = std::unique_lock{engine_lock_};

  // Clear main memory
  vertices_.clear();
  vertices_.run_gc();
  vertex_id_ = 0;

  edges_.clear();
  edges_.run_gc();
  edge_id_ = 0;
  edge_count_ = 0;

  timestamp_ = kTimestampInitialId;
  transaction_id_ = kTransactionInitialId;

  // Reset WALs
  wal_seq_num_ = 0;
  wal_file_.reset();
  wal_unsynced_transactions_ = 0;

  // Reset the commit log
  commit_log_.reset();
  commit_log_.emplace();

  // Drop any pending GC work (committed_transactions_ is holding on to old deltas)
  deleted_vertices_->clear();
  deleted_edges_->clear();
  garbage_undo_buffers_->clear();
  committed_transactions_->clear();

  // Clear indices, constraints and metadata
  indices_.DropGraphClearIndices();
  constraints_.DropGraphClearConstraints();
  edges_metadata_.clear();
  edges_metadata_.run_gc();
  stored_node_labels_.clear();
  stored_edge_types_.clear();
  labels_to_auto_index_->clear();
  edge_types_to_auto_index_->clear();

  // Reset helper classes
  enum_store_.clear();
  schema_info_.Clear();

  // Replication epoch and timestamp reset
  repl_storage_state_.epoch_.SetEpoch(std::string(utils::UUID{}));
  repl_storage_state_.last_durable_timestamp_.store(0, std::memory_order_release);
  repl_storage_state_.history.clear();

  last_snapshot_digest_ = std::nullopt;
}

bool InMemoryStorage::InMemoryAccessor::PointIndexExists(LabelId label, PropertyId property) const {
  return storage_->indices_.point_index_.PointIndexExists(label, property);
}

IndicesInfo InMemoryStorage::InMemoryAccessor::ListAllIndices() const {
  auto *in_memory = static_cast<InMemoryStorage *>(storage_);
  auto *mem_edge_type_property_index =
      static_cast<InMemoryEdgeTypePropertyIndex *>(in_memory->indices_.edge_type_property_index_.get());
  auto *mem_edge_property_index =
      static_cast<InMemoryEdgePropertyIndex *>(in_memory->indices_.edge_property_index_.get());
<<<<<<< HEAD
  auto &text_index = storage_->indices_.text_index_;
  auto &point_index = storage_->indices_.point_index_;
  auto &vector_index = storage_->indices_.vector_index_;
  auto &vector_edge_index = storage_->indices_.vector_edge_index_;
=======
>>>>>>> 71092301

  // TODO: add status populating/ready?
  return {transaction_.active_indices_.label_->ListIndices(transaction_.start_timestamp),
          transaction_.active_indices_.label_properties_->ListIndices(transaction_.start_timestamp),
          transaction_.active_indices_.edge_type_->ListIndices(transaction_.start_timestamp),
          mem_edge_type_property_index->ListIndices(),
          mem_edge_property_index->ListIndices(),
<<<<<<< HEAD
          text_index.ListIndices(),
          point_index.ListIndices(),
          vector_index.ListIndices(),
          vector_edge_index.ListIndices()};
=======
          storage_->indices_.text_index_.ListIndices(),
          storage_->indices_.point_index_.ListIndices(),
          storage_->indices_.vector_index_.ListIndices()};
>>>>>>> 71092301
}
ConstraintsInfo InMemoryStorage::InMemoryAccessor::ListAllConstraints() const {
  const auto *mem_storage = static_cast<InMemoryStorage *>(storage_);
  return {mem_storage->constraints_.existence_constraints_->ListConstraints(),
          mem_storage->constraints_.unique_constraints_->ListConstraints(),
          mem_storage->constraints_.type_constraints_->ListConstraints()};
}

void InMemoryStorage::InMemoryAccessor::SetIndexStats(const storage::LabelId &label, const LabelIndexStats &stats) {
  static_cast<InMemoryLabelIndex *>(storage_->indices_.label_index_.get())->SetIndexStats(label, stats);
  transaction_.md_deltas.emplace_back(MetadataDelta::label_index_stats_set, label, stats);
}

void InMemoryStorage::InMemoryAccessor::SetIndexStats(const storage::LabelId &label,
                                                      std::span<storage::PropertyPath const> properties,
                                                      const LabelPropertyIndexStats &stats) {
  static_cast<InMemoryLabelPropertyIndex *>(storage_->indices_.label_property_index_.get())
      ->SetIndexStats(label, properties, stats);
  transaction_.md_deltas.emplace_back(MetadataDelta::label_property_index_stats_set, label,
                                      std::vector(properties.begin(), properties.end()), stats);
}

bool InMemoryStorage::InMemoryAccessor::DeleteLabelIndexStats(const storage::LabelId &label) {
  auto *in_mem_label_index = static_cast<InMemoryLabelIndex *>(storage_->indices_.label_index_.get());
  auto res = in_mem_label_index->DeleteIndexStats(label);
  transaction_.md_deltas.emplace_back(MetadataDelta::label_index_stats_clear, label);
  return res;
}

std::vector<std::pair<LabelId, std::vector<PropertyPath>>>
InMemoryStorage::InMemoryAccessor::DeleteLabelPropertyIndexStats(const storage::LabelId &label) {
  auto *in_mem_label_prop_index =
      static_cast<InMemoryLabelPropertyIndex *>(storage_->indices_.label_property_index_.get());
  auto res = in_mem_label_prop_index->DeleteIndexStats(label);
  transaction_.md_deltas.emplace_back(MetadataDelta::label_property_index_stats_clear, label);
  return res;
}

void InMemoryStorage::InMemoryAccessor::DropGraph() {
  auto *mem_storage = static_cast<InMemoryStorage *>(storage_);

  // we take the control from the GC to clear any deltas
  auto gc_guard = std::unique_lock{mem_storage->gc_lock_};
  mem_storage->garbage_undo_buffers_.WithLock([&](auto &garbage_undo_buffers) { garbage_undo_buffers.clear(); });
  mem_storage->committed_transactions_.WithLock([&](auto &committed_transactions) { committed_transactions.clear(); });

  // also, we're the only transaction running, so we can safely remove the data as well
  mem_storage->indices_.DropGraphClearIndices();
  mem_storage->constraints_.DropGraphClearConstraints();

  if (mem_storage->config_.salient.items.enable_schema_info) mem_storage->schema_info_.Clear();

  mem_storage->vertices_.clear();
  mem_storage->edges_.clear();
  mem_storage->edge_count_.store(0);

  memory::PurgeUnusedMemory();
}

auto InMemoryStorage::InMemoryAccessor::PointVertices(LabelId label, PropertyId property, CoordinateReferenceSystem crs,
                                                      PropertyValue const &point_value,
                                                      PropertyValue const &boundary_value,
                                                      PointDistanceCondition condition) -> PointIterable {
  return transaction_.point_index_ctx_.PointVertices(label, property, crs, storage_, &transaction_, point_value,
                                                     boundary_value, condition);
}

std::vector<std::tuple<VertexAccessor, double, double>> InMemoryStorage::InMemoryAccessor::VectorIndexSearchOnNodes(
    const std::string &index_name, uint64_t number_of_results, const std::vector<float> &vector) {
  auto *mem_storage = static_cast<InMemoryStorage *>(storage_);
  std::vector<std::tuple<VertexAccessor, double, double>> result;

  // we have to take vertices accessor to be sure no vertex is deleted while we are searching
  auto acc = mem_storage->vertices_.access();
  const auto search_results = storage_->indices_.vector_index_.SearchNodes(index_name, number_of_results, vector);
  std::transform(search_results.begin(), search_results.end(), std::back_inserter(result), [&](const auto &item) {
    auto &[vertex, distance, score] = item;
    return std::make_tuple(VertexAccessor{vertex, storage_, &transaction_}, distance, score);
  });

  return result;
}

std::vector<std::tuple<EdgeAccessor, double, double>> InMemoryStorage::InMemoryAccessor::VectorIndexSearchOnEdges(
    const std::string &index_name, uint64_t number_of_results, const std::vector<float> &vector) {
  auto *mem_storage = static_cast<InMemoryStorage *>(storage_);
  std::vector<std::tuple<EdgeAccessor, double, double>> result;

  // we have to take edges accessor to be sure no edge is deleted while we are searching
  auto acc = mem_storage->edges_.access();
  auto edge_type_id = mem_storage->indices_.vector_edge_index_.GetEdgeTypeId(index_name);
  const auto search_results = storage_->indices_.vector_edge_index_.SearchEdges(index_name, number_of_results, vector);
  std::transform(search_results.begin(), search_results.end(), std::back_inserter(result), [&](const auto &item) {
    auto &[edge_tuple, distance, score] = item;
    auto &[from_vertex, to_vertex, edge] = edge_tuple;
    return std::make_tuple(EdgeAccessor{EdgeRef{edge}, edge_type_id, from_vertex, to_vertex, storage_, &transaction_},
                           distance, score);
  });

  return result;
}

std::vector<VectorIndexInfo> InMemoryStorage::InMemoryAccessor::ListAllVectorIndices() const {
  return storage_->indices_.vector_index_.ListVectorIndicesInfo();
}

std::vector<VectorEdgeIndexInfo> InMemoryStorage::InMemoryAccessor::ListAllVectorEdgeIndices() const {
  return storage_->indices_.vector_edge_index_.ListVectorIndicesInfo();
}

auto InMemoryStorage::InMemoryAccessor::PointVertices(LabelId label, PropertyId property, CoordinateReferenceSystem crs,
                                                      PropertyValue const &bottom_left, PropertyValue const &top_right,
                                                      WithinBBoxCondition condition) -> PointIterable {
  return transaction_.point_index_ctx_.PointVertices(label, property, crs, storage_, &transaction_, bottom_left,
                                                     top_right, condition);
}

}  // namespace memgraph::storage<|MERGE_RESOLUTION|>--- conflicted
+++ resolved
@@ -112,44 +112,46 @@
 
 auto FindEdges(const View view, EdgeTypeId edge_type, const VertexAccessor *from_vertex, VertexAccessor *to_vertex)
     -> Result<EdgesVertexAccessorResult> {
-  auto use_out_edges = [](Vertex const *from_vertex, Vertex const *to_vertex) {
-    // Obtain the locks by `gid` order to avoid lock cycles.
-    auto guard_from = std::unique_lock{from_vertex->lock, std::defer_lock};
-    auto guard_to = std::unique_lock{to_vertex->lock, std::defer_lock};
-    if (from_vertex->gid < to_vertex->gid) {
-      guard_from.lock();
-      guard_to.lock();
-    } else if (from_vertex->gid > to_vertex->gid) {
-      guard_to.lock();
-      guard_from.lock();
-    } else {
-      // The vertices are the same vertex, only lock one.
-      guard_from.lock();
-    }
-
-    // With the potentially cheaper side FindEdges
-    const auto out_n = from_vertex->out_edges.size();
-    const auto in_n = to_vertex->in_edges.size();
-    return out_n <= in_n;
+  auto FindEdges(const View view, EdgeTypeId edge_type, const VertexAccessor *from_vertex, VertexAccessor *to_vertex)
+      ->Result<EdgesVertexAccessorResult> {
+    auto use_out_edges = [](Vertex const *from_vertex, Vertex const *to_vertex) {
+      // Obtain the locks by `gid` order to avoid lock cycles.
+      auto guard_from = std::unique_lock{from_vertex->lock, std::defer_lock};
+      auto guard_to = std::unique_lock{to_vertex->lock, std::defer_lock};
+      if (from_vertex->gid < to_vertex->gid) {
+        guard_from.lock();
+        guard_to.lock();
+      } else if (from_vertex->gid > to_vertex->gid) {
+        guard_to.lock();
+        guard_from.lock();
+      } else {
+        // The vertices are the same vertex, only lock one.
+        guard_from.lock();
+      }
+
+      // With the potentially cheaper side FindEdges
+      const auto out_n = from_vertex->out_edges.size();
+      const auto in_n = to_vertex->in_edges.size();
+      return out_n <= in_n;
+    };
+
+    return use_out_edges(from_vertex->vertex_, to_vertex->vertex_) ? from_vertex->OutEdges(view, {edge_type}, to_vertex)
+                                                                   : to_vertex->InEdges(view, {edge_type}, from_vertex);
+  }
+
+  class PeriodicSnapshotObserver : public memgraph::utils::Observer<memgraph::utils::SchedulerInterval> {
+   public:
+    explicit PeriodicSnapshotObserver(memgraph::utils::Scheduler &scheduler) : scheduler_{&scheduler} {}
+
+    // String HAS to be a valid cron expr
+    void Update(const memgraph::utils::SchedulerInterval &in) override {
+      scheduler_->SetInterval(in);
+      scheduler_->SpinOnce();
+    }
+
+   private:
+    memgraph::utils::Scheduler *scheduler_;
   };
-
-  return use_out_edges(from_vertex->vertex_, to_vertex->vertex_) ? from_vertex->OutEdges(view, {edge_type}, to_vertex)
-                                                                 : to_vertex->InEdges(view, {edge_type}, from_vertex);
-}
-
-class PeriodicSnapshotObserver : public memgraph::utils::Observer<memgraph::utils::SchedulerInterval> {
- public:
-  explicit PeriodicSnapshotObserver(memgraph::utils::Scheduler &scheduler) : scheduler_{&scheduler} {}
-
-  // String HAS to be a valid cron expr
-  void Update(const memgraph::utils::SchedulerInterval &in) override {
-    scheduler_->SetInterval(in);
-    scheduler_->SpinOnce();
-  }
-
- private:
-  memgraph::utils::Scheduler *scheduler_;
-};
 
 };  // namespace
 
@@ -3172,13 +3174,6 @@
       static_cast<InMemoryEdgeTypePropertyIndex *>(in_memory->indices_.edge_type_property_index_.get());
   auto *mem_edge_property_index =
       static_cast<InMemoryEdgePropertyIndex *>(in_memory->indices_.edge_property_index_.get());
-<<<<<<< HEAD
-  auto &text_index = storage_->indices_.text_index_;
-  auto &point_index = storage_->indices_.point_index_;
-  auto &vector_index = storage_->indices_.vector_index_;
-  auto &vector_edge_index = storage_->indices_.vector_edge_index_;
-=======
->>>>>>> 71092301
 
   // TODO: add status populating/ready?
   return {transaction_.active_indices_.label_->ListIndices(transaction_.start_timestamp),
@@ -3186,16 +3181,10 @@
           transaction_.active_indices_.edge_type_->ListIndices(transaction_.start_timestamp),
           mem_edge_type_property_index->ListIndices(),
           mem_edge_property_index->ListIndices(),
-<<<<<<< HEAD
-          text_index.ListIndices(),
-          point_index.ListIndices(),
-          vector_index.ListIndices(),
-          vector_edge_index.ListIndices()};
-=======
           storage_->indices_.text_index_.ListIndices(),
           storage_->indices_.point_index_.ListIndices(),
-          storage_->indices_.vector_index_.ListIndices()};
->>>>>>> 71092301
+          storage_->indices_.vector_index_.ListIndices(),
+          storage_->indices_.vector_edge_index_.ListIndices()};
 }
 ConstraintsInfo InMemoryStorage::InMemoryAccessor::ListAllConstraints() const {
   const auto *mem_storage = static_cast<InMemoryStorage *>(storage_);
