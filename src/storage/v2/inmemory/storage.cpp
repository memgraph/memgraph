// Copyright 2023 Memgraph Ltd.
//
// Use of this software is governed by the Business Source License
// included in the file licenses/BSL.txt; by using this file, you agree to be bound by the terms of the Business Source
// License, and you may not use this file except in compliance with the Business Source License.
//
// As of the Change Date specified in that file, in accordance with
// the Business Source License, use of this software will be governed
// by the Apache License, Version 2.0, included in the file
// licenses/APL.txt.

#include "storage/v2/inmemory/storage.hpp"
#include "dbms/constants.hpp"
#include "storage/v2/durability/durability.hpp"
#include "storage/v2/durability/snapshot.hpp"
#include "storage/v2/metadata_delta.hpp"

/// REPLICATION ///
#include "dbms/inmemory/replication_handlers.hpp"
#include "storage/v2/inmemory/replication/replication_client.hpp"
#include "storage/v2/inmemory/unique_constraints.hpp"
#include "utils/resource_lock.hpp"
#include "utils/stat.hpp"

namespace memgraph::storage {

using OOMExceptionEnabler = utils::MemoryTracker::OutOfMemoryExceptionEnabler;

// new struct will have:
// snapshot_directory_
// wal_directory_
// uuid_
//

InMemoryStorage::InMemoryStorage(Config config, StorageMode storage_mode)
    : Storage(config, storage_mode),
      snapshot_directory_(config.durability.storage_directory / durability::kSnapshotDirectory),
      lock_file_path_(config.durability.storage_directory / durability::kLockFile),
      wal_directory_(config.durability.storage_directory / durability::kWalDirectory),
      uuid_(utils::GenerateUUID()),
      global_locker_(file_retainer_.AddLocker()) {
  MG_ASSERT(storage_mode != StorageMode::ON_DISK_TRANSACTIONAL,
            "Invalid storage mode sent to InMemoryStorage constructor!");
  if (config_.durability.snapshot_wal_mode != Config::Durability::SnapshotWalMode::DISABLED ||
      config_.durability.snapshot_on_exit || config_.durability.recover_on_startup) {
    // Create the directory initially to crash the database in case of
    // permission errors. This is done early to crash the database on startup
    // instead of crashing the database for the first time during runtime (which
    // could be an unpleasant surprise).
    utils::EnsureDirOrDie(snapshot_directory_);
    // Same reasoning as above.
    utils::EnsureDirOrDie(wal_directory_);

    // Verify that the user that started the process is the same user that is
    // the owner of the storage directory.
    durability::VerifyStorageDirectoryOwnerAndProcessUserOrDie(config_.durability.storage_directory);

    // Create the lock file and open a handle to it. This will crash the
    // database if it can't open the file for writing or if any other process is
    // holding the file opened.
    lock_file_handle_.Open(lock_file_path_, utils::OutputFile::Mode::OVERWRITE_EXISTING);
    MG_ASSERT(lock_file_handle_.AcquireLock(),
              "Couldn't acquire lock on the storage directory {}"
              "!\nAnother Memgraph process is currently running with the same "
              "storage directory, please stop it first before starting this "
              "process!",
              config_.durability.storage_directory);
  }
  if (config_.durability.recover_on_startup) {
    auto info =
        durability::RecoverData(snapshot_directory_, wal_directory_, &uuid_, repl_storage_state_, &vertices_, &edges_,
                                &edge_count_, name_id_mapper_.get(), &indices_, &constraints_, config_, &wal_seq_num_);
    if (info) {
      vertex_id_ = info->next_vertex_id;
      edge_id_ = info->next_edge_id;
      timestamp_ = std::max(timestamp_, info->next_timestamp);
      if (info->last_commit_timestamp) {
        repl_storage_state_.last_commit_timestamp_ = *info->last_commit_timestamp;
      }
    }
  } else if (config_.durability.snapshot_wal_mode != Config::Durability::SnapshotWalMode::DISABLED ||
             config_.durability.snapshot_on_exit) {
    bool files_moved = false;
    auto backup_root = config_.durability.storage_directory / durability::kBackupDirectory;
    for (const auto &[path, dirname, what] :
         {std::make_tuple(snapshot_directory_, durability::kSnapshotDirectory, "snapshot"),
          std::make_tuple(wal_directory_, durability::kWalDirectory, "WAL")}) {
      if (!utils::DirExists(path)) continue;
      auto backup_curr = backup_root / dirname;
      std::error_code error_code;
      for (const auto &item : std::filesystem::directory_iterator(path, error_code)) {
        utils::EnsureDirOrDie(backup_root);
        utils::EnsureDirOrDie(backup_curr);
        std::error_code item_error_code;
        std::filesystem::rename(item.path(), backup_curr / item.path().filename(), item_error_code);
        MG_ASSERT(!item_error_code, "Couldn't move {} file {} because of: {}", what, item.path(),
                  item_error_code.message());
        files_moved = true;
      }
      MG_ASSERT(!error_code, "Couldn't backup {} files because of: {}", what, error_code.message());
    }
    if (files_moved) {
      spdlog::warn(
          "Since Memgraph was not supposed to recover on startup and "
          "durability is enabled, your current durability files will likely "
          "be overridden. To prevent important data loss, Memgraph has stored "
          "those files into a .backup directory inside the storage directory.");
    }
  }
<<<<<<< HEAD
  if (config_.durability.snapshot_wal_mode != Config::Durability::SnapshotWalMode::DISABLED) {
    snapshot_runner_.Run("Snapshot", config_.durability.snapshot_interval, [this] {
      auto const &repl_state = repl_state_;
      if (auto maybe_error = this->CreateSnapshot(repl_state, {true}); maybe_error.HasError()) {
        switch (maybe_error.GetError()) {
          case CreateSnapshotError::DisabledForReplica:
            spdlog::warn(
                utils::MessageWithLink("Snapshots are disabled for replicas.", "https://memgr.ph/replication"));
            break;
          case storage::InMemoryStorage::CreateSnapshotError::ReachedMaxNumTries:
            spdlog::warn("Failed to create snapshot. Reached max number of tries. Please contact support");
            break;
        }
      }
    });
  }
=======
>>>>>>> 58648d1a
  if (config_.gc.type == Config::Gc::Type::PERIODIC) {
    gc_runner_.Run("Storage GC", config_.gc.interval, [this] { this->CollectGarbage<false>(); });
  }
  if (timestamp_ == kTimestampInitialId) {
    commit_log_.emplace();
  } else {
    commit_log_.emplace(timestamp_);
  }
}

InMemoryStorage::InMemoryStorage(Config config) : InMemoryStorage(config, StorageMode::IN_MEMORY_TRANSACTIONAL) {}

InMemoryStorage::~InMemoryStorage() {
  if (config_.gc.type == Config::Gc::Type::PERIODIC) {
    gc_runner_.Stop();
  }
  {
    // Stop replication (Stop all clients or stop the REPLICA server)
    repl_storage_state_.Reset();
  }
  if (wal_file_) {
    wal_file_->FinalizeWal();
    wal_file_ = std::nullopt;
  }
  if (config_.durability.snapshot_wal_mode != Config::Durability::SnapshotWalMode::DISABLED) {
    snapshot_runner_.Stop();
  }
<<<<<<< HEAD
  if (config_.durability.snapshot_on_exit) {
    auto const &repl_state = repl_state_;
    if (auto maybe_error = this->CreateSnapshot(repl_state, {false}); maybe_error.HasError()) {
      switch (maybe_error.GetError()) {
        case CreateSnapshotError::DisabledForReplica:
          spdlog::warn(utils::MessageWithLink("Snapshots are disabled for replicas.", "https://memgr.ph/replication"));
          break;
        case storage::InMemoryStorage::CreateSnapshotError::ReachedMaxNumTries:
          spdlog::warn("Failed to create snapshot. Reached max number of tries. Please contact support");
          break;
      }
    }
=======
  if (config_.durability.snapshot_on_exit && this->create_snapshot_handler) {
    create_snapshot_handler(false);
>>>>>>> 58648d1a
  }
  committed_transactions_.WithLock([](auto &transactions) { transactions.clear(); });
}

InMemoryStorage::InMemoryAccessor::InMemoryAccessor(auto tag, InMemoryStorage *storage, IsolationLevel isolation_level,
                                                    StorageMode storage_mode, bool is_main)
    : Accessor(tag, storage, isolation_level, storage_mode, is_main), config_(storage->config_.items) {}
InMemoryStorage::InMemoryAccessor::InMemoryAccessor(InMemoryAccessor &&other) noexcept
    : Accessor(std::move(other)), config_(other.config_) {}

InMemoryStorage::InMemoryAccessor::~InMemoryAccessor() {
  if (is_transaction_active_) {
    Abort();
    // We didn't actually commit
    commit_timestamp_.reset();
  }

  FinalizeTransaction();
}

VertexAccessor InMemoryStorage::InMemoryAccessor::CreateVertex() {
  auto *mem_storage = static_cast<InMemoryStorage *>(storage_);
  auto gid = mem_storage->vertex_id_.fetch_add(1, std::memory_order_acq_rel);
  auto acc = mem_storage->vertices_.access();

  auto *delta = CreateDeleteObjectDelta(&transaction_);
  auto [it, inserted] = acc.insert(Vertex{storage::Gid::FromUint(gid), delta});
  MG_ASSERT(inserted, "The vertex must be inserted here!");
  MG_ASSERT(it != acc.end(), "Invalid Vertex accessor!");

  if (delta) {
    delta->prev.Set(&*it);
  }
  return {&*it, storage_, &transaction_};
}

VertexAccessor InMemoryStorage::InMemoryAccessor::CreateVertexEx(storage::Gid gid) {
  // NOTE: When we update the next `vertex_id_` here we perform a RMW
  // (read-modify-write) operation that ISN'T atomic! But, that isn't an issue
  // because this function is only called from the replication delta applier
  // that runs single-threadedly and while this instance is set-up to apply
  // threads (it is the replica), it is guaranteed that no other writes are
  // possible.
  auto *mem_storage = static_cast<InMemoryStorage *>(storage_);
  mem_storage->vertex_id_.store(std::max(mem_storage->vertex_id_.load(std::memory_order_acquire), gid.AsUint() + 1),
                                std::memory_order_release);
  auto acc = mem_storage->vertices_.access();

  auto *delta = CreateDeleteObjectDelta(&transaction_);
  auto [it, inserted] = acc.insert(Vertex{gid, delta});
  MG_ASSERT(inserted, "The vertex must be inserted here!");
  MG_ASSERT(it != acc.end(), "Invalid Vertex accessor!");
  if (delta) {
    delta->prev.Set(&*it);
  }
  return {&*it, storage_, &transaction_};
}

std::optional<VertexAccessor> InMemoryStorage::InMemoryAccessor::FindVertex(Gid gid, View view) {
  auto *mem_storage = static_cast<InMemoryStorage *>(storage_);
  auto acc = mem_storage->vertices_.access();
  auto it = acc.find(gid);
  if (it == acc.end()) return std::nullopt;
  return VertexAccessor::Create(&*it, storage_, &transaction_, view);
}

Result<std::optional<std::pair<std::vector<VertexAccessor>, std::vector<EdgeAccessor>>>>
InMemoryStorage::InMemoryAccessor::DetachDelete(std::vector<VertexAccessor *> nodes, std::vector<EdgeAccessor *> edges,
                                                bool detach) {
  using ReturnType = std::pair<std::vector<VertexAccessor>, std::vector<EdgeAccessor>>;

  auto maybe_result = Storage::Accessor::DetachDelete(nodes, edges, detach);

  if (maybe_result.HasError()) {
    return maybe_result.GetError();
  }

  auto value = maybe_result.GetValue();

  if (!value) {
    return std::make_optional<ReturnType>();
  }

  auto &[deleted_vertices, deleted_edges] = *value;

  // Need to inform the next CollectGarbage call that there are some
  // non-transactional deletions that need to be collected

  auto const inform_gc_vertex_deletion = utils::OnScopeExit{[this, &deleted_vertices = deleted_vertices]() {
    if (!deleted_vertices.empty() && transaction_.storage_mode == StorageMode::IN_MEMORY_ANALYTICAL) {
      auto *mem_storage = static_cast<InMemoryStorage *>(storage_);
      mem_storage->gc_full_scan_vertices_delete_ = true;
    }
  }};

  auto const inform_gc_edge_deletion = utils::OnScopeExit{[this, &deleted_edges = deleted_edges]() {
    if (!deleted_edges.empty() && transaction_.storage_mode == StorageMode::IN_MEMORY_ANALYTICAL) {
      auto *mem_storage = static_cast<InMemoryStorage *>(storage_);
      mem_storage->gc_full_scan_edges_delete_ = true;
    }
  }};

  for (auto const &vertex : deleted_vertices) {
    transaction_.manyDeltasCache.Invalidate(vertex.vertex_);
  }

  for (const auto &edge : deleted_edges) {
    transaction_.manyDeltasCache.Invalidate(edge.from_vertex_, edge.edge_type_, EdgeDirection::OUT);
    transaction_.manyDeltasCache.Invalidate(edge.to_vertex_, edge.edge_type_, EdgeDirection::IN);
  }

  return maybe_result;
}

Result<EdgeAccessor> InMemoryStorage::InMemoryAccessor::CreateEdge(VertexAccessor *from, VertexAccessor *to,
                                                                   EdgeTypeId edge_type) {
  MG_ASSERT(from->transaction_ == to->transaction_,
            "VertexAccessors must be from the same transaction when creating "
            "an edge!");
  MG_ASSERT(from->transaction_ == &transaction_,
            "VertexAccessors must be from the same transaction in when "
            "creating an edge!");

  auto *from_vertex = from->vertex_;
  auto *to_vertex = to->vertex_;

  // Obtain the locks by `gid` order to avoid lock cycles.
  auto guard_from = std::unique_lock{from_vertex->lock, std::defer_lock};
  auto guard_to = std::unique_lock{to_vertex->lock, std::defer_lock};
  if (from_vertex->gid < to_vertex->gid) {
    guard_from.lock();
    guard_to.lock();
  } else if (from_vertex->gid > to_vertex->gid) {
    guard_to.lock();
    guard_from.lock();
  } else {
    // The vertices are the same vertex, only lock one.
    guard_from.lock();
  }

  if (!PrepareForWrite(&transaction_, from_vertex)) return Error::SERIALIZATION_ERROR;
  if (from_vertex->deleted) return Error::DELETED_OBJECT;

  if (to_vertex != from_vertex) {
    if (!PrepareForWrite(&transaction_, to_vertex)) return Error::SERIALIZATION_ERROR;
    if (to_vertex->deleted) return Error::DELETED_OBJECT;
  }

  auto *mem_storage = static_cast<InMemoryStorage *>(storage_);
  auto gid = storage::Gid::FromUint(mem_storage->edge_id_.fetch_add(1, std::memory_order_acq_rel));
  EdgeRef edge(gid);
  if (config_.properties_on_edges) {
    auto acc = mem_storage->edges_.access();
    auto *delta = CreateDeleteObjectDelta(&transaction_);
    auto [it, inserted] = acc.insert(Edge(gid, delta));
    MG_ASSERT(inserted, "The edge must be inserted here!");
    MG_ASSERT(it != acc.end(), "Invalid Edge accessor!");
    edge = EdgeRef(&*it);
    if (delta) {
      delta->prev.Set(&*it);
    }
  }

  CreateAndLinkDelta(&transaction_, from_vertex, Delta::RemoveOutEdgeTag(), edge_type, to_vertex, edge);
  from_vertex->out_edges.emplace_back(edge_type, to_vertex, edge);

  CreateAndLinkDelta(&transaction_, to_vertex, Delta::RemoveInEdgeTag(), edge_type, from_vertex, edge);
  to_vertex->in_edges.emplace_back(edge_type, from_vertex, edge);

  transaction_.manyDeltasCache.Invalidate(from_vertex, edge_type, EdgeDirection::OUT);
  transaction_.manyDeltasCache.Invalidate(to_vertex, edge_type, EdgeDirection::IN);

  // Increment edge count.
  storage_->edge_count_.fetch_add(1, std::memory_order_acq_rel);

  return EdgeAccessor(edge, edge_type, from_vertex, to_vertex, storage_, &transaction_);
}

Result<EdgeAccessor> InMemoryStorage::InMemoryAccessor::CreateEdgeEx(VertexAccessor *from, VertexAccessor *to,
                                                                     EdgeTypeId edge_type, storage::Gid gid) {
  MG_ASSERT(from->transaction_ == to->transaction_,
            "VertexAccessors must be from the same transaction when creating "
            "an edge!");
  MG_ASSERT(from->transaction_ == &transaction_,
            "VertexAccessors must be from the same transaction in when "
            "creating an edge!");

  auto *from_vertex = from->vertex_;
  auto *to_vertex = to->vertex_;

  // Obtain the locks by `gid` order to avoid lock cycles.
  auto guard_from = std::unique_lock{from_vertex->lock, std::defer_lock};
  auto guard_to = std::unique_lock{to_vertex->lock, std::defer_lock};
  if (from_vertex->gid < to_vertex->gid) {
    guard_from.lock();
    guard_to.lock();
  } else if (from_vertex->gid > to_vertex->gid) {
    guard_to.lock();
    guard_from.lock();
  } else {
    // The vertices are the same vertex, only lock one.
    guard_from.lock();
  }

  if (!PrepareForWrite(&transaction_, from_vertex)) return Error::SERIALIZATION_ERROR;
  if (from_vertex->deleted) return Error::DELETED_OBJECT;

  if (to_vertex != from_vertex) {
    if (!PrepareForWrite(&transaction_, to_vertex)) return Error::SERIALIZATION_ERROR;
    if (to_vertex->deleted) return Error::DELETED_OBJECT;
  }

  // NOTE: When we update the next `edge_id_` here we perform a RMW
  // (read-modify-write) operation that ISN'T atomic! But, that isn't an issue
  // because this function is only called from the replication delta applier
  // that runs single-threadedly and while this instance is set-up to apply
  // threads (it is the replica), it is guaranteed that no other writes are
  // possible.
  auto *mem_storage = static_cast<InMemoryStorage *>(storage_);
  mem_storage->edge_id_.store(std::max(mem_storage->edge_id_.load(std::memory_order_acquire), gid.AsUint() + 1),
                              std::memory_order_release);

  EdgeRef edge(gid);
  if (config_.properties_on_edges) {
    auto acc = mem_storage->edges_.access();

    auto *delta = CreateDeleteObjectDelta(&transaction_);
    auto [it, inserted] = acc.insert(Edge(gid, delta));
    MG_ASSERT(inserted, "The edge must be inserted here!");
    MG_ASSERT(it != acc.end(), "Invalid Edge accessor!");
    edge = EdgeRef(&*it);
    if (delta) {
      delta->prev.Set(&*it);
    }
  }

  CreateAndLinkDelta(&transaction_, from_vertex, Delta::RemoveOutEdgeTag(), edge_type, to_vertex, edge);
  from_vertex->out_edges.emplace_back(edge_type, to_vertex, edge);

  CreateAndLinkDelta(&transaction_, to_vertex, Delta::RemoveInEdgeTag(), edge_type, from_vertex, edge);
  to_vertex->in_edges.emplace_back(edge_type, from_vertex, edge);

  transaction_.manyDeltasCache.Invalidate(from_vertex, edge_type, EdgeDirection::OUT);
  transaction_.manyDeltasCache.Invalidate(to_vertex, edge_type, EdgeDirection::IN);

  // Increment edge count.
  storage_->edge_count_.fetch_add(1, std::memory_order_acq_rel);

  return EdgeAccessor(edge, edge_type, from_vertex, to_vertex, storage_, &transaction_);
}

Result<EdgeAccessor> InMemoryStorage::InMemoryAccessor::EdgeSetFrom(EdgeAccessor *edge, VertexAccessor *new_from) {
  MG_ASSERT(edge->transaction_ == new_from->transaction_,
            "EdgeAccessor must be from the same transaction as the new from vertex "
            "accessor when deleting an edge!");
  MG_ASSERT(edge->transaction_ == &transaction_,
            "EdgeAccessor must be from the same transaction as the storage "
            "accessor when changing an edge!");

  auto *old_from_vertex = edge->from_vertex_;
  auto *new_from_vertex = new_from->vertex_;
  auto *to_vertex = edge->to_vertex_;

  if (old_from_vertex->gid == new_from_vertex->gid) return *edge;

  auto edge_ref = edge->edge_;
  auto edge_type = edge->edge_type_;

  std::unique_lock<utils::RWSpinLock> guard;
  if (config_.properties_on_edges) {
    auto *edge_ptr = edge_ref.ptr;
    guard = std::unique_lock{edge_ptr->lock};

    if (!PrepareForWrite(&transaction_, edge_ptr)) return Error::SERIALIZATION_ERROR;

    if (edge_ptr->deleted) return Error::DELETED_OBJECT;
  }

  std::unique_lock<utils::RWSpinLock> guard_old_from(old_from_vertex->lock, std::defer_lock);
  std::unique_lock<utils::RWSpinLock> guard_new_from(new_from_vertex->lock, std::defer_lock);
  std::unique_lock<utils::RWSpinLock> guard_to(to_vertex->lock, std::defer_lock);

  // lock in increasing gid order, if two vertices have the same gid need to only lock once
  std::vector<memgraph::storage::Vertex *> vertices{old_from_vertex, new_from_vertex, to_vertex};
  std::sort(vertices.begin(), vertices.end(), [](auto x, auto y) { return x->gid < y->gid; });
  vertices.erase(std::unique(vertices.begin(), vertices.end(), [](auto x, auto y) { return x->gid == y->gid; }),
                 vertices.end());

  for (auto *vertex : vertices) {
    if (vertex == old_from_vertex) {
      guard_old_from.lock();
    } else if (vertex == new_from_vertex) {
      guard_new_from.lock();
    } else if (vertex == to_vertex) {
      guard_to.lock();
    } else {
      return Error::NONEXISTENT_OBJECT;
    }
  }

  if (!PrepareForWrite(&transaction_, old_from_vertex)) return Error::SERIALIZATION_ERROR;
  MG_ASSERT(!old_from_vertex->deleted, "Invalid database state!");

  if (!PrepareForWrite(&transaction_, new_from_vertex)) return Error::SERIALIZATION_ERROR;
  MG_ASSERT(!new_from_vertex->deleted, "Invalid database state!");

  if (to_vertex != old_from_vertex && to_vertex != new_from_vertex) {
    if (!PrepareForWrite(&transaction_, to_vertex)) return Error::SERIALIZATION_ERROR;
    MG_ASSERT(!to_vertex->deleted, "Invalid database state!");
  }

  auto delete_edge_from_storage = [&edge_type, &edge_ref, this](auto *vertex, auto *edges) {
    std::tuple<EdgeTypeId, Vertex *, EdgeRef> link(edge_type, vertex, edge_ref);
    auto it = std::find(edges->begin(), edges->end(), link);
    if (config_.properties_on_edges) {
      MG_ASSERT(it != edges->end(), "Invalid database state!");
    } else if (it == edges->end()) {
      return false;
    }
    std::swap(*it, *edges->rbegin());
    edges->pop_back();
    return true;
  };

  auto op1 = delete_edge_from_storage(to_vertex, &old_from_vertex->out_edges);
  auto op2 = delete_edge_from_storage(old_from_vertex, &to_vertex->in_edges);

  if (config_.properties_on_edges) {
    MG_ASSERT((op1 && op2), "Invalid database state!");
  } else {
    MG_ASSERT((op1 && op2) || (!op1 && !op2), "Invalid database state!");
    if (!op1 && !op2) {
      // The edge is already deleted.
      return Error::DELETED_OBJECT;
    }
  }

  CreateAndLinkDelta(&transaction_, old_from_vertex, Delta::AddOutEdgeTag(), edge_type, to_vertex, edge_ref);
  CreateAndLinkDelta(&transaction_, to_vertex, Delta::AddInEdgeTag(), edge_type, old_from_vertex, edge_ref);

  CreateAndLinkDelta(&transaction_, new_from_vertex, Delta::RemoveOutEdgeTag(), edge_type, to_vertex, edge_ref);
  new_from_vertex->out_edges.emplace_back(edge_type, to_vertex, edge_ref);
  CreateAndLinkDelta(&transaction_, to_vertex, Delta::RemoveInEdgeTag(), edge_type, new_from_vertex, edge_ref);
  to_vertex->in_edges.emplace_back(edge_type, new_from_vertex, edge_ref);

  transaction_.manyDeltasCache.Invalidate(new_from_vertex, edge_type, EdgeDirection::OUT);
  transaction_.manyDeltasCache.Invalidate(old_from_vertex, edge_type, EdgeDirection::OUT);
  transaction_.manyDeltasCache.Invalidate(to_vertex, edge_type, EdgeDirection::IN);

  return EdgeAccessor(edge_ref, edge_type, new_from_vertex, to_vertex, storage_, &transaction_);
}

Result<EdgeAccessor> InMemoryStorage::InMemoryAccessor::EdgeSetTo(EdgeAccessor *edge, VertexAccessor *new_to) {
  MG_ASSERT(edge->transaction_ == new_to->transaction_,
            "EdgeAccessor must be from the same transaction as the new to vertex "
            "accessor when deleting an edge!");
  MG_ASSERT(edge->transaction_ == &transaction_,
            "EdgeAccessor must be from the same transaction as the storage "
            "accessor when deleting an edge!");

  auto *from_vertex = edge->from_vertex_;
  auto *old_to_vertex = edge->to_vertex_;
  auto *new_to_vertex = new_to->vertex_;

  if (old_to_vertex->gid == new_to_vertex->gid) return *edge;

  auto &edge_ref = edge->edge_;
  auto &edge_type = edge->edge_type_;

  std::unique_lock<utils::RWSpinLock> guard;
  if (config_.properties_on_edges) {
    auto *edge_ptr = edge_ref.ptr;
    guard = std::unique_lock{edge_ptr->lock};

    if (!PrepareForWrite(&transaction_, edge_ptr)) return Error::SERIALIZATION_ERROR;

    if (edge_ptr->deleted) return Error::DELETED_OBJECT;
  }

  std::unique_lock<utils::RWSpinLock> guard_from(from_vertex->lock, std::defer_lock);
  std::unique_lock<utils::RWSpinLock> guard_old_to(old_to_vertex->lock, std::defer_lock);
  std::unique_lock<utils::RWSpinLock> guard_new_to(new_to_vertex->lock, std::defer_lock);

  // lock in increasing gid order, if two vertices have the same gid need to only lock once
  std::vector<memgraph::storage::Vertex *> vertices{from_vertex, old_to_vertex, new_to_vertex};
  std::sort(vertices.begin(), vertices.end(), [](auto x, auto y) { return x->gid < y->gid; });
  vertices.erase(std::unique(vertices.begin(), vertices.end(), [](auto x, auto y) { return x->gid == y->gid; }),
                 vertices.end());

  for (auto *vertex : vertices) {
    if (vertex == from_vertex) {
      guard_from.lock();
    } else if (vertex == old_to_vertex) {
      guard_old_to.lock();
    } else if (vertex == new_to_vertex) {
      guard_new_to.lock();
    } else {
      return Error::NONEXISTENT_OBJECT;
    }
  }

  if (!PrepareForWrite(&transaction_, old_to_vertex)) return Error::SERIALIZATION_ERROR;
  MG_ASSERT(!old_to_vertex->deleted, "Invalid database state!");

  if (!PrepareForWrite(&transaction_, new_to_vertex)) return Error::SERIALIZATION_ERROR;
  MG_ASSERT(!new_to_vertex->deleted, "Invalid database state!");

  if (from_vertex != old_to_vertex && from_vertex != new_to_vertex) {
    if (!PrepareForWrite(&transaction_, from_vertex)) return Error::SERIALIZATION_ERROR;
    MG_ASSERT(!from_vertex->deleted, "Invalid database state!");
  }

  auto delete_edge_from_storage = [&edge_type, &edge_ref, this](auto *vertex, auto *edges) {
    std::tuple<EdgeTypeId, Vertex *, EdgeRef> link(edge_type, vertex, edge_ref);
    auto it = std::find(edges->begin(), edges->end(), link);
    if (config_.properties_on_edges) {
      MG_ASSERT(it != edges->end(), "Invalid database state!");
    } else if (it == edges->end()) {
      return false;
    }
    std::swap(*it, *edges->rbegin());
    edges->pop_back();
    return true;
  };

  auto op1 = delete_edge_from_storage(old_to_vertex, &from_vertex->out_edges);
  auto op2 = delete_edge_from_storage(from_vertex, &old_to_vertex->in_edges);

  if (config_.properties_on_edges) {
    MG_ASSERT((op1 && op2), "Invalid database state!");
  } else {
    MG_ASSERT((op1 && op2) || (!op1 && !op2), "Invalid database state!");
    if (!op1 && !op2) {
      // The edge is already deleted.
      return Error::DELETED_OBJECT;
    }
  }

  CreateAndLinkDelta(&transaction_, from_vertex, Delta::AddOutEdgeTag(), edge_type, old_to_vertex, edge_ref);
  CreateAndLinkDelta(&transaction_, old_to_vertex, Delta::AddInEdgeTag(), edge_type, from_vertex, edge_ref);

  CreateAndLinkDelta(&transaction_, from_vertex, Delta::RemoveOutEdgeTag(), edge_type, new_to_vertex, edge_ref);
  from_vertex->out_edges.emplace_back(edge_type, new_to_vertex, edge_ref);
  CreateAndLinkDelta(&transaction_, new_to_vertex, Delta::RemoveInEdgeTag(), edge_type, from_vertex, edge_ref);
  new_to_vertex->in_edges.emplace_back(edge_type, from_vertex, edge_ref);

  transaction_.manyDeltasCache.Invalidate(from_vertex, edge_type, EdgeDirection::OUT);
  transaction_.manyDeltasCache.Invalidate(old_to_vertex, edge_type, EdgeDirection::IN);
  transaction_.manyDeltasCache.Invalidate(new_to_vertex, edge_type, EdgeDirection::IN);

  return EdgeAccessor(edge_ref, edge_type, from_vertex, new_to_vertex, storage_, &transaction_);
}

Result<EdgeAccessor> InMemoryStorage::InMemoryAccessor::EdgeChangeType(EdgeAccessor *edge, EdgeTypeId new_edge_type) {
  OOMExceptionEnabler oom_exception;
  MG_ASSERT(&transaction_ == edge->transaction_,
            "EdgeAccessor must be from the same transaction as the storage "
            "accessor when changing the edge type!");

  auto &edge_ref = edge->edge_;
  auto &edge_type = edge->edge_type_;

  std::unique_lock<utils::RWSpinLock> guard;
  if (config_.properties_on_edges) {
    auto *edge_ptr = edge_ref.ptr;
    guard = std::unique_lock{edge_ptr->lock};

    if (!PrepareForWrite(&transaction_, edge_ptr)) return Error::SERIALIZATION_ERROR;
    if (edge_ptr->deleted) return Error::DELETED_OBJECT;
  }

  auto *from_vertex = edge->from_vertex_;
  auto *to_vertex = edge->to_vertex_;

  // Obtain the locks by `gid` order to avoid lock cycles.
  auto guard_from = std::unique_lock{from_vertex->lock, std::defer_lock};
  auto guard_to = std::unique_lock{to_vertex->lock, std::defer_lock};
  if (from_vertex->gid < to_vertex->gid) {
    guard_from.lock();
    guard_to.lock();
  } else if (from_vertex->gid > to_vertex->gid) {
    guard_to.lock();
    guard_from.lock();
  } else {
    // The vertices are the same vertex, only lock one.
    guard_from.lock();
  }

  if (!PrepareForWrite(&transaction_, from_vertex)) return Error::SERIALIZATION_ERROR;
  MG_ASSERT(!from_vertex->deleted, "Invalid database state!");

  if (!PrepareForWrite(&transaction_, to_vertex)) return Error::SERIALIZATION_ERROR;
  MG_ASSERT(!to_vertex->deleted, "Invalid database state!");

  auto change_edge_type_in_storage = [&edge_type, &edge_ref, &new_edge_type, this](auto *vertex, auto *edges) {
    std::tuple<EdgeTypeId, Vertex *, EdgeRef> link(edge_type, vertex, edge_ref);
    auto it = std::find(edges->begin(), edges->end(), link);
    if (config_.properties_on_edges) {
      MG_ASSERT(it != edges->end(), "Invalid database state!");
    } else if (it == edges->end()) {
      return false;
    }
    *it = std::tuple<EdgeTypeId, Vertex *, EdgeRef>{new_edge_type, vertex, edge_ref};
    return true;
  };

  auto op1 = change_edge_type_in_storage(to_vertex, &from_vertex->out_edges);
  auto op2 = change_edge_type_in_storage(from_vertex, &to_vertex->in_edges);

  MG_ASSERT((op1 && op2), "Invalid database state!");

  // "deleting" old edge
  CreateAndLinkDelta(&transaction_, from_vertex, Delta::AddOutEdgeTag(), edge_type, to_vertex, edge_ref);
  CreateAndLinkDelta(&transaction_, to_vertex, Delta::AddInEdgeTag(), edge_type, from_vertex, edge_ref);

  // "adding" new edge
  CreateAndLinkDelta(&transaction_, from_vertex, Delta::RemoveOutEdgeTag(), new_edge_type, to_vertex, edge_ref);
  CreateAndLinkDelta(&transaction_, to_vertex, Delta::RemoveInEdgeTag(), new_edge_type, from_vertex, edge_ref);

  // edge type is not used while invalidating cache so we can only call it once
  transaction_.manyDeltasCache.Invalidate(from_vertex, new_edge_type, EdgeDirection::OUT);
  transaction_.manyDeltasCache.Invalidate(to_vertex, new_edge_type, EdgeDirection::IN);

  return EdgeAccessor(edge_ref, new_edge_type, from_vertex, to_vertex, storage_, &transaction_);
}

// NOLINTNEXTLINE(google-default-arguments)
utils::BasicResult<StorageManipulationError, void> InMemoryStorage::InMemoryAccessor::Commit(
    const std::optional<uint64_t> desired_commit_timestamp, bool is_main) {
  MG_ASSERT(is_transaction_active_, "The transaction is already terminated!");
  MG_ASSERT(!transaction_.must_abort, "The transaction can't be committed!");

  auto could_replicate_all_sync_replicas = true;

  auto *mem_storage = static_cast<InMemoryStorage *>(storage_);

  // TODO: duplicated transaction finalisation in md_deltas and deltas processing cases
  if (!transaction_.md_deltas.empty()) {
    // This is usually done by the MVCC, but it does not handle the metadata deltas
    transaction_.EnsureCommitTimestampExists();

    // Save these so we can mark them used in the commit log.
    uint64_t start_timestamp = transaction_.start_timestamp;

    std::unique_lock<utils::SpinLock> engine_guard(storage_->engine_lock_);
    commit_timestamp_.emplace(mem_storage->CommitTimestamp(desired_commit_timestamp));

    // Write transaction to WAL while holding the engine lock to make sure
    // that committed transactions are sorted by the commit timestamp in the
    // WAL files. We supply the new commit timestamp to the function so that
    // it knows what will be the final commit timestamp. The WAL must be
    // written before actually committing the transaction (before setting
    // the commit timestamp) so that no other transaction can see the
    // modifications before they are written to disk.
    // Replica can log only the write transaction received from Main
    // so the Wal files are consistent
    if (is_main || desired_commit_timestamp.has_value()) {
      could_replicate_all_sync_replicas =
          mem_storage->AppendToWalDataDefinition(transaction_, *commit_timestamp_);  // protected by engine_guard
      // TODO: release lock, and update all deltas to have a local copy of the commit timestamp
      transaction_.commit_timestamp->store(*commit_timestamp_, std::memory_order_release);  // protected by engine_guard
      // Replica can only update the last commit timestamp with
      // the commits received from main.
      if (is_main || desired_commit_timestamp.has_value()) {
        // Update the last commit timestamp
        mem_storage->repl_storage_state_.last_commit_timestamp_.store(*commit_timestamp_);  // protected by engine_guard
      }
      // Release engine lock because we don't have to hold it anymore
      engine_guard.unlock();

      mem_storage->commit_log_->MarkFinished(start_timestamp);
    }
  } else if (transaction_.deltas.use().empty()) {
    // We don't have to update the commit timestamp here because no one reads
    // it.
    mem_storage->commit_log_->MarkFinished(transaction_.start_timestamp);
  } else {
    if (transaction_.constraint_verification_info.NeedsExistenceConstraintVerification()) {
      const auto vertices_to_update =
          transaction_.constraint_verification_info.GetVerticesForExistenceConstraintChecking();
      for (auto const *vertex : vertices_to_update) {
        // No need to take any locks here because we modified this vertex and no
        // one else can touch it until we commit.
        auto validation_result = storage_->constraints_.existence_constraints_->Validate(*vertex);
        if (validation_result) {
          Abort();
          DMG_ASSERT(!commit_timestamp_.has_value());
          return StorageManipulationError{*validation_result};
        }
      }
    }

    // Result of validating the vertex against unqiue constraints. It has to be
    // declared outside of the critical section scope because its value is
    // tested for Abort call which has to be done out of the scope.
    std::optional<ConstraintViolation> unique_constraint_violation;

    // Save these so we can mark them used in the commit log.
    uint64_t start_timestamp = transaction_.start_timestamp;

    {
      std::unique_lock<utils::SpinLock> engine_guard(storage_->engine_lock_);
      auto *mem_unique_constraints =
          static_cast<InMemoryUniqueConstraints *>(storage_->constraints_.unique_constraints_.get());
      commit_timestamp_.emplace(mem_storage->CommitTimestamp(desired_commit_timestamp));

      if (transaction_.constraint_verification_info.NeedsUniqueConstraintVerification()) {
        // Before committing and validating vertices against unique constraints,
        // we have to update unique constraints with the vertices that are going
        // to be validated/committed.
        const auto vertices_to_update =
            transaction_.constraint_verification_info.GetVerticesForUniqueConstraintChecking();

        for (auto const *vertex : vertices_to_update) {
          mem_unique_constraints->UpdateBeforeCommit(vertex, transaction_);
        }

        for (auto const *vertex : vertices_to_update) {
          // No need to take any locks here because we modified this vertex and no
          // one else can touch it until we commit.
          unique_constraint_violation = mem_unique_constraints->Validate(*vertex, transaction_, *commit_timestamp_);
          if (unique_constraint_violation) {
            break;
          }
        }
      }

      if (!unique_constraint_violation) {
        // Write transaction to WAL while holding the engine lock to make sure
        // that committed transactions are sorted by the commit timestamp in the
        // WAL files. We supply the new commit timestamp to the function so that
        // it knows what will be the final commit timestamp. The WAL must be
        // written before actually committing the transaction (before setting
        // the commit timestamp) so that no other transaction can see the
        // modifications before they are written to disk.
        // Replica can log only the write transaction received from Main
        // so the Wal files are consistent
        if (is_main || desired_commit_timestamp.has_value()) {
          could_replicate_all_sync_replicas =
              mem_storage->AppendToWalDataManipulation(transaction_, *commit_timestamp_);  // protected by engine_guard
        }

        // TODO: release lock, and update all deltas to have a local copy of the commit timestamp
        MG_ASSERT(transaction_.commit_timestamp != nullptr, "Invalid database state!");
        transaction_.commit_timestamp->store(*commit_timestamp_,
                                             std::memory_order_release);  // protected by engine_guard
        // Replica can only update the last commit timestamp with
        // the commits received from main.
        if (is_main || desired_commit_timestamp.has_value()) {
          // Update the last commit timestamp
          mem_storage->repl_storage_state_.last_commit_timestamp_.store(
              *commit_timestamp_);  // protected by engine_guard
        }
        // Release engine lock because we don't have to hold it anymore
        engine_guard.unlock();

        mem_storage->commit_log_->MarkFinished(start_timestamp);
      }
    }

    if (unique_constraint_violation) {
      Abort();
      DMG_ASSERT(commit_timestamp_.has_value());
      commit_timestamp_.reset();  // We have aborted, hence we have not committed
      return StorageManipulationError{*unique_constraint_violation};
    }
  }

  is_transaction_active_ = false;

  if (!could_replicate_all_sync_replicas) {
    return StorageManipulationError{ReplicationError{}};
  }

  return {};
}

void InMemoryStorage::InMemoryAccessor::Abort() {
  MG_ASSERT(is_transaction_active_, "The transaction is already terminated!");

  // We collect vertices and edges we've created here and then splice them into
  // `deleted_vertices_` and `deleted_edges_` lists, instead of adding them one
  // by one and acquiring lock every time.
  std::list<Gid> my_deleted_vertices;
  std::list<Gid> my_deleted_edges;

  for (const auto &delta : transaction_.deltas.use()) {
    auto prev = delta.prev.Get();
    switch (prev.type) {
      case PreviousPtr::Type::VERTEX: {
        auto *vertex = prev.vertex;
        auto guard = std::unique_lock{vertex->lock};
        Delta *current = vertex->delta;
        while (current != nullptr &&
               current->timestamp->load(std::memory_order_acquire) == transaction_.transaction_id) {
          switch (current->action) {
            case Delta::Action::REMOVE_LABEL: {
              auto it = std::find(vertex->labels.begin(), vertex->labels.end(), current->label);
              MG_ASSERT(it != vertex->labels.end(), "Invalid database state!");
              std::swap(*it, *vertex->labels.rbegin());
              vertex->labels.pop_back();
              break;
            }
            case Delta::Action::ADD_LABEL: {
              auto it = std::find(vertex->labels.begin(), vertex->labels.end(), current->label);
              MG_ASSERT(it == vertex->labels.end(), "Invalid database state!");
              vertex->labels.push_back(current->label);
              break;
            }
            case Delta::Action::SET_PROPERTY: {
              vertex->properties.SetProperty(current->property.key, current->property.value);
              break;
            }
            case Delta::Action::ADD_IN_EDGE: {
              std::tuple<EdgeTypeId, Vertex *, EdgeRef> link{current->vertex_edge.edge_type,
                                                             current->vertex_edge.vertex, current->vertex_edge.edge};
              auto it = std::find(vertex->in_edges.begin(), vertex->in_edges.end(), link);
              MG_ASSERT(it == vertex->in_edges.end(), "Invalid database state!");
              vertex->in_edges.push_back(link);
              break;
            }
            case Delta::Action::ADD_OUT_EDGE: {
              std::tuple<EdgeTypeId, Vertex *, EdgeRef> link{current->vertex_edge.edge_type,
                                                             current->vertex_edge.vertex, current->vertex_edge.edge};
              auto it = std::find(vertex->out_edges.begin(), vertex->out_edges.end(), link);
              MG_ASSERT(it == vertex->out_edges.end(), "Invalid database state!");
              vertex->out_edges.push_back(link);
              // Increment edge count. We only increment the count here because
              // the information in `ADD_IN_EDGE` and `Edge/RECREATE_OBJECT` is
              // redundant. Also, `Edge/RECREATE_OBJECT` isn't available when
              // edge properties are disabled.
              storage_->edge_count_.fetch_add(1, std::memory_order_acq_rel);
              break;
            }
            case Delta::Action::REMOVE_IN_EDGE: {
              std::tuple<EdgeTypeId, Vertex *, EdgeRef> link{current->vertex_edge.edge_type,
                                                             current->vertex_edge.vertex, current->vertex_edge.edge};
              auto it = std::find(vertex->in_edges.begin(), vertex->in_edges.end(), link);
              MG_ASSERT(it != vertex->in_edges.end(), "Invalid database state!");
              std::swap(*it, *vertex->in_edges.rbegin());
              vertex->in_edges.pop_back();
              break;
            }
            case Delta::Action::REMOVE_OUT_EDGE: {
              std::tuple<EdgeTypeId, Vertex *, EdgeRef> link{current->vertex_edge.edge_type,
                                                             current->vertex_edge.vertex, current->vertex_edge.edge};
              auto it = std::find(vertex->out_edges.begin(), vertex->out_edges.end(), link);
              MG_ASSERT(it != vertex->out_edges.end(), "Invalid database state!");
              std::swap(*it, *vertex->out_edges.rbegin());
              vertex->out_edges.pop_back();
              // Decrement edge count. We only decrement the count here because
              // the information in `REMOVE_IN_EDGE` and `Edge/DELETE_OBJECT` is
              // redundant. Also, `Edge/DELETE_OBJECT` isn't available when edge
              // properties are disabled.
              storage_->edge_count_.fetch_add(-1, std::memory_order_acq_rel);
              break;
            }
            case Delta::Action::DELETE_DESERIALIZED_OBJECT:
            case Delta::Action::DELETE_OBJECT: {
              vertex->deleted = true;
              my_deleted_vertices.push_back(vertex->gid);
              break;
            }
            case Delta::Action::RECREATE_OBJECT: {
              vertex->deleted = false;
              break;
            }
          }
          current = current->next.load(std::memory_order_acquire);
        }
        vertex->delta = current;
        if (current != nullptr) {
          current->prev.Set(vertex);
        }

        break;
      }
      case PreviousPtr::Type::EDGE: {
        auto *edge = prev.edge;
        auto guard = std::lock_guard{edge->lock};
        Delta *current = edge->delta;
        while (current != nullptr &&
               current->timestamp->load(std::memory_order_acquire) == transaction_.transaction_id) {
          switch (current->action) {
            case Delta::Action::SET_PROPERTY: {
              edge->properties.SetProperty(current->property.key, current->property.value);
              break;
            }
            case Delta::Action::DELETE_DESERIALIZED_OBJECT:
            case Delta::Action::DELETE_OBJECT: {
              edge->deleted = true;
              my_deleted_edges.push_back(edge->gid);
              break;
            }
            case Delta::Action::RECREATE_OBJECT: {
              edge->deleted = false;
              break;
            }
            case Delta::Action::REMOVE_LABEL:
            case Delta::Action::ADD_LABEL:
            case Delta::Action::ADD_IN_EDGE:
            case Delta::Action::ADD_OUT_EDGE:
            case Delta::Action::REMOVE_IN_EDGE:
            case Delta::Action::REMOVE_OUT_EDGE: {
              LOG_FATAL("Invalid database state!");
              break;
            }
          }
          current = current->next.load(std::memory_order_acquire);
        }
        edge->delta = current;
        if (current != nullptr) {
          current->prev.Set(edge);
        }

        break;
      }
      case PreviousPtr::Type::DELTA:
      // pointer probably couldn't be set because allocation failed
      case PreviousPtr::Type::NULLPTR:
        break;
    }
  }

  auto *mem_storage = static_cast<InMemoryStorage *>(storage_);
  {
    std::unique_lock<utils::SpinLock> engine_guard(storage_->engine_lock_);
    uint64_t mark_timestamp = storage_->timestamp_;
    // Take garbage_undo_buffers lock while holding the engine lock to make
    // sure that entries are sorted by mark timestamp in the list.
    mem_storage->garbage_undo_buffers_.WithLock([&](auto &garbage_undo_buffers) {
      // Release engine lock because we don't have to hold it anymore and
      // emplace back could take a long time.
      engine_guard.unlock();

      garbage_undo_buffers.emplace_back(mark_timestamp, std::move(transaction_.deltas),
                                        std::move(transaction_.commit_timestamp));
    });
    mem_storage->deleted_vertices_.WithLock(
        [&](auto &deleted_vertices) { deleted_vertices.splice(deleted_vertices.begin(), my_deleted_vertices); });
    mem_storage->deleted_edges_.WithLock(
        [&](auto &deleted_edges) { deleted_edges.splice(deleted_edges.begin(), my_deleted_edges); });
  }

  mem_storage->commit_log_->MarkFinished(transaction_.start_timestamp);
  is_transaction_active_ = false;
}

void InMemoryStorage::InMemoryAccessor::FinalizeTransaction() {
  if (commit_timestamp_) {
    auto *mem_storage = static_cast<InMemoryStorage *>(storage_);
    mem_storage->commit_log_->MarkFinished(*commit_timestamp_);

    if (!transaction_.deltas.use().empty()) {
      // Only hand over delta to be GC'ed if there was any deltas
      mem_storage->committed_transactions_.WithLock([&](auto &committed_transactions) {
        // using mark of 0 as GC will assign a mark_timestamp after unlinking
        committed_transactions.emplace_back(0, std::move(transaction_.deltas),
                                            std::move(transaction_.commit_timestamp));
      });
    }
    commit_timestamp_.reset();
  }
}

utils::BasicResult<StorageIndexDefinitionError, void> InMemoryStorage::InMemoryAccessor::CreateIndex(LabelId label) {
  MG_ASSERT(unique_guard_.owns_lock(), "Create index requires a unique access to the storage!");
  auto *in_memory = static_cast<InMemoryStorage *>(storage_);
  auto *mem_label_index = static_cast<InMemoryLabelIndex *>(in_memory->indices_.label_index_.get());
  if (!mem_label_index->CreateIndex(label, in_memory->vertices_.access(), std::nullopt)) {
    return StorageIndexDefinitionError{IndexDefinitionError{}};
  }
  transaction_.md_deltas.emplace_back(MetadataDelta::label_index_create, label);
  // We don't care if there is a replication error because on main node the change will go through
  memgraph::metrics::IncrementCounter(memgraph::metrics::ActiveLabelIndices);
  return {};
}

utils::BasicResult<StorageIndexDefinitionError, void> InMemoryStorage::InMemoryAccessor::CreateIndex(
    LabelId label, PropertyId property) {
  MG_ASSERT(unique_guard_.owns_lock(), "Create index requires a unique access to the storage!");
  auto *in_memory = static_cast<InMemoryStorage *>(storage_);
  auto *mem_label_property_index =
      static_cast<InMemoryLabelPropertyIndex *>(in_memory->indices_.label_property_index_.get());
  if (!mem_label_property_index->CreateIndex(label, property, in_memory->vertices_.access(), std::nullopt)) {
    return StorageIndexDefinitionError{IndexDefinitionError{}};
  }
  transaction_.md_deltas.emplace_back(MetadataDelta::label_property_index_create, label, property);
  // We don't care if there is a replication error because on main node the change will go through
  memgraph::metrics::IncrementCounter(memgraph::metrics::ActiveLabelPropertyIndices);
  return {};
}

utils::BasicResult<StorageIndexDefinitionError, void> InMemoryStorage::InMemoryAccessor::DropIndex(LabelId label) {
  MG_ASSERT(unique_guard_.owns_lock(), "Create index requires a unique access to the storage!");
  auto *in_memory = static_cast<InMemoryStorage *>(storage_);
  auto *mem_label_index = static_cast<InMemoryLabelIndex *>(in_memory->indices_.label_index_.get());
  if (!mem_label_index->DropIndex(label)) {
    return StorageIndexDefinitionError{IndexDefinitionError{}};
  }
  transaction_.md_deltas.emplace_back(MetadataDelta::label_index_drop, label);
  // We don't care if there is a replication error because on main node the change will go through
  memgraph::metrics::DecrementCounter(memgraph::metrics::ActiveLabelIndices);
  return {};
}

utils::BasicResult<StorageIndexDefinitionError, void> InMemoryStorage::InMemoryAccessor::DropIndex(
    LabelId label, PropertyId property) {
  MG_ASSERT(unique_guard_.owns_lock(), "Create index requires a unique access to the storage!");
  auto *in_memory = static_cast<InMemoryStorage *>(storage_);
  auto *mem_label_property_index =
      static_cast<InMemoryLabelPropertyIndex *>(in_memory->indices_.label_property_index_.get());
  if (!mem_label_property_index->DropIndex(label, property)) {
    return StorageIndexDefinitionError{IndexDefinitionError{}};
  }
  transaction_.md_deltas.emplace_back(MetadataDelta::label_property_index_drop, label, property);
  // We don't care if there is a replication error because on main node the change will go through
  memgraph::metrics::DecrementCounter(memgraph::metrics::ActiveLabelPropertyIndices);
  return {};
}

utils::BasicResult<StorageExistenceConstraintDefinitionError, void>
InMemoryStorage::InMemoryAccessor::CreateExistenceConstraint(LabelId label, PropertyId property) {
  MG_ASSERT(unique_guard_.owns_lock(), "Create index requires a unique access to the storage!");
  auto *in_memory = static_cast<InMemoryStorage *>(storage_);
  auto *existence_constraints = in_memory->constraints_.existence_constraints_.get();
  if (existence_constraints->ConstraintExists(label, property)) {
    return StorageExistenceConstraintDefinitionError{ConstraintDefinitionError{}};
  }
  if (auto violation =
          ExistenceConstraints::ValidateVerticesOnConstraint(in_memory->vertices_.access(), label, property);
      violation.has_value()) {
    return StorageExistenceConstraintDefinitionError{violation.value()};
  }
  existence_constraints->InsertConstraint(label, property);
  transaction_.md_deltas.emplace_back(MetadataDelta::existence_constraint_create, label, property);
  return {};
}

utils::BasicResult<StorageExistenceConstraintDroppingError, void>
InMemoryStorage::InMemoryAccessor::DropExistenceConstraint(LabelId label, PropertyId property) {
  MG_ASSERT(unique_guard_.owns_lock(), "Create index requires a unique access to the storage!");
  auto *in_memory = static_cast<InMemoryStorage *>(storage_);
  auto *existence_constraints = in_memory->constraints_.existence_constraints_.get();
  if (!existence_constraints->DropConstraint(label, property)) {
    return StorageExistenceConstraintDroppingError{ConstraintDefinitionError{}};
  }
  transaction_.md_deltas.emplace_back(MetadataDelta::existence_constraint_drop, label, property);
  return {};
}

utils::BasicResult<StorageUniqueConstraintDefinitionError, UniqueConstraints::CreationStatus>
InMemoryStorage::InMemoryAccessor::CreateUniqueConstraint(LabelId label, const std::set<PropertyId> &properties) {
  MG_ASSERT(unique_guard_.owns_lock(), "Create index requires a unique access to the storage!");
  auto *in_memory = static_cast<InMemoryStorage *>(storage_);
  auto *mem_unique_constraints =
      static_cast<InMemoryUniqueConstraints *>(in_memory->constraints_.unique_constraints_.get());
  auto ret = mem_unique_constraints->CreateConstraint(label, properties, in_memory->vertices_.access());
  if (ret.HasError()) {
    return StorageUniqueConstraintDefinitionError{ret.GetError()};
  }
  if (ret.GetValue() != UniqueConstraints::CreationStatus::SUCCESS) {
    return ret.GetValue();
  }
  transaction_.md_deltas.emplace_back(MetadataDelta::unique_constraint_create, label, properties);
  return UniqueConstraints::CreationStatus::SUCCESS;
}

UniqueConstraints::DeletionStatus InMemoryStorage::InMemoryAccessor::DropUniqueConstraint(
    LabelId label, const std::set<PropertyId> &properties) {
  MG_ASSERT(unique_guard_.owns_lock(), "Create index requires a unique access to the storage!");
  auto *in_memory = static_cast<InMemoryStorage *>(storage_);
  auto *mem_unique_constraints =
      static_cast<InMemoryUniqueConstraints *>(in_memory->constraints_.unique_constraints_.get());
  auto ret = mem_unique_constraints->DropConstraint(label, properties);
  if (ret != UniqueConstraints::DeletionStatus::SUCCESS) {
    return ret;
  }
  transaction_.md_deltas.emplace_back(MetadataDelta::unique_constraint_drop, label, properties);
  return UniqueConstraints::DeletionStatus::SUCCESS;
}

VerticesIterable InMemoryStorage::InMemoryAccessor::Vertices(LabelId label, View view) {
  auto *mem_label_index = static_cast<InMemoryLabelIndex *>(storage_->indices_.label_index_.get());
  return VerticesIterable(mem_label_index->Vertices(label, view, storage_, &transaction_));
}

VerticesIterable InMemoryStorage::InMemoryAccessor::Vertices(LabelId label, PropertyId property, View view) {
  auto *mem_label_property_index =
      static_cast<InMemoryLabelPropertyIndex *>(storage_->indices_.label_property_index_.get());
  return VerticesIterable(
      mem_label_property_index->Vertices(label, property, std::nullopt, std::nullopt, view, storage_, &transaction_));
}

VerticesIterable InMemoryStorage::InMemoryAccessor::Vertices(LabelId label, PropertyId property,
                                                             const PropertyValue &value, View view) {
  auto *mem_label_property_index =
      static_cast<InMemoryLabelPropertyIndex *>(storage_->indices_.label_property_index_.get());
  return VerticesIterable(mem_label_property_index->Vertices(label, property, utils::MakeBoundInclusive(value),
                                                             utils::MakeBoundInclusive(value), view, storage_,
                                                             &transaction_));
}

VerticesIterable InMemoryStorage::InMemoryAccessor::Vertices(
    LabelId label, PropertyId property, const std::optional<utils::Bound<PropertyValue>> &lower_bound,
    const std::optional<utils::Bound<PropertyValue>> &upper_bound, View view) {
  auto *mem_label_property_index =
      static_cast<InMemoryLabelPropertyIndex *>(storage_->indices_.label_property_index_.get());
  return VerticesIterable(
      mem_label_property_index->Vertices(label, property, lower_bound, upper_bound, view, storage_, &transaction_));
}

Transaction InMemoryStorage::CreateTransaction(IsolationLevel isolation_level, StorageMode storage_mode, bool is_main) {
  // We acquire the transaction engine lock here because we access (and
  // modify) the transaction engine variables (`transaction_id` and
  // `timestamp`) below.
  uint64_t transaction_id = 0;
  uint64_t start_timestamp = 0;
  {
    std::lock_guard<utils::SpinLock> guard(engine_lock_);
    transaction_id = transaction_id_++;
    // Replica should have only read queries and the write queries
    // can come from main instance with any past timestamp.
    // To preserve snapshot isolation we set the start timestamp
    // of any query on replica to the last commited transaction
    // which is timestamp_ as only commit of transaction with writes
    // can change the value of it.
    if (is_main) {
      start_timestamp = timestamp_++;
    } else {
      start_timestamp = timestamp_;
    }
  }
  return {transaction_id, start_timestamp, isolation_level, storage_mode, false};
}

void InMemoryStorage::SetStorageMode(StorageMode new_storage_mode) {
  std::unique_lock main_guard{main_lock_};
  MG_ASSERT(
      (storage_mode_ == StorageMode::IN_MEMORY_ANALYTICAL || storage_mode_ == StorageMode::IN_MEMORY_TRANSACTIONAL) &&
      (new_storage_mode == StorageMode::IN_MEMORY_ANALYTICAL ||
       new_storage_mode == StorageMode::IN_MEMORY_TRANSACTIONAL));
  if (storage_mode_ != new_storage_mode) {
    if (new_storage_mode == StorageMode::IN_MEMORY_ANALYTICAL) {
      snapshot_runner_.Stop();
    } else {
      snapshot_runner_.Run("Snapshot", config_.durability.snapshot_interval, [this] {
        auto const &repl_state = repl_state_;
        if (auto maybe_error = this->CreateSnapshot(repl_state, {true}); maybe_error.HasError()) {
          switch (maybe_error.GetError()) {
            case CreateSnapshotError::DisabledForReplica:
              spdlog::warn(
                  utils::MessageWithLink("Snapshots are disabled for replicas.", "https://memgr.ph/replication"));
              break;
            case storage::InMemoryStorage::CreateSnapshotError::ReachedMaxNumTries:
              spdlog::warn("Failed to create snapshot. Reached max number of tries. Please contact support");
              break;
          }
        }
      });
    }

    storage_mode_ = new_storage_mode;
    FreeMemory(std::move(main_guard));
  }
}

template <bool force>
void InMemoryStorage::CollectGarbage(std::unique_lock<utils::ResourceLock> main_guard) {
  // NOTE: You do not need to consider cleanup of deleted object that occurred in
  // different storage modes within the same CollectGarbage call. This is because
  // SetStorageMode will ensure CollectGarbage is called before any new transactions
  // with the new storage mode can start.

  // SetStorageMode will pass its unique_lock of main_lock_. We will use that lock,
  // as reacquiring the lock would cause  deadlock. Otherwise, we need to get our own
  // lock.
  if (!main_guard.owns_lock()) {
    if constexpr (force) {
      // We take the unique lock on the main storage lock, so we can forcefully clean
      // everything we can
      if (!main_lock_.try_lock()) {
        CollectGarbage<false>();
        return;
      }
    } else {
      // Because the garbage collector iterates through the indices and constraints
      // to clean them up, it must take the main lock for reading to make sure that
      // the indices and constraints aren't concurrently being modified.
      main_lock_.lock_shared();
    }
  } else {
    MG_ASSERT(main_guard.mutex() == std::addressof(main_lock_), "main_guard should be only for the main_lock_");
  }

  utils::OnScopeExit lock_releaser{[&] {
    if (!main_guard.owns_lock()) {
      if constexpr (force) {
        main_lock_.unlock();
      } else {
        main_lock_.unlock_shared();
      }
    } else {
      main_guard.unlock();
    }
  }};

  // Garbage collection must be performed in two phases. In the first phase,
  // deltas that won't be applied by any transaction anymore are unlinked from
  // the version chains. They cannot be deleted immediately, because there
  // might be a transaction that still needs them to terminate the version
  // chain traversal. They are instead marked for deletion and will be deleted
  // in the second GC phase in this GC iteration or some of the following
  // ones.
  std::unique_lock<std::mutex> gc_guard(gc_lock_, std::try_to_lock);
  if (!gc_guard.owns_lock()) {
    return;
  }

  uint64_t oldest_active_start_timestamp = commit_log_->OldestActive();

  // Deltas from previous GC runs or from aborts can be cleaned up here
  garbage_undo_buffers_.WithLock([&](auto &garbage_undo_buffers) {
    if constexpr (force) {
      // if force is set to true we can simply delete all the leftover undos because
      // no transaction is active
      garbage_undo_buffers.clear();
    } else {
      // garbage_undo_buffers is ordered, pop until we can't
      while (!garbage_undo_buffers.empty() &&
             garbage_undo_buffers.front().mark_timestamp_ <= oldest_active_start_timestamp) {
        garbage_undo_buffers.pop_front();
      }
    }
  });

  // We don't move undo buffers of unlinked transactions to garbage_undo_buffers
  // list immediately, because we would have to repeatedly take
  // garbage_undo_buffers lock.
  std::list<GCDeltas> unlinked_undo_buffers{};

  // We will only free vertices deleted up until now in this GC cycle, and we
  // will do it after cleaning-up the indices. That way we are sure that all
  // vertices that appear in an index also exist in main storage.
  std::list<Gid> current_deleted_edges;
  std::list<Gid> current_deleted_vertices;
  deleted_vertices_->swap(current_deleted_vertices);
  deleted_edges_->swap(current_deleted_edges);

  auto const need_full_scan_vertices = gc_full_scan_vertices_delete_.exchange(false);
  auto const need_full_scan_edges = gc_full_scan_edges_delete_.exchange(false);

  // Short lock, to move to local variable. Hence allows other transactions to commit.
  auto linked_undo_buffers = std::list<GCDeltas>{};
  committed_transactions_.WithLock(
      [&](auto &committed_transactions) { committed_transactions.swap(linked_undo_buffers); });

  // Flag that will be used to determine whether the Index GC should be run. It
  // should be run when there were any items that were cleaned up (there were
  // updates between this run of the GC and the previous run of the GC). This
  // eliminates high CPU usage when the GC doesn't have to clean up anything.
  bool run_index_cleanup = !linked_undo_buffers.empty() || !garbage_undo_buffers_->empty() || need_full_scan_vertices ||
                           need_full_scan_edges;

  auto const end_linked_undo_buffers = linked_undo_buffers.end();
  for (auto linked_entry = linked_undo_buffers.begin(); linked_entry != end_linked_undo_buffers;) {
    auto const *const commit_timestamp_ptr = linked_entry->commit_timestamp_.get();
    auto const commit_timestamp = commit_timestamp_ptr->load(std::memory_order_acquire);

    // only process those that are no longer active
    if (commit_timestamp >= oldest_active_start_timestamp) {
      ++linked_entry;  // can not process, skip
      continue;        // must continue to next transaction, because committed_transactions_ was not ordered
    }

    // When unlinking a delta which is the first delta in its version chain,
    // special care has to be taken to avoid the following race condition:
    //
    // [Vertex] --> [Delta A]
    //
    //    GC thread: Delta A is the first in its chain, it must be unlinked from
    //               vertex and marked for deletion
    //    TX thread: Update vertex and add Delta B with Delta A as next
    //
    // [Vertex] --> [Delta B] <--> [Delta A]
    //
    //    GC thread: Unlink delta from Vertex
    //
    // [Vertex] --> (nullptr)
    //
    // When processing a delta that is the first one in its chain, we
    // obtain the corresponding vertex or edge lock, and then verify that this
    // delta still is the first in its chain.
    // When processing a delta that is in the middle of the chain we only
    // process the final delta of the given transaction in that chain. We
    // determine the owner of the chain (either a vertex or an edge), obtain the
    // corresponding lock, and then verify that this delta is still in the same
    // position as it was before taking the lock.
    //
    // Even though the delta chain is lock-free (both `next` and `prev`) the
    // chain should not be modified without taking the lock from the object that
    // owns the chain (either a vertex or an edge). Modifying the chain without
    // taking the lock will cause subtle race conditions that will leave the
    // chain in a broken state.
    // The chain can be only read without taking any locks.

    for (Delta &delta : linked_entry->deltas_.use()) {
      while (true) {
        auto prev = delta.prev.Get();
        switch (prev.type) {
          case PreviousPtr::Type::VERTEX: {
            Vertex *vertex = prev.vertex;
            auto vertex_guard = std::unique_lock{vertex->lock};
            if (vertex->delta != &delta) {
              // Something changed, we're not the first delta in the chain
              // anymore.
              continue;
            }
            vertex->delta = nullptr;
            if (vertex->deleted) {
              DMG_ASSERT(delta.action == memgraph::storage::Delta::Action::RECREATE_OBJECT);
              current_deleted_vertices.push_back(vertex->gid);
            }
            break;
          }
          case PreviousPtr::Type::EDGE: {
            Edge *edge = prev.edge;
            auto edge_guard = std::unique_lock{edge->lock};
            if (edge->delta != &delta) {
              // Something changed, we're not the first delta in the chain
              // anymore.
              continue;
            }
            edge->delta = nullptr;
            if (edge->deleted) {
              DMG_ASSERT(delta.action == memgraph::storage::Delta::Action::RECREATE_OBJECT);
              current_deleted_edges.push_back(edge->gid);
            }
            break;
          }
          case PreviousPtr::Type::DELTA: {
            //              kTransactionInitialId
            //                     │
            //                     ▼
            // ┌───────────────────┬─────────────┐
            // │     Committed     │ Uncommitted │
            // ├──────────┬────────┴─────────────┤
            // │ Inactive │      Active          │
            // └──────────┴──────────────────────┘
            //            ▲
            //            │
            //  oldest_active_start_timestamp

            if (prev.delta->timestamp == commit_timestamp_ptr) {
              // The delta that is newer than this one is also a delta from this
              // transaction. We skip the current delta and will remove it as a
              // part of the suffix later.
              break;
            }

            if (prev.delta->timestamp->load() < oldest_active_start_timestamp) {
              // If previous is from another inactive transaction, no need to
              // lock the edge/vertex, nothing will read this far or relink to
              // us directly
              break;
            }

            // Previous is either active (committed or uncommitted), we need to find
            // the parent object in order to be able to use its lock.
            auto parent = prev;
            while (parent.type == PreviousPtr::Type::DELTA) {
              parent = parent.delta->prev.Get();
            }

            auto const guard = std::invoke([&] {
              switch (parent.type) {
                case PreviousPtr::Type::VERTEX:
                  return std::unique_lock{parent.vertex->lock};
                case PreviousPtr::Type::EDGE:
                  return std::unique_lock{parent.edge->lock};
                case PreviousPtr::Type::DELTA:
                case PreviousPtr::Type::NULLPTR:
                  LOG_FATAL("Invalid database state!");
              }
            });
            if (delta.prev.Get() != prev) {
              // Something changed, we could now be the first delta in the
              // chain.
              continue;
            }
            Delta *prev_delta = prev.delta;
            prev_delta->next.store(nullptr, std::memory_order_release);
            break;
          }
          case PreviousPtr::Type::NULLPTR: {
            LOG_FATAL("Invalid pointer!");
          }
        }
        break;
      }
    }

    // Now unlinked, move to unlinked_undo_buffers
    auto const to_move = linked_entry;
    ++linked_entry;  // advanced to next before we move the list node
    unlinked_undo_buffers.splice(unlinked_undo_buffers.end(), linked_undo_buffers, to_move);
  }

  if (!linked_undo_buffers.empty()) {
    // some were not able to be collected, add them back to committed_transactions_ for the next GC run
    committed_transactions_.WithLock([&linked_undo_buffers](auto &committed_transactions) {
      committed_transactions.splice(committed_transactions.begin(), std::move(linked_undo_buffers));
    });
  }

  // After unlinking deltas from vertices, we refresh the indices. That way
  // we're sure that none of the vertices from `current_deleted_vertices`
  // appears in an index, and we can safely remove the from the main storage
  // after the last currently active transaction is finished.
  if (run_index_cleanup) {
    // This operation is very expensive as it traverses through all of the items
    // in every index every time.
    indices_.RemoveObsoleteEntries(oldest_active_start_timestamp);
    auto *mem_unique_constraints = static_cast<InMemoryUniqueConstraints *>(constraints_.unique_constraints_.get());
    mem_unique_constraints->RemoveObsoleteEntries(oldest_active_start_timestamp);
  }

  {
    std::unique_lock<utils::SpinLock> guard(engine_lock_);
    uint64_t mark_timestamp = timestamp_;  // a timestamp no active transaction can currently have

    if (force or mark_timestamp == oldest_active_start_timestamp) {
      // if lucky, there are no active transactions, hence nothing looking at the deltas
      // remove them now
      unlinked_undo_buffers.clear();
    } else {
      // Take garbage_undo_buffers lock while holding the engine lock to make
      // sure that entries are sorted by mark timestamp in the list.
      garbage_undo_buffers_.WithLock([&](auto &garbage_undo_buffers) {
        // Release engine lock because we don't have to hold it anymore and
        // this could take a long time.
        guard.unlock();
        // correct the markers, and defer until next GC run
        for (auto &unlinked_undo_buffer : unlinked_undo_buffers) {
          unlinked_undo_buffer.mark_timestamp_ = mark_timestamp;
        }
        // ensure insert at end to preserve the order
        garbage_undo_buffers.splice(garbage_undo_buffers.end(), std::move(unlinked_undo_buffers));
      });
    }
  }

  {
    auto vertex_acc = vertices_.access();
    for (auto vertex : current_deleted_vertices) {
      MG_ASSERT(vertex_acc.remove(vertex), "Invalid database state!");
    }
  }
  {
    auto edge_acc = edges_.access();
    for (auto edge : current_deleted_edges) {
      MG_ASSERT(edge_acc.remove(edge), "Invalid database state!");
    }
  }

  // EXPENSIVE full scan, is only run if an IN_MEMORY_ANALYTICAL transaction involved any deletions
  // TODO: implement a fast internal iteration inside the skip_list (to avoid unnecessary find_node calls),
  //  accessor.remove_if([](auto const & item){ return item.delta == nullptr && item.deleted;});
  //  alternatively, an auxiliary data structure within skip_list to track these, hence a full scan wouldn't be needed
  //  we will wait for evidence that this is needed before doing so.
  if (need_full_scan_vertices) {
    auto vertex_acc = vertices_.access();
    for (auto &vertex : vertex_acc) {
      // a deleted vertex which as no deltas must have come from IN_MEMORY_ANALYTICAL deletion
      if (vertex.delta == nullptr && vertex.deleted) {
        vertex_acc.remove(vertex);
      }
    }
  }

  // EXPENSIVE full scan, is only run if an IN_MEMORY_ANALYTICAL transaction involved any deletions
  if (need_full_scan_edges) {
    auto edge_acc = edges_.access();
    for (auto &edge : edge_acc) {
      // a deleted edge which as no deltas must have come from IN_MEMORY_ANALYTICAL deletion
      if (edge.delta == nullptr && edge.deleted) {
        edge_acc.remove(edge);
      }
    }
  }
}

// tell the linker he can find the CollectGarbage definitions here
template void InMemoryStorage::CollectGarbage<true>(std::unique_lock<utils::ResourceLock>);
template void InMemoryStorage::CollectGarbage<false>(std::unique_lock<utils::ResourceLock>);

StorageInfo InMemoryStorage::GetBaseInfo(bool force_directory) {
  StorageInfo info{};
  info.vertex_count = vertices_.size();
  info.edge_count = edge_count_.load(std::memory_order_acquire);
  if (info.vertex_count) {
    // NOLINTNEXTLINE(bugprone-narrowing-conversions, cppcoreguidelines-narrowing-conversions)
    info.average_degree = 2.0 * static_cast<double>(info.edge_count) / info.vertex_count;
  }
  info.memory_res = utils::GetMemoryRES();
  // Special case for the default database
  auto update_path = [&](const std::filesystem::path &dir) {
    if (!force_directory && std::filesystem::is_directory(dir) && dir.has_filename()) {
      const auto end = dir.end();
      auto it = end;
      --it;
      if (it != end) {
        --it;
        if (it != end && *it != "databases") {
          // Default DB points to the root (for back-compatibility); update to the "database" dir
          return dir / "databases" / dbms::kDefaultDB;
        }
      }
    }
    return dir;
  };
  info.disk_usage = utils::GetDirDiskUsage<false>(update_path(config_.durability.storage_directory));
  return info;
}

StorageInfo InMemoryStorage::GetInfo(bool force_directory) {
  StorageInfo info = GetBaseInfo(force_directory);
  {
    auto access = Access(std::nullopt);
    const auto &lbl = access->ListAllIndices();
    info.label_indices = lbl.label.size();
    info.label_property_indices = lbl.label_property.size();
    const auto &con = access->ListAllConstraints();
    info.existence_constraints = con.existence.size();
    info.unique_constraints = con.unique.size();
  }
  info.storage_mode = storage_mode_;
  info.isolation_level = isolation_level_;
  info.durability_snapshot_enabled =
      config_.durability.snapshot_wal_mode != Config::Durability::SnapshotWalMode::DISABLED ||
      config_.durability.snapshot_on_exit;
  info.durability_wal_enabled =
      config_.durability.snapshot_wal_mode == Config::Durability::SnapshotWalMode::PERIODIC_SNAPSHOT_WITH_WAL;
  return info;
}

bool InMemoryStorage::InitializeWalFile(memgraph::replication::ReplicationEpoch &epoch) {
  if (config_.durability.snapshot_wal_mode != Config::Durability::SnapshotWalMode::PERIODIC_SNAPSHOT_WITH_WAL)
    return false;
  if (!wal_file_) {
    wal_file_.emplace(wal_directory_, uuid_, epoch.id(), config_.items, name_id_mapper_.get(), wal_seq_num_++,
                      &file_retainer_);
  }
  return true;
}

void InMemoryStorage::FinalizeWalFile() {
  ++wal_unsynced_transactions_;
  if (wal_unsynced_transactions_ >= config_.durability.wal_file_flush_every_n_tx) {
    wal_file_->Sync();
    wal_unsynced_transactions_ = 0;
  }
  if (wal_file_->GetSize() / 1024 >= config_.durability.wal_file_size_kibibytes) {
    wal_file_->FinalizeWal();
    wal_file_ = std::nullopt;
    wal_unsynced_transactions_ = 0;
  } else {
    // Try writing the internal buffer if possible, if not
    // the data should be written as soon as it's possible
    // (triggered by the new transaction commit, or some
    // reading thread EnabledFlushing)
    wal_file_->TryFlushing();
  }
}

bool InMemoryStorage::AppendToWalDataManipulation(const Transaction &transaction, uint64_t final_commit_timestamp) {
  if (!InitializeWalFile(repl_storage_state_.epoch_)) {
    return true;
  }
  // Traverse deltas and append them to the WAL file.
  // A single transaction will always be contained in a single WAL file.
  auto current_commit_timestamp = transaction.commit_timestamp->load(std::memory_order_acquire);

  repl_storage_state_.InitializeTransaction(wal_file_->SequenceNumber());

  auto append_deltas = [&](auto callback) {
    // Helper lambda that traverses the delta chain on order to find the first
    // delta that should be processed and then appends all discovered deltas.
    auto find_and_apply_deltas = [&](const auto *delta, const auto &parent, auto filter) {
      while (true) {
        auto *older = delta->next.load(std::memory_order_acquire);
        if (older == nullptr || older->timestamp->load(std::memory_order_acquire) != current_commit_timestamp) break;
        delta = older;
      }
      while (true) {
        if (filter(delta->action)) {
          callback(*delta, parent, final_commit_timestamp);
        }
        auto prev = delta->prev.Get();
        MG_ASSERT(prev.type != PreviousPtr::Type::NULLPTR, "Invalid pointer!");
        if (prev.type != PreviousPtr::Type::DELTA) break;
        delta = prev.delta;
      }
    };

    // The deltas are ordered correctly in the `transaction.deltas` buffer, but we
    // don't traverse them in that order. That is because for each delta we need
    // information about the vertex or edge they belong to and that information
    // isn't stored in the deltas themselves. In order to find out information
    // about the corresponding vertex or edge it is necessary to traverse the
    // delta chain for each delta until a vertex or edge is encountered. This
    // operation is very expensive as the chain grows.
    // Instead, we traverse the edges until we find a vertex or edge and traverse
    // their delta chains. This approach has a drawback because we lose the
    // correct order of the operations. Because of that, we need to traverse the
    // deltas several times and we have to manually ensure that the stored deltas
    // will be ordered correctly.

    // 1. Process all Vertex deltas and store all operations that create vertices
    // and modify vertex data.
    for (const auto &delta : transaction.deltas.use()) {
      auto prev = delta.prev.Get();
      MG_ASSERT(prev.type != PreviousPtr::Type::NULLPTR, "Invalid pointer!");
      if (prev.type != PreviousPtr::Type::VERTEX) continue;
      find_and_apply_deltas(&delta, *prev.vertex, [](auto action) {
        switch (action) {
          case Delta::Action::DELETE_DESERIALIZED_OBJECT:
          case Delta::Action::DELETE_OBJECT:
          case Delta::Action::SET_PROPERTY:
          case Delta::Action::ADD_LABEL:
          case Delta::Action::REMOVE_LABEL:
            return true;

          case Delta::Action::RECREATE_OBJECT:
          case Delta::Action::ADD_IN_EDGE:
          case Delta::Action::ADD_OUT_EDGE:
          case Delta::Action::REMOVE_IN_EDGE:
          case Delta::Action::REMOVE_OUT_EDGE:
            return false;
        }
      });
    }
    // 2. Process all Vertex deltas and store all operations that create edges.
    for (const auto &delta : transaction.deltas.use()) {
      auto prev = delta.prev.Get();
      MG_ASSERT(prev.type != PreviousPtr::Type::NULLPTR, "Invalid pointer!");
      if (prev.type != PreviousPtr::Type::VERTEX) continue;
      find_and_apply_deltas(&delta, *prev.vertex, [](auto action) {
        switch (action) {
          case Delta::Action::REMOVE_OUT_EDGE:
            return true;
          case Delta::Action::DELETE_DESERIALIZED_OBJECT:
          case Delta::Action::DELETE_OBJECT:
          case Delta::Action::RECREATE_OBJECT:
          case Delta::Action::SET_PROPERTY:
          case Delta::Action::ADD_LABEL:
          case Delta::Action::REMOVE_LABEL:
          case Delta::Action::ADD_IN_EDGE:
          case Delta::Action::ADD_OUT_EDGE:
          case Delta::Action::REMOVE_IN_EDGE:
            return false;
        }
      });
    }
    // 3. Process all Edge deltas and store all operations that modify edge data.
    for (const auto &delta : transaction.deltas.use()) {
      auto prev = delta.prev.Get();
      MG_ASSERT(prev.type != PreviousPtr::Type::NULLPTR, "Invalid pointer!");
      if (prev.type != PreviousPtr::Type::EDGE) continue;
      find_and_apply_deltas(&delta, *prev.edge, [](auto action) {
        switch (action) {
          case Delta::Action::SET_PROPERTY:
            return true;
          case Delta::Action::DELETE_DESERIALIZED_OBJECT:
          case Delta::Action::DELETE_OBJECT:
          case Delta::Action::RECREATE_OBJECT:
          case Delta::Action::ADD_LABEL:
          case Delta::Action::REMOVE_LABEL:
          case Delta::Action::ADD_IN_EDGE:
          case Delta::Action::ADD_OUT_EDGE:
          case Delta::Action::REMOVE_IN_EDGE:
          case Delta::Action::REMOVE_OUT_EDGE:
            return false;
        }
      });
    }
    // 4. Process all Vertex deltas and store all operations that delete edges.
    for (const auto &delta : transaction.deltas.use()) {
      auto prev = delta.prev.Get();
      MG_ASSERT(prev.type != PreviousPtr::Type::NULLPTR, "Invalid pointer!");
      if (prev.type != PreviousPtr::Type::VERTEX) continue;
      find_and_apply_deltas(&delta, *prev.vertex, [](auto action) {
        switch (action) {
          case Delta::Action::ADD_OUT_EDGE:
            return true;
          case Delta::Action::DELETE_DESERIALIZED_OBJECT:
          case Delta::Action::DELETE_OBJECT:
          case Delta::Action::RECREATE_OBJECT:
          case Delta::Action::SET_PROPERTY:
          case Delta::Action::ADD_LABEL:
          case Delta::Action::REMOVE_LABEL:
          case Delta::Action::ADD_IN_EDGE:
          case Delta::Action::REMOVE_IN_EDGE:
          case Delta::Action::REMOVE_OUT_EDGE:
            return false;
        }
      });
    }
    // 5. Process all Vertex deltas and store all operations that delete vertices.
    for (const auto &delta : transaction.deltas.use()) {
      auto prev = delta.prev.Get();
      MG_ASSERT(prev.type != PreviousPtr::Type::NULLPTR, "Invalid pointer!");
      if (prev.type != PreviousPtr::Type::VERTEX) continue;
      find_and_apply_deltas(&delta, *prev.vertex, [](auto action) {
        switch (action) {
          case Delta::Action::RECREATE_OBJECT:
            return true;
          case Delta::Action::DELETE_DESERIALIZED_OBJECT:
          case Delta::Action::DELETE_OBJECT:
          case Delta::Action::SET_PROPERTY:
          case Delta::Action::ADD_LABEL:
          case Delta::Action::REMOVE_LABEL:
          case Delta::Action::ADD_IN_EDGE:
          case Delta::Action::ADD_OUT_EDGE:
          case Delta::Action::REMOVE_IN_EDGE:
          case Delta::Action::REMOVE_OUT_EDGE:
            return false;
        }
      });
    }
  };

  append_deltas([&](const Delta &delta, const auto &parent, uint64_t timestamp) {
    wal_file_->AppendDelta(delta, parent, timestamp);
    repl_storage_state_.AppendDelta(delta, parent, timestamp);
  });

  // Add a delta that indicates that the transaction is fully written to the WAL
  // file.replication_clients_.WithLock
  wal_file_->AppendTransactionEnd(final_commit_timestamp);
  FinalizeWalFile();

  return repl_storage_state_.FinalizeTransaction(final_commit_timestamp);
}

bool InMemoryStorage::AppendToWalDataDefinition(const Transaction &transaction, uint64_t final_commit_timestamp) {
  if (!InitializeWalFile(repl_storage_state_.epoch_)) {
    return true;
  }

  repl_storage_state_.InitializeTransaction(wal_file_->SequenceNumber());

  for (const auto &md_delta : transaction.md_deltas) {
    switch (md_delta.action) {
      case MetadataDelta::Action::LABEL_INDEX_CREATE: {
        AppendToWalDataDefinition(durability::StorageMetadataOperation::LABEL_INDEX_CREATE, md_delta.label,
                                  final_commit_timestamp);
      } break;
      case MetadataDelta::Action::LABEL_PROPERTY_INDEX_CREATE: {
        const auto &info = md_delta.label_property;
        AppendToWalDataDefinition(durability::StorageMetadataOperation::LABEL_PROPERTY_INDEX_CREATE, info.label,
                                  {info.property}, final_commit_timestamp);
      } break;
      case MetadataDelta::Action::LABEL_INDEX_DROP: {
        AppendToWalDataDefinition(durability::StorageMetadataOperation::LABEL_INDEX_DROP, md_delta.label,
                                  final_commit_timestamp);
      } break;
      case MetadataDelta::Action::LABEL_PROPERTY_INDEX_DROP: {
        const auto &info = md_delta.label_property;
        AppendToWalDataDefinition(durability::StorageMetadataOperation::LABEL_PROPERTY_INDEX_DROP, info.label,
                                  {info.property}, final_commit_timestamp);
      } break;
      case MetadataDelta::Action::LABEL_INDEX_STATS_SET: {
        const auto &info = md_delta.label_stats;
        AppendToWalDataDefinition(durability::StorageMetadataOperation::LABEL_INDEX_STATS_SET, info.label, info.stats,
                                  final_commit_timestamp);
      } break;
      case MetadataDelta::Action::LABEL_INDEX_STATS_CLEAR: {
        const auto &info = md_delta.label_stats;
        AppendToWalDataDefinition(durability::StorageMetadataOperation::LABEL_INDEX_STATS_CLEAR, info.label,
                                  final_commit_timestamp);
      } break;
      case MetadataDelta::Action::LABEL_PROPERTY_INDEX_STATS_SET: {
        const auto &info = md_delta.label_property_stats;
        AppendToWalDataDefinition(durability::StorageMetadataOperation::LABEL_PROPERTY_INDEX_STATS_SET, info.label,
                                  {info.property}, info.stats, final_commit_timestamp);
      } break;
      case MetadataDelta::Action::LABEL_PROPERTY_INDEX_STATS_CLEAR: /* Special case we clear all label/property
                                                                       pairs with the defined label */
      {
        const auto &info = md_delta.label_stats;
        AppendToWalDataDefinition(durability::StorageMetadataOperation::LABEL_PROPERTY_INDEX_STATS_CLEAR, info.label,
                                  final_commit_timestamp);
      } break;
      case MetadataDelta::Action::EXISTENCE_CONSTRAINT_CREATE: {
        const auto &info = md_delta.label_property;
        AppendToWalDataDefinition(durability::StorageMetadataOperation::EXISTENCE_CONSTRAINT_CREATE, info.label,
                                  {info.property}, final_commit_timestamp);
      } break;
      case MetadataDelta::Action::EXISTENCE_CONSTRAINT_DROP: {
        const auto &info = md_delta.label_property;
        AppendToWalDataDefinition(durability::StorageMetadataOperation::EXISTENCE_CONSTRAINT_DROP, info.label,
                                  {info.property}, final_commit_timestamp);
      } break;
      case MetadataDelta::Action::UNIQUE_CONSTRAINT_CREATE: {
        const auto &info = md_delta.label_properties;
        AppendToWalDataDefinition(durability::StorageMetadataOperation::UNIQUE_CONSTRAINT_CREATE, info.label,
                                  info.properties, final_commit_timestamp);
      } break;
      case MetadataDelta::Action::UNIQUE_CONSTRAINT_DROP: {
        const auto &info = md_delta.label_properties;
        AppendToWalDataDefinition(durability::StorageMetadataOperation::UNIQUE_CONSTRAINT_DROP, info.label,
                                  info.properties, final_commit_timestamp);
      } break;
    }
  }

  // Add a delta that indicates that the transaction is fully written to the WAL
  wal_file_->AppendTransactionEnd(final_commit_timestamp);
  FinalizeWalFile();

  return repl_storage_state_.FinalizeTransaction(final_commit_timestamp);
}

void InMemoryStorage::AppendToWalDataDefinition(durability::StorageMetadataOperation operation, LabelId label,
                                                const std::set<PropertyId> &properties, LabelIndexStats stats,
                                                LabelPropertyIndexStats property_stats,
                                                uint64_t final_commit_timestamp) {
  wal_file_->AppendOperation(operation, label, properties, stats, property_stats, final_commit_timestamp);
  repl_storage_state_.AppendOperation(operation, label, properties, stats, property_stats, final_commit_timestamp);
}

void InMemoryStorage::AppendToWalDataDefinition(durability::StorageMetadataOperation operation, LabelId label,
                                                const std::set<PropertyId> &properties,
                                                LabelPropertyIndexStats property_stats,
                                                uint64_t final_commit_timestamp) {
  return AppendToWalDataDefinition(operation, label, properties, {}, property_stats, final_commit_timestamp);
}

void InMemoryStorage::AppendToWalDataDefinition(durability::StorageMetadataOperation operation, LabelId label,
                                                LabelIndexStats stats, uint64_t final_commit_timestamp) {
  return AppendToWalDataDefinition(operation, label, {}, stats, {}, final_commit_timestamp);
}

void InMemoryStorage::AppendToWalDataDefinition(durability::StorageMetadataOperation operation, LabelId label,
                                                const std::set<PropertyId> &properties,
                                                uint64_t final_commit_timestamp) {
  return AppendToWalDataDefinition(operation, label, properties, {}, final_commit_timestamp);
}

void InMemoryStorage::AppendToWalDataDefinition(durability::StorageMetadataOperation operation, LabelId label,
                                                uint64_t final_commit_timestamp) {
  return AppendToWalDataDefinition(operation, label, {}, {}, final_commit_timestamp);
}

utils::BasicResult<InMemoryStorage::CreateSnapshotError> InMemoryStorage::CreateSnapshot(bool is_periodic) {
  auto const &epoch = repl_storage_state_.epoch_;
  auto snapshot_creator = [this, &epoch]() {
    utils::Timer timer;
    auto transaction = CreateTransaction(IsolationLevel::SNAPSHOT_ISOLATION, storage_mode_);
    durability::CreateSnapshot(this, &transaction, snapshot_directory_, wal_directory_, &vertices_, &edges_, uuid_,
                               epoch, repl_storage_state_.history, &file_retainer_);
    // Finalize snapshot transaction.
    commit_log_->MarkFinished(transaction.start_timestamp);

    memgraph::metrics::Measure(memgraph::metrics::SnapshotCreationLatency_us,
                               std::chrono::duration_cast<std::chrono::microseconds>(timer.Elapsed()).count());
  };

  std::lock_guard snapshot_guard(snapshot_lock_);

  auto should_try_shared{true};
  auto max_num_tries{10};
  while (max_num_tries) {
    if (should_try_shared) {
      std::shared_lock storage_guard(main_lock_);
      if (storage_mode_ == memgraph::storage::StorageMode::IN_MEMORY_TRANSACTIONAL) {
        snapshot_creator();
        return {};
      }
    } else {
      std::unique_lock main_guard{main_lock_};
      if (storage_mode_ == memgraph::storage::StorageMode::IN_MEMORY_ANALYTICAL) {
<<<<<<< HEAD
=======
        if (is_periodic) {
          return CreateSnapshotError::DisabledForAnalyticsPeriodicCommit;
        }
>>>>>>> 58648d1a
        snapshot_creator();
        return {};
      }
    }
    should_try_shared = !should_try_shared;
    max_num_tries--;
  }

  return CreateSnapshotError::ReachedMaxNumTries;
}

void InMemoryStorage::FreeMemory(std::unique_lock<utils::ResourceLock> main_guard) {
  CollectGarbage<true>(std::move(main_guard));

  // SkipList is already threadsafe
  vertices_.run_gc();
  edges_.run_gc();

  static_cast<InMemoryLabelIndex *>(indices_.label_index_.get())->RunGC();
  static_cast<InMemoryLabelPropertyIndex *>(indices_.label_property_index_.get())->RunGC();
}

uint64_t InMemoryStorage::CommitTimestamp(const std::optional<uint64_t> desired_commit_timestamp) {
  if (!desired_commit_timestamp) {
    return timestamp_++;
  }
  timestamp_ = std::max(timestamp_, *desired_commit_timestamp + 1);
  return *desired_commit_timestamp;
}

void InMemoryStorage::PrepareForNewEpoch() {
  std::unique_lock engine_guard{engine_lock_};
  if (wal_file_) {
    wal_file_->FinalizeWal();
    wal_file_.reset();
  }
  repl_storage_state_.TrackLatestHistory();
}

utils::FileRetainer::FileLockerAccessor::ret_type InMemoryStorage::IsPathLocked() {
  auto locker_accessor = global_locker_.Access();
  return locker_accessor.IsPathLocked(config_.durability.storage_directory);
}

utils::FileRetainer::FileLockerAccessor::ret_type InMemoryStorage::LockPath() {
  auto locker_accessor = global_locker_.Access();
  return locker_accessor.AddPath(config_.durability.storage_directory);
}

utils::FileRetainer::FileLockerAccessor::ret_type InMemoryStorage::UnlockPath() {
  {
    auto locker_accessor = global_locker_.Access();
    const auto ret = locker_accessor.RemovePath(config_.durability.storage_directory);
    if (ret.HasError() || !ret.GetValue()) {
      // Exit without cleaning the queue
      return ret;
    }
  }
  // We use locker accessor in seperate scope so we don't produce deadlock
  // after we call clean queue.
  file_retainer_.CleanQueue();
  return true;
}

auto InMemoryStorage::CreateReplicationClient(const memgraph::replication::ReplicationClientConfig &config,
                                              const memgraph::replication::ReplicationEpoch *current_epoch)
    -> std::unique_ptr<ReplicationClient> {
  return std::make_unique<InMemoryReplicationClient>(this, config, current_epoch);
}

std::unique_ptr<Storage::Accessor> InMemoryStorage::Access(std::optional<IsolationLevel> override_isolation_level,
                                                           bool is_main) {
  return std::unique_ptr<InMemoryAccessor>(new InMemoryAccessor{Storage::Accessor::shared_access, this,
                                                                override_isolation_level.value_or(isolation_level_),
                                                                storage_mode_, is_main});
}
std::unique_ptr<Storage::Accessor> InMemoryStorage::UniqueAccess(std::optional<IsolationLevel> override_isolation_level,
                                                                 bool is_main) {
  return std::unique_ptr<InMemoryAccessor>(new InMemoryAccessor{Storage::Accessor::unique_access, this,
                                                                override_isolation_level.value_or(isolation_level_),
                                                                storage_mode_, is_main});
}

void InMemoryStorage::CreateSnapshotHandler(
    std::function<utils::BasicResult<InMemoryStorage::CreateSnapshotError>(bool)> cb) {
  create_snapshot_handler = [cb](bool is_periodic) {
    if (auto maybe_error = cb(is_periodic); maybe_error.HasError()) {
      switch (maybe_error.GetError()) {
        case CreateSnapshotError::DisabledForReplica:
          spdlog::warn(utils::MessageWithLink("Snapshots are disabled for replicas.", "https://memgr.ph/replication"));
          break;
        case CreateSnapshotError::DisabledForAnalyticsPeriodicCommit:
          spdlog::warn(utils::MessageWithLink("Periodic snapshots are disabled for analytical mode.",
                                              "https://memgr.ph/durability"));
          break;
        case CreateSnapshotError::ReachedMaxNumTries:
          spdlog::warn("Failed to create snapshot. Reached max number of tries. Please contact support");
          break;
      }
    }
  };

  // Run the snapshot thread (if enabled)
  if (config_.durability.snapshot_wal_mode != Config::Durability::SnapshotWalMode::DISABLED) {
    snapshot_runner_.Run("Snapshot", config_.durability.snapshot_interval,
                         [this]() { this->create_snapshot_handler(true); });
  }
}
IndicesInfo InMemoryStorage::InMemoryAccessor::ListAllIndices() const {
  auto *in_memory = static_cast<InMemoryStorage *>(storage_);
  auto *mem_label_index = static_cast<InMemoryLabelIndex *>(in_memory->indices_.label_index_.get());
  auto *mem_label_property_index =
      static_cast<InMemoryLabelPropertyIndex *>(in_memory->indices_.label_property_index_.get());
  return {mem_label_index->ListIndices(), mem_label_property_index->ListIndices()};
}
ConstraintsInfo InMemoryStorage::InMemoryAccessor::ListAllConstraints() const {
  const auto *mem_storage = static_cast<InMemoryStorage *>(storage_);
  return {mem_storage->constraints_.existence_constraints_->ListConstraints(),
          mem_storage->constraints_.unique_constraints_->ListConstraints()};
}

void InMemoryStorage::InMemoryAccessor::SetIndexStats(const storage::LabelId &label, const LabelIndexStats &stats) {
  SetIndexStatsForIndex(static_cast<InMemoryLabelIndex *>(storage_->indices_.label_index_.get()), label, stats);
  transaction_.md_deltas.emplace_back(MetadataDelta::label_index_stats_set, label, stats);
}

void InMemoryStorage::InMemoryAccessor::SetIndexStats(const storage::LabelId &label,
                                                      const storage::PropertyId &property,
                                                      const LabelPropertyIndexStats &stats) {
  SetIndexStatsForIndex(static_cast<InMemoryLabelPropertyIndex *>(storage_->indices_.label_property_index_.get()),
                        std::make_pair(label, property), stats);
  transaction_.md_deltas.emplace_back(MetadataDelta::label_property_index_stats_set, label, property, stats);
}

bool InMemoryStorage::InMemoryAccessor::DeleteLabelIndexStats(const storage::LabelId &label) {
  const auto res =
      DeleteIndexStatsForIndex<bool>(static_cast<InMemoryLabelIndex *>(storage_->indices_.label_index_.get()), label);
  transaction_.md_deltas.emplace_back(MetadataDelta::label_index_stats_clear, label);
  return res;
}

std::vector<std::pair<LabelId, PropertyId>> InMemoryStorage::InMemoryAccessor::DeleteLabelPropertyIndexStats(
    const storage::LabelId &label) {
  const auto &res = DeleteIndexStatsForIndex<std::vector<std::pair<LabelId, PropertyId>>>(
      static_cast<InMemoryLabelPropertyIndex *>(storage_->indices_.label_property_index_.get()), label);
  transaction_.md_deltas.emplace_back(MetadataDelta::label_property_index_stats_clear, label);
  return res;
}

auto InMemoryStorage::GetSnapshotDirectory() const -> std::filesystem::path { return snapshot_directory_; }
auto InMemoryStorage::GetWalDirectory() const -> std::filesystem::path { return wal_directory_; }
auto InMemoryStorage::GetUuid() -> std::string * { return &uuid_; }
auto InMemoryStorage::GetFileRetainer() -> utils::FileRetainer * { return &file_retainer_; }
void InMemoryStorage::SetWalSeqNum(uint64_t new_wal_seq_num) { wal_seq_num_ = new_wal_seq_num; }

}  // namespace memgraph::storage<|MERGE_RESOLUTION|>--- conflicted
+++ resolved
@@ -107,25 +107,6 @@
           "those files into a .backup directory inside the storage directory.");
     }
   }
-<<<<<<< HEAD
-  if (config_.durability.snapshot_wal_mode != Config::Durability::SnapshotWalMode::DISABLED) {
-    snapshot_runner_.Run("Snapshot", config_.durability.snapshot_interval, [this] {
-      auto const &repl_state = repl_state_;
-      if (auto maybe_error = this->CreateSnapshot(repl_state, {true}); maybe_error.HasError()) {
-        switch (maybe_error.GetError()) {
-          case CreateSnapshotError::DisabledForReplica:
-            spdlog::warn(
-                utils::MessageWithLink("Snapshots are disabled for replicas.", "https://memgr.ph/replication"));
-            break;
-          case storage::InMemoryStorage::CreateSnapshotError::ReachedMaxNumTries:
-            spdlog::warn("Failed to create snapshot. Reached max number of tries. Please contact support");
-            break;
-        }
-      }
-    });
-  }
-=======
->>>>>>> 58648d1a
   if (config_.gc.type == Config::Gc::Type::PERIODIC) {
     gc_runner_.Run("Storage GC", config_.gc.interval, [this] { this->CollectGarbage<false>(); });
   }
@@ -153,23 +134,8 @@
   if (config_.durability.snapshot_wal_mode != Config::Durability::SnapshotWalMode::DISABLED) {
     snapshot_runner_.Stop();
   }
-<<<<<<< HEAD
-  if (config_.durability.snapshot_on_exit) {
-    auto const &repl_state = repl_state_;
-    if (auto maybe_error = this->CreateSnapshot(repl_state, {false}); maybe_error.HasError()) {
-      switch (maybe_error.GetError()) {
-        case CreateSnapshotError::DisabledForReplica:
-          spdlog::warn(utils::MessageWithLink("Snapshots are disabled for replicas.", "https://memgr.ph/replication"));
-          break;
-        case storage::InMemoryStorage::CreateSnapshotError::ReachedMaxNumTries:
-          spdlog::warn("Failed to create snapshot. Reached max number of tries. Please contact support");
-          break;
-      }
-    }
-=======
   if (config_.durability.snapshot_on_exit && this->create_snapshot_handler) {
     create_snapshot_handler(false);
->>>>>>> 58648d1a
   }
   committed_transactions_.WithLock([](auto &transactions) { transactions.clear(); });
 }
@@ -1953,12 +1919,6 @@
     } else {
       std::unique_lock main_guard{main_lock_};
       if (storage_mode_ == memgraph::storage::StorageMode::IN_MEMORY_ANALYTICAL) {
-<<<<<<< HEAD
-=======
-        if (is_periodic) {
-          return CreateSnapshotError::DisabledForAnalyticsPeriodicCommit;
-        }
->>>>>>> 58648d1a
         snapshot_creator();
         return {};
       }
