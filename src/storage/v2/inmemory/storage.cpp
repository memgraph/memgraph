// Copyright 2025 Memgraph Ltd.
//
// Use of this software is governed by the Business Source License
// included in the file licenses/BSL.txt; by using this file, you agree to be bound by the terms of the Business Source
// License, and you may not use this file except in compliance with the Business Source License.
//
// As of the Change Date specified in that file, in accordance with
// the Business Source License, use of this software will be governed
// by the Apache License, Version 2.0, included in the file
// licenses/APL.txt.

#include "storage/v2/inmemory/storage.hpp"

#include <algorithm>
#include <atomic>
#include <chrono>
#include <filesystem>
#include <functional>
#include <mutex>
#include <optional>
#include <system_error>

#include "dbms/constants.hpp"
#include "flags/experimental.hpp"
#include "memory/global_memory_control.hpp"
#include "spdlog/spdlog.h"
#include "storage/v2/common_function_signatures.hpp"
#include "storage/v2/durability/durability.hpp"
#include "storage/v2/durability/paths.hpp"
#include "storage/v2/durability/snapshot.hpp"
#include "storage/v2/edge_direction.hpp"
#include "storage/v2/id_types.hpp"
#include "storage/v2/indices/edge_property_index.hpp"
#include "storage/v2/indices/edge_type_property_index.hpp"
#include "storage/v2/indices/point_index.hpp"
#include "storage/v2/inmemory/edge_property_index.hpp"
#include "storage/v2/inmemory/edge_type_index.hpp"
#include "storage/v2/inmemory/edge_type_property_index.hpp"
#include "storage/v2/metadata_delta.hpp"
#include "storage/v2/replication/replication_transaction.hpp"
#include "storage/v2/schema_info_glue.hpp"
#include "utils/async_timer.hpp"
#include "utils/timer.hpp"

/// REPLICATION ///
#include "dbms/inmemory/replication_handlers.hpp"
#include "storage/v2/inmemory/unique_constraints.hpp"
#include "storage/v2/property_value.hpp"
#include "storage/v2/schema_info.hpp"
#include "storage/v2/storage.hpp"
#include "storage/v2/storage_mode.hpp"
#include "utils/atomic_max.hpp"
#include "utils/atomic_memory_block.hpp"
#include "utils/event_gauge.hpp"
#include "utils/exceptions.hpp"
#include "utils/file.hpp"
#include "utils/on_scope_exit.hpp"
#include "utils/resource_lock.hpp"
#include "utils/scheduler.hpp"
#include "utils/stat.hpp"
#include "utils/temporal.hpp"
#include "utils/variant_helpers.hpp"

namespace r = ranges;
namespace rv = r::views;

namespace memgraph::metrics {
extern const Event PeakMemoryRes;
}  // namespace memgraph::metrics

namespace memgraph::storage {
namespace {
constexpr auto ActionToStorageOperation(MetadataDelta::Action const action) -> durability::StorageMetadataOperation {
  // NOLINTNEXTLINE(cppcoreguidelines-macro-usage)
#define add_case(E)              \
  case MetadataDelta::Action::E: \
    return durability::StorageMetadataOperation::E
  switch (action) {
    add_case(LABEL_INDEX_CREATE);
    add_case(LABEL_INDEX_STATS_SET);
    add_case(LABEL_INDEX_STATS_CLEAR);
    add_case(LABEL_INDEX_DROP);
    add_case(LABEL_PROPERTIES_INDEX_CREATE);
    add_case(LABEL_PROPERTIES_INDEX_STATS_SET);
    add_case(LABEL_PROPERTIES_INDEX_DROP);
    add_case(LABEL_PROPERTIES_INDEX_STATS_CLEAR);
    add_case(EDGE_INDEX_CREATE);
    add_case(EDGE_INDEX_DROP);
    add_case(EDGE_PROPERTY_INDEX_CREATE);
    add_case(EDGE_PROPERTY_INDEX_DROP);
    add_case(GLOBAL_EDGE_PROPERTY_INDEX_CREATE);
    add_case(GLOBAL_EDGE_PROPERTY_INDEX_DROP);
    add_case(TEXT_INDEX_CREATE);
    add_case(TEXT_INDEX_DROP);
    add_case(EXISTENCE_CONSTRAINT_CREATE);
    add_case(EXISTENCE_CONSTRAINT_DROP);
    add_case(UNIQUE_CONSTRAINT_CREATE);
    add_case(UNIQUE_CONSTRAINT_DROP);
    add_case(TYPE_CONSTRAINT_CREATE);
    add_case(TYPE_CONSTRAINT_DROP);
    add_case(ENUM_CREATE);
    add_case(ENUM_ALTER_ADD);
    add_case(ENUM_ALTER_UPDATE);
    add_case(POINT_INDEX_CREATE);
    add_case(POINT_INDEX_DROP);
    add_case(VECTOR_INDEX_CREATE);
    add_case(VECTOR_EDGE_INDEX_CREATE);
    add_case(VECTOR_INDEX_DROP);
    default:
      LOG_FATAL("Unknown MetadataDelta::Action");
  }
#undef add_case
}

auto FindEdges(const View view, EdgeTypeId edge_type, const VertexAccessor *from_vertex, VertexAccessor *to_vertex)
    -> Result<EdgesVertexAccessorResult> {
  auto use_out_edges = [](Vertex const *from_vertex, Vertex const *to_vertex) {
    // Obtain the locks by `gid` order to avoid lock cycles.
    auto guard_from = std::unique_lock{from_vertex->lock, std::defer_lock};
    auto guard_to = std::unique_lock{to_vertex->lock, std::defer_lock};
    if (from_vertex->gid < to_vertex->gid) {
      guard_from.lock();
      guard_to.lock();
    } else if (from_vertex->gid > to_vertex->gid) {
      guard_to.lock();
      guard_from.lock();
    } else {
      // The vertices are the same vertex, only lock one.
      guard_from.lock();
    }

    // With the potentially cheaper side FindEdges
    const auto out_n = from_vertex->out_edges.size();
    const auto in_n = to_vertex->in_edges.size();
    return out_n <= in_n;
  };

  return use_out_edges(from_vertex->vertex_, to_vertex->vertex_) ? from_vertex->OutEdges(view, {edge_type}, to_vertex)
                                                                 : to_vertex->InEdges(view, {edge_type}, from_vertex);
}

class PeriodicSnapshotObserver : public memgraph::utils::Observer<memgraph::utils::SchedulerInterval> {
 public:
  explicit PeriodicSnapshotObserver(memgraph::utils::Scheduler &scheduler) : scheduler_{&scheduler} {}

  // String HAS to be a valid cron expr
  void Update(const memgraph::utils::SchedulerInterval &in) override {
    scheduler_->SetInterval(in);
    scheduler_->SpinOnce();
  }

 private:
  memgraph::utils::Scheduler *scheduler_;
};

};  // namespace

using OOMExceptionEnabler = utils::MemoryTracker::OutOfMemoryExceptionEnabler;

InMemoryStorage::InMemoryStorage(Config config, std::optional<free_mem_fn> free_mem_fn_override)
    : Storage(config, config.salient.storage_mode),
      recovery_{config.durability.storage_directory / durability::kSnapshotDirectory,
                config.durability.storage_directory / durability::kWalDirectory},
      lock_file_path_(config.durability.storage_directory / durability::kLockFile),
      snapshot_periodic_observer_(std::make_shared<PeriodicSnapshotObserver>(snapshot_runner_)),
      global_locker_(file_retainer_.AddLocker()) {
  MG_ASSERT(config.salient.storage_mode != StorageMode::ON_DISK_TRANSACTIONAL,
            "Invalid storage mode sent to InMemoryStorage constructor!");
  if (config_.durability.snapshot_wal_mode != Config::Durability::SnapshotWalMode::DISABLED ||
      config_.durability.snapshot_on_exit || config_.durability.recover_on_startup) {
    // Create the directory initially to crash the database in case of
    // permission errors. This is done early to crash the database on startup
    // instead of crashing the database for the first time during runtime (which
    // could be an unpleasant surprise).
    utils::EnsureDirOrDie(recovery_.snapshot_directory_);
    // Same reasoning as above.
    utils::EnsureDirOrDie(recovery_.wal_directory_);

    // Verify that the user that started the process is the same user that is
    // the owner of the storage directory.
    durability::VerifyStorageDirectoryOwnerAndProcessUserOrDie(config_.durability.storage_directory);

    // Create the lock file and open a handle to it. This will crash the
    // database if it can't open the file for writing or if any other process is
    // holding the file opened.
    lock_file_handle_->Open(lock_file_path_, utils::OutputFile::Mode::OVERWRITE_EXISTING);
    MG_ASSERT(lock_file_handle_->AcquireLock(),
              "Couldn't acquire lock on the storage directory {}"
              "!\nAnother Memgraph process is currently running with the same "
              "storage directory, please stop it first before starting this "
              "process!",
              config_.durability.storage_directory);
  }

  if (config_.durability.recover_on_startup) {
    auto info = recovery_.RecoverData(
        uuid(), repl_storage_state_, &vertices_, &edges_, &edges_metadata_, &edge_count_, name_id_mapper_.get(),
        &indices_, &constraints_, config_, &wal_seq_num_, &enum_store_,
        config_.salient.items.enable_schema_info ? &schema_info_.Get() : nullptr,
        [this](Gid edge_gid) { return FindEdge(edge_gid); }, name());
    if (info) {
      vertex_id_.store(info->next_vertex_id, std::memory_order_release);
      edge_id_.store(info->next_edge_id, std::memory_order_release);
      timestamp_ = std::max(timestamp_, info->next_timestamp);
      if (info->last_durable_timestamp) {
        repl_storage_state_.last_durable_timestamp_.store(*info->last_durable_timestamp, std::memory_order_release);
        spdlog::trace("Recovering last durable timestamp {}. Timestamp recovered to {}", *info->last_durable_timestamp,
                      timestamp_);
      }
    }
  } else if (config_.durability.snapshot_wal_mode != Config::Durability::SnapshotWalMode::DISABLED ||
             config_.durability.snapshot_on_exit) {
    bool files_moved = false;
    auto backup_root = config_.durability.storage_directory / durability::kBackupDirectory;
    for (const auto &[path, dirname, what] :
         {std::make_tuple(recovery_.snapshot_directory_, durability::kSnapshotDirectory, "snapshot"),
          std::make_tuple(recovery_.wal_directory_, durability::kWalDirectory, "WAL")}) {
      if (!utils::DirExists(path)) continue;
      auto backup_curr = backup_root / dirname;
      std::error_code error_code;
      for (const auto &item : std::filesystem::directory_iterator(path, error_code)) {
        utils::EnsureDirOrDie(backup_root);
        utils::EnsureDirOrDie(backup_curr);
        std::error_code item_error_code;
        std::filesystem::rename(item.path(), backup_curr / item.path().filename(), item_error_code);
        MG_ASSERT(!item_error_code, "Couldn't move {} file {} because of: {}", what, item.path(),
                  item_error_code.message());
        files_moved = true;
      }
      MG_ASSERT(!error_code, "Couldn't backup {} files because of: {}", what, error_code.message());
    }
    if (files_moved) {
      spdlog::warn(
          "Since Memgraph was not supposed to recover on startup and "
          "durability is enabled, your current durability files will likely "
          "be overridden. To prevent important data loss, Memgraph has stored "
          "those files into a .backup directory inside the storage directory.");
    }
  }

  if (free_mem_fn_override) {
    free_memory_func_ = *std::move(free_mem_fn_override);
  } else {
    free_memory_func_ = [this](std::unique_lock<utils::ResourceLock> main_guard, bool periodic) {
      CollectGarbage<true>(std::move(main_guard), periodic);

      // Indices
      static_cast<InMemoryLabelIndex *>(indices_.label_index_.get())->RunGC();
      static_cast<InMemoryLabelPropertyIndex *>(indices_.label_property_index_.get())->RunGC();
      static_cast<InMemoryEdgeTypeIndex *>(indices_.edge_type_index_.get())->RunGC();
      static_cast<InMemoryEdgeTypePropertyIndex *>(indices_.edge_type_property_index_.get())->RunGC();
      static_cast<InMemoryEdgePropertyIndex *>(indices_.edge_property_index_.get())->RunGC();

      // Constraints
      static_cast<InMemoryUniqueConstraints *>(constraints_.unique_constraints_.get())->RunGC();

      // SkipList is already threadsafe
      edges_metadata_.run_gc();
      vertices_.run_gc();
      edges_.run_gc();

      // AsyncTimer resources are global, not particularly storage related, more query related
      // At some point in the future this should be scheduled by something else
      utils::AsyncTimer::GCRun();
    };
  }

  if (config_.gc.type == Config::Gc::Type::PERIODIC) {
    // TODO: move out of storage have one global gc_runner_
    gc_runner_.SetInterval(config_.gc.interval);
    gc_runner_.Run("Storage GC", [this] { this->FreeMemory({}, true); });
  }
  if (timestamp_ == kTimestampInitialId) {
    commit_log_.emplace();
  } else {
    commit_log_.emplace(timestamp_);
  }

  flags::run_time::SnapshotPeriodicAttach(snapshot_periodic_observer_);
}

InMemoryStorage::~InMemoryStorage() {
  flags::run_time::SnapshotPeriodicDetach(snapshot_periodic_observer_);
  stop_source.request_stop();

  if (config_.gc.type == Config::Gc::Type::PERIODIC) {
    gc_runner_.Stop();
  }
  {
    // Stop replication (Stop all clients or stop the REPLICA server)
    repl_storage_state_.Reset();
  }
  if (wal_file_) {
    wal_file_->FinalizeWal();
    wal_file_.reset();
  }
  snapshot_runner_.Stop();
  if (config_.durability.snapshot_on_exit && this->create_snapshot_handler) {
    create_snapshot_handler();
  }
  committed_transactions_.WithLock([](auto &transactions) { transactions.clear(); });
}

InMemoryStorage::InMemoryAccessor::InMemoryAccessor(SharedAccess tag, InMemoryStorage *storage,
                                                    IsolationLevel isolation_level, StorageMode storage_mode,
                                                    Accessor::Type rw_type,
                                                    std::optional<std::chrono::milliseconds> timeout)
    : Accessor(tag, storage, isolation_level, storage_mode, rw_type, timeout),
      config_(storage->config_.salient.items) {}
InMemoryStorage::InMemoryAccessor::InMemoryAccessor(auto tag, InMemoryStorage *storage, IsolationLevel isolation_level,
                                                    StorageMode storage_mode,
                                                    std::optional<std::chrono::milliseconds> timeout)
    : Accessor(tag, storage, isolation_level, storage_mode, timeout), config_(storage->config_.salient.items) {}

InMemoryStorage::InMemoryAccessor::InMemoryAccessor(InMemoryAccessor &&other) noexcept
    : Accessor(std::move(other)), config_(other.config_) {}

InMemoryStorage::InMemoryAccessor::~InMemoryAccessor() {
  if (is_transaction_active_) {
    InMemoryAccessor::Abort();
    // We didn't actually commit
    commit_timestamp_.reset();
  }

  InMemoryAccessor::FinalizeTransaction();
}

VertexAccessor InMemoryStorage::InMemoryAccessor::CreateVertex() {
  auto *mem_storage = static_cast<InMemoryStorage *>(storage_);
  auto gid = mem_storage->vertex_id_.fetch_add(1, std::memory_order_acq_rel);
  auto acc = mem_storage->vertices_.access();

  auto *delta = CreateDeleteObjectDelta(&transaction_);
  auto schema_acc = SchemaInfoAccessor(storage_, &transaction_);
  auto [it, inserted] = acc.insert(Vertex{Gid::FromUint(gid), delta});
  MG_ASSERT(inserted, "The vertex must be inserted here!");
  MG_ASSERT(it != acc.end(), "Invalid Vertex accessor!");

  if (delta) {
    delta->prev.Set(&*it);
  }
  if (schema_acc) {
    std::visit(utils::Overloaded{[&](SchemaInfo::VertexModifyingAccessor &acc) { acc.CreateVertex(&*it); },
                                 [](auto & /* unused */) { DMG_ASSERT(false, "Using the wrong accessor"); }},
               *schema_acc);
  }
  return {&*it, storage_, &transaction_};
}

std::optional<VertexAccessor> InMemoryStorage::InMemoryAccessor::CreateVertexEx(storage::Gid gid) {
  // NOTE: When we update the next `vertex_id_` here we perform a RMW
  // (read-modify-write) operation that ISN'T atomic! But, that isn't an issue
  // because this function is only called from the replication delta applier
  // that runs single-threadedly and while this instance is set-up to apply
  // threads (it is the replica), it is guaranteed that no other writes are
  // possible.
  auto *mem_storage = static_cast<InMemoryStorage *>(storage_);
  atomic_fetch_max_explicit(&mem_storage->vertex_id_, gid.AsUint() + 1, std::memory_order_acq_rel);
  auto acc = mem_storage->vertices_.access();

  auto *delta = CreateDeleteObjectDelta(&transaction_);
  auto schema_acc = SchemaInfoAccessor(storage_, &transaction_);
  auto [it, inserted] = acc.insert(Vertex{gid, delta});
  if (!inserted) {
    return std::nullopt;
  }
  MG_ASSERT(it != acc.end(), "Invalid Vertex accessor!");
  if (delta) {
    delta->prev.Set(&*it);
  }
  if (schema_acc) {
    std::visit(utils::Overloaded{[&](SchemaInfo::VertexModifyingAccessor &acc) { acc.CreateVertex(&*it); },
                                 [](auto & /* unused */) { DMG_ASSERT(false, "Using the wrong accessor"); }},
               *schema_acc);
  }
  return VertexAccessor{&*it, storage_, &transaction_};
}

std::optional<VertexAccessor> InMemoryStorage::InMemoryAccessor::FindVertex(Gid gid, View view) {
  auto *mem_storage = static_cast<InMemoryStorage *>(storage_);
  auto acc = mem_storage->vertices_.access();
  auto it = acc.find(gid);
  if (it == acc.end()) return std::nullopt;
  return VertexAccessor::Create(&*it, storage_, &transaction_, view);
}

Result<std::optional<std::pair<std::vector<VertexAccessor>, std::vector<EdgeAccessor>>>>
InMemoryStorage::InMemoryAccessor::DetachDelete(std::vector<VertexAccessor *> nodes, std::vector<EdgeAccessor *> edges,
                                                bool detach) {
  using ReturnType = std::pair<std::vector<VertexAccessor>, std::vector<EdgeAccessor>>;

  auto maybe_result = Storage::Accessor::DetachDelete(nodes, edges, detach);

  if (maybe_result.HasError()) {
    return maybe_result.GetError();
  }

  auto value = maybe_result.GetValue();

  if (!value) {
    return std::make_optional<ReturnType>();
  }

  auto &[deleted_vertices, deleted_edges] = *value;

  // Need to inform the next CollectGarbage call that there are some
  // non-transactional deletions that need to be collected

  auto const inform_gc_vertex_deletion = utils::OnScopeExit{[this, &deleted_vertices = deleted_vertices]() {
    if (!deleted_vertices.empty() && transaction_.storage_mode == StorageMode::IN_MEMORY_ANALYTICAL) {
      auto *mem_storage = static_cast<InMemoryStorage *>(storage_);
      mem_storage->gc_full_scan_vertices_delete_.store(true, std::memory_order_release);
    }
  }};

  auto const inform_gc_edge_deletion = utils::OnScopeExit{[this, &deleted_edges = deleted_edges]() {
    if (!deleted_edges.empty() && transaction_.storage_mode == StorageMode::IN_MEMORY_ANALYTICAL) {
      auto *mem_storage = static_cast<InMemoryStorage *>(storage_);
      mem_storage->gc_full_scan_edges_delete_.store(true, std::memory_order_release);
    }
  }};

  for (auto const &vertex : deleted_vertices) {
    transaction_.manyDeltasCache.Invalidate(vertex.vertex_);
  }

  for (const auto &edge : deleted_edges) {
    transaction_.manyDeltasCache.Invalidate(edge.from_vertex_, edge.edge_type_, EdgeDirection::OUT);
    transaction_.manyDeltasCache.Invalidate(edge.to_vertex_, edge.edge_type_, EdgeDirection::IN);
  }

  return maybe_result;
}

Result<EdgeAccessor> InMemoryStorage::InMemoryAccessor::CreateEdge(VertexAccessor *from, VertexAccessor *to,
                                                                   EdgeTypeId edge_type) {
  MG_ASSERT(from->transaction_ == to->transaction_,
            "VertexAccessors must be from the same transaction when creating "
            "an edge!");
  MG_ASSERT(from->transaction_ == &transaction_,
            "VertexAccessors must be from the same transaction in when "
            "creating an edge!");

  auto *from_vertex = from->vertex_;
  auto *to_vertex = to->vertex_;

  // This has to be called before any object gets locked
  auto schema_acc = SchemaInfoAccessor(storage_, &transaction_);
  // Obtain the locks by `gid` order to avoid lock cycles.
  auto guard_from = std::unique_lock{from_vertex->lock, std::defer_lock};
  auto guard_to = std::unique_lock{to_vertex->lock, std::defer_lock};
  if (from_vertex->gid < to_vertex->gid) {
    guard_from.lock();
    guard_to.lock();
  } else if (from_vertex->gid > to_vertex->gid) {
    guard_to.lock();
    guard_from.lock();
  } else {
    // The vertices are the same vertex, only lock one.
    guard_from.lock();
  }

  if (storage_->config_.salient.items.enable_edge_type_index_auto_creation &&
      !transaction_.active_indices_.edge_type_->IndexRegistered(edge_type)) {
    auto [_, inserted] = transaction_.introduced_new_edge_type_index_.insert(edge_type);
    if (inserted) {
      storage_->edge_types_to_auto_index_.WithLock([&](auto &edge_type_indices) { ++edge_type_indices[edge_type]; });
    }
  }

  if (!PrepareForWrite(&transaction_, from_vertex)) return Error::SERIALIZATION_ERROR;
  if (from_vertex->deleted) return Error::DELETED_OBJECT;

  if (to_vertex != from_vertex) {
    if (!PrepareForWrite(&transaction_, to_vertex)) return Error::SERIALIZATION_ERROR;
    if (to_vertex->deleted) return Error::DELETED_OBJECT;
  }

  if (storage_->config_.salient.items.enable_schema_metadata) {
    storage_->stored_edge_types_.try_insert(edge_type);
  }
  auto *mem_storage = static_cast<InMemoryStorage *>(storage_);
  auto gid = storage::Gid::FromUint(mem_storage->edge_id_.fetch_add(1, std::memory_order_acq_rel));
  EdgeRef edge(gid);
  if (config_.properties_on_edges) {
    auto acc = mem_storage->edges_.access();
    // SchemaInfo handles edge creation via vertices; add collector here if that evert changes
    auto *delta = CreateDeleteObjectDelta(&transaction_);
    auto [it, inserted] = acc.insert(Edge(gid, delta));
    MG_ASSERT(inserted, "The edge must be inserted here!");
    MG_ASSERT(it != acc.end(), "Invalid Edge accessor!");
    edge = EdgeRef(&*it);
    if (delta) {
      delta->prev.Set(&*it);
    }
    if (config_.enable_edges_metadata) {
      auto acc = mem_storage->edges_metadata_.access();
      auto [_, inserted] = acc.insert(EdgeMetadata(gid, from->vertex_));
      MG_ASSERT(inserted, "The edge must be inserted here!");
    }
  }
  utils::AtomicMemoryBlock(
      [this, edge, from_vertex = from_vertex, edge_type = edge_type, to_vertex = to_vertex, &schema_acc]() {
        CreateAndLinkDelta(&transaction_, from_vertex, Delta::RemoveOutEdgeTag(), edge_type, to_vertex, edge);
        from_vertex->out_edges.emplace_back(edge_type, to_vertex, edge);

        CreateAndLinkDelta(&transaction_, to_vertex, Delta::RemoveInEdgeTag(), edge_type, from_vertex, edge);
        to_vertex->in_edges.emplace_back(edge_type, from_vertex, edge);

        transaction_.manyDeltasCache.Invalidate(from_vertex, edge_type, EdgeDirection::OUT);
        transaction_.manyDeltasCache.Invalidate(to_vertex, edge_type, EdgeDirection::IN);

        // Update indices if they exist.
        storage_->indices_.UpdateOnEdgeCreation(from_vertex, to_vertex, edge, edge_type, transaction_);

        // Increment edge count.
        storage_->edge_count_.fetch_add(1, std::memory_order_acq_rel);

        if (schema_acc) {
          std::visit(utils::Overloaded{[&](SchemaInfo::VertexModifyingAccessor &acc) {
                                         acc.CreateEdge(from_vertex, to_vertex, edge_type);
                                       },
                                       [](auto & /* unused */) { DMG_ASSERT(false, "Using the wrong accessor"); }},
                     *schema_acc);
        }
      });

  return EdgeAccessor(edge, edge_type, from_vertex, to_vertex, storage_, &transaction_);
}

std::optional<EdgeAccessor> InMemoryStorage::InMemoryAccessor::FindEdge(Gid gid, const View view, EdgeTypeId edge_type,
                                                                        VertexAccessor *from_vertex,
                                                                        VertexAccessor *to_vertex) {
  auto res = FindEdges(view, edge_type, from_vertex, to_vertex);
  if (res.HasError()) return std::nullopt;  // TODO: use a Result type

  auto const it = std::invoke([this, gid, &res]() {
    auto const byGid = [gid](EdgeAccessor const &edge_accessor) { return edge_accessor.edge_.gid == gid; };
    auto const byEdgePtr = [gid](EdgeAccessor const &edge_accessor) { return edge_accessor.edge_.ptr->gid == gid; };
    if (config_.properties_on_edges) return std::ranges::find_if(res->edges, byEdgePtr);
    return std::ranges::find_if(res->edges, byGid);
  });

  if (it == res->edges.end()) return std::nullopt;  // TODO: use a Result type

  return *it;
}

Result<EdgeAccessor> InMemoryStorage::InMemoryAccessor::CreateEdgeEx(VertexAccessor *from, VertexAccessor *to,
                                                                     EdgeTypeId edge_type, storage::Gid gid) {
  MG_ASSERT(from->transaction_ == to->transaction_,
            "VertexAccessors must be from the same transaction when creating "
            "an edge!");
  MG_ASSERT(from->transaction_ == &transaction_,
            "VertexAccessors must be from the same transaction in when "
            "creating an edge!");

  auto *from_vertex = from->vertex_;
  auto *to_vertex = to->vertex_;

  // This has to be called before any object gets locked
  auto schema_acc = SchemaInfoAccessor(storage_, &transaction_);
  // Obtain the locks by `gid` order to avoid lock cycles.
  auto guard_from = std::unique_lock{from_vertex->lock, std::defer_lock};
  auto guard_to = std::unique_lock{to_vertex->lock, std::defer_lock};
  if (from_vertex->gid < to_vertex->gid) {
    guard_from.lock();
    guard_to.lock();
  } else if (from_vertex->gid > to_vertex->gid) {
    guard_to.lock();
    guard_from.lock();
  } else {
    // The vertices are the same vertex, only lock one.
    guard_from.lock();
  }

  if (!PrepareForWrite(&transaction_, from_vertex)) return Error::SERIALIZATION_ERROR;
  if (from_vertex->deleted) return Error::DELETED_OBJECT;

  if (to_vertex != from_vertex) {
    if (!PrepareForWrite(&transaction_, to_vertex)) return Error::SERIALIZATION_ERROR;
    if (to_vertex->deleted) return Error::DELETED_OBJECT;
  }

  if (storage_->config_.salient.items.enable_schema_metadata) {
    storage_->stored_edge_types_.try_insert(edge_type);
  }

  // NOTE: When we update the next `edge_id_` here we perform a RMW
  // (read-modify-write) operation that ISN'T atomic! But, that isn't an issue
  // because this function is only called from the replication delta applier
  // that runs single-threadedly and while this instance is set-up to apply
  // threads (it is the replica), it is guaranteed that no other writes are
  // possible.
  auto *mem_storage = static_cast<InMemoryStorage *>(storage_);

  atomic_fetch_max_explicit(&mem_storage->edge_id_, gid.AsUint() + 1, std::memory_order_acq_rel);

  EdgeRef edge(gid);
  if (config_.properties_on_edges) {
    auto acc = mem_storage->edges_.access();

    // SchemaInfo handles edge creation via vertices; add collector here if that evert changes
    auto *delta = CreateDeleteObjectDelta(&transaction_);
    auto [it, inserted] = acc.insert(Edge(gid, delta));
    MG_ASSERT(inserted, "The edge must be inserted here!");
    MG_ASSERT(it != acc.end(), "Invalid Edge accessor!");
    edge = EdgeRef(&*it);
    if (delta) {
      delta->prev.Set(&*it);
    }
    if (config_.enable_edges_metadata) {
      auto acc = mem_storage->edges_metadata_.access();
      auto [_, inserted] = acc.insert(EdgeMetadata(gid, from->vertex_));
      MG_ASSERT(inserted, "The edge must be inserted here!");
    }
  }
  utils::AtomicMemoryBlock(
      [this, edge, from_vertex = from_vertex, edge_type = edge_type, to_vertex = to_vertex, &schema_acc]() {
        CreateAndLinkDelta(&transaction_, from_vertex, Delta::RemoveOutEdgeTag(), edge_type, to_vertex, edge);
        from_vertex->out_edges.emplace_back(edge_type, to_vertex, edge);

        CreateAndLinkDelta(&transaction_, to_vertex, Delta::RemoveInEdgeTag(), edge_type, from_vertex, edge);
        to_vertex->in_edges.emplace_back(edge_type, from_vertex, edge);

        transaction_.manyDeltasCache.Invalidate(from_vertex, edge_type, EdgeDirection::OUT);
        transaction_.manyDeltasCache.Invalidate(to_vertex, edge_type, EdgeDirection::IN);

        // Update indices if they exist.
        storage_->indices_.UpdateOnEdgeCreation(from_vertex, to_vertex, edge, edge_type, transaction_);

        // Increment edge count.
        storage_->edge_count_.fetch_add(1, std::memory_order_acq_rel);

        if (schema_acc) {
          std::visit(utils::Overloaded{[&](SchemaInfo::VertexModifyingAccessor &acc) {
                                         acc.CreateEdge(from_vertex, to_vertex, edge_type);
                                       },
                                       [](auto & /* unused */) { DMG_ASSERT(false, "Using the wrong accessor"); }},
                     *schema_acc);
        }
      });

  return EdgeAccessor(edge, edge_type, from_vertex, to_vertex, storage_, &transaction_);
}

void InMemoryStorage::UpdateEdgesMetadataOnModification(Edge *edge, Vertex *from_vertex) {
  auto edge_metadata_acc = edges_metadata_.access();
  auto edge_to_modify = edge_metadata_acc.find(edge->gid);
  if (edge_to_modify == edge_metadata_acc.end()) {
    throw utils::BasicException("Invalid transaction! Please raise an issue, {}:{}", __FILE__, __LINE__);
  }
  edge_to_modify->from_vertex = from_vertex;
}

std::optional<ConstraintViolation> InMemoryStorage::InMemoryAccessor::ExistenceConstraintsViolation() const {
  // ExistenceConstraints validation block
  auto const has_any_existence_constraints = !storage_->constraints_.existence_constraints_->empty();
  if (has_any_existence_constraints && transaction_.constraint_verification_info &&
      transaction_.constraint_verification_info->NeedsExistenceConstraintVerification()) {
    const auto vertices_to_update =
        transaction_.constraint_verification_info->GetVerticesForExistenceConstraintChecking();
    for (auto const *vertex : vertices_to_update) {
      // No need to take any locks here because we modified this vertex and no
      // one else can touch it until we commit.
      if (auto validation_result = storage_->constraints_.existence_constraints_->Validate(*vertex);
          validation_result.has_value()) {
        return validation_result;
      }
    }
  }
  return std::nullopt;
}

std::optional<ConstraintViolation> InMemoryStorage::InMemoryAccessor::UniqueConstraintsViolation() const {
  auto *mem_unique_constraints =
      static_cast<InMemoryUniqueConstraints *>(storage_->constraints_.unique_constraints_.get());

  auto const has_any_unique_constraints = !storage_->constraints_.unique_constraints_->empty();
  if (has_any_unique_constraints && transaction_.constraint_verification_info &&
      transaction_.constraint_verification_info->NeedsUniqueConstraintVerification()) {
    // Before committing and validating vertices against unique constraints,
    // we have to update unique constraints with the vertices that are going
    // to be validated/committed.
    const auto vertices_to_update = transaction_.constraint_verification_info->GetVerticesForUniqueConstraintChecking();

    for (auto const *vertex : vertices_to_update) {
      mem_unique_constraints->UpdateBeforeCommit(vertex, transaction_);
    }

    auto *mem_storage = static_cast<InMemoryStorage *>(storage_);
    // auto acc = mem_storage->vertices_.access();
    for (auto const *vertex : vertices_to_update) {
      // No need to take any locks here because we modified this vertex and no
      // one else can touch it until we commit.
      if (auto const maybe_unique_constraint_violation =
              mem_unique_constraints->Validate(*vertex, transaction_, *commit_timestamp_);
          maybe_unique_constraint_violation.has_value()) {
        return maybe_unique_constraint_violation;
      }
    }
  }
  return std::nullopt;
}

void InMemoryStorage::InMemoryAccessor::CheckForFastDiscardOfDeltas() {
  // while still holding engine lock and after durability + replication,
  // check if we can fast discard deltas (i.e. do not hand over to GC)
  auto *mem_storage = static_cast<InMemoryStorage *>(storage_);
  bool const no_older_transactions = mem_storage->commit_log_->OldestActive() == *commit_timestamp_;
  bool const no_newer_transactions = mem_storage->transaction_id_ == transaction_.transaction_id + 1;
  if (no_older_transactions && no_newer_transactions) [[unlikely]] {
    // STEP 0) Can only do fast discard if GC is not running
    //         We can't unlink our transactions deltas until all the older deltas in GC have been unlinked
    //         must do a try here, to avoid deadlock between transactions `engine_lock_` and the GC `gc_lock_`
    auto gc_guard = std::unique_lock{mem_storage->gc_lock_, std::defer_lock};
    if (gc_guard.try_lock()) {
      FastDiscardOfDeltas(std::move(gc_guard));
    }
  }
}

void InMemoryStorage::InMemoryAccessor::AbortAndResetCommitTs() {
  Abort();
  // We have aborted, need to release/cleanup commit_timestamp_ here
  DMG_ASSERT(commit_timestamp_.has_value());
  auto *mem_storage = static_cast<InMemoryStorage *>(storage_);
  mem_storage->commit_log_->MarkFinished(*commit_timestamp_);
  commit_timestamp_.reset();
}

// NOLINTNEXTLINE(google-default-arguments)
utils::BasicResult<StorageManipulationError, void> InMemoryStorage::InMemoryAccessor::PrepareForCommitPhase(
    CommitReplicationArgs const repl_args, DatabaseAccessProtector db_acc) {
  MG_ASSERT(is_transaction_active_, "The transaction is already terminated!");
  MG_ASSERT(!transaction_.must_abort, "The transaction can't be committed!");

  auto *mem_storage = static_cast<InMemoryStorage *>(storage_);

  // TODO: duplicated transaction finalization in md_deltas and deltas processing cases
  if (transaction_.deltas.empty() && transaction_.md_deltas.empty()) {
    // We don't have to update the commit timestamp here because no one reads
    // it.
    mem_storage->commit_log_->MarkFinished(transaction_.start_timestamp);
  } else {
    // This is usually done by the MVCC, but it does not handle the metadata deltas
    transaction_.EnsureCommitTimestampExists();

    if (auto const maybe_violation = ExistenceConstraintsViolation(); maybe_violation.has_value()) {
      Abort();
      // We have not started a commit timestamp no cleanup needed for that
      DMG_ASSERT(!commit_timestamp_.has_value());
      return StorageManipulationError{*maybe_violation};
    }

<<<<<<< HEAD
    spdlog::trace("Trying to acquire engine lock in prepare phase");
    auto engine_guard = std::unique_lock{storage_->engine_lock_};
    spdlog::trace("acquired engine lock in prepare phase");

    // LabelIndex auto-creation block.
    if (storage_->config_.salient.items.enable_label_index_auto_creation) {
      CreateAutoIndices(storage_->labels_to_auto_index_);
    }
=======
    // Result of validating the vertex against unqiue constraints. It has to be
    // declared outside of the critical section scope because its value is
    // tested for Abort call which has to be done out of the scope.
    std::optional<ConstraintViolation> unique_constraint_violation;

    // Save these so we can mark them used in the commit log.
    uint64_t start_timestamp = transaction_.start_timestamp;

    {
      auto engine_guard = std::unique_lock{storage_->engine_lock_};

      // LabelIndex auto-creation block.
      if (!transaction_.introduced_new_label_index_.empty()) {
        storage_->labels_to_auto_index_.WithLock([&](auto &label_indices) {
          for (auto label : transaction_.introduced_new_label_index_) {
            auto it = label_indices.find(label);
            auto &[_, count] = *it;
            --count;
            // If there are multiple transactions that would like to create an
            // auto-created index on a specific label, we only build the index
            // when the last one commits.
            if (count == 0) {
              // TODO: (andi) Handle auto-creation issue
              // NOLINTNEXTLINE(clang-diagnostic-unused-result)
              CreateIndex(label, false);
              label_indices.erase(it);
            }
          }
        });
      }

      // EdgeIndex auto-creation block.
      if (!transaction_.introduced_new_edge_type_index_.empty()) {
        storage_->edge_types_to_auto_index_.WithLock([&](auto &edge_type_indices) {
          for (auto edge_type : transaction_.introduced_new_edge_type_index_) {
            auto it = edge_type_indices.find(edge_type);
            auto &[_, count] = *it;
            --count;
            // If there are multiple transactions that would like to create an
            // auto-created index on a specific edge-type, we only build the index
            // when the last one commits.
            if (count == 0) {
              // TODO: (andi) Handle silent failure
              // NOLINTNEXTLINE(clang-diagnostic-unused-result)
              CreateIndex(edge_type, false);
              edge_type_indices.erase(it);
            }
          }
        });
      }
>>>>>>> fc7d09cb

    // EdgeIndex auto-creation block.
    if (storage_->config_.salient.items.enable_edge_type_index_auto_creation) {
      CreateAutoIndices(storage_->edge_types_to_auto_index_);
    }

    commit_timestamp_.emplace(mem_storage->GetCommitTimestamp());

    // Unique constraints violated
    if (auto const maybe_unique_constraint_violation = UniqueConstraintsViolation();
        maybe_unique_constraint_violation.has_value()) {
      // Release engine lock because we don't have to hold it anymore
      engine_guard.unlock();
      AbortAndResetCommitTs();
      return StorageManipulationError{*maybe_unique_constraint_violation};
    }
    // Currently there are queries that write to some subsystem that are allowed on a replica
    // ex. analyze graph stats
    // There are probably others. We not to check all of them and figure out if they are allowed and what are
    // they even doing here...

    // Write transaction to WAL while holding the engine lock to make sure
    // that committed transactions are sorted by the commit timestamp in the
    // WAL files. We supply the new commit timestamp to the function so that
    // it knows what will be the final commit timestamp. The WAL must be
    // written before actually committing the transaction (before setting
    // the commit timestamp) so that no other transaction can see the
    // modifications before they are written to disk.
    // Replica can log only the write transaction received from Main
    // so the wal files are consistent

    if (repl_args.is_main || repl_args.desired_commit_timestamp.has_value()) {
      auto const durability_commit_timestamp =
          repl_args.desired_commit_timestamp.has_value() ? *repl_args.desired_commit_timestamp : *commit_timestamp_;

      // Don't write things to WAL and replicate only if needed
      if (!mem_storage->InitializeWalFile(mem_storage->repl_storage_state_.epoch_)) {
        // No need to finalize WAL
        FinalizeCommitPhase(durability_commit_timestamp);
        return {};
      }

      // Handle durability and replication
      // This will block until we retrieve RPC streams for all replicas or until the moment one stream for an instance
      // couldn't be retrieved. As long as this object is alive, RPC streams are held. We use recursive mutex because
      // this thread will lock the RPC lock twice: once for PrepareCommitRpc and 2nd time for FinalizeCommitRpc
      spdlog::trace("Trying to acquire RPC streams");
      auto replicating_txn = mem_storage->repl_storage_state_.StartPrepareCommitPhase(
          mem_storage->wal_file_->SequenceNumber(), mem_storage, db_acc);
      spdlog::trace("Acquired RPC streams");

      // This will block until we receive OK votes from all replicas if we are main
      // If we are replica, we will make durable our deltas and return
      bool const repl_prepare_phase_status = HandleDurabilityAndReplicate(
          durability_commit_timestamp, db_acc, replicating_txn, repl_args.commit_immediately);

      // If I am STRICT_SYNC replica with write txn return because the 2nd phase will be executed once we receive
      // FinalizeCommitRpc If SYNC replica, commit immediately
      if (!repl_args.is_main && repl_args.desired_commit_timestamp.has_value()) {
        // It is important to commit while holding the engine lock
        // This part executed by SYNC and ASYNC replicas
        if (repl_args.commit_immediately.has_value() && *repl_args.commit_immediately) {
          // WAL file already finalized
          FinalizeCommitPhase(*repl_args.desired_commit_timestamp);
        }
        return {};
      }

      // There are no STRICT_SYNC replicas currently in the commit
      if (!replicating_txn.ShouldRunTwoPC()) {
        // WAL file already finalized
        FinalizeCommitPhase(durability_commit_timestamp);
        // Throw exception if we couldn't commit on one of SYNC replica
        if (!repl_prepare_phase_status) {
          return StorageManipulationError{SyncReplicationError{}};
        }
        return {};
      }

      // If we are here, it means we are the main executing the commit and there are some STRICT_SYNC replicas in the
      // cluster.
      if (repl_prepare_phase_status) {
        FinalizeCommitPhase(durability_commit_timestamp);
        // Important that WAL file gets finalize after the finalize commit phase finished because we are still modifying
        // WAL file
        if (mem_storage->wal_file_) {
          mem_storage->FinalizeWalFile();
          spdlog::trace("Finalized WAL file after commit");
        }

<<<<<<< HEAD
        replicating_txn.FinalizeTransaction(true, mem_storage->uuid(), std::move(db_acc), durability_commit_timestamp);
      } else {
        if (mem_storage->wal_file_) {
          mem_storage->FinalizeWalFile();
          spdlog::trace("Finalized WAL before abort");
=======
        // Install the new point index, if needed
        mem_storage->indices_.point_index_.InstallNewPointIndex(transaction_.point_index_change_collector_,
                                                                transaction_.point_index_ctx_);
        // Call other callbacks that publish/install upon commit
        transaction_.commit_callbacks_.RunAll(*commit_timestamp_);

        // TODO: can and should this be moved earlier?
        mem_storage->commit_log_->MarkFinished(start_timestamp);

        // while still holding engine lock
        // and after durability + replication
        // check if we can fast discard deltas (ie. do not hand over to GC)
        bool no_older_transactions = mem_storage->commit_log_->OldestActive() == *commit_timestamp_;
        bool no_newer_transactions = mem_storage->transaction_id_ == transaction_.transaction_id + 1;
        if (no_older_transactions && no_newer_transactions) [[unlikely]] {
          // STEP 0) Can only do fast discard if GC is not running
          //         We can't unlink our transcations deltas until all of the older deltas in GC have been unlinked
          //         must do a try here, to avoid deadlock between transactions `engine_lock_` and the GC `gc_lock_`
          auto gc_guard = std::unique_lock{mem_storage->gc_lock_, std::defer_lock};
          if (gc_guard.try_lock()) {
            FastDiscardOfDeltas(std::move(gc_guard));
          }
>>>>>>> fc7d09cb
        }

        // Release engine lock because we don't have to hold it anymore
        engine_guard.unlock();
        AbortAndResetCommitTs();

        spdlog::trace("Aborted and resetted commit ts, ready to send AbortRpc to replicas");

        // This is currently done as SYNC communication but in reality we don't need to wait for response by replicas
        // because their in-memory state shouldn't show that there is some data and also durability should be
        // automatically handled
        replicating_txn.FinalizeTransaction(false, mem_storage->uuid(), std::move(db_acc), durability_commit_timestamp);
        return StorageManipulationError{StrictSyncReplicationError{}};
      }

      if (!repl_prepare_phase_status) {
        return StorageManipulationError{SyncReplicationError{}};
      }
    }
  }

  return {};
}

void InMemoryStorage::InMemoryAccessor::FinalizeCommitPhase(uint64_t const durability_commit_timestamp) {
  auto *mem_storage = static_cast<InMemoryStorage *>(storage_);

  if (config_.enable_schema_info) {
    mem_storage->schema_info_.ProcessTransaction(transaction_.schema_diff_, transaction_.post_process_,
                                                 transaction_.start_timestamp, transaction_.transaction_id,
                                                 mem_storage->config_.salient.items.properties_on_edges);
  }

  if (commit_flag_wal_position_ != 0 && needs_wal_update_) {
    constexpr bool commit{true};
    mem_storage->wal_file_->UpdateCommitStatus(commit_flag_wal_position_, commit);
    spdlog::trace("Updated commit status to true on position {}", commit_flag_wal_position_);
  }

  MG_ASSERT(transaction_.commit_timestamp != nullptr, "Invalid database state!");
  transaction_.commit_timestamp->store(*commit_timestamp_, std::memory_order_release);

#ifndef NDEBUG
  auto const prev = mem_storage->repl_storage_state_.last_durable_timestamp_.load(std::memory_order_acquire);
  DMG_ASSERT(durability_commit_timestamp >= prev, "LDT not monotonically increasing");
#endif

  mem_storage->repl_storage_state_.last_durable_timestamp_.store(durability_commit_timestamp,
                                                                 std::memory_order_release);
  spdlog::trace("Set ldt to {}",
                mem_storage->repl_storage_state_.last_durable_timestamp_.load(std::memory_order_acquire));

  // Install the new point index, if needed
  mem_storage->indices_.point_index_.InstallNewPointIndex(transaction_.point_index_change_collector_,
                                                          transaction_.point_index_ctx_);

  // TODO: can and should this be moved earlier?
  mem_storage->commit_log_->MarkFinished(transaction_.start_timestamp);
  CheckForFastDiscardOfDeltas();

  if (flags::AreExperimentsEnabled(flags::Experiments::TEXT_SEARCH)) {
    mem_storage->indices_.text_index_.Commit();
  }

  is_transaction_active_ = false;
}

// NOLINTNEXTLINE(google-default-arguments)
utils::BasicResult<StorageManipulationError, void> InMemoryStorage::InMemoryAccessor::PeriodicCommit(
    CommitReplicationArgs reparg, DatabaseAccessProtector db_acc) {
  auto result = PrepareForCommitPhase(reparg, db_acc);

  const auto fatal_error =
      result.HasError() &&
      std::visit(
          [](const auto &e) {
            // All errors are handled at a higher level.
            // Replication errros are not fatal and should procede with finialize transaction
            return !std::is_same_v<std::remove_cvref_t<decltype(e)>, storage::SyncReplicationError>;
          },
          result.GetError());
  if (fatal_error) {
    return result;
  }

  FinalizeTransaction();

  auto original_start_timestamp = transaction_.original_start_timestamp.value_or(transaction_.start_timestamp);

  auto *mem_storage = static_cast<InMemoryStorage *>(storage_);

  auto new_transaction = mem_storage->CreateTransaction(transaction_.isolation_level, transaction_.storage_mode);
  transaction_.start_timestamp = new_transaction.start_timestamp;
  transaction_.transaction_id = new_transaction.transaction_id;
  transaction_.commit_timestamp.reset();
  transaction_.original_start_timestamp = original_start_timestamp;

  is_transaction_active_ = true;

  return result;
}

void InMemoryStorage::InMemoryAccessor::GCRapidDeltaCleanup(std::list<Gid> &current_deleted_edges,
                                                            std::list<Gid> &current_deleted_vertices,
                                                            IndexPerformanceTracker &impact_tracker) {
  auto *mem_storage = static_cast<InMemoryStorage *>(storage_);

  auto const unlink_remove_clear = [&](delta_container &deltas) {
    for (auto &delta : deltas) {
      impact_tracker.update(delta.action);
      auto prev = delta.prev.Get();
      switch (prev.type) {
        case PreviousPtr::Type::NULLPTR:
        case PreviousPtr::Type::DELTA:
          break;
        case PreviousPtr::Type::VERTEX: {
          // safe because no other txn can be reading this while we have engine lock
          auto &vertex = *prev.vertex;
          vertex.delta = nullptr;
          if (vertex.deleted) {
            DMG_ASSERT(delta.action == Delta::Action::RECREATE_OBJECT);
            current_deleted_vertices.push_back(vertex.gid);
          }
          break;
        }
        case PreviousPtr::Type::EDGE: {
          // safe because no other txn can be reading this while we have engine lock
          auto &edge = *prev.edge;
          edge.delta = nullptr;
          if (edge.deleted) {
            DMG_ASSERT(delta.action == Delta::Action::RECREATE_OBJECT);
            current_deleted_edges.push_back(edge.gid);
          }
          break;
        }
      }
    }

    // delete deltas
    deltas.clear();
  };

  // STEP 1) ensure everything in GC is gone

  // 1.a) old garbage_undo_buffers are safe to remove
  //      we are the only transaction, no one is reading those unlinked deltas
  mem_storage->garbage_undo_buffers_.WithLock([&](auto &garbage_undo_buffers) { garbage_undo_buffers.clear(); });

  // 1.b.0) old committed_transactions_ need minimal unlinking + remove + clear
  //      must be done before this transactions delta unlinking
  auto linked_undo_buffers = std::list<GCDeltas>{};
  mem_storage->committed_transactions_.WithLock(
      [&](auto &committed_transactions) { committed_transactions.swap(linked_undo_buffers); });

  // 1.b.1) unlink, gathering the removals
  for (auto &gc_deltas : linked_undo_buffers) {
    unlink_remove_clear(gc_deltas.deltas_);
  }
  // 1.b.2) clear the list of deltas deques
  linked_undo_buffers.clear();

  // STEP 2) this transactions deltas also mininal unlinking + remove + clear
  unlink_remove_clear(transaction_.deltas);
}

void InMemoryStorage::InMemoryAccessor::FastDiscardOfDeltas(std::unique_lock<std::mutex> /*gc_guard*/) {
  auto *mem_storage = static_cast<InMemoryStorage *>(storage_);

  // STEP 1 + STEP 2 - delta cleanup
  std::list<Gid> current_deleted_vertices;
  std::list<Gid> current_deleted_edges;
  auto impact_tracker = IndexPerformanceTracker{};
  GCRapidDeltaCleanup(current_deleted_edges, current_deleted_vertices, impact_tracker);

  // STEP 3) hand over the deleted vertices and edges to the GC
  if (!current_deleted_vertices.empty()) {
    mem_storage->deleted_vertices_.WithLock(
        [&](auto &deleted_vertices) { deleted_vertices.splice(deleted_vertices.end(), current_deleted_vertices); });
  }
  if (!current_deleted_edges.empty()) {
    mem_storage->deleted_edges_.WithLock(
        [&](auto &deleted_edges) { deleted_edges.splice(deleted_edges.end(), current_deleted_edges); });
  }

  // STEP 4) hint to GC that indices need cleanup for performance reasons
  if (impact_tracker.impacts_vertex_indexes()) {
    mem_storage->gc_index_cleanup_vertex_performance_.store(true, std::memory_order_release);
  }
  if (impact_tracker.impacts_edge_indexes()) {
    mem_storage->gc_index_cleanup_edge_performance_.store(true, std::memory_order_release);
  }
}

void InMemoryStorage::InMemoryAccessor::Abort() {
  MG_ASSERT(is_transaction_active_, "The transaction is already terminated!");

  auto *mem_storage = static_cast<InMemoryStorage *>(storage_);

  // if we have no deltas then no need to do any undo work during Abort
  // note: this check also saves on unnecessary contention on `engine_lock_`
  if (!transaction_.deltas.empty()) {
    auto index_abort_processor = storage_->indices_.GetAbortProcessor(transaction_.active_indices_);

    auto const has_any_unique_constraints = !storage_->constraints_.unique_constraints_->empty();
    if (has_any_unique_constraints && transaction_.constraint_verification_info &&
        transaction_.constraint_verification_info->NeedsUniqueConstraintVerification()) {
      // Need to remove elements from constraints before handling of the deltas, so the elements match the correct
      // values
      auto vertices_to_check = transaction_.constraint_verification_info->GetVerticesForUniqueConstraintChecking();
      auto vertices_to_check_v = std::vector<Vertex const *>{vertices_to_check.begin(), vertices_to_check.end()};
      storage_->constraints_.AbortEntries(vertices_to_check_v, transaction_.start_timestamp);
    }

    // We collect vertices and edges we've created here and then splice them into
    // `deleted_vertices_` and `deleted_edges_` lists, instead of adding them one
    // by one and acquiring lock every time.
    std::vector<Gid> my_deleted_vertices;
    std::vector<Gid> my_deleted_edges;

    std::map<LabelPropKey, std::vector<Vertex *>> vector_label_property_cleanup;
    std::map<LabelPropKey, std::vector<std::pair<PropertyValue, Vertex *>>> vector_label_property_restore;
    std::map<EdgeTypePropKey,
             std::vector<std::pair<PropertyValue, std::tuple<Vertex *const, Vertex *const, Edge *const>>>>
        vector_edge_type_property_restore;  // No need to cleanup, because edge type can't be removed and when null
                                            // property is set, it's like removing the property from the index

    // TWO passes needed here
    // Abort will modify objects to restore state to how they were before this txn
    // The passes will find the head delta for each object and process the whole object,
    // To track which edge type indexes need cleaning up, we need the edge type which is held in vertices in/out edges
    // Hence need to first once to modify edges, so it can read vectices information intact.

    // Edges pass
    for (const auto &delta : transaction_.deltas) {
      auto prev = delta.prev.Get();
      switch (prev.type) {
        case PreviousPtr::Type::EDGE: {
          auto *edge = prev.edge;
          auto guard = std::lock_guard{edge->lock};
          Delta *current = edge->delta;
          while (current != nullptr &&
                 current->timestamp->load(std::memory_order_acquire) == transaction_.transaction_id) {
            switch (current->action) {
              case Delta::Action::SET_PROPERTY: {
                DMG_ASSERT(mem_storage->config_.salient.items.properties_on_edges, "Invalid database state!");

                auto prop_id = current->property.key;
                auto from_vertex = current->property.out_vertex;

                const auto &vector_indexed_edge_types = index_abort_processor.vector_edge_.p2et.find(prop_id);
                auto vec_prop_is_interesting =
                    vector_indexed_edge_types != index_abort_processor.vector_edge_.p2et.end();

                auto processor_prop_is_interesting = index_abort_processor.IsInterestingEdgeProperty(prop_id);
                if (processor_prop_is_interesting || vec_prop_is_interesting) {
                  // TODO: MVCC collect out_edges (including ones deleted this txn)
                  //       from_vertex->out_edges would be missing any edge that was deleted during this transaction
                  //       ATM we don't handle that corner case. Setting a property on an edge that would then be
                  //       removed

                  if (processor_prop_is_interesting) {
                    for (auto const &[edge_type, to_vertex, edge_ref] : from_vertex->out_edges) {
                      if (edge_ref.ptr != edge) continue;
                      index_abort_processor.CollectOnPropertyChange(edge_type, prop_id, from_vertex, to_vertex, edge);
                    }
                  }

                  // Collect edge vector
                  if (vec_prop_is_interesting) {
                    // TODO: Fix out_edges will be missing the edge if it was deleted during this transaction
                    for (auto const &[edge_type, to_vertex, edge_ref] : from_vertex->out_edges) {
                      if (edge_ref.ptr != edge) continue;
                      // handle vector index -> we need to check if the edge type is indexed in the vector index
                      if (r::find(vector_indexed_edge_types->second, edge_type) !=
                          vector_indexed_edge_types->second.end()) {
                        // this edge type is indexed in the vector index
                        vector_edge_type_property_restore[EdgeTypePropKey{edge_type, prop_id}].emplace_back(
                            *current->property.value, std::make_tuple(from_vertex, to_vertex, edge));
                      }
                    }
                  }
                }

                edge->properties.SetProperty(prop_id, *current->property.value);

                break;
              }
              case Delta::Action::DELETE_DESERIALIZED_OBJECT:
              case Delta::Action::DELETE_OBJECT: {
                edge->deleted = true;
                my_deleted_edges.push_back(edge->gid);
                break;
              }
              case Delta::Action::RECREATE_OBJECT: {
                edge->deleted = false;
                break;
              }
              case Delta::Action::REMOVE_LABEL:
              case Delta::Action::ADD_LABEL:
              case Delta::Action::ADD_IN_EDGE:
              case Delta::Action::ADD_OUT_EDGE:
              case Delta::Action::REMOVE_IN_EDGE:
              case Delta::Action::REMOVE_OUT_EDGE: {
                LOG_FATAL("Invalid database state!");
                break;
              }
            }
            current = current->next.load(std::memory_order_acquire);
          }
          edge->delta = current;
          if (current != nullptr) {
            current->prev.Set(edge);
          }

          break;
        }
        case PreviousPtr::Type::VERTEX:
        case PreviousPtr::Type::DELTA:
        // pointer probably couldn't be set because allocation failed
        case PreviousPtr::Type::NULLPTR:
          break;
      }
    }

    // Vertices pass
    for (const auto &delta : transaction_.deltas) {
      auto prev = delta.prev.Get();
      switch (prev.type) {
        case PreviousPtr::Type::VERTEX: {
          auto *vertex = prev.vertex;
          auto guard = std::unique_lock{vertex->lock};
          Delta *current = vertex->delta;

          auto remove_in_edges = absl::flat_hash_set<EdgeRef>{};
          auto remove_out_edges = absl::flat_hash_set<EdgeRef>{};

          while (current != nullptr &&
                 current->timestamp->load(std::memory_order_acquire) == transaction_.transaction_id) {
            switch (current->action) {
              case Delta::Action::REMOVE_LABEL: {
                auto it = std::find(vertex->labels.begin(), vertex->labels.end(), current->label.value);
                MG_ASSERT(it != vertex->labels.end(), "Invalid database state!");
                std::swap(*it, *vertex->labels.rbegin());
                vertex->labels.pop_back();

                index_abort_processor.CollectOnLabelRemoval(current->label.value, vertex);

                // we have to remove the vertex from the vector index if this label is indexed and vertex has
                // needed property
                const auto &vector_properties = index_abort_processor.vector_.l2p.find(current->label.value);
                if (vector_properties != index_abort_processor.vector_.l2p.end()) {
                  // label is in the vector index
                  for (const auto &property : vector_properties->second) {
                    if (vertex->properties.HasProperty(property)) {
                      // it has to be removed from the index
                      vector_label_property_cleanup[LabelPropKey{current->label.value, property}].emplace_back(vertex);
                    }
                  }
                }
                break;
              }
              case Delta::Action::ADD_LABEL: {
                auto it = std::find(vertex->labels.begin(), vertex->labels.end(), current->label.value);
                MG_ASSERT(it == vertex->labels.end(), "Invalid database state!");
                vertex->labels.push_back(current->label.value);
                // we have to add the vertex to the vector index if this label is indexed and vertex has needed
                // property
                const auto &vector_properties = index_abort_processor.vector_.l2p.find(current->label.value);
                if (vector_properties != index_abort_processor.vector_.l2p.end()) {
                  // label is in the vector index
                  for (const auto &property : vector_properties->second) {
                    auto current_value = vertex->properties.GetProperty(property);
                    if (!current_value.IsNull()) {
                      // it has to be added to the index
                      vector_label_property_restore[LabelPropKey{current->label.value, property}].emplace_back(
                          std::move(current_value), vertex);
                    }
                  }
                }
                break;
              }
              case Delta::Action::SET_PROPERTY: {
                // For label index nothing
                // For property label index
                //  check if we care about the property, this will return all the labels and then get current property
                //  value
                index_abort_processor.CollectOnPropertyChange(current->property.key, vertex);

                const auto &vector_index_labels = index_abort_processor.vector_.p2l.find(current->property.key);
                const auto has_vector_index = vector_index_labels != index_abort_processor.vector_.p2l.end();
                if (has_vector_index) {
                  auto has_indexed_label = [&vector_index_labels](auto label) {
                    return std::binary_search(vector_index_labels->second.begin(), vector_index_labels->second.end(),
                                              label);
                  };
                  auto indexed_labels_on_vertex =
                      vertex->labels | rv::filter(has_indexed_label) | r::to<std::vector<LabelId>>();

                  for (const auto &label : indexed_labels_on_vertex) {
                    vector_label_property_restore[LabelPropKey{label, current->property.key}].emplace_back(
                        *current->property.value, vertex);
                  }
                }
                // Setting the correct value
                vertex->properties.SetProperty(current->property.key, *current->property.value);
                break;
              }
              case Delta::Action::ADD_IN_EDGE: {
                auto link =
                    std::tuple{current->vertex_edge.edge_type, current->vertex_edge.vertex, current->vertex_edge.edge};
                DMG_ASSERT(std::find(vertex->in_edges.begin(), vertex->in_edges.end(), link) == vertex->in_edges.end(),
                           "Invalid database state!");
                vertex->in_edges.push_back(link);
                break;
              }
              case Delta::Action::ADD_OUT_EDGE: {
                auto link =
                    std::tuple{current->vertex_edge.edge_type, current->vertex_edge.vertex, current->vertex_edge.edge};
                DMG_ASSERT(
                    std::find(vertex->out_edges.begin(), vertex->out_edges.end(), link) == vertex->out_edges.end(),
                    "Invalid database state!");
                vertex->out_edges.push_back(link);
                // Increment edge count. We only increment the count here because
                // the information in `ADD_IN_EDGE` and `Edge/RECREATE_OBJECT` is
                // redundant. Also, `Edge/RECREATE_OBJECT` isn't available when
                // edge properties are disabled.
                storage_->edge_count_.fetch_add(1, std::memory_order_acq_rel);
                break;
              }
              case Delta::Action::REMOVE_IN_EDGE: {
                // EdgeRef is unique
                remove_in_edges.insert(current->vertex_edge.edge);
                break;
              }
              case Delta::Action::REMOVE_OUT_EDGE: {
                // EdgeRef is unique
                remove_out_edges.insert(current->vertex_edge.edge);

                // Decrement edge count. We only decrement the count here because
                // the information in `REMOVE_IN_EDGE` and `Edge/DELETE_OBJECT` is
                // redundant. Also, `Edge/DELETE_OBJECT` isn't available when edge
                // properties are disabled.
                storage_->edge_count_.fetch_add(-1, std::memory_order_acq_rel);

                // TODO: Change edge type index to work with EdgeRef rather than Edge *
                if (!mem_storage->config_.salient.items.properties_on_edges) break;

                auto const &[_, edge_type, to_vertex, edge] = current->vertex_edge;
                index_abort_processor.CollectOnEdgeRemoval(edge_type, vertex, to_vertex, edge.ptr);
                // TODO: ensure collector also processeses for edge_type+property index

                break;
              }
              case Delta::Action::DELETE_DESERIALIZED_OBJECT:
              case Delta::Action::DELETE_OBJECT: {
                vertex->deleted = true;
                my_deleted_vertices.push_back(vertex->gid);
                break;
              }
              case Delta::Action::RECREATE_OBJECT: {
                vertex->deleted = false;
                break;
              }
            }
            current = current->next.load(std::memory_order_acquire);
          }

          // bulk remove in_edges
          if (!remove_in_edges.empty()) {
            auto mid = std::partition(vertex->in_edges.begin(), vertex->in_edges.end(), [&](auto const &edge_tuple) {
              return !remove_in_edges.contains(std::get<EdgeRef>(edge_tuple));
            });
            vertex->in_edges.erase(mid, vertex->in_edges.end());
            vertex->in_edges.shrink_to_fit();
          }

          // bulk remove out_edges
          if (!remove_out_edges.empty()) {
            auto mid = std::partition(vertex->out_edges.begin(), vertex->out_edges.end(), [&](auto const &edge_tuple) {
              return !remove_out_edges.contains(std::get<EdgeRef>(edge_tuple));
            });
            vertex->out_edges.erase(mid, vertex->out_edges.end());
            vertex->out_edges.shrink_to_fit();
          }

          vertex->delta = current;
          if (current != nullptr) {
            current->prev.Set(vertex);
          }

          break;
        }
        case PreviousPtr::Type::EDGE:
        case PreviousPtr::Type::DELTA:
        // pointer probably couldn't be set because allocation failed
        case PreviousPtr::Type::NULLPTR:
          break;
      }
    }

    {
      auto engine_guard = std::unique_lock(storage_->engine_lock_);
      uint64_t mark_timestamp = storage_->timestamp_;
      // Take garbage_undo_buffers lock while holding the engine lock to make
      // sure that entries are sorted by mark timestamp in the list.
      mem_storage->garbage_undo_buffers_.WithLock([&](auto &garbage_undo_buffers) {
        // Release engine lock because we don't have to hold it anymore and
        // emplace back could take a long time.
        engine_guard.unlock();

        garbage_undo_buffers.emplace_back(mark_timestamp, std::move(transaction_.deltas),
                                          std::move(transaction_.commit_timestamp));
      });
    }

    /// We MUST unlink (aka. remove) entries in indexes and constraints
    /// before we unlink (aka. remove) vertices from storage
    /// this is because they point into vertices skip_list

    // auto index creation cleanup
    if (storage_->config_.salient.items.enable_label_index_auto_creation &&
        !transaction_.introduced_new_label_index_.empty()) {
      storage_->labels_to_auto_index_.WithLock([&](auto &label_indices) {
        for (const auto label : transaction_.introduced_new_label_index_) {
          auto it = label_indices.find(label);
          auto &[_, count] = *it;
          --count;
          if (count == 0) {
            label_indices.erase(it);
          }
        }
      });
    }

    if (storage_->config_.salient.items.enable_edge_type_index_auto_creation &&
        !transaction_.introduced_new_edge_type_index_.empty()) {
      storage_->edge_types_to_auto_index_.WithLock([&](auto &edge_type_indices) {
        for (const auto edge_type : transaction_.introduced_new_edge_type_index_) {
          auto it = edge_type_indices.find(edge_type);
          auto &[_, count] = *it;
          --count;
          if (count == 0) {
            edge_type_indices.erase(it);
          }
        }
      });
    }

    // Cleanup INDICES
    index_abort_processor.Process(storage_->indices_, transaction_.active_indices_, transaction_.start_timestamp);

    if (flags::AreExperimentsEnabled(flags::Experiments::TEXT_SEARCH)) {
      storage_->indices_.text_index_.Rollback();
    }
    for (auto const &[label_prop, vertices] : vector_label_property_cleanup) {
      storage_->indices_.vector_index_.AbortEntries(label_prop, vertices);
    }
    for (auto const &[label_prop, prop_vertices] : vector_label_property_restore) {
      storage_->indices_.vector_index_.RestoreEntries(label_prop, prop_vertices);
    }
    for (auto const &[edge_type_prop, prop_edges] : vector_edge_type_property_restore) {
      storage_->indices_.vector_edge_index_.RestoreEntries(edge_type_prop, prop_edges);
    }

    // EDGES METADATA (has ptr to Vertices, must be before removing verticies)
    if (!my_deleted_edges.empty() && mem_storage->config_.salient.items.enable_edges_metadata) {
      auto edges_metadata_acc = mem_storage->edges_metadata_.access();
      for (auto gid : my_deleted_edges) {
        edges_metadata_acc.remove(gid);
      }
    }

    // VERTICES (has ptr to Edges, must be before removing edges)
    if (!my_deleted_vertices.empty()) {
      auto acc = mem_storage->vertices_.access();
      for (auto gid : my_deleted_vertices) {
        acc.remove(gid);
      }
    }

    // EDGES
    if (!my_deleted_edges.empty()) {
      auto edges_acc = mem_storage->edges_.access();
      for (auto gid : my_deleted_edges) {
        edges_acc.remove(gid);
      }
    }
  }

  mem_storage->commit_log_->MarkFinished(transaction_.start_timestamp);
  is_transaction_active_ = false;
}

void InMemoryStorage::InMemoryAccessor::FinalizeTransaction() {
  if (commit_timestamp_) {
    auto *mem_storage = static_cast<InMemoryStorage *>(storage_);
    mem_storage->commit_log_->MarkFinished(*commit_timestamp_);

    if (!transaction_.deltas.empty()) {
      // Only hand over delta to be GC'ed if there was any deltas
      mem_storage->committed_transactions_.WithLock([&](auto &committed_transactions) {
        // using mark of 0 as GC will assign a mark_timestamp after unlinking
        committed_transactions.emplace_back(0, std::move(transaction_.deltas),
                                            std::move(transaction_.commit_timestamp));
      });
    }
    commit_timestamp_.reset();
  }
}

utils::BasicResult<StorageIndexDefinitionError, void> InMemoryStorage::InMemoryAccessor::CreateIndex(
<<<<<<< HEAD
    LabelId label, bool const unique_access_needed) {
  if (unique_access_needed) {
    MG_ASSERT(type() == UNIQUE, "Creating label index requires a unique access to the storage!");
=======
    LabelId label, bool check_access, CheckCancelFunction cancel_check, PublishIndexWrapper wrapper) {
  if (check_access) {
    MG_ASSERT(type() == UNIQUE || type() == READ_ONLY,
              "Creating label index requires a unique or read only access to the storage!");
>>>>>>> fc7d09cb
  }
  // UNIQUE access is also required by schema.assert

  auto *in_memory = static_cast<InMemoryStorage *>(storage_);
  auto *mem_label_index = static_cast<InMemoryLabelIndex *>(storage_->indices_.label_index_.get());
  if (!mem_label_index->RegisterIndex(label)) {
    return StorageIndexDefinitionError{IndexDefinitionAlreadyExistsError{}};
  }
  DowngradeToReadIfValid();
  if (mem_label_index
          ->PopulateIndex(label, in_memory->vertices_.access(), std::nullopt, std::nullopt, &transaction_,
                          std::move(cancel_check))
          .HasError()) {
    return StorageIndexDefinitionError{IndexDefinitionCancelationError{}};
  }
  // Wrapper will make sure plan cache is cleared
  auto publisher =
      wrapper([=](uint64_t commit_timestamp) { return mem_label_index->PublishIndex(label, commit_timestamp); });
  transaction_.commit_callbacks_.Add(std::move(publisher));

  transaction_.md_deltas.emplace_back(MetadataDelta::label_index_create, label);
  // We don't care if there is a replication error because on main node the change will go through
  return {};
}

auto InMemoryStorage::InMemoryAccessor::CreateIndex(LabelId label, PropertiesPaths properties,
                                                    CheckCancelFunction cancel_check, PublishIndexWrapper wrapper)
    -> utils::BasicResult<StorageIndexDefinitionError, void> {
  MG_ASSERT(type() == UNIQUE || type() == READ_ONLY,
            "Creating label-property index requires a unique or read only access to the storage!");
  auto *in_memory = static_cast<InMemoryStorage *>(storage_);
  auto *mem_label_property_index =
      static_cast<InMemoryLabelPropertyIndex *>(storage_->indices_.label_property_index_.get());
  if (!mem_label_property_index->RegisterIndex(label, properties)) {
    return StorageIndexDefinitionError{IndexDefinitionAlreadyExistsError{}};
  }
  DowngradeToReadIfValid();
  if (mem_label_property_index
          ->PopulateIndex(label, properties, in_memory->vertices_.access(), std::nullopt, std::nullopt, &transaction_,
                          std::move(cancel_check))
          .HasError()) {
    return StorageIndexDefinitionError{IndexDefinitionCancelationError{}};
  }
  // Wrapper will make sure plan cache is cleared
  auto publisher = wrapper([=](uint64_t commit_timestamp) {
    return mem_label_property_index->PublishIndex(label, properties, commit_timestamp);
  });
  transaction_.commit_callbacks_.Add(std::move(publisher));

  transaction_.md_deltas.emplace_back(MetadataDelta::label_property_index_create, label, std::move(properties));
  // We don't care if there is a replication error because on main node the change will go through
  return {};
}

void InMemoryStorage::InMemoryAccessor::DowngradeToReadIfValid() {
  if (storage_guard_.owns_lock() && storage_guard_.type() == utils::SharedResourceLockGuard::Type::READ_ONLY) {
    storage_guard_.downgrade_to_read();
  }
}

utils::BasicResult<StorageIndexDefinitionError, void> InMemoryStorage::InMemoryAccessor::CreateIndex(
    EdgeTypeId edge_type, bool unique_access_needed, CheckCancelFunction cancel_check, PublishIndexWrapper wrapper) {
  if (unique_access_needed) {
    MG_ASSERT(type() == UNIQUE || type() == READ_ONLY, "Create index requires a unique access to the storage!");
  }
  auto *in_memory = static_cast<InMemoryStorage *>(storage_);
  auto *mem_edge_type_index = static_cast<InMemoryEdgeTypeIndex *>(in_memory->indices_.edge_type_index_.get());
  if (!mem_edge_type_index->RegisterIndex(edge_type)) {
    return StorageIndexDefinitionError{IndexDefinitionError{}};
  }
  DowngradeToReadIfValid();
  if (mem_edge_type_index
          ->PopulateIndex(edge_type, in_memory->vertices_.access(), std::nullopt, &transaction_,
                          std::move(cancel_check))
          .HasError()) {
    return StorageIndexDefinitionError{IndexDefinitionCancelationError{}};
  }
  // Wrapper will make sure plan cache is cleared
  auto publisher = wrapper(
      [=](uint64_t commit_timestamp) { return mem_edge_type_index->PublishIndex(edge_type, commit_timestamp); });
  transaction_.commit_callbacks_.Add(std::move(publisher));

  transaction_.md_deltas.emplace_back(MetadataDelta::edge_index_create, edge_type);
  return {};
}

utils::BasicResult<StorageIndexDefinitionError, void> InMemoryStorage::InMemoryAccessor::CreateIndex(
    EdgeTypeId edge_type, PropertyId property, CheckCancelFunction cancel_check, PublishIndexWrapper wrapper) {
  MG_ASSERT(type() == UNIQUE || type() == READ_ONLY, "Create index requires a unique access to the storage!");

  auto *in_memory = static_cast<InMemoryStorage *>(storage_);
  if (!in_memory->config_.salient.items.properties_on_edges) {
    // Not possible to create the index, no properties on edges
    return StorageIndexDefinitionError{IndexDefinitionConfigError{}};
  }
  auto *mem_edge_type_property_index =
      static_cast<InMemoryEdgeTypePropertyIndex *>(in_memory->indices_.edge_type_property_index_.get());
  if (!mem_edge_type_property_index->RegisterIndex(edge_type, property)) {
    return StorageIndexDefinitionError{IndexDefinitionError{}};
  }
  DowngradeToReadIfValid();
  if (mem_edge_type_property_index
          ->PopulateIndex(edge_type, property, in_memory->vertices_.access(), std::nullopt, &transaction_,
                          std::move(cancel_check))
          .HasError()) {
    return StorageIndexDefinitionError{IndexDefinitionCancelationError{}};
  }
  // Wrapper will make sure plan cache is cleared
  auto publisher = wrapper([=](uint64_t commit_timestamp) {
    return mem_edge_type_property_index->PublishIndex(edge_type, property, commit_timestamp);
  });
  transaction_.commit_callbacks_.Add(std::move(publisher));

  transaction_.md_deltas.emplace_back(MetadataDelta::edge_property_index_create, edge_type, property);
  return {};
}

utils::BasicResult<StorageIndexDefinitionError, void> InMemoryStorage::InMemoryAccessor::CreateGlobalEdgeIndex(
    PropertyId property, CheckCancelFunction cancel_check, PublishIndexWrapper wrapper) {
  MG_ASSERT(type() == UNIQUE || type() == READ_ONLY,
            "Create index requires a unique or read-only access to the storage!");
  auto *in_memory = static_cast<InMemoryStorage *>(storage_);
  if (!in_memory->config_.salient.items.properties_on_edges) {
    // Not possible to create the index, no properties on edges
    return StorageIndexDefinitionError{IndexDefinitionConfigError{}};
  }

  auto *mem_edge_property_index =
      static_cast<InMemoryEdgePropertyIndex *>(in_memory->indices_.edge_property_index_.get());
  if (!mem_edge_property_index->CreateIndexOnePass(property, in_memory->vertices_.access())) {
    return StorageIndexDefinitionError{IndexDefinitionError{}};
  }
  // TODO: concurrent index creation need to publish
  auto publish_index_callback = wrapper(always_invalidate_plan_cache);
  publish_index_callback(0);  // ensures plan cache is cleared
  transaction_.md_deltas.emplace_back(MetadataDelta::global_edge_property_index_create, property);
  return {};
}

utils::BasicResult<StorageIndexDefinitionError, void> InMemoryStorage::InMemoryAccessor::DropIndex(
    LabelId label, DropIndexWrapper wrapper) {
  MG_ASSERT(type() == UNIQUE || type() == READ,
            "Dropping label index requires a unique or read access to the storage!");
  auto *in_memory = static_cast<InMemoryStorage *>(storage_);
  auto *mem_label_index = static_cast<InMemoryLabelIndex *>(in_memory->indices_.label_index_.get());

  // Done inside the wrapper to ensure plan cache invalidation is safe
  auto drop_index_callback = wrapper([&]() { return mem_label_index->DropIndex(label); });
  if (!drop_index_callback()) {
    return StorageIndexDefinitionError{IndexDefinitionError{}};
  }

  transaction_.md_deltas.emplace_back(MetadataDelta::label_index_drop, label);
  // We don't care if there is a replication error because on main node the change will go through
  return {};
}

utils::BasicResult<StorageIndexDefinitionError, void> InMemoryStorage::InMemoryAccessor::DropIndex(
    LabelId label, std::vector<storage::PropertyPath> &&properties, DropIndexWrapper wrapper) {
  // Because of replication we still use UNIQUE ATM
  MG_ASSERT(type() == UNIQUE || type() == READ,
            "Dropping label-property index requires a unique or read access to the storage!");
  auto *in_memory = static_cast<InMemoryStorage *>(storage_);
  auto *mem_label_property_index =
      static_cast<InMemoryLabelPropertyIndex *>(in_memory->indices_.label_property_index_.get());

  // Done inside the wrapper to ensure plan cache invalidation is safe
  auto drop_index_callback = wrapper([&]() { return mem_label_property_index->DropIndex(label, properties); });
  if (!drop_index_callback()) {
    return StorageIndexDefinitionError{IndexDefinitionError{}};
  }

  transaction_.md_deltas.emplace_back(MetadataDelta::label_property_index_drop, label, std::move(properties));
  // We don't care if there is a replication error because on main node the change will go through

  return {};
}

utils::BasicResult<StorageIndexDefinitionError, void> InMemoryStorage::InMemoryAccessor::DropIndex(
    EdgeTypeId edge_type, DropIndexWrapper wrapper) {
  // Because of replication we still use UNIQUE ATM
  MG_ASSERT(type() == UNIQUE || type() == READ,
            "Dropping edge-type index requires a unique or read access to the storage!");
  auto *in_memory = static_cast<InMemoryStorage *>(storage_);
  auto *mem_edge_type_index = static_cast<InMemoryEdgeTypeIndex *>(in_memory->indices_.edge_type_index_.get());
  // Done inside the wrapper to ensure plan cache invalidation is safe
  auto drop_index_callback = wrapper([&]() { return mem_edge_type_index->DropIndex(edge_type); });
  if (!drop_index_callback()) {
    return StorageIndexDefinitionError{IndexDefinitionError{}};
  }
  transaction_.md_deltas.emplace_back(MetadataDelta::edge_index_drop, edge_type);
  return {};
}

utils::BasicResult<StorageIndexDefinitionError, void> InMemoryStorage::InMemoryAccessor::DropIndex(
    EdgeTypeId edge_type, PropertyId property, DropIndexWrapper wrapper) {
  // Because of replication we still use UNIQUE ATM
  MG_ASSERT(type() == UNIQUE || type() == READ,
            "Dropping edge-type property index requires a unique or read access to the storage!");
  auto *in_memory = static_cast<InMemoryStorage *>(storage_);
  if (!in_memory->config_.salient.items.properties_on_edges) {
    // Not possible to drop the index, no properties on edges
    return StorageIndexDefinitionError{IndexDefinitionConfigError{}};
  }
  auto *mem_edge_type_index =
      static_cast<InMemoryEdgeTypePropertyIndex *>(in_memory->indices_.edge_type_property_index_.get());
  // Done inside the wrapper to ensure plan cache invalidation is safe
  auto drop_index_callback = wrapper([&]() { return mem_edge_type_index->DropIndex(edge_type, property); });
  if (!drop_index_callback()) {
    return StorageIndexDefinitionError{IndexDefinitionError{}};
  }
  transaction_.md_deltas.emplace_back(MetadataDelta::edge_property_index_drop, edge_type, property);
  return {};
}

utils::BasicResult<StorageIndexDefinitionError, void> InMemoryStorage::InMemoryAccessor::DropGlobalEdgeIndex(
    PropertyId property, DropIndexWrapper wrapper) {
  MG_ASSERT(type() == UNIQUE || type() == READ, "Drop index requires a unique access to the storage!");
  auto *in_memory = static_cast<InMemoryStorage *>(storage_);
  if (!in_memory->config_.salient.items.properties_on_edges) {
    // Not possible to create the index, no properties on edges
    return StorageIndexDefinitionError{IndexDefinitionConfigError{}};
  }

  auto *mem_edge_property_index =
      static_cast<InMemoryEdgePropertyIndex *>(in_memory->indices_.edge_property_index_.get());
  if (!mem_edge_property_index->DropIndex(property)) {
    return StorageIndexDefinitionError{IndexDefinitionError{}};
  }
  // TODO: concurrent index drop
  auto drop_index_callback = wrapper(always_invalidate_plan_cache);
  drop_index_callback();
  transaction_.md_deltas.emplace_back(MetadataDelta::global_edge_property_index_drop, property);
  return {};
}

utils::BasicResult<StorageIndexDefinitionError, void> InMemoryStorage::InMemoryAccessor::CreatePointIndex(
    storage::LabelId label, storage::PropertyId property) {
  MG_ASSERT(type() == UNIQUE, "Creating point index requires a unique access to the storage!");
  auto *in_memory = static_cast<InMemoryStorage *>(storage_);
  auto &point_index = in_memory->indices_.point_index_;
  if (!point_index.CreatePointIndex(label, property, in_memory->vertices_.access())) {
    return StorageIndexDefinitionError{IndexDefinitionError{}};
  }
  transaction_.md_deltas.emplace_back(MetadataDelta::point_index_create, label, property);
  // We don't care if there is a replication error because on main node the change will go through
  memgraph::metrics::IncrementCounter(memgraph::metrics::ActivePointIndices);
  return {};
}

utils::BasicResult<StorageIndexDefinitionError, void> InMemoryStorage::InMemoryAccessor::DropPointIndex(
    storage::LabelId label, storage::PropertyId property) {
  MG_ASSERT(type() == UNIQUE, "Dropping point index requires a unique access to the storage!");
  auto *in_memory = static_cast<InMemoryStorage *>(storage_);
  auto &point_index = in_memory->indices_.point_index_;
  if (!point_index.DropPointIndex(label, property)) {
    return StorageIndexDefinitionError{IndexDefinitionError{}};
  }
  transaction_.md_deltas.emplace_back(MetadataDelta::point_index_drop, label, property);
  // We don't care if there is a replication error because on main node the change will go through
  memgraph::metrics::DecrementCounter(memgraph::metrics::ActivePointIndices);
  return {};
}

utils::BasicResult<StorageIndexDefinitionError, void> InMemoryStorage::InMemoryAccessor::CreateVectorIndex(
    VectorIndexSpec spec) {
  MG_ASSERT(type() == UNIQUE, "Creating vector index requires a unique access to the storage!");
  auto *in_memory = static_cast<InMemoryStorage *>(storage_);
  auto &vector_index = in_memory->indices_.vector_index_;
  auto &vector_edge_index = in_memory->indices_.vector_edge_index_;
  auto vertices_acc = in_memory->vertices_.access();
  // We don't allow creating vector index on nodes with the same name as vector edge index
  if (vector_edge_index.IndexExists(spec.index_name) || !vector_index.CreateIndex(spec, vertices_acc)) {
    return StorageIndexDefinitionError{IndexDefinitionError{}};
  }
  transaction_.md_deltas.emplace_back(MetadataDelta::vector_index_create, spec);
  // We don't care if there is a replication error because on main node the change will go through
  memgraph::metrics::IncrementCounter(memgraph::metrics::ActiveVectorIndices);
  return {};
}

utils::BasicResult<StorageIndexDefinitionError, void> InMemoryStorage::InMemoryAccessor::DropVectorIndex(
    std::string_view index_name) {
  MG_ASSERT(type() == UNIQUE, "Dropping vector index requires a unique access to the storage!");
  auto *in_memory = static_cast<InMemoryStorage *>(storage_);
  auto &vector_index = in_memory->indices_.vector_index_;
  auto &vector_edge_index = in_memory->indices_.vector_edge_index_;
  if (vector_index.DropIndex(index_name)) {
    memgraph::metrics::DecrementCounter(memgraph::metrics::ActiveVectorIndices);
  } else if (vector_edge_index.DropIndex(index_name)) {
    memgraph::metrics::DecrementCounter(memgraph::metrics::ActiveVectorEdgeIndices);
  } else {
    return StorageIndexDefinitionError{IndexDefinitionError{}};
  }
  transaction_.md_deltas.emplace_back(MetadataDelta::vector_index_drop, index_name);
  // We don't care if there is a replication error because on main node the change will go through
  return {};
}

utils::BasicResult<StorageIndexDefinitionError, void> InMemoryStorage::InMemoryAccessor::CreateVectorEdgeIndex(
    VectorEdgeIndexSpec spec) {
  MG_ASSERT(type() == UNIQUE, "Creating vector edge index requires a unique access to the storage!");
  auto *in_memory = static_cast<InMemoryStorage *>(storage_);
  auto &vector_index = in_memory->indices_.vector_index_;
  auto &vector_edge_index = in_memory->indices_.vector_edge_index_;
  auto vertices_acc = in_memory->vertices_.access();
  // We don't allow creating vector edge index with the same name as vector index on nodes
  if (vector_index.IndexExists(spec.index_name) || !vector_edge_index.CreateIndex(spec, vertices_acc)) {
    return StorageIndexDefinitionError{IndexDefinitionError{}};
  }
  transaction_.md_deltas.emplace_back(MetadataDelta::vector_edge_index_create, spec);
  // We don't care if there is a replication error because on main node the change will go through
  memgraph::metrics::IncrementCounter(memgraph::metrics::ActiveVectorEdgeIndices);
  return {};
}

utils::BasicResult<StorageExistenceConstraintDefinitionError, void>
InMemoryStorage::InMemoryAccessor::CreateExistenceConstraint(LabelId label, PropertyId property) {
  MG_ASSERT(type() == UNIQUE, "Creating existence requires a unique access to the storage!");
  auto *in_memory = static_cast<InMemoryStorage *>(storage_);
  auto *existence_constraints = in_memory->constraints_.existence_constraints_.get();
  if (existence_constraints->ConstraintExists(label, property)) {
    return StorageExistenceConstraintDefinitionError{ConstraintDefinitionError{}};
  }
  if (auto violation = ExistenceConstraints::ValidateVerticesOnConstraint(in_memory->vertices_.access(), label,
                                                                          property, std::nullopt, std::nullopt);
      violation.has_value()) {
    return StorageExistenceConstraintDefinitionError{violation.value()};
  }
  existence_constraints->InsertConstraint(label, property);
  transaction_.md_deltas.emplace_back(MetadataDelta::existence_constraint_create, label, property);
  return {};
}

utils::BasicResult<StorageExistenceConstraintDroppingError, void>
InMemoryStorage::InMemoryAccessor::DropExistenceConstraint(LabelId label, PropertyId property) {
  MG_ASSERT(type() == UNIQUE, "Dropping existence constraint requires a unique access to the storage!");
  auto *in_memory = static_cast<InMemoryStorage *>(storage_);
  auto *existence_constraints = in_memory->constraints_.existence_constraints_.get();
  if (!existence_constraints->DropConstraint(label, property)) {
    return StorageExistenceConstraintDroppingError{ConstraintDefinitionError{}};
  }
  transaction_.md_deltas.emplace_back(MetadataDelta::existence_constraint_drop, label, property);
  return {};
}

utils::BasicResult<StorageUniqueConstraintDefinitionError, UniqueConstraints::CreationStatus>
InMemoryStorage::InMemoryAccessor::CreateUniqueConstraint(LabelId label, const std::set<PropertyId> &properties) {
  MG_ASSERT(type() == UNIQUE, "Creating unique constraint requires a unique access to the storage!");
  auto *in_memory = static_cast<InMemoryStorage *>(storage_);
  auto *mem_unique_constraints =
      static_cast<InMemoryUniqueConstraints *>(in_memory->constraints_.unique_constraints_.get());
  auto ret = mem_unique_constraints->CreateConstraint(label, properties, in_memory->vertices_.access(), std::nullopt);
  if (ret.HasError()) {
    return StorageUniqueConstraintDefinitionError{ret.GetError()};
  }
  if (ret.GetValue() != UniqueConstraints::CreationStatus::SUCCESS) {
    return ret.GetValue();
  }
  transaction_.md_deltas.emplace_back(MetadataDelta::unique_constraint_create, label, properties);
  return UniqueConstraints::CreationStatus::SUCCESS;
}

UniqueConstraints::DeletionStatus InMemoryStorage::InMemoryAccessor::DropUniqueConstraint(
    LabelId label, const std::set<PropertyId> &properties) {
  MG_ASSERT(type() == UNIQUE, "Dropping unique constraint requires a unique access to the storage!");
  auto *in_memory = static_cast<InMemoryStorage *>(storage_);
  auto *mem_unique_constraints =
      static_cast<InMemoryUniqueConstraints *>(in_memory->constraints_.unique_constraints_.get());
  auto ret = mem_unique_constraints->DropConstraint(label, properties);
  if (ret != UniqueConstraints::DeletionStatus::SUCCESS) {
    return ret;
  }
  transaction_.md_deltas.emplace_back(MetadataDelta::unique_constraint_drop, label, properties);
  return UniqueConstraints::DeletionStatus::SUCCESS;
}

utils::BasicResult<StorageExistenceConstraintDefinitionError, void>
InMemoryStorage::InMemoryAccessor::CreateTypeConstraint(LabelId label, PropertyId property, TypeConstraintKind kind) {
  MG_ASSERT(type() == UNIQUE, "Creating IS TYPED constraint requires a unique access to the storage!");
  auto *in_memory = static_cast<InMemoryStorage *>(storage_);
  auto *type_constraints = in_memory->constraints_.type_constraints_.get();
  if (type_constraints->ConstraintExists(label, property)) {
    return StorageTypeConstraintDefinitionError{ConstraintDefinitionError{}};
  }
  if (auto violation =
          TypeConstraints::ValidateVerticesOnConstraint(in_memory->vertices_.access(), label, property, kind);
      violation.has_value()) {
    return StorageTypeConstraintDefinitionError{violation.value()};
  }
  type_constraints->InsertConstraint(label, property, kind);
  transaction_.md_deltas.emplace_back(MetadataDelta::type_constraint_create, label, property, kind);
  return {};
}

utils::BasicResult<StorageTypeConstraintDroppingError, void> InMemoryStorage::InMemoryAccessor::DropTypeConstraint(
    LabelId label, PropertyId property, TypeConstraintKind kind) {
  MG_ASSERT(type() == UNIQUE, "Dropping IS TYPED constraint requires a unique access to the storage!");
  auto *in_memory = static_cast<InMemoryStorage *>(storage_);
  auto *type_constraints = in_memory->constraints_.type_constraints_.get();
  auto deleted_constraint = type_constraints->DropConstraint(label, property, kind);
  if (!deleted_constraint) {
    return StorageTypeConstraintDroppingError{ConstraintDefinitionError{}};
  }
  transaction_.md_deltas.emplace_back(MetadataDelta::type_constraint_drop, label, property, kind);
  return {};
}

VerticesIterable InMemoryStorage::InMemoryAccessor::Vertices(LabelId label, View view) {
  auto *active_indices = static_cast<InMemoryLabelIndex::ActiveIndices *>(transaction_.active_indices_.label_.get());
  return VerticesIterable(active_indices->Vertices(label, view, storage_, &transaction_));
}

VerticesIterable InMemoryStorage::InMemoryAccessor::Vertices(
    LabelId label, std::span<storage::PropertyPath const> properties,
    std::span<storage::PropertyValueRange const> property_ranges, View view) {
  auto *active_indices =
      static_cast<InMemoryLabelPropertyIndex::ActiveIndices *>(transaction_.active_indices_.label_properties_.get());
  return VerticesIterable(active_indices->Vertices(label, properties, property_ranges, view, storage_, &transaction_));
}

EdgesIterable InMemoryStorage::InMemoryAccessor::Edges(EdgeTypeId edge_type, View view) {
  auto *active_indices =
      static_cast<InMemoryEdgeTypeIndex::ActiveIndices *>(transaction_.active_indices_.edge_type_.get());
  return EdgesIterable(active_indices->Edges(edge_type, view, storage_, &transaction_));
}

EdgesIterable InMemoryStorage::InMemoryAccessor::Edges(EdgeTypeId edge_type, PropertyId property, View view) {
  auto *active_indices = static_cast<InMemoryEdgeTypePropertyIndex::ActiveIndices *>(
      transaction_.active_indices_.edge_type_properties_.get());
  return EdgesIterable(
      active_indices->Edges(edge_type, property, std::nullopt, std::nullopt, view, storage_, &transaction_));
}

EdgesIterable InMemoryStorage::InMemoryAccessor::Edges(EdgeTypeId edge_type, PropertyId property,
                                                       const PropertyValue &value, View view) {
  auto *active_indices = static_cast<InMemoryEdgeTypePropertyIndex::ActiveIndices *>(
      transaction_.active_indices_.edge_type_properties_.get());
  return EdgesIterable(active_indices->Edges(edge_type, property, utils::MakeBoundInclusive(value),
                                             utils::MakeBoundInclusive(value), view, storage_, &transaction_));
}

EdgesIterable InMemoryStorage::InMemoryAccessor::Edges(EdgeTypeId edge_type, PropertyId property,
                                                       const std::optional<utils::Bound<PropertyValue>> &lower_bound,
                                                       const std::optional<utils::Bound<PropertyValue>> &upper_bound,
                                                       View view) {
  auto *active_indices = static_cast<InMemoryEdgeTypePropertyIndex::ActiveIndices *>(
      transaction_.active_indices_.edge_type_properties_.get());
  return EdgesIterable(
      active_indices->Edges(edge_type, property, lower_bound, upper_bound, view, storage_, &transaction_));
}

EdgesIterable InMemoryStorage::InMemoryAccessor::Edges(PropertyId property, View view) {
  auto *mem_edge_property_active_indices =
      static_cast<InMemoryEdgePropertyIndex::ActiveIndices *>(transaction_.active_indices_.edge_property_.get());
  return EdgesIterable(
      mem_edge_property_active_indices->Edges(property, std::nullopt, std::nullopt, view, storage_, &transaction_));
}

EdgesIterable InMemoryStorage::InMemoryAccessor::Edges(PropertyId property, const PropertyValue &value, View view) {
  auto *mem_edge_property_active_indices =
      static_cast<InMemoryEdgePropertyIndex::ActiveIndices *>(transaction_.active_indices_.edge_property_.get());
  return EdgesIterable(mem_edge_property_active_indices->Edges(
      property, utils::MakeBoundInclusive(value), utils::MakeBoundInclusive(value), view, storage_, &transaction_));
}

EdgesIterable InMemoryStorage::InMemoryAccessor::Edges(PropertyId property,
                                                       const std::optional<utils::Bound<PropertyValue>> &lower_bound,
                                                       const std::optional<utils::Bound<PropertyValue>> &upper_bound,
                                                       View view) {
  auto *mem_edge_property_active_indices =
      static_cast<InMemoryEdgePropertyIndex::ActiveIndices *>(transaction_.active_indices_.edge_property_.get());
  return EdgesIterable(
      mem_edge_property_active_indices->Edges(property, lower_bound, upper_bound, view, storage_, &transaction_));
}

std::optional<EdgeAccessor> InMemoryStorage::InMemoryAccessor::FindEdge(Gid gid, View view) {
  const auto maybe_edge_info = static_cast<InMemoryStorage *>(storage_)->FindEdge(gid);
  if (!maybe_edge_info) {
    return std::nullopt;
  }
  const auto &[edge_ref, edge_type, from, to] = *maybe_edge_info;
  return EdgeAccessor::Create(edge_ref, edge_type, from, to, storage_, &transaction_, view);
}

Transaction InMemoryStorage::CreateTransaction(IsolationLevel isolation_level, StorageMode storage_mode) {
  // We acquire the transaction engine lock here because we access (and
  // modify) the transaction engine variables (`transaction_id` and
  // `timestamp`) below.
  uint64_t transaction_id = 0;
  uint64_t start_timestamp = 0;
  uint64_t last_durable_ts = 0;
  std::optional<PointIndexContext> point_index_context;
  std::optional<ActiveIndices> active_indices;
  {
    auto guard = std::lock_guard{engine_lock_};
    transaction_id = transaction_id_++;
    start_timestamp = timestamp_++;
    // IMPORTANT: this is retrieved while under the lock so that the index is consistant with the timestamp
    point_index_context = indices_.point_index_.CreatePointIndexContext();
    // Needed by snapshot to sync the durable and logical ts
    last_durable_ts = repl_storage_state_.last_durable_timestamp_.load(std::memory_order_acquire);
    active_indices = GetActiveIndices();
  }
  DMG_ASSERT(point_index_context.has_value(), "Expected a value, even if got 0 point indexes");
  return {transaction_id,
          start_timestamp,
          isolation_level,
          storage_mode,
          false,
          !constraints_.empty(),
          *std::move(point_index_context),
          *std::move(active_indices),
          last_durable_ts};
}

void InMemoryStorage::SetStorageMode(StorageMode new_storage_mode) {
  std::unique_lock main_guard{main_lock_};
  MG_ASSERT(
      (storage_mode_ == StorageMode::IN_MEMORY_ANALYTICAL || storage_mode_ == StorageMode::IN_MEMORY_TRANSACTIONAL) &&
      (new_storage_mode == StorageMode::IN_MEMORY_ANALYTICAL ||
       new_storage_mode == StorageMode::IN_MEMORY_TRANSACTIONAL));
  if (storage_mode_ != new_storage_mode) {
    // Snapshot thread is already running, but setup periodic execution only if enabled
    if (new_storage_mode == StorageMode::IN_MEMORY_ANALYTICAL) {
      snapshot_runner_.Pause();
    } else {
      snapshot_runner_.Resume();
    }
    storage_mode_ = new_storage_mode;
    FreeMemory(std::move(main_guard), false);
  }
}

template <bool aggressive = true>
void InMemoryStorage::CollectGarbage(std::unique_lock<utils::ResourceLock> main_guard, bool periodic) {
  // NOTE: You do not need to consider cleanup of deleted object that occurred in
  // different storage modes within the same CollectGarbage call. This is because
  // SetStorageMode will ensure CollectGarbage is called before any new transactions
  // with the new storage mode can start.

  // SetStorageMode will pass its unique_lock of main_lock_. We will use that lock,
  // as reacquiring the lock would cause deadlock. Otherwise, we need to get our own
  // lock.
  if (!main_guard.owns_lock()) {
    if constexpr (aggressive) {
      // We tried to be aggressive but we do not already have main lock continue as not aggressive
      // Perf note: Do not try to get unique lock if it was not already passed in. GC maybe expensive,
      // do not assume it is fast, unique lock will blocks all new storage transactions.
      CollectGarbage<false>({}, periodic);
      return;
    } else {
      // Because the garbage collector iterates through the indices and constraints
      // to clean them up, it must take the main lock for reading to make sure that
      // the indices and constraints aren't concurrently being modified.
      main_lock_.lock_shared();
    }
  } else {
    DMG_ASSERT(main_guard.mutex() == std::addressof(main_lock_), "main_guard should be only for the main_lock_");
  }

  utils::OnScopeExit lock_releaser{[&] {
    if (main_guard.owns_lock()) {
      main_guard.unlock();
    } else {
      main_lock_.unlock_shared();
    }
  }};

  // Only one gc run at a time
  auto gc_guard = std::unique_lock{gc_lock_, std::try_to_lock};
  if (!gc_guard.owns_lock()) {
    return;
  }

  // Diagnostic trace
  spdlog::trace("Storage GC on '{}' started [{}]", name(), periodic ? "periodic" : "forced");
  auto trace_on_exit = utils::OnScopeExit{
      [&] { spdlog::trace("Storage GC on '{}' finished [{}]", name(), periodic ? "periodic" : "forced"); }};

  // Garbage collection must be performed in two phases. In the first phase,
  // deltas that won't be applied by any transaction anymore are unlinked from
  // the version chains. They cannot be deleted immediately, because there
  // might be a transaction that still needs them to terminate the version
  // chain traversal. They are instead marked for deletion and will be deleted
  // in the second GC phase in this GC iteration or some of the following
  // ones.

  uint64_t oldest_active_start_timestamp = commit_log_->OldestActive();

  {
    auto guard = std::unique_lock{engine_lock_};
    uint64_t mark_timestamp = timestamp_;  // a timestamp no active transaction can currently have

    // Deltas from previous GC runs or from aborts can be cleaned up here
    garbage_undo_buffers_.WithLock([&](auto &garbage_undo_buffers) {
      guard.unlock();
      if (aggressive or mark_timestamp == oldest_active_start_timestamp) {
        // We know no transaction is active, it is safe to simply delete all the garbage undos
        // Nothing can be reading them
        garbage_undo_buffers.clear();
      } else {
        // garbage_undo_buffers is ordered, pop until we can't
        while (!garbage_undo_buffers.empty() &&
               garbage_undo_buffers.front().mark_timestamp_ <= oldest_active_start_timestamp) {
          garbage_undo_buffers.pop_front();
        }
      }
    });
  }

  // We don't move undo buffers of unlinked transactions to garbage_undo_buffers
  // list immediately, because we would have to repeatedly take
  // garbage_undo_buffers lock.
  std::list<GCDeltas> unlinked_undo_buffers{};

  // We will only free vertices deleted up until now in this GC cycle, and we
  // will do it after cleaning-up the indices. That way we are sure that all
  // vertices that appear in an index also exist in main storage.
  std::list<Gid> current_deleted_edges{};
  std::list<Gid> current_deleted_vertices{};

  deleted_vertices_.WithLock([&](auto &deleted_vertices) { current_deleted_vertices.swap(deleted_vertices); });
  deleted_edges_.WithLock([&](auto &deleted_edges) { current_deleted_edges.swap(deleted_edges); });

  auto const need_full_scan_vertices = gc_full_scan_vertices_delete_.exchange(false, std::memory_order_acq_rel);
  auto const need_full_scan_edges = gc_full_scan_edges_delete_.exchange(false, std::memory_order_acq_rel);

  // Short lock, to move to local variable. Hence, allows other transactions to commit.
  auto linked_undo_buffers = std::list<GCDeltas>{};
  committed_transactions_.WithLock(
      [&](auto &committed_transactions) { committed_transactions.swap(linked_undo_buffers); });

  // This is to track if any of the unlinked deltas would have an impact on index performance, i.e. do they hint that
  // there are possible stale/duplicate entries that can be removed
  auto index_impact = IndexPerformanceTracker{};

  auto const end_linked_undo_buffers = linked_undo_buffers.end();
  for (auto linked_entry = linked_undo_buffers.begin(); linked_entry != end_linked_undo_buffers;) {
    auto const *const commit_timestamp_ptr = linked_entry->commit_timestamp_.get();
    auto const commit_timestamp = commit_timestamp_ptr->load(std::memory_order_acquire);

    // only process those that are no longer active
    if (commit_timestamp >= oldest_active_start_timestamp) {
      ++linked_entry;  // can not process, skip
      continue;        // must continue to next transaction, because committed_transactions_ was not ordered
    }

    // When unlinking a delta which is the first delta in its version chain,
    // special care has to be taken to avoid the following race condition:
    //
    // [Vertex] --> [Delta A]
    //
    //    GC thread: Delta A is the first in its chain, it must be unlinked from
    //               vertex and marked for deletion
    //    TX thread: Update vertex and add Delta B with Delta A as next
    //
    // [Vertex] --> [Delta B] <--> [Delta A]
    //
    //    GC thread: Unlink delta from Vertex
    //
    // [Vertex] --> (nullptr)
    //
    // When processing a delta that is the first one in its chain, we
    // obtain the corresponding vertex or edge lock, and then verify that this
    // delta still is the first in its chain.
    // When processing a delta that is in the middle of the chain we only
    // process the final delta of the given transaction in that chain. We
    // determine the owner of the chain (either a vertex or an edge), obtain the
    // corresponding lock, and then verify that this delta is still in the same
    // position as it was before taking the lock.
    //
    // Even though the delta chain is lock-free (both `next` and `prev`) the
    // chain should not be modified without taking the lock from the object that
    // owns the chain (either a vertex or an edge). Modifying the chain without
    // taking the lock will cause subtle race conditions that will leave the
    // chain in a broken state.
    // The chain can be only read without taking any locks.

    for (Delta &delta : linked_entry->deltas_) {
      index_impact.update(delta.action);
      while (true) {
        auto prev = delta.prev.Get();
        switch (prev.type) {
          case PreviousPtr::Type::VERTEX: {
            Vertex *vertex = prev.vertex;
            auto vertex_guard = std::unique_lock{vertex->lock};
            if (vertex->delta != &delta) {
              // Something changed, we're not the first delta in the chain
              // anymore.
              continue;
            }
            vertex->delta = nullptr;
            if (vertex->deleted) {
              DMG_ASSERT(delta.action == memgraph::storage::Delta::Action::RECREATE_OBJECT);
              current_deleted_vertices.push_back(vertex->gid);
            }
            break;
          }
          case PreviousPtr::Type::EDGE: {
            Edge *edge = prev.edge;
            auto edge_guard = std::unique_lock{edge->lock};
            if (edge->delta != &delta) {
              // Something changed, we're not the first delta in the chain
              // anymore.
              continue;
            }
            edge->delta = nullptr;
            if (edge->deleted) {
              DMG_ASSERT(delta.action == memgraph::storage::Delta::Action::RECREATE_OBJECT);
              current_deleted_edges.push_back(edge->gid);
            }
            break;
          }
          case PreviousPtr::Type::DELTA: {
            //              kTransactionInitialId
            //                     │
            //                     ▼
            // ┌───────────────────┬─────────────┐
            // │     Committed     │ Uncommitted │
            // ├──────────┬────────┴─────────────┤
            // │ Inactive │      Active          │
            // └──────────┴──────────────────────┘
            //            ▲
            //            │
            //  oldest_active_start_timestamp

            if (prev.delta->timestamp == commit_timestamp_ptr) {
              // The delta that is newer than this one is also a delta from this
              // transaction. We skip the current delta and will remove it as a
              // part of the suffix later.
              break;
            }

            if (prev.delta->timestamp->load() < oldest_active_start_timestamp) {
              // If previous is from another inactive transaction, no need to
              // lock the edge/vertex, nothing will read this far or relink to
              // us directly
              break;
            }

            // Previous is either active (committed or uncommitted), we need to find
            // the parent object in order to be able to use its lock.
            auto parent = prev;
            while (parent.type == PreviousPtr::Type::DELTA) {
              parent = parent.delta->prev.Get();
            }

            auto const guard = std::invoke([&] {
              switch (parent.type) {
                case PreviousPtr::Type::VERTEX:
                  return std::unique_lock{parent.vertex->lock};
                case PreviousPtr::Type::EDGE:
                  return std::unique_lock{parent.edge->lock};
                case PreviousPtr::Type::DELTA:
                case PreviousPtr::Type::NULLPTR:
                  LOG_FATAL("Invalid database state!");
              }
            });
            if (delta.prev.Get() != prev) {
              // Something changed, we could now be the first delta in the
              // chain.
              continue;
            }
            Delta *prev_delta = prev.delta;
            prev_delta->next.store(nullptr, std::memory_order_release);
            break;
          }
          case PreviousPtr::Type::NULLPTR: {
            LOG_FATAL("Invalid pointer!");
          }
        }
        break;
      }
    }

    // Now unlinked, move to unlinked_undo_buffers
    auto const to_move = linked_entry;
    ++linked_entry;  // advanced to next before we move the list node
    unlinked_undo_buffers.splice(unlinked_undo_buffers.end(), linked_undo_buffers, to_move);
  }

  if (!linked_undo_buffers.empty()) {
    // some were not able to be collected, add them back to committed_transactions_ for the next GC run
    committed_transactions_.WithLock([&linked_undo_buffers](auto &committed_transactions) {
      committed_transactions.splice(committed_transactions.begin(), std::move(linked_undo_buffers));
    });
  }

  // Index cleanup runs can be expensive, we want to avoid high CPU usage when the GC doesn't have to clean up any
  // indexes.
  // - Correctness: we need to remove entries from indexes to avoid dangling raw pointers
  // - Performance: we want to remove duplicate/stale entries to make the skip list as optimial as possible

  // On object deletion, theses indexes MUST be cleaned for functional correctness, their entries with raw pointers to
  // the actual objects need removing before the object is removed itself. Also moving from IN_MEMORY_ANALYTICAL to
  // IN_MEMORY_TRANSACTIONAL any object could have been deleted so also index cleanup is required for correctness.
  bool const index_cleanup_vertex_needed = need_full_scan_vertices || !current_deleted_vertices.empty();
  bool const index_cleanup_edge_needed = need_full_scan_edges || !current_deleted_edges.empty();

  // Used to determine whether the Index GC should be run for performance reasons (removing redundant entries). It
  // should be run when hinted by FastDiscardOfDeltas or by the deltas we processed this GC run.
  auto index_cleanup_vertex_performance =
      gc_index_cleanup_vertex_performance_.exchange(false, std::memory_order_acq_rel) ||
      index_impact.impacts_vertex_indexes();
  auto index_cleanup_edge_performance = gc_index_cleanup_edge_performance_.exchange(false, std::memory_order_acq_rel) ||
                                        index_impact.impacts_edge_indexes();

  // After unlinking deltas from vertices, we refresh the indices. That way
  // we're sure that none of the vertices from `current_deleted_vertices`
  // appears in an index, and we can safely remove the from the main storage
  // after the last currently active transaction is finished.
  // This operation is very expensive as it traverses through all of the items
  // in every index every time.
  if (auto token = stop_source.get_token(); !token.stop_requested()) {
    if (index_cleanup_vertex_needed || index_cleanup_vertex_performance) {
      indices_.RemoveObsoleteVertexEntries(oldest_active_start_timestamp, token);
      auto *mem_unique_constraints = static_cast<InMemoryUniqueConstraints *>(constraints_.unique_constraints_.get());
      mem_unique_constraints->RemoveObsoleteEntries(oldest_active_start_timestamp, token);
    }
    if (index_cleanup_edge_needed || index_cleanup_edge_performance) {
      indices_.RemoveObsoleteEdgeEntries(oldest_active_start_timestamp, token);
    }
  }

  {
    auto guard = std::unique_lock{engine_lock_};
    uint64_t mark_timestamp = timestamp_;  // a timestamp no active transaction can currently have

    if (aggressive or mark_timestamp == oldest_active_start_timestamp) {
      guard.unlock();
      // if lucky, there are no active transactions, hence nothing looking at the deltas
      // remove them all now
      unlinked_undo_buffers.clear();
    } else {
      // Take garbage_undo_buffers lock while holding the engine lock to make
      // sure that entries are sorted by mark timestamp in the list.
      garbage_undo_buffers_.WithLock([&](auto &garbage_undo_buffers) {
        // Release engine lock because we don't have to hold it anymore and
        // this could take a long time.
        guard.unlock();
        // correct the markers, and defer until next GC run
        for (auto &unlinked_undo_buffer : unlinked_undo_buffers) {
          unlinked_undo_buffer.mark_timestamp_ = mark_timestamp;
        }
        // ensure insert at end to preserve the order
        garbage_undo_buffers.splice(garbage_undo_buffers.end(), std::move(unlinked_undo_buffers));
      });
    }
  }

  // EDGES METADATA (has ptr to Vertices, must be before removing vertices)
  if (!current_deleted_edges.empty() && config_.salient.items.enable_edges_metadata) {
    auto edge_metadata_acc = edges_metadata_.access();
    for (auto edge : current_deleted_edges) {
      MG_ASSERT(edge_metadata_acc.remove(edge), "Invalid database state!");
    }
  }

  // VERTICES (has ptr to Edges, must be before removing edges)
  if (!current_deleted_vertices.empty()) {
    auto vertex_acc = vertices_.access();
    for (auto vertex : current_deleted_vertices) {
      MG_ASSERT(vertex_acc.remove(vertex), "Invalid database state!");
    }
  }

  // EDGES
  if (!current_deleted_edges.empty()) {
    auto edge_acc = edges_.access();
    for (auto edge : current_deleted_edges) {
      MG_ASSERT(edge_acc.remove(edge), "Invalid database state!");
    }
  }

  // EXPENSIVE full scan, is only run if an IN_MEMORY_ANALYTICAL transaction involved any deletions
  // TODO: implement a fast internal iteration inside the skip_list (to avoid unnecessary find_node calls),
  //  accessor.remove_if([](auto const & item){ return item.delta == nullptr && item.deleted;});
  //  alternatively, an auxiliary data structure within skip_list to track these, hence a full scan wouldn't be needed
  //  we will wait for evidence that this is needed before doing so.
  if (need_full_scan_vertices) {
    auto vertex_acc = vertices_.access();
    for (auto &vertex : vertex_acc) {
      // a deleted vertex which as no deltas must have come from IN_MEMORY_ANALYTICAL deletion
      if (vertex.delta == nullptr && vertex.deleted) {
        vertex_acc.remove(vertex);
      }
    }
  }

  // EXPENSIVE full scan, is only run if an IN_MEMORY_ANALYTICAL transaction involved any deletions
  if (need_full_scan_edges) {
    auto edge_acc = edges_.access();
    auto edge_metadata_acc = edges_metadata_.access();
    for (auto &edge : edge_acc) {
      // a deleted edge which as no deltas must have come from IN_MEMORY_ANALYTICAL deletion
      if (edge.delta == nullptr && edge.deleted) {
        edge_acc.remove(edge);
        edge_metadata_acc.remove(edge.gid);
      }
    }
  }
}

// tell the linker he can find the CollectGarbage definitions here
template void InMemoryStorage::CollectGarbage<true>(std::unique_lock<utils::ResourceLock> main_guard, bool periodic);
template void InMemoryStorage::CollectGarbage<false>(std::unique_lock<utils::ResourceLock> main_guard, bool periodic);

StorageInfo InMemoryStorage::GetBaseInfo() {
  StorageInfo info{};
  info.vertex_count = vertices_.size();
  info.edge_count = edge_count_.load(std::memory_order_acquire);
  if (info.vertex_count) {
    // NOLINTNEXTLINE(bugprone-narrowing-conversions, cppcoreguidelines-narrowing-conversions)
    info.average_degree = 2.0 * static_cast<double>(info.edge_count) / info.vertex_count;
  }
  info.memory_res = utils::GetMemoryRES();
  memgraph::metrics::SetGaugeValue(memgraph::metrics::PeakMemoryRes, info.memory_res);
  info.peak_memory_res = memgraph::metrics::GetGaugeValue(memgraph::metrics::PeakMemoryRes);
  info.unreleased_delta_objects = memgraph::metrics::GetCounterValue(memgraph::metrics::UnreleasedDeltaObjects);

  // Special case for the default database
  auto update_path = [&](const std::filesystem::path &dir) {
#ifdef MG_ENTERPRISE
    if (config_.salient.name == dbms::kDefaultDB) {
      // Default DB points to the root (for back-compatibility); update to the "database" dir
      std::filesystem::path new_dir = dir / "databases" / dbms::kDefaultDB;
      if (std::filesystem::exists(new_dir) && std::filesystem::is_directory(new_dir)) {
        return new_dir;
      }
    }
#endif
    return dir;
  };
  info.disk_usage = utils::GetDirDiskUsage<false>(update_path(config_.durability.storage_directory));
  if (config_.salient.items.enable_schema_info) {
    const auto &[n_vertex, n_edge] = schema_info_.Size();
    info.schema_vertex_count = n_vertex;
    info.schema_edge_count = n_edge;
  } else {
    info.schema_vertex_count = 0;
    info.schema_edge_count = 0;
  }
  return info;
}

StorageInfo InMemoryStorage::GetInfo() {
  StorageInfo info = GetBaseInfo();
  {
    auto access = Access();  // TODO: override isolation level?
    const auto &lbl = access->ListAllIndices();
    info.label_indices = lbl.label.size();
    info.label_property_indices = lbl.label_properties.size();
    info.text_indices = lbl.text_indices.size();
    info.vector_indices = lbl.vector_indices_spec.size();
    const auto &con = access->ListAllConstraints();
    info.existence_constraints = con.existence.size();
    info.unique_constraints = con.unique.size();
  }
  info.storage_mode = storage_mode_;
  info.isolation_level = isolation_level_;
  info.durability_snapshot_enabled = snapshot_runner_.NextExecution() || config_.durability.snapshot_on_exit;
  info.durability_wal_enabled =
      config_.durability.snapshot_wal_mode == Config::Durability::SnapshotWalMode::PERIODIC_SNAPSHOT_WITH_WAL;
  info.property_store_compression_enabled = config_.salient.items.property_store_compression_enabled;
  info.property_store_compression_level = config_.salient.property_store_compression_level;
  return info;
}

bool InMemoryStorage::InitializeWalFile(memgraph::replication::ReplicationEpoch &epoch) {
  if (config_.durability.snapshot_wal_mode != Config::Durability::SnapshotWalMode::PERIODIC_SNAPSHOT_WITH_WAL) {
    return false;
  }

  if (!wal_file_) {
    wal_file_ =
        std::make_unique<durability::WalFile>(recovery_.wal_directory_, uuid(), epoch.id(), config_.salient.items,
                                              name_id_mapper_.get(), wal_seq_num_++, &file_retainer_);
  }

  return true;
}

void InMemoryStorage::FinalizeWalFile() {
  ++wal_unsynced_transactions_;
  if (wal_unsynced_transactions_ >= config_.durability.wal_file_flush_every_n_tx) {
    wal_file_->Sync();
    wal_unsynced_transactions_ = 0;
  }
  if (wal_file_->GetSize() / 1024 >= config_.durability.wal_file_size_kibibytes) {
    wal_file_->FinalizeWal();
    wal_file_.reset();
    wal_unsynced_transactions_ = 0;
  } else {
    // Try writing the internal buffer if possible, if not
    // the data should be written as soon as it's possible
    // (triggered by the new transaction commit, or some
    // reading thread EnabledFlushing)
    wal_file_->TryFlushing();
  }
}

bool InMemoryStorage::InMemoryAccessor::HandleDurabilityAndReplicate(uint64_t durability_commit_timestamp,
                                                                     DatabaseAccessProtector db_acc,
                                                                     TransactionReplication &replicating_txn,
                                                                     std::optional<bool> const &commit_immediately) {
  auto *mem_storage = static_cast<InMemoryStorage *>(storage_);

  bool const commit_flag = std::invoke([&commit_immediately, &replicating_txn]() {
    // Replica
    if (commit_immediately.has_value()) {
      return *commit_immediately;
    }
    // MAIN
    // If there are no strict sync replicas in the cluster, write immediately to WAL: flag 'commit' = true
    return !replicating_txn.ShouldRunTwoPC();
  });
  commit_flag_wal_position_ = mem_storage->wal_file_->AppendTransactionStart(durability_commit_timestamp, commit_flag);
  needs_wal_update_ = !commit_flag;

  // IMPORTANT: In most transactions there can only be one, either data or metadata deltas.
  //            But since we introduced auto index creation, a data transaction can also introduce a metadata delta.
  //            For correctness on the REPLICA side we need to send the metadata deltas first in order to acquire a
  //            unique transaction to apply the index creation safely.
  auto const apply_encode = [&](durability::StorageMetadataOperation const op, auto &&encode_operation) {
    auto full_encode_operation = [&](durability::BaseEncoder &encoder) {
      EncodeOperationPreamble(encoder, op, durability_commit_timestamp);
      encode_operation(encoder);
    };

    full_encode_operation(mem_storage->wal_file_->encoder());
    mem_storage->wal_file_->UpdateStats(durability_commit_timestamp);
    replicating_txn.EncodeToReplicas(full_encode_operation);
  };

  // Handle metadata deltas
  for (const auto &md_delta : transaction_.md_deltas) {
    auto const op = ActionToStorageOperation(md_delta.action);
    switch (md_delta.action) {
      case MetadataDelta::Action::LABEL_INDEX_CREATE:
      case MetadataDelta::Action::LABEL_INDEX_DROP: {
        apply_encode(op, [&](durability::BaseEncoder &encoder) {
          EncodeLabel(encoder, *mem_storage->name_id_mapper_, md_delta.label);
        });
        break;
      }
      case MetadataDelta::Action::LABEL_INDEX_STATS_CLEAR:
      case MetadataDelta::Action::LABEL_PROPERTIES_INDEX_STATS_CLEAR: {
        apply_encode(op, [&](durability::BaseEncoder &encoder) {
          EncodeLabel(encoder, *mem_storage->name_id_mapper_, md_delta.label_stats.label);
        });
        break;
      }
      case MetadataDelta::Action::LABEL_PROPERTIES_INDEX_STATS_SET: {
        apply_encode(op, [&](durability::BaseEncoder &encoder) {
          EncodeLabelPropertyStats(encoder, *mem_storage->name_id_mapper_, md_delta.label_property_stats.label,
                                   md_delta.label_property_stats.properties, md_delta.label_property_stats.stats);
        });
        break;
      }
      case MetadataDelta::Action::EDGE_INDEX_CREATE:
      case MetadataDelta::Action::EDGE_INDEX_DROP: {
        apply_encode(op, [&](durability::BaseEncoder &encoder) {
          EncodeEdgeTypeIndex(encoder, *mem_storage->name_id_mapper_, md_delta.edge_type);
        });
        break;
      }
      case MetadataDelta::Action::EDGE_PROPERTY_INDEX_CREATE:
      case MetadataDelta::Action::EDGE_PROPERTY_INDEX_DROP: {
        apply_encode(op, [&](durability::BaseEncoder &encoder) {
          EncodeEdgeTypePropertyIndex(encoder, *mem_storage->name_id_mapper_, md_delta.edge_type_property.edge_type,
                                      md_delta.edge_type_property.property);
        });
        break;
      }
      case MetadataDelta::Action::GLOBAL_EDGE_PROPERTY_INDEX_CREATE:
      case MetadataDelta::Action::GLOBAL_EDGE_PROPERTY_INDEX_DROP: {
        apply_encode(op, [&](durability::BaseEncoder &encoder) {
          EncodeEdgePropertyIndex(encoder, *mem_storage->name_id_mapper_, md_delta.edge_property.property);
        });
        break;
      }
      case MetadataDelta::Action::LABEL_PROPERTIES_INDEX_CREATE:
      case MetadataDelta::Action::LABEL_PROPERTIES_INDEX_DROP: {
        apply_encode(op, [&](durability::BaseEncoder &encoder) {
          EncodeLabelProperties(encoder, *mem_storage->name_id_mapper_, md_delta.label_ordered_properties.label,
                                md_delta.label_ordered_properties.properties);
        });
        break;
      }
      case MetadataDelta::Action::EXISTENCE_CONSTRAINT_CREATE:
      case MetadataDelta::Action::EXISTENCE_CONSTRAINT_DROP:
      case MetadataDelta::Action::POINT_INDEX_CREATE:
      case MetadataDelta::Action::POINT_INDEX_DROP: {
        apply_encode(op, [&](durability::BaseEncoder &encoder) {
          EncodeLabelProperty(encoder, *mem_storage->name_id_mapper_, md_delta.label_property.label,
                              md_delta.label_property.property);
        });
        break;
      }
      case MetadataDelta::Action::LABEL_INDEX_STATS_SET: {
        apply_encode(op, [&](durability::BaseEncoder &encoder) {
          EncodeLabelStats(encoder, *mem_storage->name_id_mapper_, md_delta.label_stats.label,
                           md_delta.label_stats.stats);
        });
        break;
      }
      case MetadataDelta::Action::TEXT_INDEX_CREATE:
      case MetadataDelta::Action::TEXT_INDEX_DROP: {
        apply_encode(op, [&](durability::BaseEncoder &encoder) {
          EncodeTextIndex(encoder, *mem_storage->name_id_mapper_, md_delta.text_index.index_name,
                          md_delta.text_index.label);
        });
        break;
      }
      case MetadataDelta::Action::VECTOR_INDEX_CREATE: {
        apply_encode(op, [&](durability::BaseEncoder &encoder) {
          EncodeVectorIndexSpec(encoder, *mem_storage->name_id_mapper_, md_delta.vector_index_spec);
        });
        break;
      }
      case MetadataDelta::Action::VECTOR_EDGE_INDEX_CREATE: {
        apply_encode(op, [&](durability::BaseEncoder &encoder) {
          EncodeVectorEdgeIndexSpec(encoder, *name_id_mapper_, md_delta.vector_edge_index_spec);
        });
        break;
      }
      case MetadataDelta::Action::VECTOR_INDEX_DROP: {
        apply_encode(
            op, [&](durability::BaseEncoder &encoder) { EncodeVectorIndexName(encoder, md_delta.vector_index_name); });
        break;
      }
      case MetadataDelta::Action::UNIQUE_CONSTRAINT_CREATE:
      case MetadataDelta::Action::UNIQUE_CONSTRAINT_DROP: {
        apply_encode(op, [&](durability::BaseEncoder &encoder) {
          EncodeLabelProperties(encoder, *mem_storage->name_id_mapper_, md_delta.label_unordered_properties.label,
                                md_delta.label_unordered_properties.properties);
        });
        break;
      }
      case MetadataDelta::Action::TYPE_CONSTRAINT_CREATE:
      case MetadataDelta::Action::TYPE_CONSTRAINT_DROP: {
        apply_encode(op, [&](durability::BaseEncoder &encoder) {
          EncodeTypeConstraint(encoder, *mem_storage->name_id_mapper_, md_delta.label_property_type.label,
                               md_delta.label_property_type.property, md_delta.label_property_type.type);
        });
        break;
      }
      case MetadataDelta::Action::ENUM_CREATE: {
        apply_encode(op, [&](durability::BaseEncoder &encoder) {
          EncodeEnumCreate(encoder, mem_storage->enum_store_, md_delta.enum_create_info.etype);
        });
        break;
      }
      case MetadataDelta::Action::ENUM_ALTER_ADD: {
        apply_encode(op, [&](durability::BaseEncoder &encoder) {
          EncodeEnumAlterAdd(encoder, mem_storage->enum_store_, md_delta.enum_alter_add_info.value);
        });
        break;
      }
      case MetadataDelta::Action::ENUM_ALTER_UPDATE: {
        apply_encode(op, [&](durability::BaseEncoder &encoder) {
          EncodeEnumAlterUpdate(encoder, mem_storage->enum_store_, md_delta.enum_alter_update_info.value,
                                md_delta.enum_alter_update_info.old_value);
        });
        break;
      }
    }
  }
  // A single transaction will always be fully-contained in a single WAL file.
  auto current_commit_timestamp = transaction_.commit_timestamp->load(std::memory_order_acquire);
  auto append_deltas = [&](auto callback) {
    // Helper lambda that traverses the delta chain on order to find the first
    // delta that should be processed and then appends all discovered deltas.
    auto find_and_apply_deltas = [&](const auto *delta, const auto &parent, auto filter) {
      while (true) {
        auto *older = delta->next.load(std::memory_order_acquire);
        if (older == nullptr || older->timestamp->load(std::memory_order_acquire) != current_commit_timestamp) break;
        delta = older;
      }
      while (true) {
        if (filter(delta->action)) {
          callback(*delta, parent, durability_commit_timestamp);
        }
        auto prev = delta->prev.Get();
        MG_ASSERT(prev.type != PreviousPtr::Type::NULLPTR, "Invalid pointer!");
        if (prev.type != PreviousPtr::Type::DELTA) break;
        delta = prev.delta;
      }
    };

    // The deltas are ordered correctly in the `transaction.deltas` buffer, but we
    // don't traverse them in that order. That is because for each delta we need
    // information about the vertex or edge they belong to and that information
    // isn't stored in the deltas themselves. In order to find out information
    // about the corresponding vertex or edge it is necessary to traverse the
    // delta chain for each delta until a vertex or edge is encountered. This
    // operation is very expensive as the chain grows.
    // Instead, we traverse the edges until we find a vertex or edge and traverse
    // their delta chains. This approach has a drawback because we lose the
    // correct order of the operations. Because of that, we need to traverse the
    // deltas several times and we have to manually ensure that the stored deltas
    // will be ordered correctly.

    // 1. Process all Vertex deltas and store all operations that create vertices
    // and modify vertex data.
    for (const auto &delta : transaction_.deltas) {
      auto prev = delta.prev.Get();
      MG_ASSERT(prev.type != PreviousPtr::Type::NULLPTR, "Invalid pointer!");
      if (prev.type != PreviousPtr::Type::VERTEX) continue;
      find_and_apply_deltas(&delta, *prev.vertex, [](auto action) {
        switch (action) {
          case Delta::Action::DELETE_DESERIALIZED_OBJECT:
          case Delta::Action::DELETE_OBJECT:
          case Delta::Action::SET_PROPERTY:
          case Delta::Action::ADD_LABEL:
          case Delta::Action::REMOVE_LABEL:
            return true;

          case Delta::Action::RECREATE_OBJECT:
          case Delta::Action::ADD_IN_EDGE:
          case Delta::Action::ADD_OUT_EDGE:
          case Delta::Action::REMOVE_IN_EDGE:
          case Delta::Action::REMOVE_OUT_EDGE:
            return false;
          default:
            LOG_FATAL("Unknown Delta Action");
        }
      });
    }
    // 2. Process all Vertex deltas and store all operations that create edges.
    for (const auto &delta : transaction_.deltas) {
      auto prev = delta.prev.Get();
      MG_ASSERT(prev.type != PreviousPtr::Type::NULLPTR, "Invalid pointer!");
      if (prev.type != PreviousPtr::Type::VERTEX) continue;
      find_and_apply_deltas(&delta, *prev.vertex, [](auto action) {
        switch (action) {
          case Delta::Action::REMOVE_OUT_EDGE:
            return true;
          case Delta::Action::DELETE_DESERIALIZED_OBJECT:
          case Delta::Action::DELETE_OBJECT:
          case Delta::Action::RECREATE_OBJECT:
          case Delta::Action::SET_PROPERTY:
          case Delta::Action::ADD_LABEL:
          case Delta::Action::REMOVE_LABEL:
          case Delta::Action::ADD_IN_EDGE:
          case Delta::Action::ADD_OUT_EDGE:
          case Delta::Action::REMOVE_IN_EDGE:
            return false;
          default:
            LOG_FATAL("Unknown Delta Action");
        }
      });
    }
    // 3. Process all Edge deltas and store all operations that modify edge data.
    for (const auto &delta : transaction_.deltas) {
      auto prev = delta.prev.Get();
      MG_ASSERT(prev.type != PreviousPtr::Type::NULLPTR, "Invalid pointer!");
      if (prev.type != PreviousPtr::Type::EDGE) continue;
      find_and_apply_deltas(&delta, *prev.edge, [](auto action) {
        switch (action) {
          case Delta::Action::SET_PROPERTY:
            return true;
          case Delta::Action::DELETE_DESERIALIZED_OBJECT:
          case Delta::Action::DELETE_OBJECT:
          case Delta::Action::RECREATE_OBJECT:
          case Delta::Action::ADD_LABEL:
          case Delta::Action::REMOVE_LABEL:
          case Delta::Action::ADD_IN_EDGE:
          case Delta::Action::ADD_OUT_EDGE:
          case Delta::Action::REMOVE_IN_EDGE:
          case Delta::Action::REMOVE_OUT_EDGE:
            return false;
          default:
            LOG_FATAL("Unknown Delta Action");
        }
      });
    }
    // 4. Process all Vertex deltas and store all operations that delete edges.
    for (const auto &delta : transaction_.deltas) {
      auto prev = delta.prev.Get();
      MG_ASSERT(prev.type != PreviousPtr::Type::NULLPTR, "Invalid pointer!");
      if (prev.type != PreviousPtr::Type::VERTEX) continue;
      find_and_apply_deltas(&delta, *prev.vertex, [](auto action) {
        switch (action) {
          case Delta::Action::ADD_OUT_EDGE:
            return true;
          case Delta::Action::DELETE_DESERIALIZED_OBJECT:
          case Delta::Action::DELETE_OBJECT:
          case Delta::Action::RECREATE_OBJECT:
          case Delta::Action::SET_PROPERTY:
          case Delta::Action::ADD_LABEL:
          case Delta::Action::REMOVE_LABEL:
          case Delta::Action::ADD_IN_EDGE:
          case Delta::Action::REMOVE_IN_EDGE:
          case Delta::Action::REMOVE_OUT_EDGE:
            return false;
          default:
            LOG_FATAL("Unknown Delta Action");
        }
      });
    }
    // 5. Process all Vertex deltas and store all operations that delete vertices.
    for (const auto &delta : transaction_.deltas) {
      auto prev = delta.prev.Get();
      MG_ASSERT(prev.type != PreviousPtr::Type::NULLPTR, "Invalid pointer!");
      if (prev.type != PreviousPtr::Type::VERTEX) continue;
      find_and_apply_deltas(&delta, *prev.vertex, [](auto action) {
        switch (action) {
          case Delta::Action::RECREATE_OBJECT:
            return true;
          case Delta::Action::DELETE_DESERIALIZED_OBJECT:
          case Delta::Action::DELETE_OBJECT:
          case Delta::Action::SET_PROPERTY:
          case Delta::Action::ADD_LABEL:
          case Delta::Action::REMOVE_LABEL:
          case Delta::Action::ADD_IN_EDGE:
          case Delta::Action::ADD_OUT_EDGE:
          case Delta::Action::REMOVE_IN_EDGE:
          case Delta::Action::REMOVE_OUT_EDGE:
            return false;
          default:
            LOG_FATAL("Unknown Delta Action");
        }
      });
    }
  };

  // Handle MVCC deltas
  if (!transaction_.deltas.empty()) {
    append_deltas([&](const Delta &delta, const auto &parent, uint64_t durability_commit_timestamp_arg) {
      mem_storage->wal_file_->AppendDelta(delta, parent, durability_commit_timestamp_arg);
      replicating_txn.AppendDelta(delta, parent, durability_commit_timestamp_arg);
    });
  }

  // Add a delta that indicates that the transaction is fully written to the WAL
  mem_storage->wal_file_->AppendTransactionEnd(durability_commit_timestamp);

  // SYNC/ASYNC replica part of cluster without STRICT SYNC replica
  // MAIN without STRICT SYNC replicas
  if (commit_flag) {
    mem_storage->FinalizeWalFile();
    spdlog::trace("Finalized WAL file in the 1st phase");
  }

  // Ships deltas to instances and waits for the reply
  // Returns only the status of SYNC replicas.
  return replicating_txn.ShipDeltas(durability_commit_timestamp, std::move(db_acc));
}

utils::BasicResult<InMemoryStorage::CreateSnapshotError> InMemoryStorage::CreateSnapshot(
    memgraph::replication_coordination_glue::ReplicationRole replication_role) {
  using memgraph::replication_coordination_glue::ReplicationRole;
  if (replication_role == ReplicationRole::REPLICA) {
    return CreateSnapshotError::DisabledForReplica;
  }

  auto abort_reset = utils::OnScopeExit([this]() mutable {
    // Abort is a one shot, reset it to false every time
    abort_snapshot_.store(false, std::memory_order_release);
  });

  if (abort_snapshot_.load(std::memory_order_acquire)) {
    return CreateSnapshotError::AbortSnapshot;
  }

  // Make sure only one create snapshot is running at any moment
  auto expected = false;
  auto already_running = !snapshot_running_.compare_exchange_strong(expected, true, std::memory_order_acq_rel);
  if (already_running) {
    return CreateSnapshotError::AlreadyRunning;
  }
  auto const clear_snapshot_running_on_exit =
      utils::OnScopeExit{[&] { snapshot_running_.store(false, std::memory_order_release); }};

  // This is to make sure SHOW SNAPSHOTS, CREATE SNAPSHOT, and some replication
  // stuff are mutually exclusive from each other
  auto const snapshot_guard = std::unique_lock(snapshot_lock_);

  auto accessor = std::invoke([&]() {
    if (storage_mode_ == StorageMode::IN_MEMORY_ANALYTICAL) {
      // For analytical no other write txn can be in play
      return ReadOnlyAccess(IsolationLevel::SNAPSHOT_ISOLATION);  // Do we need snapshot isolation?
    }
    return Access(IsolationLevel::SNAPSHOT_ISOLATION);
  });

  utils::Timer timer;
  Transaction *transaction = accessor->GetTransaction();

  DMG_ASSERT(transaction->last_durable_ts_.has_value());
  auto const &epoch = repl_storage_state_.epoch_;
  auto const &epochHistory = repl_storage_state_.history;
  auto const &storage_uuid = uuid();

  // In memory analytical doesn't update last_durable_ts so digest isn't valid
  if (transaction->storage_mode == StorageMode::IN_MEMORY_TRANSACTIONAL) {
    auto current_digest = SnapshotDigest{epoch, epochHistory, storage_uuid, *transaction->last_durable_ts_};
    if (last_snapshot_digest_ == current_digest) return CreateSnapshotError::NothingNewToWrite;
    last_snapshot_digest_ = std::move(current_digest);
  }

  // At the moment, the only way in which create snapshot can fail is if it got aborted
  if (!durability::CreateSnapshot(this, transaction, recovery_.snapshot_directory_, recovery_.wal_directory_,
                                  &vertices_, &edges_, storage_uuid, epoch, epochHistory, &file_retainer_,
                                  &abort_snapshot_)) {
    return CreateSnapshotError::AbortSnapshot;
  }

  memgraph::metrics::Measure(memgraph::metrics::SnapshotCreationLatency_us,
                             std::chrono::duration_cast<std::chrono::microseconds>(timer.Elapsed()).count());

  return {};
}

// NOTE: Make sure this function is called while exclusively holding on to the main lock
utils::BasicResult<InMemoryStorage::RecoverSnapshotError> InMemoryStorage::RecoverSnapshot(
    std::filesystem::path path, bool force, memgraph::replication_coordination_glue::ReplicationRole replication_role) {
  using memgraph::replication_coordination_glue::ReplicationRole;
  if (replication_role == ReplicationRole::REPLICA) {
    return InMemoryStorage::RecoverSnapshotError::DisabledForReplica;
  }
  if (!std::filesystem::exists(path) || std::filesystem::is_directory(path)) {
    return InMemoryStorage::RecoverSnapshotError::MissingFile;
  }

  // Copy to local snapshot dir
  std::error_code ec{};
  const auto local_path = recovery_.snapshot_directory_ / path.filename();
  const bool file_in_local_dir = local_path == path;
  if (!file_in_local_dir) {
    std::filesystem::copy_file(path, local_path, ec);
    if (ec) {
      spdlog::warn("Failed to copy snapshot into local snapshots directory.");
      return InMemoryStorage::RecoverSnapshotError::CopyFailure;
    }
  }

  auto handler_error = [&]() {
    // If file was copied over, delete...
    if (!file_in_local_dir) file_retainer_.DeleteFile(local_path);
  };

  auto file_locker = file_retainer_.AddLocker();
  (void)file_locker.Access().AddPath(local_path);

  if (force) {
    Clear();
  } else {
    if (repl_storage_state_.last_durable_timestamp_.load(std::memory_order_acquire) != kTimestampInitialId) {
      handler_error();
      return InMemoryStorage::RecoverSnapshotError::NonEmptyStorage;
    }
  }

  // When creating a snapshot, we first lock the snapshot, then create the accessor, so no need for the snapshot lock
  // GC could be running without the main lock, so lock it
  // Engine lock is needed because of PrepareForNewEpoch
  auto gc_lock = std::unique_lock{gc_lock_};
  auto engine_lock = std::unique_lock{engine_lock_};

  try {
    spdlog::debug("Recovering from a snapshot {}", local_path);
    auto recovered_snapshot = storage::durability::LoadSnapshot(
        local_path, &vertices_, &edges_, &edges_metadata_, &repl_storage_state_.history, name_id_mapper_.get(),
        &edge_count_, config_, &enum_store_, config_.salient.items.enable_schema_info ? &schema_info_.Get() : nullptr);
    spdlog::debug("Snapshot recovered successfully");
    // Instead of using the UUID from the snapshot, we will override the snapshot's UUID with our own
    // This snapshot creates a new state and cannot have any WALs associated with it at this point
    // If the storage's snapshot has been reused, the old version will be put in the .old directory
    spdlog::trace("Set epoch to {} for db {}", recovered_snapshot.snapshot_info.epoch_id, name());
    repl_storage_state_.epoch_.SetEpoch(std::move(recovered_snapshot.snapshot_info.epoch_id));
    const auto &recovery_info = recovered_snapshot.recovery_info;
    vertex_id_.store(recovery_info.next_vertex_id, std::memory_order_release);
    edge_id_.store(recovery_info.next_edge_id, std::memory_order_release);
    timestamp_ = std::max(timestamp_, recovery_info.next_timestamp);
    repl_storage_state_.last_durable_timestamp_.store(recovered_snapshot.snapshot_info.durable_timestamp,
                                                      std::memory_order_release);
    // We are the only active transaction, so mark everything up to the next timestamp
    if (timestamp_ > 0) commit_log_->MarkFinishedInRange(0, timestamp_ - 1);

    spdlog::trace("Recovering indices and constraints from snapshot.");
    storage::durability::RecoverIndicesStatsAndConstraints(
        &vertices_, name_id_mapper_.get(), &indices_, &constraints_, config_, recovery_info,
        recovered_snapshot.indices_constraints, config_.salient.items.properties_on_edges);

    spdlog::trace("Successfully recovered from snapshot {}", local_path);

    // Destroying current wal file
    wal_file_.reset();

    std::string old_dir = ".old_" + std::to_string(std::chrono::system_clock::now().time_since_epoch().count());
    spdlog::trace("Moving old snapshots and WALs to {}", old_dir);
    std::error_code ec{};
    std::filesystem::create_directory(recovery_.snapshot_directory_ / old_dir, ec);
    if (ec) {
      spdlog::warn("Failed to create backup snapshot directory; snapshots directory should be cleaned manually.");
      return InMemoryStorage::RecoverSnapshotError::BackupFailure;
    }
    std::filesystem::create_directory(recovery_.wal_directory_ / old_dir, ec);
    if (ec) {
      spdlog::warn("Failed to create backup WAL directory; WAL directory should be cleaned manually.");
      return InMemoryStorage::RecoverSnapshotError::BackupFailure;
    }

    auto snapshot_files = durability::GetSnapshotFiles(recovery_.snapshot_directory_);
    for (const auto &[snapshot_path, snapshot_uuid, _2] : snapshot_files) {
      if (local_path != snapshot_path) {
        spdlog::trace("Moving snapshot file {}", snapshot_path);
        file_retainer_.RenameFile(snapshot_path, recovery_.snapshot_directory_ / old_dir / snapshot_path.filename());
      } else if (uuid() != snapshot_uuid) {
        // This is the recovered snapshot, but it has a different UUID than the current storage UUID
        if (file_in_local_dir) {
          // Used a snapshot for the local storage, back it up before updating the UUID
          std::filesystem::copy_file(snapshot_path, recovery_.snapshot_directory_ / old_dir / snapshot_path.filename(),
                                     ec);
          if (ec) {
            spdlog::warn(
                "Failed to copy snapshot file to backup directory; snapshots directory should be cleaned "
                "manually.");
            return InMemoryStorage::RecoverSnapshotError::BackupFailure;
          }
        }
        // Rewrite the UUID in the snapshot file
        durability::OverwriteSnapshotUUID(local_path, uuid());
      }
    }
    std::filesystem::remove(recovery_.snapshot_directory_ / old_dir, ec);  // remove dir if empty
    auto wal_files = storage::durability::GetWalFiles(recovery_.wal_directory_);
    if (wal_files) {
      for (const auto &wal_file : *wal_files) {
        spdlog::trace("Moving WAL file {}", wal_file.path);
        file_retainer_.RenameFile(wal_file.path, recovery_.wal_directory_ / old_dir / wal_file.path.filename());
      }
    }
    std::filesystem::remove(recovery_.wal_directory_ / old_dir, ec);  // remove dir if empty
  } catch (const storage::durability::RecoveryFailure &e) {
    handler_error();
    throw utils::BasicException("Couldn't recover from the snapshot because of: {}", e.what());
  }

  return {};
}

// Note:
std::vector<SnapshotFileInfo> InMemoryStorage::ShowSnapshots() {
  auto lock = std::unique_lock{snapshot_lock_};

  std::vector<SnapshotFileInfo> res;
  auto file_locker = file_retainer_.AddLocker();
  auto locker_acc = file_locker.Access();
  (void)locker_acc.AddPath(recovery_.snapshot_directory_);
  auto dir_cleanup = utils::OnScopeExit{[&] { (void)locker_acc.RemovePath(recovery_.snapshot_directory_); }};

  // Add currently available snapshots
  auto snapshot_files = durability::GetSnapshotFiles(recovery_.snapshot_directory_ /*, std::string(storage_uuid())*/);
  std::error_code ec;
  for (const auto &[snapshot_path, _, start_timestamp] : snapshot_files) {
    // Hacky solution to covert between different clocks
    utils::LocalDateTime write_time_ldt{std::filesystem::last_write_time(snapshot_path, ec) -
                                        std::filesystem::file_time_type::clock::now() +
                                        std::chrono::system_clock::now()};
    if (ec) {
      spdlog::warn("Failed to read write time for {}", snapshot_path);
      write_time_ldt = utils::LocalDateTime{0};
    }
    size_t size = std::filesystem::file_size(snapshot_path, ec);
    if (ec) {
      spdlog::warn("Failed to read file size for {}", snapshot_path);
      size = 0;
    }
    res.emplace_back(snapshot_path, start_timestamp, write_time_ldt, size);
  }

  // Add next
  auto next = snapshot_runner_.NextExecution();
  if (next) {
    res.emplace_back(recovery_.snapshot_directory_, 0, utils::LocalDateTime{*next}, 0);
  }

  std::sort(res.begin(), res.end(),
            [](const auto &lhs, const auto &rhs) { return lhs.creation_time > rhs.creation_time; });

  return res;
}

void InMemoryStorage::FreeMemory(std::unique_lock<utils::ResourceLock> main_guard, bool periodic) {
  std::invoke(free_memory_func_, std::move(main_guard), periodic);
}

uint64_t InMemoryStorage::GetCommitTimestamp() { return timestamp_++; }

void InMemoryStorage::PrepareForNewEpoch() {
  std::unique_lock engine_guard{engine_lock_};
  if (wal_file_) {
    wal_file_->FinalizeWal();
    wal_file_.reset();
  }
  repl_storage_state_.TrackLatestHistory();
}

utils::FileRetainer::FileLockerAccessor::ret_type InMemoryStorage::IsPathLocked() {
  auto locker_accessor = global_locker_.Access();
  return locker_accessor.IsPathLocked(config_.durability.storage_directory);
}

utils::FileRetainer::FileLockerAccessor::ret_type InMemoryStorage::LockPath() {
  auto locker_accessor = global_locker_.Access();
  return locker_accessor.AddPath(config_.durability.storage_directory);
}

utils::FileRetainer::FileLockerAccessor::ret_type InMemoryStorage::UnlockPath() {
  {
    auto locker_accessor = global_locker_.Access();
    const auto ret = locker_accessor.RemovePath(config_.durability.storage_directory);
    if (ret.HasError() || !ret.GetValue()) {
      // Exit without cleaning the queue
      return ret;
    }
  }
  // We use locker accessor in seperate scope so we don't produce deadlock
  // after we call clean queue.
  file_retainer_.CleanQueue();
  return true;
}

std::unique_ptr<Storage::Accessor> InMemoryStorage::Access(Accessor::Type rw_type,
                                                           std::optional<IsolationLevel> override_isolation_level,
                                                           std::optional<std::chrono::milliseconds> timeout) {
  return std::unique_ptr<InMemoryAccessor>(new InMemoryAccessor{Storage::Accessor::shared_access, this,
                                                                override_isolation_level.value_or(isolation_level_),
                                                                storage_mode_, rw_type, timeout});
}
std::unique_ptr<Storage::Accessor> InMemoryStorage::UniqueAccess(std::optional<IsolationLevel> override_isolation_level,
                                                                 std::optional<std::chrono::milliseconds> timeout) {
  return std::unique_ptr<InMemoryAccessor>(new InMemoryAccessor{Storage::Accessor::unique_access, this,
                                                                override_isolation_level.value_or(isolation_level_),
                                                                storage_mode_, timeout});
}
std::unique_ptr<Storage::Accessor> InMemoryStorage::ReadOnlyAccess(
    std::optional<IsolationLevel> override_isolation_level, std::optional<std::chrono::milliseconds> timeout) {
  return std::unique_ptr<InMemoryAccessor>(new InMemoryAccessor{Storage::Accessor::read_only_access, this,
                                                                override_isolation_level.value_or(isolation_level_),
                                                                storage_mode_, timeout});
}

void InMemoryStorage::CreateSnapshotHandler(
    std::function<utils::BasicResult<InMemoryStorage::CreateSnapshotError>()> cb) {
  create_snapshot_handler = [cb = std::move(cb)] {
    if (auto maybe_error = cb(); maybe_error.HasError()) {
      switch (maybe_error.GetError()) {
        case CreateSnapshotError::DisabledForReplica:
          spdlog::warn(utils::MessageWithLink("Snapshots are disabled for replicas.", "https://memgr.ph/replication"));
          break;
        case CreateSnapshotError::ReachedMaxNumTries:
          spdlog::warn("Failed to create snapshot. Reached max number of tries. Please contact support.");
          break;
        case CreateSnapshotError::AbortSnapshot:
          spdlog::warn("Failed to create snapshot. The current snapshot needs to be aborted.");
          break;
        case CreateSnapshotError::AlreadyRunning:
          spdlog::info("Skipping snapshot creation. Another snapshot creation is already in progress.");
          break;
        case CreateSnapshotError::NothingNewToWrite:
          spdlog::info("Skipping snapshot creation. Nothing has been written since the last snapshot.");
          break;
      }
    }
  };

  // Start the snapshot thread in any case, paused if in analytical mode
  if (config_.salient.storage_mode == StorageMode::IN_MEMORY_ANALYTICAL) {
    snapshot_runner_.Pause();
  }
  snapshot_runner_.SetInterval(config_.durability.snapshot_interval);
  snapshot_runner_.Run("Snapshot", [this, token = stop_source.get_token()]() {
    if (!token.stop_requested()) {
      this->create_snapshot_handler();
    }
  });
}

std::optional<std::tuple<EdgeRef, EdgeTypeId, Vertex *, Vertex *>> InMemoryStorage::FindEdge(Gid gid) {
  using EdgeInfo = std::optional<std::tuple<EdgeRef, EdgeTypeId, Vertex *, Vertex *>>;

  auto edge_acc = edges_.access();
  auto edge_it = edge_acc.find(gid);
  if (edge_it == edge_acc.end()) {
    return std::nullopt;
  }

  auto *edge_ptr = &(*edge_it);
  auto vertices_acc = vertices_.access();

  auto extract_edge_info = [&](Vertex *from_vertex) -> EdgeInfo {
    for (auto &out_edge : from_vertex->out_edges) {
      const auto [edge_type, other_vertex, edge_ref] = out_edge;
      if (edge_ref.ptr == edge_ptr) {
        return std::tuple(edge_ref, edge_type, from_vertex, other_vertex);
      }
    }
    return std::nullopt;
  };

  if (config_.salient.items.enable_edges_metadata) {
    auto edge_metadata_acc = edges_metadata_.access();
    auto edge_metadata_it = edge_metadata_acc.find(gid);
    MG_ASSERT(edge_metadata_it != edge_metadata_acc.end(), "Invalid database state!");

    auto maybe_edge_info = extract_edge_info(edge_metadata_it->from_vertex);
    return maybe_edge_info;
  }

  // If metadata on edges is not enabled we will have to do
  // a full scan.
  auto maybe_edge_info = std::invoke([&]() -> EdgeInfo {
    for (auto &from_vertex : vertices_acc) {
      auto maybe_edge_info = extract_edge_info(&from_vertex);
      if (maybe_edge_info) {
        return maybe_edge_info;
      }
    }
    return std::nullopt;
  });

  return maybe_edge_info;
}

void InMemoryStorage::Clear() {
  // NOTE: Make sure this function is called while exclusively holding on to the main lock
  // When creating a snapshot, we first lock the snapshot, then create the accessor
  // GC could be running without the main lock
  // Engine lock is needed because of PrepareForNewEpoch
  auto gc_lock = std::unique_lock{gc_lock_};
  auto engine_lock = std::unique_lock{engine_lock_};

  // Clear main memory
  vertices_.clear();
  vertices_.run_gc();
  vertex_id_.store(0, std::memory_order_release);

  edges_.clear();
  edges_.run_gc();
  edge_id_.store(0, std::memory_order_release);
  edge_count_.store(0, std::memory_order_release);

  timestamp_ = kTimestampInitialId;
  transaction_id_ = kTransactionInitialId;

  // Reset WALs
  wal_seq_num_ = 0;
  wal_file_.reset();
  wal_unsynced_transactions_ = 0;

  // Reset the commit log
  commit_log_.reset();
  commit_log_.emplace();

  // Drop any pending GC work (committed_transactions_ is holding on to old deltas)
  deleted_vertices_->clear();
  deleted_edges_->clear();
  garbage_undo_buffers_->clear();
  committed_transactions_->clear();

  // Clear indices, constraints and metadata
  indices_.DropGraphClearIndices();
  constraints_.DropGraphClearConstraints();
  edges_metadata_.clear();
  edges_metadata_.run_gc();
  stored_node_labels_.clear();
  stored_edge_types_.clear();
  labels_to_auto_index_->clear();
  edge_types_to_auto_index_->clear();

  // Reset helper classes
  enum_store_.clear();
  schema_info_.Clear();

  // Replication epoch and timestamp reset
  repl_storage_state_.epoch_.SetEpoch(std::string(utils::UUID{}));
  repl_storage_state_.last_durable_timestamp_.store(0, std::memory_order_release);
  repl_storage_state_.history.clear();

  last_snapshot_digest_ = std::nullopt;
}

bool InMemoryStorage::InMemoryAccessor::PointIndexExists(LabelId label, PropertyId property) const {
  return storage_->indices_.point_index_.PointIndexExists(label, property);
}

IndicesInfo InMemoryStorage::InMemoryAccessor::ListAllIndices() const {
  auto *in_memory = static_cast<InMemoryStorage *>(storage_);
  auto *mem_edge_property_index =
      static_cast<InMemoryEdgePropertyIndex *>(in_memory->indices_.edge_property_index_.get());

  return {transaction_.active_indices_.label_->ListIndices(transaction_.start_timestamp),
          transaction_.active_indices_.label_properties_->ListIndices(transaction_.start_timestamp),
          transaction_.active_indices_.edge_type_->ListIndices(transaction_.start_timestamp),
          transaction_.active_indices_.edge_type_properties_->ListIndices(transaction_.start_timestamp),
          transaction_.active_indices_.edge_property_->ListIndices(transaction_.start_timestamp),
          storage_->indices_.text_index_.ListIndices(),
          storage_->indices_.point_index_.ListIndices(),
          storage_->indices_.vector_index_.ListIndices(),
          storage_->indices_.vector_edge_index_.ListIndices()};
}
ConstraintsInfo InMemoryStorage::InMemoryAccessor::ListAllConstraints() const {
  const auto *mem_storage = static_cast<InMemoryStorage *>(storage_);
  return {mem_storage->constraints_.existence_constraints_->ListConstraints(),
          mem_storage->constraints_.unique_constraints_->ListConstraints(),
          mem_storage->constraints_.type_constraints_->ListConstraints()};
}

void InMemoryStorage::InMemoryAccessor::SetIndexStats(const storage::LabelId &label, const LabelIndexStats &stats) {
  static_cast<InMemoryLabelIndex *>(storage_->indices_.label_index_.get())->SetIndexStats(label, stats);
  transaction_.md_deltas.emplace_back(MetadataDelta::label_index_stats_set, label, stats);
}

void InMemoryStorage::InMemoryAccessor::SetIndexStats(const storage::LabelId &label,
                                                      std::span<storage::PropertyPath const> properties,
                                                      const LabelPropertyIndexStats &stats) {
  static_cast<InMemoryLabelPropertyIndex *>(storage_->indices_.label_property_index_.get())
      ->SetIndexStats(label, properties, stats);
  transaction_.md_deltas.emplace_back(MetadataDelta::label_property_index_stats_set, label,
                                      std::vector(properties.begin(), properties.end()), stats);
}

bool InMemoryStorage::InMemoryAccessor::DeleteLabelIndexStats(const storage::LabelId &label) {
  auto *in_mem_label_index = static_cast<InMemoryLabelIndex *>(storage_->indices_.label_index_.get());
  auto res = in_mem_label_index->DeleteIndexStats(label);
  transaction_.md_deltas.emplace_back(MetadataDelta::label_index_stats_clear, label);
  return res;
}

std::vector<std::pair<LabelId, std::vector<PropertyPath>>>
InMemoryStorage::InMemoryAccessor::DeleteLabelPropertyIndexStats(const storage::LabelId &label) {
  auto *in_mem_label_prop_index =
      static_cast<InMemoryLabelPropertyIndex *>(storage_->indices_.label_property_index_.get());
  auto res = in_mem_label_prop_index->DeleteIndexStats(label);
  transaction_.md_deltas.emplace_back(MetadataDelta::label_property_index_stats_clear, label);
  return res;
}

void InMemoryStorage::InMemoryAccessor::DropGraph() {
  auto *mem_storage = static_cast<InMemoryStorage *>(storage_);

  // we take the control from the GC to clear any deltas
  auto gc_guard = std::unique_lock{mem_storage->gc_lock_};
  mem_storage->garbage_undo_buffers_.WithLock([&](auto &garbage_undo_buffers) { garbage_undo_buffers.clear(); });
  mem_storage->committed_transactions_.WithLock([&](auto &committed_transactions) { committed_transactions.clear(); });

  // also, we're the only transaction running, so we can safely remove the data as well
  mem_storage->indices_.DropGraphClearIndices();
  mem_storage->constraints_.DropGraphClearConstraints();

  if (mem_storage->config_.salient.items.enable_schema_info) mem_storage->schema_info_.Clear();

  mem_storage->vertices_.clear();
  mem_storage->edges_.clear();
  mem_storage->edge_count_.store(0, std::memory_order_release);

  memory::PurgeUnusedMemory();
}

auto InMemoryStorage::InMemoryAccessor::PointVertices(LabelId label, PropertyId property, CoordinateReferenceSystem crs,
                                                      PropertyValue const &point_value,
                                                      PropertyValue const &boundary_value,
                                                      PointDistanceCondition condition) -> PointIterable {
  return transaction_.point_index_ctx_.PointVertices(label, property, crs, storage_, &transaction_, point_value,
                                                     boundary_value, condition);
}

std::vector<std::tuple<VertexAccessor, double, double>> InMemoryStorage::InMemoryAccessor::VectorIndexSearchOnNodes(
    const std::string &index_name, uint64_t number_of_results, const std::vector<float> &vector) {
  auto *mem_storage = static_cast<InMemoryStorage *>(storage_);
  std::vector<std::tuple<VertexAccessor, double, double>> result;

  // we have to take vertices accessor to be sure no vertex is deleted while we are searching
  auto acc = mem_storage->vertices_.access();
  const auto search_results = storage_->indices_.vector_index_.SearchNodes(index_name, number_of_results, vector);
  std::transform(search_results.begin(), search_results.end(), std::back_inserter(result), [&](const auto &item) {
    auto &[vertex, distance, score] = item;
    return std::make_tuple(VertexAccessor{vertex, storage_, &transaction_}, distance, score);
  });

  return result;
}

std::vector<std::tuple<EdgeAccessor, double, double>> InMemoryStorage::InMemoryAccessor::VectorIndexSearchOnEdges(
    const std::string &index_name, uint64_t number_of_results, const std::vector<float> &vector) {
  auto *mem_storage = static_cast<InMemoryStorage *>(storage_);
  std::vector<std::tuple<EdgeAccessor, double, double>> result;

  // we have to take edges accessor to be sure no edge is deleted while we are searching
  auto acc = mem_storage->edges_.access();
  auto edge_type_id = mem_storage->indices_.vector_edge_index_.GetEdgeTypeId(index_name);
  const auto search_results = storage_->indices_.vector_edge_index_.SearchEdges(index_name, number_of_results, vector);
  std::transform(search_results.begin(), search_results.end(), std::back_inserter(result), [&](const auto &item) {
    auto &[edge_tuple, distance, score] = item;
    auto &[from_vertex, to_vertex, edge] = edge_tuple;
    return std::make_tuple(EdgeAccessor{EdgeRef{edge}, edge_type_id, from_vertex, to_vertex, storage_, &transaction_},
                           distance, score);
  });

  return result;
}

std::vector<VectorIndexInfo> InMemoryStorage::InMemoryAccessor::ListAllVectorIndices() const {
  return storage_->indices_.vector_index_.ListVectorIndicesInfo();
}

std::vector<VectorEdgeIndexInfo> InMemoryStorage::InMemoryAccessor::ListAllVectorEdgeIndices() const {
  return storage_->indices_.vector_edge_index_.ListVectorIndicesInfo();
}

auto InMemoryStorage::InMemoryAccessor::PointVertices(LabelId label, PropertyId property, CoordinateReferenceSystem crs,
                                                      PropertyValue const &bottom_left, PropertyValue const &top_right,
                                                      WithinBBoxCondition condition) -> PointIterable {
  return transaction_.point_index_ctx_.PointVertices(label, property, crs, storage_, &transaction_, bottom_left,
                                                     top_right, condition);
}

}  // namespace memgraph::storage<|MERGE_RESOLUTION|>--- conflicted
+++ resolved
@@ -753,21 +753,6 @@
       return StorageManipulationError{*maybe_violation};
     }
 
-<<<<<<< HEAD
-    spdlog::trace("Trying to acquire engine lock in prepare phase");
-    auto engine_guard = std::unique_lock{storage_->engine_lock_};
-    spdlog::trace("acquired engine lock in prepare phase");
-
-    // LabelIndex auto-creation block.
-    if (storage_->config_.salient.items.enable_label_index_auto_creation) {
-      CreateAutoIndices(storage_->labels_to_auto_index_);
-    }
-=======
-    // Result of validating the vertex against unqiue constraints. It has to be
-    // declared outside of the critical section scope because its value is
-    // tested for Abort call which has to be done out of the scope.
-    std::optional<ConstraintViolation> unique_constraint_violation;
-
     // Save these so we can mark them used in the commit log.
     uint64_t start_timestamp = transaction_.start_timestamp;
 
@@ -813,12 +798,6 @@
           }
         });
       }
->>>>>>> fc7d09cb
-
-    // EdgeIndex auto-creation block.
-    if (storage_->config_.salient.items.enable_edge_type_index_auto_creation) {
-      CreateAutoIndices(storage_->edge_types_to_auto_index_);
-    }
 
     commit_timestamp_.emplace(mem_storage->GetCommitTimestamp());
 
@@ -904,36 +883,11 @@
           spdlog::trace("Finalized WAL file after commit");
         }
 
-<<<<<<< HEAD
         replicating_txn.FinalizeTransaction(true, mem_storage->uuid(), std::move(db_acc), durability_commit_timestamp);
       } else {
         if (mem_storage->wal_file_) {
           mem_storage->FinalizeWalFile();
           spdlog::trace("Finalized WAL before abort");
-=======
-        // Install the new point index, if needed
-        mem_storage->indices_.point_index_.InstallNewPointIndex(transaction_.point_index_change_collector_,
-                                                                transaction_.point_index_ctx_);
-        // Call other callbacks that publish/install upon commit
-        transaction_.commit_callbacks_.RunAll(*commit_timestamp_);
-
-        // TODO: can and should this be moved earlier?
-        mem_storage->commit_log_->MarkFinished(start_timestamp);
-
-        // while still holding engine lock
-        // and after durability + replication
-        // check if we can fast discard deltas (ie. do not hand over to GC)
-        bool no_older_transactions = mem_storage->commit_log_->OldestActive() == *commit_timestamp_;
-        bool no_newer_transactions = mem_storage->transaction_id_ == transaction_.transaction_id + 1;
-        if (no_older_transactions && no_newer_transactions) [[unlikely]] {
-          // STEP 0) Can only do fast discard if GC is not running
-          //         We can't unlink our transcations deltas until all of the older deltas in GC have been unlinked
-          //         must do a try here, to avoid deadlock between transactions `engine_lock_` and the GC `gc_lock_`
-          auto gc_guard = std::unique_lock{mem_storage->gc_lock_, std::defer_lock};
-          if (gc_guard.try_lock()) {
-            FastDiscardOfDeltas(std::move(gc_guard));
-          }
->>>>>>> fc7d09cb
         }
 
         // Release engine lock because we don't have to hold it anymore
@@ -989,6 +943,9 @@
   // Install the new point index, if needed
   mem_storage->indices_.point_index_.InstallNewPointIndex(transaction_.point_index_change_collector_,
                                                           transaction_.point_index_ctx_);
+  
+  // Call other callbacks that publish/install upon commit
+  transaction_.commit_callbacks_.RunAll(*commit_timestamp_);
 
   // TODO: can and should this be moved earlier?
   mem_storage->commit_log_->MarkFinished(transaction_.start_timestamp);
@@ -1545,16 +1502,10 @@
 }
 
 utils::BasicResult<StorageIndexDefinitionError, void> InMemoryStorage::InMemoryAccessor::CreateIndex(
-<<<<<<< HEAD
-    LabelId label, bool const unique_access_needed) {
-  if (unique_access_needed) {
-    MG_ASSERT(type() == UNIQUE, "Creating label index requires a unique access to the storage!");
-=======
     LabelId label, bool check_access, CheckCancelFunction cancel_check, PublishIndexWrapper wrapper) {
   if (check_access) {
     MG_ASSERT(type() == UNIQUE || type() == READ_ONLY,
               "Creating label index requires a unique or read only access to the storage!");
->>>>>>> fc7d09cb
   }
   // UNIQUE access is also required by schema.assert
 
