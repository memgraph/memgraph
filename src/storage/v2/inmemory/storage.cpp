--- conflicted
+++ resolved
@@ -2331,25 +2331,7 @@
   for (const auto &md_delta : transaction.md_deltas) {
     auto const op = ActionToStorageOperation(md_delta.action);
     switch (md_delta.action) {
-<<<<<<< HEAD
-      case MetadataDelta::Action::LABEL_INDEX_CREATE: {
-        AppendToWalDataDefinition(durability::StorageMetadataOperation::LABEL_INDEX_CREATE, md_delta.label,
-                                  durability_commit_timestamp, streams);
-      } break;
-      case MetadataDelta::Action::EDGE_INDEX_CREATE: {
-        AppendToWalDataDefinition(durability::StorageMetadataOperation::EDGE_TYPE_INDEX_CREATE, md_delta.edge_type,
-                                  durability_commit_timestamp, streams);
-      } break;
-      case MetadataDelta::Action::EDGE_PROPERTY_INDEX_CREATE: {
-        const auto &info = md_delta.edge_type_property;
-        AppendToWalDataDefinition(durability::StorageMetadataOperation::EDGE_TYPE_PROPERTY_INDEX_CREATE, info.edge_type,
-                                  {info.property}, durability_commit_timestamp, streams);
-      } break;
-      case MetadataDelta::Action::LABEL_PROPERTY_INDEX_CREATE: {
-        const auto &info = md_delta.label_property;
-        AppendToWalDataDefinition(durability::StorageMetadataOperation::LABEL_PROPERTY_INDEX_CREATE, info.label,
-                                  {info.property}, durability_commit_timestamp, streams);
-      } break;
+      case MetadataDelta::Action::LABEL_INDEX_CREATE:
       case MetadataDelta::Action::LABEL_INDEX_DROP: {
         AppendToWalDataDefinition(durability::StorageMetadataOperation::LABEL_INDEX_DROP, md_delta.label,
                                   durability_commit_timestamp, streams);
@@ -2358,9 +2340,9 @@
         AppendToWalDataDefinition(durability::StorageMetadataOperation::EDGE_TYPE_INDEX_DROP, md_delta.edge_type,
                                   durability_commit_timestamp, streams);
       } break;
-      case MetadataDelta::Action::EDGE_PROPERTY_INDEX_DROP: {
+      case MetadataDelta::Action::EDGE_PROPERTY_INDEX_CREATE: {
         const auto &info = md_delta.edge_type_property;
-        AppendToWalDataDefinition(durability::StorageMetadataOperation::EDGE_TYPE_PROPERTY_INDEX_DROP, info.edge_type,
+        AppendToWalDataDefinition(durability::StorageMetadataOperation::EDGE_TYPE_PROPERTY_INDEX_CREATE, info.edge_type,
                                   {info.property}, durability_commit_timestamp, streams);
       } break;
       case MetadataDelta::Action::LABEL_PROPERTY_INDEX_DROP: {
@@ -2378,21 +2360,6 @@
         AppendToWalDataDefinition(durability::StorageMetadataOperation::LABEL_INDEX_STATS_CLEAR, info.label,
                                   durability_commit_timestamp, streams);
       } break;
-=======
-      case MetadataDelta::Action::LABEL_INDEX_CREATE:
-      case MetadataDelta::Action::LABEL_INDEX_DROP: {
-        apply_encode(op,
-                     [&](durability::BaseEncoder &encoder) { EncodeLabel(encoder, *name_id_mapper_, md_delta.label); });
-        break;
-      }
-      case MetadataDelta::Action::LABEL_INDEX_STATS_CLEAR:
-      case MetadataDelta::Action::LABEL_PROPERTY_INDEX_STATS_CLEAR: {
-        apply_encode(op, [&](durability::BaseEncoder &encoder) {
-          EncodeLabel(encoder, *name_id_mapper_, md_delta.label_stats.label);
-        });
-        break;
-      }
->>>>>>> 364f2002
       case MetadataDelta::Action::LABEL_PROPERTY_INDEX_STATS_SET: {
         apply_encode(op, [&](durability::BaseEncoder &encoder) {
           EncodeLabelPropertyStats(encoder, *name_id_mapper_, md_delta.label_property_stats.label,
@@ -2468,7 +2435,6 @@
                                                  std::move(streams));
 }
 
-<<<<<<< HEAD
 void InMemoryStorage::AppendToWalDataDefinition(durability::StorageMetadataOperation operation,
                                                 const std::optional<std::string> text_index_name, LabelId label,
                                                 const std::set<PropertyId> &properties, LabelIndexStats stats,
@@ -2529,8 +2495,6 @@
                                    replica_streams);
 }
 
-=======
->>>>>>> 364f2002
 utils::BasicResult<InMemoryStorage::CreateSnapshotError> InMemoryStorage::CreateSnapshot(
     memgraph::replication_coordination_glue::ReplicationRole replication_role) {
   using memgraph::replication_coordination_glue::ReplicationRole;
