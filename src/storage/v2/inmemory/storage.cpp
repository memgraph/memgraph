// Copyright 2025 Memgraph Ltd.
//
// Use of this software is governed by the Business Source License
// included in the file licenses/BSL.txt; by using this file, you agree to be bound by the terms of the Business Source
// License, and you may not use this file except in compliance with the Business Source License.
//
// As of the Change Date specified in that file, in accordance with
// the Business Source License, use of this software will be governed
// by the Apache License, Version 2.0, included in the file
// licenses/APL.txt.

#include "storage/v2/inmemory/storage.hpp"

#include <algorithm>
#include <chrono>
#include <filesystem>
#include <functional>
#include <mutex>
#include <optional>
#include <system_error>

#include "dbms/constants.hpp"
#include "flags/experimental.hpp"
#include "flags/general.hpp"
#include "memory/global_memory_control.hpp"
#include "spdlog/spdlog.h"
#include "storage/v2/durability/durability.hpp"
#include "storage/v2/durability/snapshot.hpp"
#include "storage/v2/edge_direction.hpp"
#include "storage/v2/id_types.hpp"
#include "storage/v2/indices/edge_type_property_index.hpp"
#include "storage/v2/indices/point_index.hpp"
#include "storage/v2/inmemory/edge_type_index.hpp"
#include "storage/v2/inmemory/edge_type_property_index.hpp"
#include "storage/v2/metadata_delta.hpp"
#include "storage/v2/schema_info_glue.hpp"
#include "utils/async_timer.hpp"

/// REPLICATION ///
#include "dbms/inmemory/replication_handlers.hpp"
#include "storage/v2/inmemory/unique_constraints.hpp"
#include "storage/v2/property_value.hpp"
#include "storage/v2/schema_info.hpp"
#include "storage/v2/storage.hpp"
#include "storage/v2/storage_mode.hpp"
#include "utils/atomic_memory_block.hpp"
#include "utils/event_gauge.hpp"
#include "utils/exceptions.hpp"
#include "utils/file.hpp"
#include "utils/on_scope_exit.hpp"
#include "utils/resource_lock.hpp"
#include "utils/scheduler.hpp"
#include "utils/stat.hpp"
#include "utils/temporal.hpp"
#include "utils/variant_helpers.hpp"

namespace memgraph::metrics {
extern const Event PeakMemoryRes;
}  // namespace memgraph::metrics

namespace memgraph::storage {
namespace {
constexpr auto ActionToStorageOperation(MetadataDelta::Action action) -> durability::StorageMetadataOperation {
  // NOLINTNEXTLINE(cppcoreguidelines-macro-usage)
#define add_case(E)              \
  case MetadataDelta::Action::E: \
    return durability::StorageMetadataOperation::E
  switch (action) {
    add_case(LABEL_INDEX_CREATE);
    add_case(LABEL_INDEX_STATS_SET);
    add_case(LABEL_INDEX_STATS_CLEAR);
    add_case(LABEL_INDEX_DROP);
    add_case(LABEL_PROPERTY_INDEX_CREATE);
    add_case(LABEL_PROPERTY_INDEX_STATS_SET);
    add_case(LABEL_PROPERTY_INDEX_DROP);
    add_case(LABEL_PROPERTY_INDEX_STATS_CLEAR);
    add_case(EDGE_INDEX_CREATE);
    add_case(EDGE_INDEX_DROP);
    add_case(EDGE_PROPERTY_INDEX_CREATE);
    add_case(EDGE_PROPERTY_INDEX_DROP);
    add_case(TEXT_INDEX_CREATE);
    add_case(TEXT_INDEX_DROP);
    add_case(EXISTENCE_CONSTRAINT_CREATE);
    add_case(EXISTENCE_CONSTRAINT_DROP);
    add_case(UNIQUE_CONSTRAINT_CREATE);
    add_case(UNIQUE_CONSTRAINT_DROP);
    add_case(TYPE_CONSTRAINT_CREATE);
    add_case(TYPE_CONSTRAINT_DROP);
    add_case(ENUM_CREATE);
    add_case(ENUM_ALTER_ADD);
    add_case(ENUM_ALTER_UPDATE);
    add_case(POINT_INDEX_CREATE);
    add_case(POINT_INDEX_DROP);
<<<<<<< HEAD
    add_case(LABEL_PROPERTY_COMPOSITE_INDEX_CREATE);
    add_case(LABEL_PROPERTY_COMPOSITE_INDEX_DROP);
=======
    add_case(VECTOR_INDEX_CREATE);
    add_case(VECTOR_INDEX_DROP);
>>>>>>> 7ccd3bf2
  }
#undef add_case
}

auto FindEdges(const View view, EdgeTypeId edge_type, const VertexAccessor *from_vertex, VertexAccessor *to_vertex)
    -> Result<EdgesVertexAccessorResult> {
  auto use_out_edges = [](Vertex const *from_vertex, Vertex const *to_vertex) {
    // Obtain the locks by `gid` order to avoid lock cycles.
    auto guard_from = std::unique_lock{from_vertex->lock, std::defer_lock};
    auto guard_to = std::unique_lock{to_vertex->lock, std::defer_lock};
    if (from_vertex->gid < to_vertex->gid) {
      guard_from.lock();
      guard_to.lock();
    } else if (from_vertex->gid > to_vertex->gid) {
      guard_to.lock();
      guard_from.lock();
    } else {
      // The vertices are the same vertex, only lock one.
      guard_from.lock();
    }

    // With the potentially cheaper side FindEdges
    const auto out_n = from_vertex->out_edges.size();
    const auto in_n = to_vertex->in_edges.size();
    return out_n <= in_n;
  };

  return use_out_edges(from_vertex->vertex_, to_vertex->vertex_) ? from_vertex->OutEdges(view, {edge_type}, to_vertex)
                                                                 : to_vertex->InEdges(view, {edge_type}, from_vertex);
}

class PeriodicSnapshotObserver : public memgraph::utils::Observer<memgraph::utils::SchedulerInterval> {
 public:
  explicit PeriodicSnapshotObserver(memgraph::utils::Scheduler &scheduler) : scheduler_{&scheduler} {}

  // String HAS to be a valid cron expr
  void Update(const memgraph::utils::SchedulerInterval &in) override {
    scheduler_->SetInterval(in);
    scheduler_->SpinOnce();
  }

 private:
  memgraph::utils::Scheduler *scheduler_;
};

};  // namespace

using OOMExceptionEnabler = utils::MemoryTracker::OutOfMemoryExceptionEnabler;

InMemoryStorage::InMemoryStorage(Config config, std::optional<free_mem_fn> free_mem_fn_override)
    : Storage(config, config.salient.storage_mode),
      recovery_{config.durability.storage_directory / durability::kSnapshotDirectory,
                config.durability.storage_directory / durability::kWalDirectory},
      lock_file_path_(config.durability.storage_directory / durability::kLockFile),
      snapshot_periodic_observer_(std::make_shared<PeriodicSnapshotObserver>(snapshot_runner_)),
      global_locker_(file_retainer_.AddLocker()) {
  MG_ASSERT(config.salient.storage_mode != StorageMode::ON_DISK_TRANSACTIONAL,
            "Invalid storage mode sent to InMemoryStorage constructor!");
  if (config_.durability.snapshot_wal_mode != Config::Durability::SnapshotWalMode::DISABLED ||
      config_.durability.snapshot_on_exit || config_.durability.recover_on_startup) {
    // Create the directory initially to crash the database in case of
    // permission errors. This is done early to crash the database on startup
    // instead of crashing the database for the first time during runtime (which
    // could be an unpleasant surprise).
    utils::EnsureDirOrDie(recovery_.snapshot_directory_);
    // Same reasoning as above.
    utils::EnsureDirOrDie(recovery_.wal_directory_);

    // Verify that the user that started the process is the same user that is
    // the owner of the storage directory.
    durability::VerifyStorageDirectoryOwnerAndProcessUserOrDie(config_.durability.storage_directory);

    // Create the lock file and open a handle to it. This will crash the
    // database if it can't open the file for writing or if any other process is
    // holding the file opened.
    lock_file_handle_->Open(lock_file_path_, utils::OutputFile::Mode::OVERWRITE_EXISTING);
    MG_ASSERT(lock_file_handle_->AcquireLock(),
              "Couldn't acquire lock on the storage directory {}"
              "!\nAnother Memgraph process is currently running with the same "
              "storage directory, please stop it first before starting this "
              "process!",
              config_.durability.storage_directory);
  }

  if (config_.durability.recover_on_startup) {
    auto info =
        recovery_.RecoverData(uuid(), repl_storage_state_, &vertices_, &edges_, &edges_metadata_, &edge_count_,
                              name_id_mapper_.get(), &indices_, &constraints_, config_, &wal_seq_num_, &enum_store_,
                              config_.salient.items.enable_schema_info ? &schema_info_.Get() : nullptr,
                              [this](Gid edge_gid) { return FindEdge(edge_gid); });
    if (info) {
      vertex_id_ = info->next_vertex_id;
      edge_id_ = info->next_edge_id;
      timestamp_ = std::max(timestamp_, info->next_timestamp);
      if (info->last_durable_timestamp) {
        repl_storage_state_.last_durable_timestamp_ = *info->last_durable_timestamp;
        spdlog::trace("Recovering last durable timestamp {}.", *info->last_durable_timestamp);
      }
    }
  } else if (config_.durability.snapshot_wal_mode != Config::Durability::SnapshotWalMode::DISABLED ||
             config_.durability.snapshot_on_exit) {
    bool files_moved = false;
    auto backup_root = config_.durability.storage_directory / durability::kBackupDirectory;
    for (const auto &[path, dirname, what] :
         {std::make_tuple(recovery_.snapshot_directory_, durability::kSnapshotDirectory, "snapshot"),
          std::make_tuple(recovery_.wal_directory_, durability::kWalDirectory, "WAL")}) {
      if (!utils::DirExists(path)) continue;
      auto backup_curr = backup_root / dirname;
      std::error_code error_code;
      for (const auto &item : std::filesystem::directory_iterator(path, error_code)) {
        utils::EnsureDirOrDie(backup_root);
        utils::EnsureDirOrDie(backup_curr);
        std::error_code item_error_code;
        std::filesystem::rename(item.path(), backup_curr / item.path().filename(), item_error_code);
        MG_ASSERT(!item_error_code, "Couldn't move {} file {} because of: {}", what, item.path(),
                  item_error_code.message());
        files_moved = true;
      }
      MG_ASSERT(!error_code, "Couldn't backup {} files because of: {}", what, error_code.message());
    }
    if (files_moved) {
      spdlog::warn(
          "Since Memgraph was not supposed to recover on startup and "
          "durability is enabled, your current durability files will likely "
          "be overridden. To prevent important data loss, Memgraph has stored "
          "those files into a .backup directory inside the storage directory.");
    }
  }

  if (free_mem_fn_override) {
    free_memory_func_ = *std::move(free_mem_fn_override);
  } else {
    free_memory_func_ = [this](std::unique_lock<utils::ResourceLock> main_guard, bool periodic) {
      CollectGarbage<true>(std::move(main_guard), periodic);

      static_cast<InMemoryLabelIndex *>(indices_.label_index_.get())->RunGC();
      static_cast<InMemoryLabelPropertyIndex *>(indices_.label_property_index_.get())->RunGC();
      static_cast<InMemoryLabelPropertyCompositeIndex *>(indices_.label_property_composite_index_.get())->RunGC();
      static_cast<InMemoryEdgeTypeIndex *>(indices_.edge_type_index_.get())->RunGC();
      static_cast<InMemoryEdgeTypePropertyIndex *>(indices_.edge_type_property_index_.get())->RunGC();

      // SkipList is already threadsafe
      edges_metadata_.run_gc();
      vertices_.run_gc();
      edges_.run_gc();

      // AsyncTimer resources are global, not particularly storage related, more query releated
      // At some point in the future this should be scheduled by something else
      utils::AsyncTimer::GCRun();
    };
  }

  if (config_.gc.type == Config::Gc::Type::PERIODIC) {
    // TODO: move out of storage have one global gc_runner_
    gc_runner_.SetInterval(config_.gc.interval);
    gc_runner_.Run("Storage GC", [this] { this->FreeMemory({}, true); });
  }
  if (timestamp_ == kTimestampInitialId) {
    commit_log_.emplace();
  } else {
    commit_log_.emplace(timestamp_);
  }

  flags::run_time::SnapshotPeriodicAttach(snapshot_periodic_observer_);
}

InMemoryStorage::~InMemoryStorage() {
  flags::run_time::SnapshotPeriodicDetach(snapshot_periodic_observer_);
  stop_source.request_stop();

  if (config_.gc.type == Config::Gc::Type::PERIODIC) {
    gc_runner_.Stop();
  }
  {
    // Stop replication (Stop all clients or stop the REPLICA server)
    repl_storage_state_.Reset();
  }
  if (wal_file_) {
    wal_file_->FinalizeWal();
    wal_file_.reset();
  }
  snapshot_runner_.Stop();
  if (config_.durability.snapshot_on_exit && this->create_snapshot_handler) {
    create_snapshot_handler();
  }
  committed_transactions_.WithLock([](auto &transactions) { transactions.clear(); });
}

InMemoryStorage::InMemoryAccessor::InMemoryAccessor(auto tag, InMemoryStorage *storage, IsolationLevel isolation_level,
                                                    StorageMode storage_mode)
    : Accessor(tag, storage, isolation_level, storage_mode), config_(storage->config_.salient.items) {}
InMemoryStorage::InMemoryAccessor::InMemoryAccessor(InMemoryAccessor &&other) noexcept
    : Accessor(std::move(other)), config_(other.config_) {}

InMemoryStorage::InMemoryAccessor::~InMemoryAccessor() {
  if (is_transaction_active_) {
    Abort();
    // We didn't actually commit
    commit_timestamp_.reset();
  }

  FinalizeTransaction();
}

VertexAccessor InMemoryStorage::InMemoryAccessor::CreateVertex() {
  auto *mem_storage = static_cast<InMemoryStorage *>(storage_);
  auto gid = mem_storage->vertex_id_.fetch_add(1, std::memory_order_acq_rel);
  auto acc = mem_storage->vertices_.access();

  auto *delta = CreateDeleteObjectDelta(&transaction_);
  auto schema_acc = SchemaInfoAccessor(storage_, &transaction_);
  auto [it, inserted] = acc.insert(Vertex{storage::Gid::FromUint(gid), delta});
  MG_ASSERT(inserted, "The vertex must be inserted here!");
  MG_ASSERT(it != acc.end(), "Invalid Vertex accessor!");

  if (delta) {
    delta->prev.Set(&*it);
  }
  if (schema_acc) {
    std::visit(utils::Overloaded{[&](SchemaInfo::VertexModifyingAccessor &acc) { acc.CreateVertex(&*it); },
                                 [](auto & /* unused */) { DMG_ASSERT(false, "Using the wrong accessor"); }},
               *schema_acc);
  }
  return {&*it, storage_, &transaction_};
}

std::optional<VertexAccessor> InMemoryStorage::InMemoryAccessor::CreateVertexEx(storage::Gid gid) {
  // NOTE: When we update the next `vertex_id_` here we perform a RMW
  // (read-modify-write) operation that ISN'T atomic! But, that isn't an issue
  // because this function is only called from the replication delta applier
  // that runs single-threadedly and while this instance is set-up to apply
  // threads (it is the replica), it is guaranteed that no other writes are
  // possible.
  auto *mem_storage = static_cast<InMemoryStorage *>(storage_);
  auto current_vertex_id = mem_storage->vertex_id_.load(std::memory_order_acquire);
  bool updated = false;
  auto next_vertex_id = gid.AsUint() + 1;
  // Only update if larger
  while (!updated && current_vertex_id < next_vertex_id) {
    updated =
        mem_storage->vertex_id_.compare_exchange_weak(current_vertex_id, next_vertex_id, std::memory_order_acq_rel);
  }
  auto acc = mem_storage->vertices_.access();

  auto *delta = CreateDeleteObjectDelta(&transaction_);
  auto schema_acc = SchemaInfoAccessor(storage_, &transaction_);
  auto [it, inserted] = acc.insert(Vertex{gid, delta});
  if (!inserted) {
    return std::nullopt;
  }
  MG_ASSERT(it != acc.end(), "Invalid Vertex accessor!");
  if (delta) {
    delta->prev.Set(&*it);
  }
  if (schema_acc) {
    std::visit(utils::Overloaded{[&](SchemaInfo::VertexModifyingAccessor &acc) { acc.CreateVertex(&*it); },
                                 [](auto & /* unused */) { DMG_ASSERT(false, "Using the wrong accessor"); }},
               *schema_acc);
  }
  return VertexAccessor{&*it, storage_, &transaction_};
}

std::optional<VertexAccessor> InMemoryStorage::InMemoryAccessor::FindVertex(Gid gid, View view) {
  auto *mem_storage = static_cast<InMemoryStorage *>(storage_);
  auto acc = mem_storage->vertices_.access();
  auto it = acc.find(gid);
  if (it == acc.end()) return std::nullopt;
  return VertexAccessor::Create(&*it, storage_, &transaction_, view);
}

Result<std::optional<std::pair<std::vector<VertexAccessor>, std::vector<EdgeAccessor>>>>
InMemoryStorage::InMemoryAccessor::DetachDelete(std::vector<VertexAccessor *> nodes, std::vector<EdgeAccessor *> edges,
                                                bool detach) {
  using ReturnType = std::pair<std::vector<VertexAccessor>, std::vector<EdgeAccessor>>;

  auto maybe_result = Storage::Accessor::DetachDelete(nodes, edges, detach);

  if (maybe_result.HasError()) {
    return maybe_result.GetError();
  }

  auto value = maybe_result.GetValue();

  if (!value) {
    return std::make_optional<ReturnType>();
  }

  auto &[deleted_vertices, deleted_edges] = *value;

  // Need to inform the next CollectGarbage call that there are some
  // non-transactional deletions that need to be collected

  auto const inform_gc_vertex_deletion = utils::OnScopeExit{[this, &deleted_vertices = deleted_vertices]() {
    if (!deleted_vertices.empty() && transaction_.storage_mode == StorageMode::IN_MEMORY_ANALYTICAL) {
      auto *mem_storage = static_cast<InMemoryStorage *>(storage_);
      mem_storage->gc_full_scan_vertices_delete_ = true;
    }
  }};

  auto const inform_gc_edge_deletion = utils::OnScopeExit{[this, &deleted_edges = deleted_edges]() {
    if (!deleted_edges.empty() && transaction_.storage_mode == StorageMode::IN_MEMORY_ANALYTICAL) {
      auto *mem_storage = static_cast<InMemoryStorage *>(storage_);
      mem_storage->gc_full_scan_edges_delete_ = true;
    }
  }};

  for (auto const &vertex : deleted_vertices) {
    transaction_.manyDeltasCache.Invalidate(vertex.vertex_);
  }

  for (const auto &edge : deleted_edges) {
    transaction_.manyDeltasCache.Invalidate(edge.from_vertex_, edge.edge_type_, EdgeDirection::OUT);
    transaction_.manyDeltasCache.Invalidate(edge.to_vertex_, edge.edge_type_, EdgeDirection::IN);
  }

  return maybe_result;
}

Result<EdgeAccessor> InMemoryStorage::InMemoryAccessor::CreateEdge(VertexAccessor *from, VertexAccessor *to,
                                                                   EdgeTypeId edge_type) {
  MG_ASSERT(from->transaction_ == to->transaction_,
            "VertexAccessors must be from the same transaction when creating "
            "an edge!");
  MG_ASSERT(from->transaction_ == &transaction_,
            "VertexAccessors must be from the same transaction in when "
            "creating an edge!");

  auto *from_vertex = from->vertex_;
  auto *to_vertex = to->vertex_;

  // This has to be called before any object gets locked
  auto schema_acc = SchemaInfoAccessor(storage_, &transaction_);
  // Obtain the locks by `gid` order to avoid lock cycles.
  auto guard_from = std::unique_lock{from_vertex->lock, std::defer_lock};
  auto guard_to = std::unique_lock{to_vertex->lock, std::defer_lock};
  if (from_vertex->gid < to_vertex->gid) {
    guard_from.lock();
    guard_to.lock();
  } else if (from_vertex->gid > to_vertex->gid) {
    guard_to.lock();
    guard_from.lock();
  } else {
    // The vertices are the same vertex, only lock one.
    guard_from.lock();
  }

  if (storage_->config_.salient.items.enable_edge_type_index_auto_creation &&
      !storage_->indices_.edge_type_index_->IndexExists(edge_type)) {
    storage_->edge_types_to_auto_index_.WithLock([&](auto &edge_type_indices) {
      if (auto it = edge_type_indices.find(edge_type); it != edge_type_indices.end()) {
        const bool this_txn_already_encountered_edge_type =
            transaction_.introduced_new_edge_type_index_.contains(edge_type);
        if (!this_txn_already_encountered_edge_type) {
          ++(it->second);
        }
        return;
      }
      edge_type_indices.insert({edge_type, 1});
    });
    transaction_.introduced_new_edge_type_index_.insert(edge_type);
  }

  if (!PrepareForWrite(&transaction_, from_vertex)) return Error::SERIALIZATION_ERROR;
  if (from_vertex->deleted) return Error::DELETED_OBJECT;

  if (to_vertex != from_vertex) {
    if (!PrepareForWrite(&transaction_, to_vertex)) return Error::SERIALIZATION_ERROR;
    if (to_vertex->deleted) return Error::DELETED_OBJECT;
  }

  if (storage_->config_.salient.items.enable_schema_metadata) {
    storage_->stored_edge_types_.try_insert(edge_type);
  }
  auto *mem_storage = static_cast<InMemoryStorage *>(storage_);
  auto gid = storage::Gid::FromUint(mem_storage->edge_id_.fetch_add(1, std::memory_order_acq_rel));
  EdgeRef edge(gid);
  if (config_.properties_on_edges) {
    auto acc = mem_storage->edges_.access();
    // SchemaInfo handles edge creation via vertices; add collector here if that evert changes
    auto *delta = CreateDeleteObjectDelta(&transaction_);
    auto [it, inserted] = acc.insert(Edge(gid, delta));
    MG_ASSERT(inserted, "The edge must be inserted here!");
    MG_ASSERT(it != acc.end(), "Invalid Edge accessor!");
    edge = EdgeRef(&*it);
    if (delta) {
      delta->prev.Set(&*it);
    }
    if (config_.enable_edges_metadata) {
      auto acc = mem_storage->edges_metadata_.access();
      auto [_, inserted] = acc.insert(EdgeMetadata(gid, from->vertex_));
      MG_ASSERT(inserted, "The edge must be inserted here!");
    }
  }
  utils::AtomicMemoryBlock(
      [this, edge, from_vertex = from_vertex, edge_type = edge_type, to_vertex = to_vertex, &schema_acc]() {
        CreateAndLinkDelta(&transaction_, from_vertex, Delta::RemoveOutEdgeTag(), edge_type, to_vertex, edge);
        from_vertex->out_edges.emplace_back(edge_type, to_vertex, edge);

        CreateAndLinkDelta(&transaction_, to_vertex, Delta::RemoveInEdgeTag(), edge_type, from_vertex, edge);
        to_vertex->in_edges.emplace_back(edge_type, from_vertex, edge);

        transaction_.manyDeltasCache.Invalidate(from_vertex, edge_type, EdgeDirection::OUT);
        transaction_.manyDeltasCache.Invalidate(to_vertex, edge_type, EdgeDirection::IN);

        // Update indices if they exist.
        storage_->indices_.UpdateOnEdgeCreation(from_vertex, to_vertex, edge, edge_type, transaction_);

        // Increment edge count.
        storage_->edge_count_.fetch_add(1, std::memory_order_acq_rel);

        if (schema_acc) {
          std::visit(utils::Overloaded{[&](SchemaInfo::VertexModifyingAccessor &acc) {
                                         acc.CreateEdge(from_vertex, to_vertex, edge_type);
                                       },
                                       [](auto & /* unused */) { DMG_ASSERT(false, "Using the wrong accessor"); }},
                     *schema_acc);
        }
      });

  return EdgeAccessor(edge, edge_type, from_vertex, to_vertex, storage_, &transaction_);
}

std::optional<EdgeAccessor> InMemoryStorage::InMemoryAccessor::FindEdge(Gid gid, const View view, EdgeTypeId edge_type,
                                                                        VertexAccessor *from_vertex,
                                                                        VertexAccessor *to_vertex) {
  auto res = FindEdges(view, edge_type, from_vertex, to_vertex);
  if (res.HasError()) return std::nullopt;  // TODO: use a Result type

  auto const it = std::invoke([this, gid, &res]() {
    auto const byGid = [gid](EdgeAccessor const &edge_accessor) { return edge_accessor.edge_.gid == gid; };
    auto const byEdgePtr = [gid](EdgeAccessor const &edge_accessor) { return edge_accessor.edge_.ptr->gid == gid; };
    if (config_.properties_on_edges) return std::ranges::find_if(res->edges, byEdgePtr);
    return std::ranges::find_if(res->edges, byGid);
  });

  if (it == res->edges.end()) return std::nullopt;  // TODO: use a Result type

  return *it;
}

Result<EdgeAccessor> InMemoryStorage::InMemoryAccessor::CreateEdgeEx(VertexAccessor *from, VertexAccessor *to,
                                                                     EdgeTypeId edge_type, storage::Gid gid) {
  MG_ASSERT(from->transaction_ == to->transaction_,
            "VertexAccessors must be from the same transaction when creating "
            "an edge!");
  MG_ASSERT(from->transaction_ == &transaction_,
            "VertexAccessors must be from the same transaction in when "
            "creating an edge!");

  auto *from_vertex = from->vertex_;
  auto *to_vertex = to->vertex_;

  // This has to be called before any object gets locked
  auto schema_acc = SchemaInfoAccessor(storage_, &transaction_);
  // Obtain the locks by `gid` order to avoid lock cycles.
  auto guard_from = std::unique_lock{from_vertex->lock, std::defer_lock};
  auto guard_to = std::unique_lock{to_vertex->lock, std::defer_lock};
  if (from_vertex->gid < to_vertex->gid) {
    guard_from.lock();
    guard_to.lock();
  } else if (from_vertex->gid > to_vertex->gid) {
    guard_to.lock();
    guard_from.lock();
  } else {
    // The vertices are the same vertex, only lock one.
    guard_from.lock();
  }

  if (!PrepareForWrite(&transaction_, from_vertex)) return Error::SERIALIZATION_ERROR;
  if (from_vertex->deleted) return Error::DELETED_OBJECT;

  if (to_vertex != from_vertex) {
    if (!PrepareForWrite(&transaction_, to_vertex)) return Error::SERIALIZATION_ERROR;
    if (to_vertex->deleted) return Error::DELETED_OBJECT;
  }

  if (storage_->config_.salient.items.enable_schema_metadata) {
    storage_->stored_edge_types_.try_insert(edge_type);
  }

  // NOTE: When we update the next `edge_id_` here we perform a RMW
  // (read-modify-write) operation that ISN'T atomic! But, that isn't an issue
  // because this function is only called from the replication delta applier
  // that runs single-threadedly and while this instance is set-up to apply
  // threads (it is the replica), it is guaranteed that no other writes are
  // possible.
  auto *mem_storage = static_cast<InMemoryStorage *>(storage_);
  mem_storage->edge_id_.store(std::max(mem_storage->edge_id_.load(std::memory_order_acquire), gid.AsUint() + 1),
                              std::memory_order_release);

  EdgeRef edge(gid);
  if (config_.properties_on_edges) {
    auto acc = mem_storage->edges_.access();

    // SchemaInfo handles edge creation via vertices; add collector here if that evert changes
    auto *delta = CreateDeleteObjectDelta(&transaction_);
    auto [it, inserted] = acc.insert(Edge(gid, delta));
    MG_ASSERT(inserted, "The edge must be inserted here!");
    MG_ASSERT(it != acc.end(), "Invalid Edge accessor!");
    edge = EdgeRef(&*it);
    if (delta) {
      delta->prev.Set(&*it);
    }
    if (config_.enable_edges_metadata) {
      auto acc = mem_storage->edges_metadata_.access();
      auto [_, inserted] = acc.insert(EdgeMetadata(gid, from->vertex_));
      MG_ASSERT(inserted, "The edge must be inserted here!");
    }
  }
  utils::AtomicMemoryBlock(
      [this, edge, from_vertex = from_vertex, edge_type = edge_type, to_vertex = to_vertex, &schema_acc]() {
        CreateAndLinkDelta(&transaction_, from_vertex, Delta::RemoveOutEdgeTag(), edge_type, to_vertex, edge);
        from_vertex->out_edges.emplace_back(edge_type, to_vertex, edge);

        CreateAndLinkDelta(&transaction_, to_vertex, Delta::RemoveInEdgeTag(), edge_type, from_vertex, edge);
        to_vertex->in_edges.emplace_back(edge_type, from_vertex, edge);

        transaction_.manyDeltasCache.Invalidate(from_vertex, edge_type, EdgeDirection::OUT);
        transaction_.manyDeltasCache.Invalidate(to_vertex, edge_type, EdgeDirection::IN);

        // Update indices if they exist.
        storage_->indices_.UpdateOnEdgeCreation(from_vertex, to_vertex, edge, edge_type, transaction_);

        // Increment edge count.
        storage_->edge_count_.fetch_add(1, std::memory_order_acq_rel);

        if (schema_acc) {
          std::visit(utils::Overloaded{[&](SchemaInfo::VertexModifyingAccessor &acc) {
                                         acc.CreateEdge(from_vertex, to_vertex, edge_type);
                                       },
                                       [](auto & /* unused */) { DMG_ASSERT(false, "Using the wrong accessor"); }},
                     *schema_acc);
        }
      });

  return EdgeAccessor(edge, edge_type, from_vertex, to_vertex, storage_, &transaction_);
}

void InMemoryStorage::UpdateEdgesMetadataOnModification(Edge *edge, Vertex *from_vertex) {
  auto edge_metadata_acc = edges_metadata_.access();
  auto edge_to_modify = edge_metadata_acc.find(edge->gid);
  if (edge_to_modify == edge_metadata_acc.end()) {
    throw utils::BasicException("Invalid transaction! Please raise an issue, {}:{}", __FILE__, __LINE__);
  }
  edge_to_modify->from_vertex = from_vertex;
}

// NOLINTNEXTLINE(google-default-arguments)
utils::BasicResult<StorageManipulationError, void> InMemoryStorage::InMemoryAccessor::Commit(
    CommitReplArgs reparg, DatabaseAccessProtector db_acc) {
  MG_ASSERT(is_transaction_active_, "The transaction is already terminated!");
  MG_ASSERT(!transaction_.must_abort, "The transaction can't be committed!");

  auto could_replicate_all_sync_replicas = true;

  auto *mem_storage = static_cast<InMemoryStorage *>(storage_);

  // TODO: duplicated transaction finalization in md_deltas and deltas processing cases
  if (transaction_.deltas.empty() && transaction_.md_deltas.empty()) {
    // We don't have to update the commit timestamp here because no one reads
    // it.
    mem_storage->commit_log_->MarkFinished(transaction_.start_timestamp);
  } else {
    // This is usually done by the MVCC, but it does not handle the metadata deltas
    transaction_.EnsureCommitTimestampExists();

    // ExistenceConstraints validation block
    if (transaction_.constraint_verification_info &&
        transaction_.constraint_verification_info->NeedsExistenceConstraintVerification()) {
      const auto vertices_to_update =
          transaction_.constraint_verification_info->GetVerticesForExistenceConstraintChecking();
      for (auto const *vertex : vertices_to_update) {
        // No need to take any locks here because we modified this vertex and no
        // one else can touch it until we commit.
        auto validation_result = storage_->constraints_.existence_constraints_->Validate(*vertex);
        if (validation_result) {
          Abort();
          // We have not started a commit timestamp no cleanup needed for that
          DMG_ASSERT(!commit_timestamp_.has_value());
          return StorageManipulationError{*validation_result};
        }
      }
    }

    // Result of validating the vertex against unqiue constraints. It has to be
    // declared outside of the critical section scope because its value is
    // tested for Abort call which has to be done out of the scope.
    std::optional<ConstraintViolation> unique_constraint_violation;

    // Save these so we can mark them used in the commit log.
    uint64_t start_timestamp = transaction_.start_timestamp;

    {
      auto engine_guard = std::unique_lock{storage_->engine_lock_};

      // LabelIndex auto-creation block.
      if (storage_->config_.salient.items.enable_label_index_auto_creation) {
        storage_->labels_to_auto_index_.WithLock([&](auto &label_indices) {
          for (auto &label : label_indices) {
            --label.second;
            // If there are multiple transactions that would like to create an
            // auto-created index on a specific label, we only build the index
            // when the last one commits.
            if (label.second == 0) {
              // TODO: (andi) Handle auto-creation issue
              CreateIndex(label.first, false);
              label_indices.erase(label.first);
            }
          }
        });
      }

      // EdgeIndex auto-creation block.
      if (storage_->config_.salient.items.enable_edge_type_index_auto_creation) {
        storage_->edge_types_to_auto_index_.WithLock([&](auto &edge_type_indices) {
          for (auto &edge_type : edge_type_indices) {
            --edge_type.second;
            // If there are multiple transactions that would like to create an
            // auto-created index on a specific edge-type, we only build the index
            // when the last one commits.
            if (edge_type.second == 0) {
              // TODO: (andi) Handle silent failure
              CreateIndex(edge_type.first, false);
              edge_type_indices.erase(edge_type.first);
            }
          }
        });
      }

      auto *mem_unique_constraints =
          static_cast<InMemoryUniqueConstraints *>(storage_->constraints_.unique_constraints_.get());

      commit_timestamp_.emplace(mem_storage->GetCommitTimestamp());

      if (transaction_.constraint_verification_info &&
          transaction_.constraint_verification_info->NeedsUniqueConstraintVerification()) {
        // Before committing and validating vertices against unique constraints,
        // we have to update unique constraints with the vertices that are going
        // to be validated/committed.
        const auto vertices_to_update =
            transaction_.constraint_verification_info->GetVerticesForUniqueConstraintChecking();

        for (auto const *vertex : vertices_to_update) {
          mem_unique_constraints->UpdateBeforeCommit(vertex, transaction_);
        }

        for (auto const *vertex : vertices_to_update) {
          // No need to take any locks here because we modified this vertex and no
          // one else can touch it until we commit.
          unique_constraint_violation = mem_unique_constraints->Validate(*vertex, transaction_, *commit_timestamp_);
          if (unique_constraint_violation) {
            break;
          }
        }
      }

      if (!unique_constraint_violation) {
        // Durability stage
        [[maybe_unused]] bool const is_main_or_replica_write =
            reparg.IsMain() || reparg.desired_commit_timestamp.has_value();

        // Currently there are queries that write to some subsystem that are allowed on a replica
        // ex. analyze graph stats
        // There are probably others. We not to check all of them and figure out if they are allowed and what are
        // they even doing here...

        // Write transaction to WAL while holding the engine lock to make sure
        // that committed transactions are sorted by the commit timestamp in the
        // WAL files. We supply the new commit timestamp to the function so that
        // it knows what will be the final commit timestamp. The WAL must be
        // written before actually committing the transaction (before setting
        // the commit timestamp) so that no other transaction can see the
        // modifications before they are written to disk.
        // Replica can log only the write transaction received from Main
        // so the Wal files are consistent
        auto const durability_commit_timestamp =
            reparg.desired_commit_timestamp.has_value() ? *reparg.desired_commit_timestamp : *commit_timestamp_;

        if (is_main_or_replica_write) {
          could_replicate_all_sync_replicas =
              mem_storage->AppendToWal(transaction_, durability_commit_timestamp, std::move(db_acc));

          if (config_.enable_schema_info) {
            mem_storage->schema_info_.ProcessTransaction(transaction_.schema_diff_, transaction_.post_process_,
                                                         transaction_.transaction_id,
                                                         mem_storage->config_.salient.items.properties_on_edges);
          }

          // TODO: release lock, and update all deltas to have a local copy of the commit timestamp
          MG_ASSERT(transaction_.commit_timestamp != nullptr, "Invalid database state!");
          transaction_.commit_timestamp->store(*commit_timestamp_, std::memory_order_release);
          // Replica can only update the last durable timestamp with
          // the commits received from main.
          // Update the last durable timestamp
          mem_storage->repl_storage_state_.last_durable_timestamp_.store(durability_commit_timestamp);
        }

        // Install the new point index, if needed
        mem_storage->indices_.point_index_.InstallNewPointIndex(transaction_.point_index_change_collector_,
                                                                transaction_.point_index_ctx_);

        // TODO: can and should this be moved earlier?
        mem_storage->commit_log_->MarkFinished(start_timestamp);

        // while still holding engine lock
        // and after durability + replication
        // check if we can fast discard deltas (ie. do not hand over to GC)
        bool no_older_transactions = mem_storage->commit_log_->OldestActive() == *commit_timestamp_;
        bool no_newer_transactions = mem_storage->transaction_id_ == transaction_.transaction_id + 1;
        if (no_older_transactions && no_newer_transactions) [[unlikely]] {
          // STEP 0) Can only do fast discard if GC is not running
          //         We can't unlink our transcations deltas until all of the older deltas in GC have been unlinked
          //         must do a try here, to avoid deadlock between transactions `engine_lock_` and the GC `gc_lock_`
          auto gc_guard = std::unique_lock{mem_storage->gc_lock_, std::defer_lock};
          if (gc_guard.try_lock()) {
            FastDiscardOfDeltas(std::move(gc_guard));
          }
        }
      }
    }  // Release engine lock because we don't have to hold it anymore

    if (unique_constraint_violation) {
      Abort();
      // We have aborted, hence we have not committed, need to release/cleanup commit_timestamp_ here
      DMG_ASSERT(commit_timestamp_.has_value());
      mem_storage->commit_log_->MarkFinished(*commit_timestamp_);
      commit_timestamp_.reset();
      return StorageManipulationError{*unique_constraint_violation};
    }

    if (flags::AreExperimentsEnabled(flags::Experiments::TEXT_SEARCH)) {
      mem_storage->indices_.text_index_.Commit();
    }
  }

  is_transaction_active_ = false;

  if (!could_replicate_all_sync_replicas) {
    return StorageManipulationError{ReplicationError{}};
  }

  return {};
}

// NOLINTNEXTLINE(google-default-arguments)
utils::BasicResult<StorageManipulationError, void> InMemoryStorage::InMemoryAccessor::PeriodicCommit(
    CommitReplArgs reparg, DatabaseAccessProtector db_acc) {
  auto result = Commit(reparg, db_acc);

  if (result.HasError()) {
    return result;
  }

  FinalizeTransaction();

  auto original_start_timestamp = transaction_.original_start_timestamp.value_or(transaction_.start_timestamp);

  auto *mem_storage = static_cast<InMemoryStorage *>(storage_);

  auto new_transaction = mem_storage->CreateTransaction(transaction_.isolation_level, transaction_.storage_mode);
  transaction_.start_timestamp = new_transaction.start_timestamp;
  transaction_.transaction_id = new_transaction.transaction_id;
  transaction_.commit_timestamp.reset();
  transaction_.original_start_timestamp = original_start_timestamp;

  is_transaction_active_ = true;

  return result;
}

void InMemoryStorage::InMemoryAccessor::GCRapidDeltaCleanup(std::list<Gid> &current_deleted_edges,
                                                            std::list<Gid> &current_deleted_vertices,
                                                            IndexPerformanceTracker &impact_tracker) {
  auto *mem_storage = static_cast<InMemoryStorage *>(storage_);

  auto const unlink_remove_clear = [&](delta_container &deltas) {
    for (auto &delta : deltas) {
      impact_tracker.update(delta.action);
      auto prev = delta.prev.Get();
      switch (prev.type) {
        case PreviousPtr::Type::NULLPTR:
        case PreviousPtr::Type::DELTA:
          break;
        case PreviousPtr::Type::VERTEX: {
          // safe because no other txn can be reading this while we have engine lock
          auto &vertex = *prev.vertex;
          vertex.delta = nullptr;
          if (vertex.deleted) {
            DMG_ASSERT(delta.action == Delta::Action::RECREATE_OBJECT);
            current_deleted_vertices.push_back(vertex.gid);
          }
          break;
        }
        case PreviousPtr::Type::EDGE: {
          // safe because no other txn can be reading this while we have engine lock
          auto &edge = *prev.edge;
          edge.delta = nullptr;
          if (edge.deleted) {
            DMG_ASSERT(delta.action == Delta::Action::RECREATE_OBJECT);
            current_deleted_edges.push_back(edge.gid);
          }
          break;
        }
      }
    }

    // delete deltas
    deltas.clear();
  };

  // STEP 1) ensure everything in GC is gone

  // 1.a) old garbage_undo_buffers are safe to remove
  //      we are the only transaction, no one is reading those unlinked deltas
  mem_storage->garbage_undo_buffers_.WithLock([&](auto &garbage_undo_buffers) { garbage_undo_buffers.clear(); });

  // 1.b.0) old committed_transactions_ need mininal unlinking + remove + clear
  //      must be done before this transactions delta unlinking
  auto linked_undo_buffers = std::list<GCDeltas>{};
  mem_storage->committed_transactions_.WithLock(
      [&](auto &committed_transactions) { committed_transactions.swap(linked_undo_buffers); });

  // 1.b.1) unlink, gathering the removals
  for (auto &gc_deltas : linked_undo_buffers) {
    unlink_remove_clear(gc_deltas.deltas_);
  }
  // 1.b.2) clear the list of deltas deques
  linked_undo_buffers.clear();

  // STEP 2) this transactions deltas also mininal unlinking + remove + clear
  unlink_remove_clear(transaction_.deltas);
}

void InMemoryStorage::InMemoryAccessor::FastDiscardOfDeltas(std::unique_lock<std::mutex> /*gc_guard*/) {
  auto *mem_storage = static_cast<InMemoryStorage *>(storage_);

  // STEP 1 + STEP 2 - delta cleanup
  std::list<Gid> current_deleted_vertices;
  std::list<Gid> current_deleted_edges;
  auto impact_tracker = IndexPerformanceTracker{};
  GCRapidDeltaCleanup(current_deleted_edges, current_deleted_vertices, impact_tracker);

  // STEP 3) hand over the deleted vertices and edges to the GC
  if (!current_deleted_vertices.empty()) {
    mem_storage->deleted_vertices_.WithLock(
        [&](auto &deleted_vertices) { deleted_vertices.splice(deleted_vertices.end(), current_deleted_vertices); });
  }
  if (!current_deleted_edges.empty()) {
    mem_storage->deleted_edges_.WithLock(
        [&](auto &deleted_edges) { deleted_edges.splice(deleted_edges.end(), current_deleted_edges); });
  }

  // STEP 4) hint to GC that indices need cleanup for performance reasons
  if (impact_tracker.impacts_vertex_indexes()) {
    mem_storage->gc_index_cleanup_vertex_performance_.store(true, std::memory_order_release);
  }
  if (impact_tracker.impacts_edge_indexes()) {
    mem_storage->gc_index_cleanup_edge_performance_.store(true, std::memory_order_release);
  }
}

void InMemoryStorage::InMemoryAccessor::Abort() {
  MG_ASSERT(is_transaction_active_, "The transaction is already terminated!");

  auto *mem_storage = static_cast<InMemoryStorage *>(storage_);

  // if we have no deltas then no need to do any undo work during Abort
  // note: this check also saves on unnecessary contention on `engine_lock_`
  if (!transaction_.deltas.empty()) {
    // CONSTRAINTS
    if (transaction_.constraint_verification_info &&
        transaction_.constraint_verification_info->NeedsUniqueConstraintVerification()) {
      // Need to remove elements from constraints before handling of the deltas, so the elements match the correct
      // values
      auto vertices_to_check = transaction_.constraint_verification_info->GetVerticesForUniqueConstraintChecking();
      auto vertices_to_check_v = std::vector<Vertex const *>{vertices_to_check.begin(), vertices_to_check.end()};
      storage_->constraints_.AbortEntries(vertices_to_check_v, transaction_.start_timestamp);
    }

    const auto index_stats = storage_->indices_.Analysis();

    // We collect vertices and edges we've created here and then splice them into
    // `deleted_vertices_` and `deleted_edges_` lists, instead of adding them one
    // by one and acquiring lock every time.
    std::vector<Gid> my_deleted_vertices;
    std::vector<Gid> my_deleted_edges;

    std::map<LabelId, std::vector<Vertex *>> label_cleanup;
    std::map<LabelId, std::vector<std::pair<PropertyValue, Vertex *>>> label_property_cleanup;
    std::map<PropertyId, std::vector<std::pair<PropertyValue, Vertex *>>> property_cleanup;
    std::map<EdgeTypeId, std::vector<std::tuple<Vertex *const, Vertex *const, Edge *const>>> edge_type_cleanup;
    std::map<std::pair<EdgeTypeId, PropertyId>,
             std::vector<std::tuple<Vertex *const, Vertex *const, Edge *const, PropertyValue>>>
        edge_property_cleanup;

    std::map<LabelPropKey, std::vector<Vertex *>> vector_label_property_cleanup;
    std::map<LabelPropKey, std::vector<std::pair<PropertyValue, Vertex *>>> vector_label_property_restore;

    // TWO passes needed here
    // Abort will modify objects to restore state to how they were before this txn
    // The passes will find the head delta for each object and process the whole object,
    // To track which edge type indexes need cleaning up, we need the edge type which is held in vertices in/out edges
    // Hence need to first once to modify edges, so it can read vectices information intact.

    // Edges pass
    for (const auto &delta : transaction_.deltas) {
      auto prev = delta.prev.Get();
      switch (prev.type) {
        case PreviousPtr::Type::EDGE: {
          auto *edge = prev.edge;
          auto guard = std::lock_guard{edge->lock};
          Delta *current = edge->delta;
          while (current != nullptr &&
                 current->timestamp->load(std::memory_order_acquire) == transaction_.transaction_id) {
            switch (current->action) {
              case Delta::Action::SET_PROPERTY: {
                DMG_ASSERT(mem_storage->config_.salient.items.properties_on_edges, "Invalid database state!");

                const auto &edge_types = index_stats.property_edge_type.p2et.find(current->property.key);
                if (edge_types != index_stats.property_edge_type.p2et.end()) {
                  auto old_value = edge->properties.GetProperty(current->property.key);
                  if (!old_value.IsNull()) {
                    for (const auto &edge_type : edge_types->second) {
                      auto *from_vertex = current->property.out_vertex;
                      for (const auto &[edge_type_out_edge, target_vertex, _] : from_vertex->out_edges) {
                        if (edge_type_out_edge == edge_type) {
                          edge_property_cleanup[{edge_type, current->property.key}].emplace_back(
                              from_vertex, target_vertex, edge, old_value);
                        }
                      }
                    }
                  }
                }

                edge->properties.SetProperty(current->property.key, *current->property.value);

                break;
              }
              case Delta::Action::DELETE_DESERIALIZED_OBJECT:
              case Delta::Action::DELETE_OBJECT: {
                edge->deleted = true;
                my_deleted_edges.push_back(edge->gid);
                break;
              }
              case Delta::Action::RECREATE_OBJECT: {
                edge->deleted = false;
                break;
              }
              case Delta::Action::REMOVE_LABEL:
              case Delta::Action::ADD_LABEL:
              case Delta::Action::ADD_IN_EDGE:
              case Delta::Action::ADD_OUT_EDGE:
              case Delta::Action::REMOVE_IN_EDGE:
              case Delta::Action::REMOVE_OUT_EDGE: {
                LOG_FATAL("Invalid database state!");
                break;
              }
            }
            current = current->next.load(std::memory_order_acquire);
          }
          edge->delta = current;
          if (current != nullptr) {
            current->prev.Set(edge);
          }

          break;
        }
        case PreviousPtr::Type::VERTEX:
        case PreviousPtr::Type::DELTA:
        // pointer probably couldn't be set because allocation failed
        case PreviousPtr::Type::NULLPTR:
          break;
      }
    }

    // Vertices pass
    for (const auto &delta : transaction_.deltas) {
      auto prev = delta.prev.Get();
      switch (prev.type) {
        case PreviousPtr::Type::VERTEX: {
          auto *vertex = prev.vertex;
          auto guard = std::unique_lock{vertex->lock};
          Delta *current = vertex->delta;

          auto remove_in_edges = absl::flat_hash_set<EdgeRef>{};
          auto remove_out_edges = absl::flat_hash_set<EdgeRef>{};

          while (current != nullptr &&
                 current->timestamp->load(std::memory_order_acquire) == transaction_.transaction_id) {
            switch (current->action) {
              case Delta::Action::REMOVE_LABEL: {
                auto it = std::find(vertex->labels.begin(), vertex->labels.end(), current->label.value);
                MG_ASSERT(it != vertex->labels.end(), "Invalid database state!");
                std::swap(*it, *vertex->labels.rbegin());
                vertex->labels.pop_back();

                // For label index
                //  check if there is a label index for the label and add entry if so
                // For property label index
                //  check if we care about the label; this will return all the propertyIds we care about and then get
                //  the current property value
                if (std::binary_search(index_stats.label.begin(), index_stats.label.end(), current->label.value)) {
                  label_cleanup[current->label.value].emplace_back(vertex);
                }
                const auto &properties = index_stats.property_label.l2p.find(current->label.value);
                if (properties != index_stats.property_label.l2p.end()) {
                  for (const auto &property : properties->second) {
                    auto current_value = vertex->properties.GetProperty(property);
                    if (!current_value.IsNull()) {
                      label_property_cleanup[current->label.value].emplace_back(std::move(current_value), vertex);
                    }
                  }
                }

                // we have to remove the vertex from the vector index if this label is indexed and vertex has
                // needed property
                const auto &vector_properties = index_stats.vector.l2p.find(current->label.value);
                if (vector_properties != index_stats.vector.l2p.end()) {
                  // label is in the vector index
                  for (const auto &property : vector_properties->second) {
                    if (vertex->properties.HasProperty(property)) {
                      // it has to be removed from the index
                      vector_label_property_cleanup[LabelPropKey{current->label.value, property}].emplace_back(vertex);
                    }
                  }
                }
                break;
              }
              case Delta::Action::ADD_LABEL: {
                auto it = std::find(vertex->labels.begin(), vertex->labels.end(), current->label.value);
                MG_ASSERT(it == vertex->labels.end(), "Invalid database state!");
                vertex->labels.push_back(current->label.value);
                // we have to add the vertex to the vector index if this label is indexed and vertex has needed
                // property
                const auto &vector_properties = index_stats.vector.l2p.find(current->label.value);
                if (vector_properties != index_stats.vector.l2p.end()) {
                  // label is in the vector index
                  for (const auto &property : vector_properties->second) {
                    auto current_value = vertex->properties.GetProperty(property);
                    if (!current_value.IsNull()) {
                      // it has to be added to the index
                      vector_label_property_restore[LabelPropKey{current->label.value, property}].emplace_back(
                          std::move(current_value), vertex);
                    }
                  }
                }
                break;
              }
              case Delta::Action::SET_PROPERTY: {
                // For label index nothing
                // For property label index
                //  check if we care about the property, this will return all the labels and then get current property
                //  value
                const auto &labels = index_stats.property_label.p2l.find(current->property.key);
                const auto &vector_index_labels = index_stats.vector.p2l.find(current->property.key);
                const auto has_property_index = labels != index_stats.property_label.p2l.end();
                const auto has_vector_index = vector_index_labels != index_stats.vector.p2l.end();
                if (has_property_index || has_vector_index) {
                  auto current_value = vertex->properties.GetProperty(current->property.key);
                  if (has_property_index && !current_value.IsNull()) {
                    property_cleanup[current->property.key].emplace_back(std::move(current_value), vertex);
                  }
                  if (has_vector_index) {
                    auto has_indexed_label = [&vector_index_labels](auto label) {
                      return std::binary_search(vector_index_labels->second.begin(), vector_index_labels->second.end(),
                                                label);
                    };
                    auto indexed_labels_on_vertex =
                        vertex->labels | ranges::views::filter(has_indexed_label) | ranges::to<std::vector<LabelId>>();

                    for (const auto &label : indexed_labels_on_vertex) {
                      vector_label_property_restore[LabelPropKey{label, current->property.key}].emplace_back(
                          *current->property.value, vertex);
                    }
                  }
                }
                // Setting the correct value
                vertex->properties.SetProperty(current->property.key, *current->property.value);
                break;
              }
              case Delta::Action::ADD_IN_EDGE: {
                auto link =
                    std::tuple{current->vertex_edge.edge_type, current->vertex_edge.vertex, current->vertex_edge.edge};
                DMG_ASSERT(std::find(vertex->in_edges.begin(), vertex->in_edges.end(), link) == vertex->in_edges.end(),
                           "Invalid database state!");
                vertex->in_edges.push_back(link);
                break;
              }
              case Delta::Action::ADD_OUT_EDGE: {
                auto link =
                    std::tuple{current->vertex_edge.edge_type, current->vertex_edge.vertex, current->vertex_edge.edge};
                DMG_ASSERT(
                    std::find(vertex->out_edges.begin(), vertex->out_edges.end(), link) == vertex->out_edges.end(),
                    "Invalid database state!");
                vertex->out_edges.push_back(link);
                // Increment edge count. We only increment the count here because
                // the information in `ADD_IN_EDGE` and `Edge/RECREATE_OBJECT` is
                // redundant. Also, `Edge/RECREATE_OBJECT` isn't available when
                // edge properties are disabled.
                storage_->edge_count_.fetch_add(1, std::memory_order_acq_rel);
                break;
              }
              case Delta::Action::REMOVE_IN_EDGE: {
                // EdgeRef is unique
                remove_in_edges.insert(current->vertex_edge.edge);
                break;
              }
              case Delta::Action::REMOVE_OUT_EDGE: {
                // EdgeRef is unique
                remove_out_edges.insert(current->vertex_edge.edge);

                // Decrement edge count. We only decrement the count here because
                // the information in `REMOVE_IN_EDGE` and `Edge/DELETE_OBJECT` is
                // redundant. Also, `Edge/DELETE_OBJECT` isn't available when edge
                // properties are disabled.
                storage_->edge_count_.fetch_add(-1, std::memory_order_acq_rel);

                // TODO: Change edge type index to work with EdgeRef rather than Edge *
                if (!mem_storage->config_.salient.items.properties_on_edges) break;

                if (std::binary_search(index_stats.edge_type.begin(), index_stats.edge_type.end(),
                                       current->vertex_edge.edge_type)) {
                  edge_type_cleanup[current->vertex_edge.edge_type].emplace_back(vertex, current->vertex_edge.vertex,
                                                                                 current->vertex_edge.edge.ptr);
                }

                break;
              }
              case Delta::Action::DELETE_DESERIALIZED_OBJECT:
              case Delta::Action::DELETE_OBJECT: {
                vertex->deleted = true;
                my_deleted_vertices.push_back(vertex->gid);
                break;
              }
              case Delta::Action::RECREATE_OBJECT: {
                vertex->deleted = false;
                break;
              }
            }
            current = current->next.load(std::memory_order_acquire);
          }

          // bulk remove in_edges
          if (!remove_in_edges.empty()) {
            auto mid = std::partition(vertex->in_edges.begin(), vertex->in_edges.end(), [&](auto const &edge_tuple) {
              return !remove_in_edges.contains(std::get<EdgeRef>(edge_tuple));
            });
            vertex->in_edges.erase(mid, vertex->in_edges.end());
            vertex->in_edges.shrink_to_fit();
          }

          // bulk remove out_edges
          if (!remove_out_edges.empty()) {
            auto mid = std::partition(vertex->out_edges.begin(), vertex->out_edges.end(), [&](auto const &edge_tuple) {
              return !remove_out_edges.contains(std::get<EdgeRef>(edge_tuple));
            });
            vertex->out_edges.erase(mid, vertex->out_edges.end());
            vertex->out_edges.shrink_to_fit();
          }

          vertex->delta = current;
          if (current != nullptr) {
            current->prev.Set(vertex);
          }

          break;
        }
        case PreviousPtr::Type::EDGE:
        case PreviousPtr::Type::DELTA:
        // pointer probably couldn't be set because allocation failed
        case PreviousPtr::Type::NULLPTR:
          break;
      }
    }

    {
      auto engine_guard = std::unique_lock(storage_->engine_lock_);
      uint64_t mark_timestamp = storage_->timestamp_;
      // Take garbage_undo_buffers lock while holding the engine lock to make
      // sure that entries are sorted by mark timestamp in the list.
      mem_storage->garbage_undo_buffers_.WithLock([&](auto &garbage_undo_buffers) {
        // Release engine lock because we don't have to hold it anymore and
        // emplace back could take a long time.
        engine_guard.unlock();

        garbage_undo_buffers.emplace_back(mark_timestamp, std::move(transaction_.deltas),
                                          std::move(transaction_.commit_timestamp));
      });
    }

    /// We MUST unlink (aka. remove) entries in indexes and constraints
    /// before we unlink (aka. remove) vertices from storage
    /// this is because they point into vertices skip_list

    // auto index creation cleanup
    if (storage_->config_.salient.items.enable_label_index_auto_creation &&
        !transaction_.introduced_new_label_index_.empty()) {
      storage_->labels_to_auto_index_.WithLock([&](auto &label_indices) {
        for (const auto label : transaction_.introduced_new_label_index_) {
          --label_indices.at(label);
        }
      });
    }

    if (storage_->config_.salient.items.enable_edge_type_index_auto_creation &&
        !transaction_.introduced_new_edge_type_index_.empty()) {
      storage_->edge_types_to_auto_index_.WithLock([&](auto &edge_type_indices) {
        for (const auto edge_type : transaction_.introduced_new_edge_type_index_) {
          --edge_type_indices.at(edge_type);
        }
      });
    }

    // INDICES
    for (auto const &[label, vertices] : label_cleanup) {
      storage_->indices_.AbortEntries(label, vertices, transaction_.start_timestamp);
    }
    for (auto const &[label, prop_vertices] : label_property_cleanup) {
      storage_->indices_.AbortEntries(label, prop_vertices, transaction_.start_timestamp);
    }
    for (auto const &[property, prop_vertices] : property_cleanup) {
      storage_->indices_.AbortEntries(property, prop_vertices, transaction_.start_timestamp);
    }
    if (flags::AreExperimentsEnabled(flags::Experiments::TEXT_SEARCH)) {
      storage_->indices_.text_index_.Rollback();
    }
    for (auto const &[edge_type, edge] : edge_type_cleanup) {
      storage_->indices_.AbortEntries(edge_type, edge, transaction_.start_timestamp);
    }
    for (auto const &[edge_type_property, edge] : edge_property_cleanup) {
      storage_->indices_.AbortEntries(edge_type_property, edge, transaction_.start_timestamp);
    }
    for (auto const &[label_prop, vertices] : vector_label_property_cleanup) {
      storage_->indices_.vector_index_.AbortEntries(label_prop, vertices);
    }
    for (auto const &[label_prop, prop_vertices] : vector_label_property_restore) {
      storage_->indices_.vector_index_.RestoreEntries(label_prop, prop_vertices);
    }

    // EDGES METADATA (has ptr to Vertices, must be before removing verticies)
    if (!my_deleted_edges.empty() && mem_storage->config_.salient.items.enable_edges_metadata) {
      auto edges_metadata_acc = mem_storage->edges_metadata_.access();
      for (auto gid : my_deleted_edges) {
        edges_metadata_acc.remove(gid);
      }
    }

    // VERTICES (has ptr to Edges, must be before removing edges)
    if (!my_deleted_vertices.empty()) {
      auto acc = mem_storage->vertices_.access();
      for (auto gid : my_deleted_vertices) {
        acc.remove(gid);
      }
    }

    // EDGES
    if (!my_deleted_edges.empty()) {
      auto edges_acc = mem_storage->edges_.access();
      for (auto gid : my_deleted_edges) {
        edges_acc.remove(gid);
      }
    }
  }

  mem_storage->commit_log_->MarkFinished(transaction_.start_timestamp);
  is_transaction_active_ = false;
}

void InMemoryStorage::InMemoryAccessor::FinalizeTransaction() {
  if (commit_timestamp_) {
    auto *mem_storage = static_cast<InMemoryStorage *>(storage_);
    mem_storage->commit_log_->MarkFinished(*commit_timestamp_);

    if (!transaction_.deltas.empty()) {
      // Only hand over delta to be GC'ed if there was any deltas
      mem_storage->committed_transactions_.WithLock([&](auto &committed_transactions) {
        // using mark of 0 as GC will assign a mark_timestamp after unlinking
        committed_transactions.emplace_back(0, std::move(transaction_.deltas),
                                            std::move(transaction_.commit_timestamp));
      });
    }
    commit_timestamp_.reset();
  }
}

utils::BasicResult<StorageIndexDefinitionError, void> InMemoryStorage::InMemoryAccessor::CreateIndex(
    LabelId label, bool unique_access_needed) {
  if (unique_access_needed) {
    MG_ASSERT(unique_guard_.owns_lock(), "Creating label index requires a unique access to the storage!");
  }
  auto *in_memory = static_cast<InMemoryStorage *>(storage_);
  auto *mem_label_index = static_cast<InMemoryLabelIndex *>(in_memory->indices_.label_index_.get());
  if (!mem_label_index->CreateIndex(label, in_memory->vertices_.access(), std::nullopt)) {
    return StorageIndexDefinitionError{IndexDefinitionError{}};
  }
  transaction_.md_deltas.emplace_back(MetadataDelta::label_index_create, label);
  // We don't care if there is a replication error because on main node the change will go through
  memgraph::metrics::IncrementCounter(memgraph::metrics::ActiveLabelIndices);
  return {};
}

utils::BasicResult<StorageIndexDefinitionError, void> InMemoryStorage::InMemoryAccessor::CreateIndex(
    LabelId label, PropertyId property) {
  MG_ASSERT(unique_guard_.owns_lock(), "Creating label-property index requires a unique access to the storage!");
  auto *in_memory = static_cast<InMemoryStorage *>(storage_);
  auto *mem_label_property_index =
      static_cast<InMemoryLabelPropertyIndex *>(in_memory->indices_.label_property_index_.get());
  if (!mem_label_property_index->CreateIndex(label, property, in_memory->vertices_.access(), std::nullopt)) {
    return StorageIndexDefinitionError{IndexDefinitionError{}};
  }
  transaction_.md_deltas.emplace_back(MetadataDelta::label_property_index_create, label, property);
  // We don't care if there is a replication error because on main node the change will go through
  memgraph::metrics::IncrementCounter(memgraph::metrics::ActiveLabelPropertyIndices);
  return {};
}

utils::BasicResult<StorageIndexDefinitionError, void> InMemoryStorage::InMemoryAccessor::CreateIndex(
    LabelId label, const std::vector<PropertyId> &properties) {
  MG_ASSERT(unique_guard_.owns_lock(),
            "Creating label-property composite index requires a unique access to the storage!");
  auto *in_memory = static_cast<InMemoryStorage *>(storage_);
  auto *mem_label_property_composite_index =
      static_cast<InMemoryLabelPropertyCompositeIndex *>(in_memory->indices_.label_property_composite_index_.get());
  if (!mem_label_property_composite_index->CreateIndex(label, properties, in_memory->vertices_.access(),
                                                       std::nullopt)) {
    return StorageIndexDefinitionError{IndexDefinitionError{}};
  }
  transaction_.md_deltas.emplace_back(MetadataDelta::label_property_composite_index_create, label, properties);
  // We don't care if there is a replication error because on main node the change will go through
  memgraph::metrics::IncrementCounter(memgraph::metrics::ActiveLabelPropertyCompositeIndices);
  return {};
}

utils::BasicResult<StorageIndexDefinitionError, void> InMemoryStorage::InMemoryAccessor::CreateIndex(
    EdgeTypeId edge_type, bool unique_access_needed) {
  if (unique_access_needed) {
    MG_ASSERT(unique_guard_.owns_lock(), "Create index requires a unique access to the storage!");
  }
  auto *in_memory = static_cast<InMemoryStorage *>(storage_);
  auto *mem_edge_type_index = static_cast<InMemoryEdgeTypeIndex *>(in_memory->indices_.edge_type_index_.get());
  if (!mem_edge_type_index->CreateIndex(edge_type, in_memory->vertices_.access())) {
    return StorageIndexDefinitionError{IndexDefinitionError{}};
  }
  transaction_.md_deltas.emplace_back(MetadataDelta::edge_index_create, edge_type);
  return {};
}

utils::BasicResult<StorageIndexDefinitionError, void> InMemoryStorage::InMemoryAccessor::CreateIndex(
    EdgeTypeId edge_type, PropertyId property) {
  MG_ASSERT(unique_guard_.owns_lock(), "Create index requires a unique access to the storage!");
  auto *in_memory = static_cast<InMemoryStorage *>(storage_);
  auto *mem_edge_type_property_index =
      static_cast<InMemoryEdgeTypePropertyIndex *>(in_memory->indices_.edge_type_property_index_.get());

  if (!in_memory->config_.salient.items.properties_on_edges) {
    // Not possible to create the index, no properties on edges
    return StorageIndexDefinitionError{IndexDefinitionConfigError{}};
  }

  if (!mem_edge_type_property_index->CreateIndex(edge_type, property, in_memory->vertices_.access())) {
    return StorageIndexDefinitionError{IndexDefinitionError{}};
  }
  transaction_.md_deltas.emplace_back(MetadataDelta::edge_property_index_create, edge_type, property);
  return {};
}

utils::BasicResult<StorageIndexDefinitionError, void> InMemoryStorage::InMemoryAccessor::DropIndex(LabelId label) {
  MG_ASSERT(unique_guard_.owns_lock(), "Dropping label index requires a unique access to the storage!");
  auto *in_memory = static_cast<InMemoryStorage *>(storage_);
  auto *mem_label_index = static_cast<InMemoryLabelIndex *>(in_memory->indices_.label_index_.get());
  if (!mem_label_index->DropIndex(label)) {
    return StorageIndexDefinitionError{IndexDefinitionError{}};
  }
  transaction_.md_deltas.emplace_back(MetadataDelta::label_index_drop, label);
  // We don't care if there is a replication error because on main node the change will go through
  memgraph::metrics::DecrementCounter(memgraph::metrics::ActiveLabelIndices);
  return {};
}

utils::BasicResult<StorageIndexDefinitionError, void> InMemoryStorage::InMemoryAccessor::DropIndex(
    LabelId label, PropertyId property) {
  MG_ASSERT(unique_guard_.owns_lock(), "Dropping label-property index requires a unique access to the storage!");
  auto *in_memory = static_cast<InMemoryStorage *>(storage_);
  auto *mem_label_property_index =
      static_cast<InMemoryLabelPropertyIndex *>(in_memory->indices_.label_property_index_.get());
  if (!mem_label_property_index->DropIndex(label, property)) {
    return StorageIndexDefinitionError{IndexDefinitionError{}};
  }
  transaction_.md_deltas.emplace_back(MetadataDelta::label_property_index_drop, label, property);
  // We don't care if there is a replication error because on main node the change will go through
  memgraph::metrics::DecrementCounter(memgraph::metrics::ActiveLabelPropertyIndices);
  return {};
}

utils::BasicResult<StorageIndexDefinitionError, void> InMemoryStorage::InMemoryAccessor::DropIndex(
    LabelId label, const std::vector<PropertyId> &properties) {
  MG_ASSERT(unique_guard_.owns_lock(), "Dropping label-property index requires a unique access to the storage!");
  auto *in_memory = static_cast<InMemoryStorage *>(storage_);
  auto *mem_label_property_composite_index =
      static_cast<InMemoryLabelPropertyCompositeIndex *>(in_memory->indices_.label_property_composite_index_.get());
  if (!mem_label_property_composite_index->DropIndex(label, properties)) {
    return StorageIndexDefinitionError{IndexDefinitionError{}};
  }
  transaction_.md_deltas.emplace_back(MetadataDelta::label_property_composite_index_drop, label, properties);
  // We don't care if there is a replication error because on main node the change will go through
  memgraph::metrics::DecrementCounter(memgraph::metrics::ActiveLabelPropertyCompositeIndices);
  return {};
}

utils::BasicResult<StorageIndexDefinitionError, void> InMemoryStorage::InMemoryAccessor::DropIndex(
    EdgeTypeId edge_type) {
  MG_ASSERT(unique_guard_.owns_lock(), "Drop index requires a unique access to the storage!");
  auto *in_memory = static_cast<InMemoryStorage *>(storage_);
  auto *mem_edge_type_index = static_cast<InMemoryEdgeTypeIndex *>(in_memory->indices_.edge_type_index_.get());
  if (!mem_edge_type_index->DropIndex(edge_type)) {
    return StorageIndexDefinitionError{IndexDefinitionError{}};
  }
  transaction_.md_deltas.emplace_back(MetadataDelta::edge_index_drop, edge_type);
  return {};
}

utils::BasicResult<StorageIndexDefinitionError, void> InMemoryStorage::InMemoryAccessor::DropIndex(
    EdgeTypeId edge_type, PropertyId property) {
  MG_ASSERT(unique_guard_.owns_lock(), "Drop index requires a unique access to the storage!");
  auto *in_memory = static_cast<InMemoryStorage *>(storage_);
  auto *mem_edge_type_property_index =
      static_cast<InMemoryEdgeTypePropertyIndex *>(in_memory->indices_.edge_type_property_index_.get());
  if (!mem_edge_type_property_index->DropIndex(edge_type, property)) {
    return StorageIndexDefinitionError{IndexDefinitionError{}};
  }
  transaction_.md_deltas.emplace_back(MetadataDelta::edge_property_index_drop, edge_type, property);
  return {};
}

utils::BasicResult<StorageIndexDefinitionError, void> InMemoryStorage::InMemoryAccessor::CreatePointIndex(
    storage::LabelId label, storage::PropertyId property) {
  MG_ASSERT(unique_guard_.owns_lock(), "Creating point index requires a unique access to the storage!");
  auto *in_memory = static_cast<InMemoryStorage *>(storage_);
  auto &point_index = in_memory->indices_.point_index_;
  if (!point_index.CreatePointIndex(label, property, in_memory->vertices_.access())) {
    return StorageIndexDefinitionError{IndexDefinitionError{}};
  }
  transaction_.md_deltas.emplace_back(MetadataDelta::point_index_create, label, property);
  // We don't care if there is a replication error because on main node the change will go through
  memgraph::metrics::IncrementCounter(memgraph::metrics::ActivePointIndices);
  return {};
}

utils::BasicResult<StorageIndexDefinitionError, void> InMemoryStorage::InMemoryAccessor::DropPointIndex(
    storage::LabelId label, storage::PropertyId property) {
  MG_ASSERT(unique_guard_.owns_lock(), "Dropping point index requires a unique access to the storage!");
  auto *in_memory = static_cast<InMemoryStorage *>(storage_);
  auto &point_index = in_memory->indices_.point_index_;
  if (!point_index.DropPointIndex(label, property)) {
    return StorageIndexDefinitionError{IndexDefinitionError{}};
  }
  transaction_.md_deltas.emplace_back(MetadataDelta::point_index_drop, label, property);
  // We don't care if there is a replication error because on main node the change will go through
  memgraph::metrics::DecrementCounter(memgraph::metrics::ActivePointIndices);
  return {};
}

utils::BasicResult<StorageIndexDefinitionError, void> InMemoryStorage::InMemoryAccessor::CreateVectorIndex(
    VectorIndexSpec spec) {
  MG_ASSERT(unique_guard_.owns_lock(), "Creating vector index requires a unique access to the storage!");
  auto *in_memory = static_cast<InMemoryStorage *>(storage_);
  auto &vector_index = in_memory->indices_.vector_index_;
  auto vertices_acc = in_memory->vertices_.access();
  if (!vector_index.CreateIndex(spec, vertices_acc)) {
    return StorageIndexDefinitionError{IndexDefinitionError{}};
  }
  transaction_.md_deltas.emplace_back(MetadataDelta::vector_index_create, spec);
  // We don't care if there is a replication error because on main node the change will go through
  memgraph::metrics::IncrementCounter(memgraph::metrics::ActiveVectorIndices);
  return {};
}

utils::BasicResult<StorageIndexDefinitionError, void> InMemoryStorage::InMemoryAccessor::DropVectorIndex(
    std::string_view index_name) {
  MG_ASSERT(unique_guard_.owns_lock(), "Dropping vector index requires a unique access to the storage!");
  auto *in_memory = static_cast<InMemoryStorage *>(storage_);
  auto &vector_index = in_memory->indices_.vector_index_;
  if (!vector_index.DropIndex(index_name)) {
    return StorageIndexDefinitionError{IndexDefinitionError{}};
  }
  transaction_.md_deltas.emplace_back(MetadataDelta::vector_index_drop, index_name);
  // We don't care if there is a replication error because on main node the change will go through
  memgraph::metrics::DecrementCounter(memgraph::metrics::ActiveVectorIndices);
  return {};
}

utils::BasicResult<StorageExistenceConstraintDefinitionError, void>
InMemoryStorage::InMemoryAccessor::CreateExistenceConstraint(LabelId label, PropertyId property) {
  MG_ASSERT(unique_guard_.owns_lock(), "Creating existence requires a unique access to the storage!");
  auto *in_memory = static_cast<InMemoryStorage *>(storage_);
  auto *existence_constraints = in_memory->constraints_.existence_constraints_.get();
  if (existence_constraints->ConstraintExists(label, property)) {
    return StorageExistenceConstraintDefinitionError{ConstraintDefinitionError{}};
  }
  if (auto violation = ExistenceConstraints::ValidateVerticesOnConstraint(in_memory->vertices_.access(), label,
                                                                          property, std::nullopt);
      violation.has_value()) {
    return StorageExistenceConstraintDefinitionError{violation.value()};
  }
  existence_constraints->InsertConstraint(label, property);
  transaction_.md_deltas.emplace_back(MetadataDelta::existence_constraint_create, label, property);
  return {};
}

utils::BasicResult<StorageExistenceConstraintDroppingError, void>
InMemoryStorage::InMemoryAccessor::DropExistenceConstraint(LabelId label, PropertyId property) {
  MG_ASSERT(unique_guard_.owns_lock(), "Dropping existence constraint requires a unique access to the storage!");
  auto *in_memory = static_cast<InMemoryStorage *>(storage_);
  auto *existence_constraints = in_memory->constraints_.existence_constraints_.get();
  if (!existence_constraints->DropConstraint(label, property)) {
    return StorageExistenceConstraintDroppingError{ConstraintDefinitionError{}};
  }
  transaction_.md_deltas.emplace_back(MetadataDelta::existence_constraint_drop, label, property);
  return {};
}

utils::BasicResult<StorageUniqueConstraintDefinitionError, UniqueConstraints::CreationStatus>
InMemoryStorage::InMemoryAccessor::CreateUniqueConstraint(LabelId label, const std::set<PropertyId> &properties) {
  MG_ASSERT(unique_guard_.owns_lock(), "Creating unique constraint requires a unique access to the storage!");
  auto *in_memory = static_cast<InMemoryStorage *>(storage_);
  auto *mem_unique_constraints =
      static_cast<InMemoryUniqueConstraints *>(in_memory->constraints_.unique_constraints_.get());
  auto ret = mem_unique_constraints->CreateConstraint(label, properties, in_memory->vertices_.access(), std::nullopt);
  if (ret.HasError()) {
    return StorageUniqueConstraintDefinitionError{ret.GetError()};
  }
  if (ret.GetValue() != UniqueConstraints::CreationStatus::SUCCESS) {
    return ret.GetValue();
  }
  transaction_.md_deltas.emplace_back(MetadataDelta::unique_constraint_create, label, properties);
  return UniqueConstraints::CreationStatus::SUCCESS;
}

UniqueConstraints::DeletionStatus InMemoryStorage::InMemoryAccessor::DropUniqueConstraint(
    LabelId label, const std::set<PropertyId> &properties) {
  MG_ASSERT(unique_guard_.owns_lock(), "Dropping unique constraint requires a unique access to the storage!");
  auto *in_memory = static_cast<InMemoryStorage *>(storage_);
  auto *mem_unique_constraints =
      static_cast<InMemoryUniqueConstraints *>(in_memory->constraints_.unique_constraints_.get());
  auto ret = mem_unique_constraints->DropConstraint(label, properties);
  if (ret != UniqueConstraints::DeletionStatus::SUCCESS) {
    return ret;
  }
  transaction_.md_deltas.emplace_back(MetadataDelta::unique_constraint_drop, label, properties);
  return UniqueConstraints::DeletionStatus::SUCCESS;
}

utils::BasicResult<StorageExistenceConstraintDefinitionError, void>
InMemoryStorage::InMemoryAccessor::CreateTypeConstraint(LabelId label, PropertyId property, TypeConstraintKind type) {
  MG_ASSERT(unique_guard_.owns_lock(), "Creating IS TYPED constraint requires a unique access to the storage!");
  auto *in_memory = static_cast<InMemoryStorage *>(storage_);
  auto *type_constraints = in_memory->constraints_.type_constraints_.get();
  if (type_constraints->ConstraintExists(label, property)) {
    return StorageTypeConstraintDefinitionError{ConstraintDefinitionError{}};
  }
  if (auto violation =
          TypeConstraints::ValidateVerticesOnConstraint(in_memory->vertices_.access(), label, property, type);
      violation.has_value()) {
    return StorageTypeConstraintDefinitionError{violation.value()};
  }
  type_constraints->InsertConstraint(label, property, type);
  transaction_.md_deltas.emplace_back(MetadataDelta::type_constraint_create, label, property, type);
  return {};
}

utils::BasicResult<StorageTypeConstraintDroppingError, void> InMemoryStorage::InMemoryAccessor::DropTypeConstraint(
    LabelId label, PropertyId property, TypeConstraintKind type) {
  MG_ASSERT(unique_guard_.owns_lock(), "Dropping IS TYPED constraint requires a unique access to the storage!");
  auto *in_memory = static_cast<InMemoryStorage *>(storage_);
  auto *type_constraints = in_memory->constraints_.type_constraints_.get();
  auto deleted_constraint = type_constraints->DropConstraint(label, property, type);
  if (!deleted_constraint) {
    return StorageTypeConstraintDroppingError{ConstraintDefinitionError{}};
  }
  transaction_.md_deltas.emplace_back(MetadataDelta::type_constraint_drop, label, property, type);
  return {};
}

VerticesIterable InMemoryStorage::InMemoryAccessor::Vertices(LabelId label, View view) {
  auto *mem_label_index = static_cast<InMemoryLabelIndex *>(storage_->indices_.label_index_.get());
  return VerticesIterable(mem_label_index->Vertices(label, view, storage_, &transaction_));
}

VerticesIterable InMemoryStorage::InMemoryAccessor::Vertices(LabelId label, PropertyId property, View view) {
  auto *mem_label_property_index =
      static_cast<InMemoryLabelPropertyIndex *>(storage_->indices_.label_property_index_.get());
  return VerticesIterable(
      mem_label_property_index->Vertices(label, property, std::nullopt, std::nullopt, view, storage_, &transaction_));
}

VerticesIterable InMemoryStorage::InMemoryAccessor::Vertices(LabelId label, PropertyId property,
                                                             const PropertyValue &value, View view) {
  auto *mem_label_property_index =
      static_cast<InMemoryLabelPropertyIndex *>(storage_->indices_.label_property_index_.get());
  return VerticesIterable(mem_label_property_index->Vertices(label, property, utils::MakeBoundInclusive(value),
                                                             utils::MakeBoundInclusive(value), view, storage_,
                                                             &transaction_));
}

VerticesIterable InMemoryStorage::InMemoryAccessor::Vertices(
    LabelId label, PropertyId property, const std::optional<utils::Bound<PropertyValue>> &lower_bound,
    const std::optional<utils::Bound<PropertyValue>> &upper_bound, View view) {
  auto *mem_label_property_index =
      static_cast<InMemoryLabelPropertyIndex *>(storage_->indices_.label_property_index_.get());
  return VerticesIterable(
      mem_label_property_index->Vertices(label, property, lower_bound, upper_bound, view, storage_, &transaction_));
}

VerticesIterable InMemoryStorage::InMemoryAccessor::Vertices(
    LabelId label, const std::vector<PropertyId> &properties,
    const std::vector<std::optional<utils::Bound<PropertyValue>>> &lower_bounds,
    const std::vector<std::optional<utils::Bound<PropertyValue>>> &upper_bounds, View view) {
  auto *mem_label_property_composite_index =
      static_cast<InMemoryLabelPropertyCompositeIndex *>(storage_->indices_.label_property_composite_index_.get());
  return VerticesIterable(mem_label_property_composite_index->Vertices(label, properties, lower_bounds, upper_bounds,
                                                                       view, storage_, &transaction_));
}

EdgesIterable InMemoryStorage::InMemoryAccessor::Edges(EdgeTypeId edge_type, View view) {
  auto *mem_edge_type_index = static_cast<InMemoryEdgeTypeIndex *>(storage_->indices_.edge_type_index_.get());
  return EdgesIterable(mem_edge_type_index->Edges(edge_type, view, storage_, &transaction_));
}

EdgesIterable InMemoryStorage::InMemoryAccessor::Edges(EdgeTypeId edge_type, PropertyId property, View view) {
  auto *mem_edge_type_property_index =
      static_cast<InMemoryEdgeTypePropertyIndex *>(storage_->indices_.edge_type_property_index_.get());
  return EdgesIterable(mem_edge_type_property_index->Edges(edge_type, property, std::nullopt, std::nullopt, view,
                                                           storage_, &transaction_));
}

EdgesIterable InMemoryStorage::InMemoryAccessor::Edges(EdgeTypeId edge_type, PropertyId property,
                                                       const PropertyValue &value, View view) {
  auto *mem_edge_type_property_index =
      static_cast<InMemoryEdgeTypePropertyIndex *>(storage_->indices_.edge_type_property_index_.get());
  return EdgesIterable(mem_edge_type_property_index->Edges(edge_type, property, utils::MakeBoundInclusive(value),
                                                           utils::MakeBoundInclusive(value), view, storage_,
                                                           &transaction_));
}

EdgesIterable InMemoryStorage::InMemoryAccessor::Edges(EdgeTypeId edge_type, PropertyId property,
                                                       const std::optional<utils::Bound<PropertyValue>> &lower_bound,
                                                       const std::optional<utils::Bound<PropertyValue>> &upper_bound,
                                                       View view) {
  auto *mem_edge_type_property_index =
      static_cast<InMemoryEdgeTypePropertyIndex *>(storage_->indices_.edge_type_property_index_.get());
  return EdgesIterable(mem_edge_type_property_index->Edges(edge_type, property, lower_bound, upper_bound, view,
                                                           storage_, &transaction_));
}

std::optional<EdgeAccessor> InMemoryStorage::InMemoryAccessor::FindEdge(Gid gid, View view) {
  const auto maybe_edge_info = static_cast<InMemoryStorage *>(storage_)->FindEdge(gid);
  if (!maybe_edge_info) {
    return std::nullopt;
  }
  const auto &[edge_ref, edge_type, from, to] = *maybe_edge_info;
  return EdgeAccessor::Create(edge_ref, edge_type, from, to, storage_, &transaction_, view);
}

Transaction InMemoryStorage::CreateTransaction(IsolationLevel isolation_level, StorageMode storage_mode) {
  // We acquire the transaction engine lock here because we access (and
  // modify) the transaction engine variables (`transaction_id` and
  // `timestamp`) below.
  uint64_t transaction_id = 0;
  uint64_t start_timestamp = 0;
  std::optional<PointIndexContext> point_index_context;
  {
    auto guard = std::lock_guard{engine_lock_};
    transaction_id = transaction_id_++;
    start_timestamp = timestamp_++;
    // IMPORTANT: this is retrieved while under the lock so that the index is consistant with the timestamp
    point_index_context = indices_.point_index_.CreatePointIndexContext();
  }
  DMG_ASSERT(point_index_context.has_value(), "Expected a value, even if got 0 point indexes");
  return {transaction_id,
          start_timestamp,
          isolation_level,
          storage_mode,
          false,
          !constraints_.empty(),
          *std::move(point_index_context)};
}

void InMemoryStorage::SetStorageMode(StorageMode new_storage_mode) {
  std::unique_lock main_guard{main_lock_};
  MG_ASSERT(
      (storage_mode_ == StorageMode::IN_MEMORY_ANALYTICAL || storage_mode_ == StorageMode::IN_MEMORY_TRANSACTIONAL) &&
      (new_storage_mode == StorageMode::IN_MEMORY_ANALYTICAL ||
       new_storage_mode == StorageMode::IN_MEMORY_TRANSACTIONAL));
  if (storage_mode_ != new_storage_mode) {
    // Snapshot thread is already running, but setup periodic execution only if enabled
    if (new_storage_mode == StorageMode::IN_MEMORY_ANALYTICAL) {
      snapshot_runner_.Pause();
    } else {
      snapshot_runner_.Resume();
    }
    storage_mode_ = new_storage_mode;
    FreeMemory(std::move(main_guard), false);
  }
}

template <bool aggressive = true>
void InMemoryStorage::CollectGarbage(std::unique_lock<utils::ResourceLock> main_guard, bool periodic) {
  // NOTE: You do not need to consider cleanup of deleted object that occurred in
  // different storage modes within the same CollectGarbage call. This is because
  // SetStorageMode will ensure CollectGarbage is called before any new transactions
  // with the new storage mode can start.

  // SetStorageMode will pass its unique_lock of main_lock_. We will use that lock,
  // as reacquiring the lock would cause deadlock. Otherwise, we need to get our own
  // lock.
  if (!main_guard.owns_lock()) {
    if constexpr (aggressive) {
      // We tried to be aggressive but we do not already have main lock continue as not aggressive
      // Perf note: Do not try to get unique lock if it was not already passed in. GC maybe expensive,
      // do not assume it is fast, unique lock will blocks all new storage transactions.
      CollectGarbage<false>({}, periodic);
      return;
    } else {
      // Because the garbage collector iterates through the indices and constraints
      // to clean them up, it must take the main lock for reading to make sure that
      // the indices and constraints aren't concurrently being modified.
      main_lock_.lock_shared();
    }
  } else {
    DMG_ASSERT(main_guard.mutex() == std::addressof(main_lock_), "main_guard should be only for the main_lock_");
  }

  utils::OnScopeExit lock_releaser{[&] {
    if (main_guard.owns_lock()) {
      main_guard.unlock();
    } else {
      main_lock_.unlock_shared();
    }
  }};

  // Only one gc run at a time
  auto gc_guard = std::unique_lock{gc_lock_, std::try_to_lock};
  if (!gc_guard.owns_lock()) {
    return;
  }

  // Diagnostic trace
  spdlog::trace("Storage GC on '{}' started [{}]", name(), periodic ? "periodic" : "forced");
  auto trace_on_exit = utils::OnScopeExit{
      [&] { spdlog::trace("Storage GC on '{}' finished [{}]", name(), periodic ? "periodic" : "forced"); }};

  // Garbage collection must be performed in two phases. In the first phase,
  // deltas that won't be applied by any transaction anymore are unlinked from
  // the version chains. They cannot be deleted immediately, because there
  // might be a transaction that still needs them to terminate the version
  // chain traversal. They are instead marked for deletion and will be deleted
  // in the second GC phase in this GC iteration or some of the following
  // ones.

  uint64_t oldest_active_start_timestamp = commit_log_->OldestActive();

  {
    auto guard = std::unique_lock{engine_lock_};
    uint64_t mark_timestamp = timestamp_;  // a timestamp no active transaction can currently have

    // Deltas from previous GC runs or from aborts can be cleaned up here
    garbage_undo_buffers_.WithLock([&](auto &garbage_undo_buffers) {
      guard.unlock();
      if (aggressive or mark_timestamp == oldest_active_start_timestamp) {
        // We know no transaction is active, it is safe to simply delete all the garbage undos
        // Nothing can be reading them
        garbage_undo_buffers.clear();
      } else {
        // garbage_undo_buffers is ordered, pop until we can't
        while (!garbage_undo_buffers.empty() &&
               garbage_undo_buffers.front().mark_timestamp_ <= oldest_active_start_timestamp) {
          garbage_undo_buffers.pop_front();
        }
      }
    });
  }

  // We don't move undo buffers of unlinked transactions to garbage_undo_buffers
  // list immediately, because we would have to repeatedly take
  // garbage_undo_buffers lock.
  std::list<GCDeltas> unlinked_undo_buffers{};

  // We will only free vertices deleted up until now in this GC cycle, and we
  // will do it after cleaning-up the indices. That way we are sure that all
  // vertices that appear in an index also exist in main storage.
  std::list<Gid> current_deleted_edges{};
  std::list<Gid> current_deleted_vertices{};

  deleted_vertices_.WithLock([&](auto &deleted_vertices) { current_deleted_vertices.swap(deleted_vertices); });
  deleted_edges_.WithLock([&](auto &deleted_edges) { current_deleted_edges.swap(deleted_edges); });

  auto const need_full_scan_vertices = gc_full_scan_vertices_delete_.exchange(false);
  auto const need_full_scan_edges = gc_full_scan_edges_delete_.exchange(false);

  // Short lock, to move to local variable. Hence allows other transactions to commit.
  auto linked_undo_buffers = std::list<GCDeltas>{};
  committed_transactions_.WithLock(
      [&](auto &committed_transactions) { committed_transactions.swap(linked_undo_buffers); });

  // This is to track if any of the unlinked deltas would have an impact on index performance, ie. do they hint that
  // there are possible stale/duplicate entries that can be removed
  auto index_impact = IndexPerformanceTracker{};

  auto const end_linked_undo_buffers = linked_undo_buffers.end();
  for (auto linked_entry = linked_undo_buffers.begin(); linked_entry != end_linked_undo_buffers;) {
    auto const *const commit_timestamp_ptr = linked_entry->commit_timestamp_.get();
    auto const commit_timestamp = commit_timestamp_ptr->load(std::memory_order_acquire);

    // only process those that are no longer active
    if (commit_timestamp >= oldest_active_start_timestamp) {
      ++linked_entry;  // can not process, skip
      continue;        // must continue to next transaction, because committed_transactions_ was not ordered
    }

    // When unlinking a delta which is the first delta in its version chain,
    // special care has to be taken to avoid the following race condition:
    //
    // [Vertex] --> [Delta A]
    //
    //    GC thread: Delta A is the first in its chain, it must be unlinked from
    //               vertex and marked for deletion
    //    TX thread: Update vertex and add Delta B with Delta A as next
    //
    // [Vertex] --> [Delta B] <--> [Delta A]
    //
    //    GC thread: Unlink delta from Vertex
    //
    // [Vertex] --> (nullptr)
    //
    // When processing a delta that is the first one in its chain, we
    // obtain the corresponding vertex or edge lock, and then verify that this
    // delta still is the first in its chain.
    // When processing a delta that is in the middle of the chain we only
    // process the final delta of the given transaction in that chain. We
    // determine the owner of the chain (either a vertex or an edge), obtain the
    // corresponding lock, and then verify that this delta is still in the same
    // position as it was before taking the lock.
    //
    // Even though the delta chain is lock-free (both `next` and `prev`) the
    // chain should not be modified without taking the lock from the object that
    // owns the chain (either a vertex or an edge). Modifying the chain without
    // taking the lock will cause subtle race conditions that will leave the
    // chain in a broken state.
    // The chain can be only read without taking any locks.

    for (Delta &delta : linked_entry->deltas_) {
      index_impact.update(delta.action);
      while (true) {
        auto prev = delta.prev.Get();
        switch (prev.type) {
          case PreviousPtr::Type::VERTEX: {
            Vertex *vertex = prev.vertex;
            auto vertex_guard = std::unique_lock{vertex->lock};
            if (vertex->delta != &delta) {
              // Something changed, we're not the first delta in the chain
              // anymore.
              continue;
            }
            vertex->delta = nullptr;
            if (vertex->deleted) {
              DMG_ASSERT(delta.action == memgraph::storage::Delta::Action::RECREATE_OBJECT);
              current_deleted_vertices.push_back(vertex->gid);
            }
            break;
          }
          case PreviousPtr::Type::EDGE: {
            Edge *edge = prev.edge;
            auto edge_guard = std::unique_lock{edge->lock};
            if (edge->delta != &delta) {
              // Something changed, we're not the first delta in the chain
              // anymore.
              continue;
            }
            edge->delta = nullptr;
            if (edge->deleted) {
              DMG_ASSERT(delta.action == memgraph::storage::Delta::Action::RECREATE_OBJECT);
              current_deleted_edges.push_back(edge->gid);
            }
            break;
          }
          case PreviousPtr::Type::DELTA: {
            //              kTransactionInitialId
            //                     │
            //                     ▼
            // ┌───────────────────┬─────────────┐
            // │     Committed     │ Uncommitted │
            // ├──────────┬────────┴─────────────┤
            // │ Inactive │      Active          │
            // └──────────┴──────────────────────┘
            //            ▲
            //            │
            //  oldest_active_start_timestamp

            if (prev.delta->timestamp == commit_timestamp_ptr) {
              // The delta that is newer than this one is also a delta from this
              // transaction. We skip the current delta and will remove it as a
              // part of the suffix later.
              break;
            }

            if (prev.delta->timestamp->load() < oldest_active_start_timestamp) {
              // If previous is from another inactive transaction, no need to
              // lock the edge/vertex, nothing will read this far or relink to
              // us directly
              break;
            }

            // Previous is either active (committed or uncommitted), we need to find
            // the parent object in order to be able to use its lock.
            auto parent = prev;
            while (parent.type == PreviousPtr::Type::DELTA) {
              parent = parent.delta->prev.Get();
            }

            auto const guard = std::invoke([&] {
              switch (parent.type) {
                case PreviousPtr::Type::VERTEX:
                  return std::unique_lock{parent.vertex->lock};
                case PreviousPtr::Type::EDGE:
                  return std::unique_lock{parent.edge->lock};
                case PreviousPtr::Type::DELTA:
                case PreviousPtr::Type::NULLPTR:
                  LOG_FATAL("Invalid database state!");
              }
            });
            if (delta.prev.Get() != prev) {
              // Something changed, we could now be the first delta in the
              // chain.
              continue;
            }
            Delta *prev_delta = prev.delta;
            prev_delta->next.store(nullptr, std::memory_order_release);
            break;
          }
          case PreviousPtr::Type::NULLPTR: {
            LOG_FATAL("Invalid pointer!");
          }
        }
        break;
      }
    }

    // Now unlinked, move to unlinked_undo_buffers
    auto const to_move = linked_entry;
    ++linked_entry;  // advanced to next before we move the list node
    unlinked_undo_buffers.splice(unlinked_undo_buffers.end(), linked_undo_buffers, to_move);
  }

  if (!linked_undo_buffers.empty()) {
    // some were not able to be collected, add them back to committed_transactions_ for the next GC run
    committed_transactions_.WithLock([&linked_undo_buffers](auto &committed_transactions) {
      committed_transactions.splice(committed_transactions.begin(), std::move(linked_undo_buffers));
    });
  }

  // Index cleanup runs can be expensive, we want to avoid high CPU usage when the GC doesn't have to clean up any
  // indexes.
  // - Correctness: we need to remove entries from indexes to avoid dangling raw pointers
  // - Performance: we want to remove duplicate/stale entries to make the skip list as optimial as possible

  // On object deletion, theses indexes MUST be cleaned for functional correctness, their entries with raw pointers to
  // the actual objects need removing before the object is removed itself. Also moving from IN_MEMORY_ANALYTICAL to
  // IN_MEMORY_TRANSACTIONAL any object could have been deleted so also index cleanup is required for correctness.
  bool const index_cleanup_vertex_needed = need_full_scan_vertices || !current_deleted_vertices.empty();
  bool const index_cleanup_edge_needed = need_full_scan_edges || !current_deleted_edges.empty();

  // Used to determine whether the Index GC should be run for performance reasons (removing redundant entries). It
  // should be run when hinted by FastDiscardOfDeltas or by the deltas we processed this GC run.
  auto index_cleanup_vertex_performance =
      gc_index_cleanup_vertex_performance_.exchange(false, std::memory_order_acq_rel) ||
      index_impact.impacts_vertex_indexes();
  auto index_cleanup_edge_performance = gc_index_cleanup_edge_performance_.exchange(false, std::memory_order_acq_rel) ||
                                        index_impact.impacts_edge_indexes();

  // After unlinking deltas from vertices, we refresh the indices. That way
  // we're sure that none of the vertices from `current_deleted_vertices`
  // appears in an index, and we can safely remove the from the main storage
  // after the last currently active transaction is finished.
  // This operation is very expensive as it traverses through all of the items
  // in every index every time.
  if (auto token = stop_source.get_token(); !token.stop_requested()) {
    if (index_cleanup_vertex_needed || index_cleanup_vertex_performance) {
      indices_.RemoveObsoleteVertexEntries(oldest_active_start_timestamp, token);
      auto *mem_unique_constraints = static_cast<InMemoryUniqueConstraints *>(constraints_.unique_constraints_.get());
      mem_unique_constraints->RemoveObsoleteEntries(oldest_active_start_timestamp, token);
    }
    if (index_cleanup_edge_needed || index_cleanup_edge_performance) {
      indices_.RemoveObsoleteEdgeEntries(oldest_active_start_timestamp, token);
    }
  }

  {
    auto guard = std::unique_lock{engine_lock_};
    uint64_t mark_timestamp = timestamp_;  // a timestamp no active transaction can currently have

    if (aggressive or mark_timestamp == oldest_active_start_timestamp) {
      guard.unlock();
      // if lucky, there are no active transactions, hence nothing looking at the deltas
      // remove them all now
      unlinked_undo_buffers.clear();
    } else {
      // Take garbage_undo_buffers lock while holding the engine lock to make
      // sure that entries are sorted by mark timestamp in the list.
      garbage_undo_buffers_.WithLock([&](auto &garbage_undo_buffers) {
        // Release engine lock because we don't have to hold it anymore and
        // this could take a long time.
        guard.unlock();
        // correct the markers, and defer until next GC run
        for (auto &unlinked_undo_buffer : unlinked_undo_buffers) {
          unlinked_undo_buffer.mark_timestamp_ = mark_timestamp;
        }
        // ensure insert at end to preserve the order
        garbage_undo_buffers.splice(garbage_undo_buffers.end(), std::move(unlinked_undo_buffers));
      });
    }
  }

  // EDGES METADATA (has ptr to Vertices, must be before removing verticies)
  if (!current_deleted_edges.empty() && config_.salient.items.enable_edges_metadata) {
    auto edge_metadata_acc = edges_metadata_.access();
    for (auto edge : current_deleted_edges) {
      MG_ASSERT(edge_metadata_acc.remove(edge), "Invalid database state!");
    }
  }

  // VERTICES (has ptr to Edges, must be before removing edges)
  if (!current_deleted_vertices.empty()) {
    auto vertex_acc = vertices_.access();
    for (auto vertex : current_deleted_vertices) {
      MG_ASSERT(vertex_acc.remove(vertex), "Invalid database state!");
    }
  }

  // EDGES
  if (!current_deleted_edges.empty()) {
    auto edge_acc = edges_.access();
    for (auto edge : current_deleted_edges) {
      MG_ASSERT(edge_acc.remove(edge), "Invalid database state!");
    }
  }

  // EXPENSIVE full scan, is only run if an IN_MEMORY_ANALYTICAL transaction involved any deletions
  // TODO: implement a fast internal iteration inside the skip_list (to avoid unnecessary find_node calls),
  //  accessor.remove_if([](auto const & item){ return item.delta == nullptr && item.deleted;});
  //  alternatively, an auxiliary data structure within skip_list to track these, hence a full scan wouldn't be needed
  //  we will wait for evidence that this is needed before doing so.
  if (need_full_scan_vertices) {
    auto vertex_acc = vertices_.access();
    for (auto &vertex : vertex_acc) {
      // a deleted vertex which as no deltas must have come from IN_MEMORY_ANALYTICAL deletion
      if (vertex.delta == nullptr && vertex.deleted) {
        vertex_acc.remove(vertex);
      }
    }
  }

  // EXPENSIVE full scan, is only run if an IN_MEMORY_ANALYTICAL transaction involved any deletions
  if (need_full_scan_edges) {
    auto edge_acc = edges_.access();
    auto edge_metadata_acc = edges_metadata_.access();
    for (auto &edge : edge_acc) {
      // a deleted edge which as no deltas must have come from IN_MEMORY_ANALYTICAL deletion
      if (edge.delta == nullptr && edge.deleted) {
        edge_acc.remove(edge);
        edge_metadata_acc.remove(edge.gid);
      }
    }
  }
}

// tell the linker he can find the CollectGarbage definitions here
template void InMemoryStorage::CollectGarbage<true>(std::unique_lock<utils::ResourceLock> main_guard, bool periodic);
template void InMemoryStorage::CollectGarbage<false>(std::unique_lock<utils::ResourceLock> main_guard, bool periodic);

StorageInfo InMemoryStorage::GetBaseInfo() {
  StorageInfo info{};
  info.vertex_count = vertices_.size();
  info.edge_count = edge_count_.load(std::memory_order_acquire);
  if (info.vertex_count) {
    // NOLINTNEXTLINE(bugprone-narrowing-conversions, cppcoreguidelines-narrowing-conversions)
    info.average_degree = 2.0 * static_cast<double>(info.edge_count) / info.vertex_count;
  }
  info.memory_res = utils::GetMemoryRES();
  memgraph::metrics::SetGaugeValue(memgraph::metrics::PeakMemoryRes, info.memory_res);
  info.peak_memory_res = memgraph::metrics::GetGaugeValue(memgraph::metrics::PeakMemoryRes);
  info.unreleased_delta_objects = memgraph::metrics::GetCounterValue(memgraph::metrics::UnreleasedDeltaObjects);

  // Special case for the default database
  auto update_path = [&](const std::filesystem::path &dir) {
#ifdef MG_ENTERPRISE
    if (config_.salient.name == dbms::kDefaultDB) {
      // Default DB points to the root (for back-compatibility); update to the "database" dir
      std::filesystem::path new_dir = dir / "databases" / dbms::kDefaultDB;
      if (std::filesystem::exists(new_dir) && std::filesystem::is_directory(new_dir)) {
        return new_dir;
      }
    }
#endif
    return dir;
  };
  info.disk_usage = utils::GetDirDiskUsage<false>(update_path(config_.durability.storage_directory));
  if (config_.salient.items.enable_schema_info) {
    const auto &[n_vertex, n_edge] = schema_info_.Size();
    info.schema_vertex_count = n_vertex;
    info.schema_edge_count = n_edge;
  } else {
    info.schema_vertex_count = 0;
    info.schema_edge_count = 0;
  }
  return info;
}

StorageInfo InMemoryStorage::GetInfo() {
  StorageInfo info = GetBaseInfo();
  {
    auto access = Access();  // TODO: override isolation level?
    const auto &lbl = access->ListAllIndices();
    info.label_indices = lbl.label.size();
    info.label_property_indices = lbl.label_property.size();
    info.text_indices = lbl.text_indices.size();
    info.vector_indices = lbl.vector_indices_spec.size();
    const auto &con = access->ListAllConstraints();
    info.existence_constraints = con.existence.size();
    info.unique_constraints = con.unique.size();
  }
  info.storage_mode = storage_mode_;
  info.isolation_level = isolation_level_;
  info.durability_snapshot_enabled = snapshot_runner_.NextExecution() || config_.durability.snapshot_on_exit;
  info.durability_wal_enabled =
      config_.durability.snapshot_wal_mode == Config::Durability::SnapshotWalMode::PERIODIC_SNAPSHOT_WITH_WAL;
  info.property_store_compression_enabled = config_.salient.items.property_store_compression_enabled;
  info.property_store_compression_level = config_.salient.property_store_compression_level;
  return info;
}

bool InMemoryStorage::InitializeWalFile(memgraph::replication::ReplicationEpoch &epoch) {
  if (config_.durability.snapshot_wal_mode != Config::Durability::SnapshotWalMode::PERIODIC_SNAPSHOT_WITH_WAL) {
    return false;
  }

  if (!wal_file_) {
    wal_file_ =
        std::make_unique<durability::WalFile>(recovery_.wal_directory_, uuid(), epoch.id(), config_.salient.items,
                                              name_id_mapper_.get(), wal_seq_num_++, &file_retainer_);
  }

  return true;
}

void InMemoryStorage::FinalizeWalFile() {
  ++wal_unsynced_transactions_;
  if (wal_unsynced_transactions_ >= config_.durability.wal_file_flush_every_n_tx) {
    wal_file_->Sync();
    wal_unsynced_transactions_ = 0;
  }
  if (wal_file_->GetSize() / 1024 >= config_.durability.wal_file_size_kibibytes) {
    wal_file_->FinalizeWal();
    wal_file_.reset();
    wal_unsynced_transactions_ = 0;
  } else {
    // Try writing the internal buffer if possible, if not
    // the data should be written as soon as it's possible
    // (triggered by the new transaction commit, or some
    // reading thread EnabledFlushing)
    wal_file_->TryFlushing();
  }
}

bool InMemoryStorage::AppendToWal(const Transaction &transaction, uint64_t durability_commit_timestamp,
                                  DatabaseAccessProtector db_acc) {
  if (!InitializeWalFile(repl_storage_state_.epoch_)) {
    return true;
  }
  // Traverse deltas and append them to the WAL file.
  // A single transaction will always be contained in a single WAL file.
  auto current_commit_timestamp = transaction.commit_timestamp->load(std::memory_order_acquire);

  auto tx_replication = repl_storage_state_.InitializeTransaction(wal_file_->SequenceNumber(), this, db_acc);

  // IMPORTANT: In most transactions there can only be one, either data or metadata deltas.
  //            But since we introduced auto index creation, a data transaction can also introduce a metadata delta.
  //            For correctness on the REPLICA side we need to send the metadata deltas first in order to acquire a
  //            unique transaction to apply the index creation safely.
  auto const apply_encode = [&](durability::StorageMetadataOperation op, auto &&encode_operation) {
    auto full_encode_operation = [&](durability::BaseEncoder &encoder) {
      EncodeOperationPreamble(encoder, op, durability_commit_timestamp);
      encode_operation(encoder);
    };

    // durability
    full_encode_operation(wal_file_->encoder());
    wal_file_->UpdateStats(durability_commit_timestamp);
    // replication
    tx_replication.EncodeToReplicas(full_encode_operation);
  };

  // Handle metadata deltas
  for (const auto &md_delta : transaction.md_deltas) {
    auto const op = ActionToStorageOperation(md_delta.action);
    switch (md_delta.action) {
      case MetadataDelta::Action::LABEL_INDEX_CREATE:
      case MetadataDelta::Action::LABEL_INDEX_DROP: {
        apply_encode(op,
                     [&](durability::BaseEncoder &encoder) { EncodeLabel(encoder, *name_id_mapper_, md_delta.label); });
        break;
      }
      case MetadataDelta::Action::LABEL_INDEX_STATS_CLEAR:
      case MetadataDelta::Action::LABEL_PROPERTY_INDEX_STATS_CLEAR: {
        apply_encode(op, [&](durability::BaseEncoder &encoder) {
          EncodeLabel(encoder, *name_id_mapper_, md_delta.label_stats.label);
        });
        break;
      }
      case MetadataDelta::Action::LABEL_PROPERTY_INDEX_STATS_SET: {
        apply_encode(op, [&](durability::BaseEncoder &encoder) {
          EncodeLabelPropertyStats(encoder, *name_id_mapper_, md_delta.label_property_stats.label,
                                   md_delta.label_property_stats.property, md_delta.label_property_stats.stats);
        });
        break;
      }
      case MetadataDelta::Action::EDGE_INDEX_CREATE:
      case MetadataDelta::Action::EDGE_INDEX_DROP: {
        apply_encode(op, [&](durability::BaseEncoder &encoder) {
          EncodeEdgeTypeIndex(encoder, *name_id_mapper_, md_delta.edge_type);
        });
        break;
      }
      case MetadataDelta::Action::EDGE_PROPERTY_INDEX_CREATE:
      case MetadataDelta::Action::EDGE_PROPERTY_INDEX_DROP: {
        apply_encode(op, [&](durability::BaseEncoder &encoder) {
          EncodeEdgeTypePropertyIndex(encoder, *name_id_mapper_, md_delta.edge_type_property.edge_type,
                                      md_delta.edge_type_property.property);
        });
        break;
      }
      case MetadataDelta::Action::LABEL_PROPERTY_INDEX_CREATE:
      case MetadataDelta::Action::LABEL_PROPERTY_INDEX_DROP:
      case MetadataDelta::Action::EXISTENCE_CONSTRAINT_CREATE:
      case MetadataDelta::Action::EXISTENCE_CONSTRAINT_DROP:
      case MetadataDelta::Action::POINT_INDEX_CREATE:
      case MetadataDelta::Action::POINT_INDEX_DROP: {
        apply_encode(op, [&](durability::BaseEncoder &encoder) {
          EncodeLabelProperty(encoder, *name_id_mapper_, md_delta.label_property.label,
                              md_delta.label_property.property);
        });
        break;
      }
      case MetadataDelta::Action::LABEL_INDEX_STATS_SET: {
        apply_encode(op, [&](durability::BaseEncoder &encoder) {
          EncodeLabelStats(encoder, *name_id_mapper_, md_delta.label_stats.label, md_delta.label_stats.stats);
        });
        break;
      }
      case MetadataDelta::Action::LABEL_PROPERTY_COMPOSITE_INDEX_CREATE:
      case MetadataDelta::Action::LABEL_PROPERTY_COMPOSITE_INDEX_DROP: {
        apply_encode(op, [&](durability::BaseEncoder &encoder) {
          EncodeLabelPropertiesVector(encoder, *name_id_mapper_, md_delta.label_property_composite.label,
                                      md_delta.label_property_composite.properties);
        });
        break;
      }
      case MetadataDelta::Action::TEXT_INDEX_CREATE:
      case MetadataDelta::Action::TEXT_INDEX_DROP: {
        apply_encode(op, [&](durability::BaseEncoder &encoder) {
          EncodeTextIndex(encoder, *name_id_mapper_, md_delta.text_index.index_name, md_delta.text_index.label);
        });
        break;
      }
      case MetadataDelta::Action::VECTOR_INDEX_CREATE: {
        apply_encode(op, [&](durability::BaseEncoder &encoder) {
          EncodeVectorIndexSpec(encoder, *name_id_mapper_, md_delta.vector_index_spec);
        });
        break;
      }
      case MetadataDelta::Action::VECTOR_INDEX_DROP: {
        apply_encode(
            op, [&](durability::BaseEncoder &encoder) { EncodeVectorIndexName(encoder, md_delta.vector_index_name); });
        break;
      }
      case MetadataDelta::Action::UNIQUE_CONSTRAINT_CREATE:
      case MetadataDelta::Action::UNIQUE_CONSTRAINT_DROP: {
        apply_encode(op, [&](durability::BaseEncoder &encoder) {
          EncodeLabelPropertiesSet(encoder, *name_id_mapper_, md_delta.label_properties.label,
                                   md_delta.label_properties.properties);
        });
        break;
      }
      case MetadataDelta::Action::TYPE_CONSTRAINT_CREATE:
      case MetadataDelta::Action::TYPE_CONSTRAINT_DROP: {
        apply_encode(op, [&](durability::BaseEncoder &encoder) {
          EncodeTypeConstraint(encoder, *name_id_mapper_, md_delta.label_property_type.label,
                               md_delta.label_property_type.property, md_delta.label_property_type.type);
        });
        break;
      }
      case MetadataDelta::Action::ENUM_CREATE: {
        apply_encode(op, [&](durability::BaseEncoder &encoder) {
          EncodeEnumCreate(encoder, enum_store_, md_delta.enum_create_info.etype);
        });
        break;
      }
      case MetadataDelta::Action::ENUM_ALTER_ADD: {
        apply_encode(op, [&](durability::BaseEncoder &encoder) {
          EncodeEnumAlterAdd(encoder, enum_store_, md_delta.enum_alter_add_info.value);
        });
        break;
      }
      case MetadataDelta::Action::ENUM_ALTER_UPDATE: {
        apply_encode(op, [&](durability::BaseEncoder &encoder) {
          EncodeEnumAlterUpdate(encoder, enum_store_, md_delta.enum_alter_update_info.value,
                                md_delta.enum_alter_update_info.old_value);
        });
        break;
      }
    }
  }

  auto append_deltas = [&](auto callback) {
    // Helper lambda that traverses the delta chain on order to find the first
    // delta that should be processed and then appends all discovered deltas.
    auto find_and_apply_deltas = [&](const auto *delta, const auto &parent, auto filter) {
      while (true) {
        auto *older = delta->next.load(std::memory_order_acquire);
        if (older == nullptr || older->timestamp->load(std::memory_order_acquire) != current_commit_timestamp) break;
        delta = older;
      }
      while (true) {
        if (filter(delta->action)) {
          callback(*delta, parent, durability_commit_timestamp);
        }
        auto prev = delta->prev.Get();
        MG_ASSERT(prev.type != PreviousPtr::Type::NULLPTR, "Invalid pointer!");
        if (prev.type != PreviousPtr::Type::DELTA) break;
        delta = prev.delta;
      }
    };

    // The deltas are ordered correctly in the `transaction.deltas` buffer, but we
    // don't traverse them in that order. That is because for each delta we need
    // information about the vertex or edge they belong to and that information
    // isn't stored in the deltas themselves. In order to find out information
    // about the corresponding vertex or edge it is necessary to traverse the
    // delta chain for each delta until a vertex or edge is encountered. This
    // operation is very expensive as the chain grows.
    // Instead, we traverse the edges until we find a vertex or edge and traverse
    // their delta chains. This approach has a drawback because we lose the
    // correct order of the operations. Because of that, we need to traverse the
    // deltas several times and we have to manually ensure that the stored deltas
    // will be ordered correctly.

    // 1. Process all Vertex deltas and store all operations that create vertices
    // and modify vertex data.
    for (const auto &delta : transaction.deltas) {
      auto prev = delta.prev.Get();
      MG_ASSERT(prev.type != PreviousPtr::Type::NULLPTR, "Invalid pointer!");
      if (prev.type != PreviousPtr::Type::VERTEX) continue;
      find_and_apply_deltas(&delta, *prev.vertex, [](auto action) {
        switch (action) {
          case Delta::Action::DELETE_DESERIALIZED_OBJECT:
          case Delta::Action::DELETE_OBJECT:
          case Delta::Action::SET_PROPERTY:
          case Delta::Action::ADD_LABEL:
          case Delta::Action::REMOVE_LABEL:
            return true;

          case Delta::Action::RECREATE_OBJECT:
          case Delta::Action::ADD_IN_EDGE:
          case Delta::Action::ADD_OUT_EDGE:
          case Delta::Action::REMOVE_IN_EDGE:
          case Delta::Action::REMOVE_OUT_EDGE:
            return false;
        }
      });
    }
    // 2. Process all Vertex deltas and store all operations that create edges.
    for (const auto &delta : transaction.deltas) {
      auto prev = delta.prev.Get();
      MG_ASSERT(prev.type != PreviousPtr::Type::NULLPTR, "Invalid pointer!");
      if (prev.type != PreviousPtr::Type::VERTEX) continue;
      find_and_apply_deltas(&delta, *prev.vertex, [](auto action) {
        switch (action) {
          case Delta::Action::REMOVE_OUT_EDGE:
            return true;
          case Delta::Action::DELETE_DESERIALIZED_OBJECT:
          case Delta::Action::DELETE_OBJECT:
          case Delta::Action::RECREATE_OBJECT:
          case Delta::Action::SET_PROPERTY:
          case Delta::Action::ADD_LABEL:
          case Delta::Action::REMOVE_LABEL:
          case Delta::Action::ADD_IN_EDGE:
          case Delta::Action::ADD_OUT_EDGE:
          case Delta::Action::REMOVE_IN_EDGE:
            return false;
        }
      });
    }
    // 3. Process all Edge deltas and store all operations that modify edge data.
    for (const auto &delta : transaction.deltas) {
      auto prev = delta.prev.Get();
      MG_ASSERT(prev.type != PreviousPtr::Type::NULLPTR, "Invalid pointer!");
      if (prev.type != PreviousPtr::Type::EDGE) continue;
      find_and_apply_deltas(&delta, *prev.edge, [](auto action) {
        switch (action) {
          case Delta::Action::SET_PROPERTY:
            return true;
          case Delta::Action::DELETE_DESERIALIZED_OBJECT:
          case Delta::Action::DELETE_OBJECT:
          case Delta::Action::RECREATE_OBJECT:
          case Delta::Action::ADD_LABEL:
          case Delta::Action::REMOVE_LABEL:
          case Delta::Action::ADD_IN_EDGE:
          case Delta::Action::ADD_OUT_EDGE:
          case Delta::Action::REMOVE_IN_EDGE:
          case Delta::Action::REMOVE_OUT_EDGE:
            return false;
        }
      });
    }
    // 4. Process all Vertex deltas and store all operations that delete edges.
    for (const auto &delta : transaction.deltas) {
      auto prev = delta.prev.Get();
      MG_ASSERT(prev.type != PreviousPtr::Type::NULLPTR, "Invalid pointer!");
      if (prev.type != PreviousPtr::Type::VERTEX) continue;
      find_and_apply_deltas(&delta, *prev.vertex, [](auto action) {
        switch (action) {
          case Delta::Action::ADD_OUT_EDGE:
            return true;
          case Delta::Action::DELETE_DESERIALIZED_OBJECT:
          case Delta::Action::DELETE_OBJECT:
          case Delta::Action::RECREATE_OBJECT:
          case Delta::Action::SET_PROPERTY:
          case Delta::Action::ADD_LABEL:
          case Delta::Action::REMOVE_LABEL:
          case Delta::Action::ADD_IN_EDGE:
          case Delta::Action::REMOVE_IN_EDGE:
          case Delta::Action::REMOVE_OUT_EDGE:
            return false;
        }
      });
    }
    // 5. Process all Vertex deltas and store all operations that delete vertices.
    for (const auto &delta : transaction.deltas) {
      auto prev = delta.prev.Get();
      MG_ASSERT(prev.type != PreviousPtr::Type::NULLPTR, "Invalid pointer!");
      if (prev.type != PreviousPtr::Type::VERTEX) continue;
      find_and_apply_deltas(&delta, *prev.vertex, [](auto action) {
        switch (action) {
          case Delta::Action::RECREATE_OBJECT:
            return true;
          case Delta::Action::DELETE_DESERIALIZED_OBJECT:
          case Delta::Action::DELETE_OBJECT:
          case Delta::Action::SET_PROPERTY:
          case Delta::Action::ADD_LABEL:
          case Delta::Action::REMOVE_LABEL:
          case Delta::Action::ADD_IN_EDGE:
          case Delta::Action::ADD_OUT_EDGE:
          case Delta::Action::REMOVE_IN_EDGE:
          case Delta::Action::REMOVE_OUT_EDGE:
            return false;
        }
      });
    }
  };

  // Handle MVCC deltas
  if (!transaction.deltas.empty()) {
    append_deltas([&](const Delta &delta, const auto &parent, uint64_t durability_commit_timestamp) {
      wal_file_->AppendDelta(delta, parent, durability_commit_timestamp);
      tx_replication.AppendDelta(delta, parent, durability_commit_timestamp);
    });
  }

  // Add a delta that indicates that the transaction is fully written to the WAL
  // TODO: (andi) I think this should happen in reverse order because it could happen that we fsync on replica
  // before than on main.
  wal_file_->AppendTransactionEnd(durability_commit_timestamp);
  FinalizeWalFile();

  return tx_replication.FinalizeTransaction(durability_commit_timestamp, this, std::move(db_acc));
}

utils::BasicResult<InMemoryStorage::CreateSnapshotError> InMemoryStorage::CreateSnapshot(
    memgraph::replication_coordination_glue::ReplicationRole replication_role) {
  using memgraph::replication_coordination_glue::ReplicationRole;
  if (replication_role == ReplicationRole::REPLICA) {
    return InMemoryStorage::CreateSnapshotError::DisabledForReplica;
  }

  std::lock_guard snapshot_guard(snapshot_lock_);

  auto accessor = std::invoke([&]() {
    if (storage_mode_ == StorageMode::IN_MEMORY_ANALYTICAL) {
      // For analytical no other txn can be in play
      return UniqueAccess(IsolationLevel::SNAPSHOT_ISOLATION);
    }
    return Access(IsolationLevel::SNAPSHOT_ISOLATION);
  });

  utils::Timer timer;
  Transaction *transaction = accessor->GetTransaction();
  auto const &epoch = repl_storage_state_.epoch_;
  durability::CreateSnapshot(this, transaction, recovery_.snapshot_directory_, recovery_.wal_directory_, &vertices_,
                             &edges_, uuid(), epoch, repl_storage_state_.history, &file_retainer_);

  memgraph::metrics::Measure(memgraph::metrics::SnapshotCreationLatency_us,
                             std::chrono::duration_cast<std::chrono::microseconds>(timer.Elapsed()).count());
  return {};
}

// NOTE: Make sure this function is called while exclusively holding on to the main lock
utils::BasicResult<InMemoryStorage::RecoverSnapshotError> InMemoryStorage::RecoverSnapshot(
    std::filesystem::path path, bool force, memgraph::replication_coordination_glue::ReplicationRole replication_role) {
  using memgraph::replication_coordination_glue::ReplicationRole;
  if (replication_role == ReplicationRole::REPLICA) {
    return InMemoryStorage::RecoverSnapshotError::DisabledForReplica;
  }
  if (!repl_storage_state_.replication_clients_->empty()) {
    // MAIN would need to reset its storage handler and force update the replicas to this snapshot. ATM not supported!
    return InMemoryStorage::RecoverSnapshotError::DisabledForMainWithReplicas;
  }
  if (!std::filesystem::exists(path) || std::filesystem::is_directory(path)) {
    return InMemoryStorage::RecoverSnapshotError::MissingFile;
  }

  // Copy to local snapshot dir
  std::error_code ec{};
  const auto local_path = recovery_.snapshot_directory_ / path.filename();
  if (local_path != path) {
    std::filesystem::copy_file(path, local_path, ec);
    if (ec) {
      spdlog::warn("Failed to copy snapshot into local snapshots directory.");
      return InMemoryStorage::RecoverSnapshotError::CopyFailure;
    }
  }

  auto handler_error = [&]() {
    // If file was copied over, delete...
    if (local_path != path) file_retainer_.DeleteFile(local_path);
  };

  auto file_locker = file_retainer_.AddLocker();
  (void)file_locker.Access().AddPath(local_path);

  if (force) {
    Clear();
  } else {
    if (repl_storage_state_.last_durable_timestamp_ != storage::kTimestampInitialId) {
      handler_error();
      return InMemoryStorage::RecoverSnapshotError::NonEmptyStorage;
    }
  }

  // When creating a snapshot, we first lock the snapshot, then create the accessor, so no need for the snapshot lock
  // GC could be running without the main lock, so lock it
  // Engine lock is needed because of PrepareForNewEpoch
  auto gc_lock = std::unique_lock{gc_lock_};
  auto engine_lock = std::unique_lock{engine_lock_};

  try {
    spdlog::debug("Recovering from a snapshot {}", local_path);
    auto recovered_snapshot = storage::durability::LoadSnapshot(
        local_path, &vertices_, &edges_, &edges_metadata_, &repl_storage_state_.history, name_id_mapper_.get(),
        &edge_count_, config_, &enum_store_, config_.salient.items.enable_schema_info ? &schema_info_.Get() : nullptr);
    spdlog::debug("Snapshot recovered successfully");
    uuid().set(recovered_snapshot.snapshot_info.uuid);
    repl_storage_state_.epoch_.SetEpoch(std::move(recovered_snapshot.snapshot_info.epoch_id));
    const auto &recovery_info = recovered_snapshot.recovery_info;
    vertex_id_ = recovery_info.next_vertex_id;
    edge_id_ = recovery_info.next_edge_id;
    timestamp_ = std::max(timestamp_, recovery_info.next_timestamp);
    repl_storage_state_.last_durable_timestamp_ = recovery_info.next_timestamp - 1;

    spdlog::trace("Recovering indices and constraints from snapshot.");
    durability::RecoverIndicesAndStats(recovered_snapshot.indices_constraints.indices, &indices_, &vertices_,
                                       name_id_mapper_.get(), config_.salient.items.properties_on_edges);
    durability::RecoverConstraints(recovered_snapshot.indices_constraints.constraints, &constraints_, &vertices_,
                                   name_id_mapper_.get());

    spdlog::trace("Successfully recovered from snapshot {}", local_path);

    // Destroying current wal file
    wal_file_.reset();

    std::string old_dir = ".old_" + std::to_string(std::chrono::system_clock::now().time_since_epoch().count());
    spdlog::trace("Moving old snapshots and WALs to {}", old_dir);
    std::error_code ec{};
    std::filesystem::create_directory(recovery_.snapshot_directory_ / old_dir, ec);
    if (ec) {
      spdlog::warn("Failed to create backup snapshot directory; snapshots directory should be cleaned manually.");
      return InMemoryStorage::RecoverSnapshotError::BackupFailure;
    }
    std::filesystem::create_directory(recovery_.wal_directory_ / old_dir, ec);
    if (ec) {
      spdlog::warn("Failed to create backup WAL directory; WAL directory should be cleaned manually.");
      return InMemoryStorage::RecoverSnapshotError::BackupFailure;
    }

    auto snapshot_files = durability::GetSnapshotFiles(recovery_.snapshot_directory_);
    for (const auto &[snapshot_path, _1, _2] : snapshot_files) {
      if (local_path != snapshot_path) {
        spdlog::trace("Moving snapshot file {}", snapshot_path);
        file_retainer_.RenameFile(snapshot_path, recovery_.snapshot_directory_ / old_dir / snapshot_path.filename());
      }
    }
    std::filesystem::remove(recovery_.snapshot_directory_ / old_dir, ec);  // remove dir if empty
    auto wal_files = storage::durability::GetWalFiles(recovery_.wal_directory_);
    if (wal_files) {
      for (const auto &wal_file : *wal_files) {
        spdlog::trace("Moving WAL file {}", wal_file.path);
        file_retainer_.RenameFile(wal_file.path, recovery_.wal_directory_ / old_dir / wal_file.path.filename());
      }
    }
    std::filesystem::remove(recovery_.wal_directory_ / old_dir, ec);  // remove dir if empty
  } catch (const storage::durability::RecoveryFailure &e) {
    handler_error();
    throw utils::BasicException("Couldn't recover from the snapshot because of: {}", e.what());
  }

  return {};
}

// Note:
std::vector<SnapshotFileInfo> InMemoryStorage::ShowSnapshots() {
  auto lock = std::unique_lock{snapshot_lock_};

  std::vector<SnapshotFileInfo> res;
  auto file_locker = file_retainer_.AddLocker();
  auto locker_acc = file_locker.Access();
  (void)locker_acc.AddPath(recovery_.snapshot_directory_);
  auto dir_cleanup = utils::OnScopeExit{[&] { (void)locker_acc.RemovePath(recovery_.snapshot_directory_); }};

  // Add currently available snapshots
  auto snapshot_files = durability::GetSnapshotFiles(recovery_.snapshot_directory_ /*, std::string(uuid())*/);
  std::error_code ec;
  for (const auto &[snapshot_path, _, start_timestamp] : snapshot_files) {
    // Hacky solution to covert between different clocks
    utils::LocalDateTime write_time_ldt{std::filesystem::last_write_time(snapshot_path, ec) -
                                        std::filesystem::file_time_type::clock::now() +
                                        std::chrono::system_clock::now()};
    if (ec) {
      spdlog::warn("Failed to read write time for {}", snapshot_path);
      write_time_ldt = utils::LocalDateTime{0};
    }
    size_t size = std::filesystem::file_size(snapshot_path, ec);
    if (ec) {
      spdlog::warn("Failed to read file size for {}", snapshot_path);
      size = 0;
    }
    res.emplace_back(snapshot_path, start_timestamp, write_time_ldt, size);
  }

  // Add next
  auto next = snapshot_runner_.NextExecution();
  if (next) {
    res.emplace_back(recovery_.snapshot_directory_, 0, utils::LocalDateTime{*next}, 0);
  }

  std::sort(res.begin(), res.end(),
            [](const auto &lhs, const auto &rhs) { return lhs.creation_time > rhs.creation_time; });

  return res;
}

void InMemoryStorage::FreeMemory(std::unique_lock<utils::ResourceLock> main_guard, bool periodic) {
  std::invoke(free_memory_func_, std::move(main_guard), periodic);
}

uint64_t InMemoryStorage::GetCommitTimestamp() { return timestamp_++; }

void InMemoryStorage::PrepareForNewEpoch() {
  std::unique_lock engine_guard{engine_lock_};
  if (wal_file_) {
    wal_file_->FinalizeWal();
    wal_file_.reset();
  }
  repl_storage_state_.TrackLatestHistory();
}

utils::FileRetainer::FileLockerAccessor::ret_type InMemoryStorage::IsPathLocked() {
  auto locker_accessor = global_locker_.Access();
  return locker_accessor.IsPathLocked(config_.durability.storage_directory);
}

utils::FileRetainer::FileLockerAccessor::ret_type InMemoryStorage::LockPath() {
  auto locker_accessor = global_locker_.Access();
  return locker_accessor.AddPath(config_.durability.storage_directory);
}

utils::FileRetainer::FileLockerAccessor::ret_type InMemoryStorage::UnlockPath() {
  {
    auto locker_accessor = global_locker_.Access();
    const auto ret = locker_accessor.RemovePath(config_.durability.storage_directory);
    if (ret.HasError() || !ret.GetValue()) {
      // Exit without cleaning the queue
      return ret;
    }
  }
  // We use locker accessor in seperate scope so we don't produce deadlock
  // after we call clean queue.
  file_retainer_.CleanQueue();
  return true;
}

std::unique_ptr<Storage::Accessor> InMemoryStorage::Access(std::optional<IsolationLevel> override_isolation_level) {
  return std::unique_ptr<InMemoryAccessor>(new InMemoryAccessor{
      Storage::Accessor::shared_access, this, override_isolation_level.value_or(isolation_level_), storage_mode_});
}
std::unique_ptr<Storage::Accessor> InMemoryStorage::UniqueAccess(
    std::optional<IsolationLevel> override_isolation_level) {
  return std::unique_ptr<InMemoryAccessor>(new InMemoryAccessor{
      Storage::Accessor::unique_access, this, override_isolation_level.value_or(isolation_level_), storage_mode_});
}

void InMemoryStorage::CreateSnapshotHandler(
    std::function<utils::BasicResult<InMemoryStorage::CreateSnapshotError>()> cb) {
  create_snapshot_handler = [cb]() {
    if (auto maybe_error = cb(); maybe_error.HasError()) {
      switch (maybe_error.GetError()) {
        case CreateSnapshotError::DisabledForReplica:
          spdlog::warn(utils::MessageWithLink("Snapshots are disabled for replicas.", "https://memgr.ph/replication"));
          break;
        case CreateSnapshotError::ReachedMaxNumTries:
          spdlog::warn("Failed to create snapshot. Reached max number of tries. Please contact support.");
          break;
      }
    }
  };

  // Start the snapshot thread in any case, paused if in analytical mode
  if (config_.salient.storage_mode == StorageMode::IN_MEMORY_ANALYTICAL) {
    snapshot_runner_.Pause();
  }
  snapshot_runner_.SetInterval(config_.durability.snapshot_interval);
  snapshot_runner_.Run("Snapshot", [this, token = stop_source.get_token()]() {
    if (!token.stop_requested()) {
      this->create_snapshot_handler();
    }
  });
}

std::optional<std::tuple<EdgeRef, EdgeTypeId, Vertex *, Vertex *>> InMemoryStorage::FindEdge(Gid gid) {
  using EdgeInfo = std::optional<std::tuple<EdgeRef, EdgeTypeId, Vertex *, Vertex *>>;

  auto edge_acc = edges_.access();
  auto edge_it = edge_acc.find(gid);
  if (edge_it == edge_acc.end()) {
    return std::nullopt;
  }

  auto *edge_ptr = &(*edge_it);
  auto vertices_acc = vertices_.access();

  auto extract_edge_info = [&](Vertex *from_vertex) -> EdgeInfo {
    for (auto &out_edge : from_vertex->out_edges) {
      const auto [edge_type, other_vertex, edge_ref] = out_edge;
      if (edge_ref.ptr == edge_ptr) {
        return std::tuple(edge_ref, edge_type, from_vertex, other_vertex);
      }
    }
    return std::nullopt;
  };

  if (config_.salient.items.enable_edges_metadata) {
    auto edge_metadata_acc = edges_metadata_.access();
    auto edge_metadata_it = edge_metadata_acc.find(gid);
    MG_ASSERT(edge_metadata_it != edge_metadata_acc.end(), "Invalid database state!");

    auto maybe_edge_info = extract_edge_info(edge_metadata_it->from_vertex);
    return maybe_edge_info;
  }

  // If metadata on edges is not enabled we will have to do
  // a full scan.
  auto maybe_edge_info = std::invoke([&]() -> EdgeInfo {
    for (auto &from_vertex : vertices_acc) {
      auto maybe_edge_info = extract_edge_info(&from_vertex);
      if (maybe_edge_info) {
        return maybe_edge_info;
      }
    }
    return std::nullopt;
  });

  return maybe_edge_info;
}

void InMemoryStorage::Clear() {
  // NOTE: Make sure this function is called while exclusively holding on to the main lock
  // When creating a snapshot, we first lock the snapshot, then create the accessor
  // GC could be running without the main lock
  // Engine lock is needed because of PrepareForNewEpoch
  auto gc_lock = std::unique_lock{gc_lock_};
  auto engine_lock = std::unique_lock{engine_lock_};

  // Clear main memory
  vertices_.clear();
  vertices_.run_gc();
  vertex_id_ = 0;

  edges_.clear();
  edges_.run_gc();
  edge_id_ = 0;
  edge_count_ = 0;

  timestamp_ = kTimestampInitialId;
  transaction_id_ = kTransactionInitialId;

  // Reset WALs
  wal_seq_num_ = 0;
  wal_file_.reset();
  wal_unsynced_transactions_ = 0;

  // Reset the commit log
  commit_log_.reset();
  commit_log_.emplace();

  // Drop any pending GC work (committed_transactions_ is holding on to old deltas)
  deleted_vertices_->clear();
  deleted_edges_->clear();
  garbage_undo_buffers_->clear();
  committed_transactions_->clear();

  // Clear indices, constraints and metadata
  indices_.DropGraphClearIndices();
  constraints_.DropGraphClearConstraints();
  edges_metadata_.clear();
  edges_metadata_.run_gc();
  stored_node_labels_.clear();
  stored_edge_types_.clear();
  labels_to_auto_index_->clear();
  edge_types_to_auto_index_->clear();

  // Reset helper classes
  enum_store_.clear();
  schema_info_.Clear();

  // Replication epoch and timestamp reset
  repl_storage_state_.epoch_.SetEpoch(std::string(utils::UUID{}));
  repl_storage_state_.last_durable_timestamp_ = 0;
  repl_storage_state_.history.clear();
}

bool InMemoryStorage::InMemoryAccessor::PointIndexExists(LabelId label, PropertyId property) const {
  return storage_->indices_.point_index_.PointIndexExists(label, property);
}

IndicesInfo InMemoryStorage::InMemoryAccessor::ListAllIndices() const {
  auto *in_memory = static_cast<InMemoryStorage *>(storage_);
  auto *mem_label_index = static_cast<InMemoryLabelIndex *>(in_memory->indices_.label_index_.get());
  auto *mem_label_property_index =
      static_cast<InMemoryLabelPropertyIndex *>(in_memory->indices_.label_property_index_.get());
  auto *mem_label_property_composite_index =
      static_cast<InMemoryLabelPropertyCompositeIndex *>(in_memory->indices_.label_property_composite_index_.get());
  auto *mem_edge_type_index = static_cast<InMemoryEdgeTypeIndex *>(in_memory->indices_.edge_type_index_.get());
  auto *mem_edge_type_property_index =
      static_cast<InMemoryEdgeTypePropertyIndex *>(in_memory->indices_.edge_type_property_index_.get());
  auto &text_index = storage_->indices_.text_index_;
  auto &point_index = storage_->indices_.point_index_;
  auto &vector_index = storage_->indices_.vector_index_;

<<<<<<< HEAD
  return {mem_label_index->ListIndices(),
          mem_label_property_index->ListIndices(),
          mem_label_property_composite_index->ListIndices(),
          mem_edge_type_index->ListIndices(),
          mem_edge_type_property_index->ListIndices(),
          text_index.ListIndices(),
          point_index.ListIndices()};
=======
  return {mem_label_index->ListIndices(),     mem_label_property_index->ListIndices(),
          mem_edge_type_index->ListIndices(), mem_edge_type_property_index->ListIndices(),
          text_index.ListIndices(),           point_index.ListIndices(),
          vector_index.ListIndices()};
>>>>>>> 7ccd3bf2
}

std::vector<std::pair<LabelId, std::vector<PropertyId>>> InMemoryStorage::InMemoryAccessor::ListAllCompositeIndices()
    const {
  auto *in_memory = static_cast<InMemoryStorage *>(storage_);
  auto *mem_label_property_composite_index =
      static_cast<InMemoryLabelPropertyCompositeIndex *>(in_memory->indices_.label_property_composite_index_.get());

  return mem_label_property_composite_index->ListIndices();
}

ConstraintsInfo InMemoryStorage::InMemoryAccessor::ListAllConstraints() const {
  const auto *mem_storage = static_cast<InMemoryStorage *>(storage_);
  return {mem_storage->constraints_.existence_constraints_->ListConstraints(),
          mem_storage->constraints_.unique_constraints_->ListConstraints(),
          mem_storage->constraints_.type_constraints_->ListConstraints()};
}

void InMemoryStorage::InMemoryAccessor::SetIndexStats(const storage::LabelId &label, const LabelIndexStats &stats) {
  SetIndexStatsForIndex(static_cast<InMemoryLabelIndex *>(storage_->indices_.label_index_.get()), label, stats);
  transaction_.md_deltas.emplace_back(MetadataDelta::label_index_stats_set, label, stats);
}

void InMemoryStorage::InMemoryAccessor::SetIndexStats(const storage::LabelId &label,
                                                      const storage::PropertyId &property,
                                                      const LabelPropertyIndexStats &stats) {
  SetIndexStatsForIndex(static_cast<InMemoryLabelPropertyIndex *>(storage_->indices_.label_property_index_.get()),
                        std::make_pair(label, property), stats);
  transaction_.md_deltas.emplace_back(MetadataDelta::label_property_index_stats_set, label, property, stats);
}

bool InMemoryStorage::InMemoryAccessor::DeleteLabelIndexStats(const storage::LabelId &label) {
  const auto res =
      DeleteIndexStatsForIndex<bool>(static_cast<InMemoryLabelIndex *>(storage_->indices_.label_index_.get()), label);
  transaction_.md_deltas.emplace_back(MetadataDelta::label_index_stats_clear, label);
  return res;
}

std::vector<std::pair<LabelId, PropertyId>> InMemoryStorage::InMemoryAccessor::DeleteLabelPropertyIndexStats(
    const storage::LabelId &label) {
  const auto &res = DeleteIndexStatsForIndex<std::vector<std::pair<LabelId, PropertyId>>>(
      static_cast<InMemoryLabelPropertyIndex *>(storage_->indices_.label_property_index_.get()), label);
  transaction_.md_deltas.emplace_back(MetadataDelta::label_property_index_stats_clear, label);
  return res;
}

void InMemoryStorage::InMemoryAccessor::DropGraph() {
  auto *mem_storage = static_cast<InMemoryStorage *>(storage_);

  // we take the control from the GC to clear any deltas
  auto gc_guard = std::unique_lock{mem_storage->gc_lock_};
  mem_storage->garbage_undo_buffers_.WithLock([&](auto &garbage_undo_buffers) { garbage_undo_buffers.clear(); });
  mem_storage->committed_transactions_.WithLock([&](auto &committed_transactions) { committed_transactions.clear(); });

  // also, we're the only transaction running, so we can safely remove the data as well
  mem_storage->indices_.DropGraphClearIndices();
  mem_storage->constraints_.DropGraphClearConstraints();

  if (mem_storage->config_.salient.items.enable_schema_info) mem_storage->schema_info_.Clear();

  mem_storage->vertices_.clear();
  mem_storage->edges_.clear();
  mem_storage->edge_count_.store(0);

  memory::PurgeUnusedMemory();
}

auto InMemoryStorage::InMemoryAccessor::PointVertices(LabelId label, PropertyId property, CoordinateReferenceSystem crs,
                                                      PropertyValue const &point_value,
                                                      PropertyValue const &boundary_value,
                                                      PointDistanceCondition condition) -> PointIterable {
  return transaction_.point_index_ctx_.PointVertices(label, property, crs, storage_, &transaction_, point_value,
                                                     boundary_value, condition);
}

std::vector<std::tuple<VertexAccessor, double, double>> InMemoryStorage::InMemoryAccessor::VectorIndexSearch(
    const std::string &index_name, uint64_t number_of_results, const std::vector<float> &vector) {
  auto *mem_storage = static_cast<InMemoryStorage *>(storage_);
  std::vector<std::tuple<VertexAccessor, double, double>> result;

  // we have to take vertices accessor to be sure no vertex is deleted while we are searching
  auto acc = mem_storage->vertices_.access();
  const auto search_results = storage_->indices_.vector_index_.Search(index_name, number_of_results, vector);
  std::transform(search_results.begin(), search_results.end(), std::back_inserter(result), [&](const auto &item) {
    auto &[vertex, distance, score] = item;
    return std::make_tuple(VertexAccessor{vertex, storage_, &transaction_}, distance, score);
  });

  return result;
}

std::vector<VectorIndexInfo> InMemoryStorage::InMemoryAccessor::ListAllVectorIndices() const {
  return storage_->indices_.vector_index_.ListVectorIndicesInfo();
};

auto InMemoryStorage::InMemoryAccessor::PointVertices(LabelId label, PropertyId property, CoordinateReferenceSystem crs,
                                                      PropertyValue const &bottom_left, PropertyValue const &top_right,
                                                      WithinBBoxCondition condition) -> PointIterable {
  return transaction_.point_index_ctx_.PointVertices(label, property, crs, storage_, &transaction_, bottom_left,
                                                     top_right, condition);
};

}  // namespace memgraph::storage<|MERGE_RESOLUTION|>--- conflicted
+++ resolved
@@ -91,13 +91,10 @@
     add_case(ENUM_ALTER_UPDATE);
     add_case(POINT_INDEX_CREATE);
     add_case(POINT_INDEX_DROP);
-<<<<<<< HEAD
+    add_case(VECTOR_INDEX_CREATE);
+    add_case(VECTOR_INDEX_DROP);
     add_case(LABEL_PROPERTY_COMPOSITE_INDEX_CREATE);
     add_case(LABEL_PROPERTY_COMPOSITE_INDEX_DROP);
-=======
-    add_case(VECTOR_INDEX_CREATE);
-    add_case(VECTOR_INDEX_DROP);
->>>>>>> 7ccd3bf2
   }
 #undef add_case
 }
@@ -2963,20 +2960,14 @@
   auto &point_index = storage_->indices_.point_index_;
   auto &vector_index = storage_->indices_.vector_index_;
 
-<<<<<<< HEAD
   return {mem_label_index->ListIndices(),
           mem_label_property_index->ListIndices(),
           mem_label_property_composite_index->ListIndices(),
           mem_edge_type_index->ListIndices(),
           mem_edge_type_property_index->ListIndices(),
           text_index.ListIndices(),
-          point_index.ListIndices()};
-=======
-  return {mem_label_index->ListIndices(),     mem_label_property_index->ListIndices(),
-          mem_edge_type_index->ListIndices(), mem_edge_type_property_index->ListIndices(),
-          text_index.ListIndices(),           point_index.ListIndices(),
+          point_index.ListIndices(),
           vector_index.ListIndices()};
->>>>>>> 7ccd3bf2
 }
 
 std::vector<std::pair<LabelId, std::vector<PropertyId>>> InMemoryStorage::InMemoryAccessor::ListAllCompositeIndices()
