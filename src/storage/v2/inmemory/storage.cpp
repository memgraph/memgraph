--- conflicted
+++ resolved
@@ -1187,25 +1187,9 @@
                                           std::move(transaction_.commit_timestamp));
       });
 
-<<<<<<< HEAD
-    // INDICES
-    for (auto const &[label, vertices] : label_cleanup) {
-      storage_->indices_.AbortEntries(label, vertices, transaction_.start_timestamp);
-    }
-    for (auto const &[label, prop_vertices] : label_property_cleanup) {
-      storage_->indices_.AbortEntries(label, prop_vertices, transaction_.start_timestamp);
-    }
-    for (auto const &[property, prop_vertices] : property_cleanup) {
-      storage_->indices_.AbortEntries(property, prop_vertices, transaction_.start_timestamp);
-    }
-    if (flags::run_time::GetExperimentalTextSearchEnabled()) {
-      storage_->indices_.text_index_->Rollback();
-    }
-=======
       /// We MUST unlink (aka. remove) entries in indexes and constraints
       /// before we unlink (aka. remove) vertices from storage
       /// this is because they point into vertices skip_list
->>>>>>> cf80687d
 
       // INDICES
       for (auto const &[label, vertices] : label_cleanup) {
@@ -1216,6 +1200,9 @@
       }
       for (auto const &[property, prop_vertices] : property_cleanup) {
         storage_->indices_.AbortEntries(property, prop_vertices, transaction_.start_timestamp);
+      }
+      if (flags::run_time::GetExperimentalTextSearchEnabled()) {
+        storage_->indices_.text_index_->Rollback();
       }
 
       // VERTICES
