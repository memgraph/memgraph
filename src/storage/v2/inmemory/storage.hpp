--- conflicted
+++ resolved
@@ -215,17 +215,10 @@
     /// @throw std::bad_alloc
     Result<EdgeAccessor> CreateEdge(VertexAccessor *from, VertexAccessor *to, EdgeTypeId edge_type) override;
 
-<<<<<<< HEAD
-=======
     Result<EdgeAccessor> EdgeSetFrom(EdgeAccessor *edge, VertexAccessor *new_from) override;
 
     Result<EdgeAccessor> EdgeSetTo(EdgeAccessor *edge, VertexAccessor *new_to) override;
 
-    /// Accessor to the deleted edge if a deletion took place, std::nullopt otherwise
-    /// @throw std::bad_alloc
-    Result<std::optional<EdgeAccessor>> DeleteEdge(EdgeAccessor *edge) override;
-
->>>>>>> 9c51dbbb
     bool LabelIndexExists(LabelId label) const override {
       return static_cast<InMemoryStorage *>(storage_)->indices_.label_index_->IndexExists(label);
     }
