// Copyright 2024 Memgraph Ltd.
//
// Use of this software is governed by the Business Source License
// included in the file licenses/BSL.txt; by using this file, you agree to be bound by the terms of the Business Source
// License, and you may not use this file except in compliance with the Business Source License.
//
// As of the Change Date specified in that file, in accordance with
// the Business Source License, use of this software will be governed
// by the Apache License, Version 2.0, included in the file
// licenses/APL.txt.

#pragma once

#include <cstddef>
#include <cstdint>
#include <memory>
#include <utility>
#include "storage/v2/indices/label_index_stats.hpp"
#include "storage/v2/inmemory/edge_type_index.hpp"
#include "storage/v2/inmemory/label_index.hpp"
#include "storage/v2/inmemory/label_property_index.hpp"
#include "storage/v2/inmemory/replication/recovery.hpp"
#include "storage/v2/replication/replication_client.hpp"
#include "storage/v2/storage.hpp"

/// REPLICATION ///
#include "replication/config.hpp"
#include "storage/v2/inmemory/replication/recovery.hpp"
#include "storage/v2/replication/enums.hpp"
#include "storage/v2/replication/replication_storage_state.hpp"
#include "storage/v2/replication/rpc.hpp"
#include "storage/v2/replication/serialization.hpp"
#include "storage/v2/transaction.hpp"
#include "utils/memory.hpp"
#include "utils/resource_lock.hpp"
#include "utils/synchronized.hpp"

namespace memgraph::dbms {
class InMemoryReplicationHandlers;
}

namespace memgraph::storage {

// The storage is based on this paper:
// https://db.in.tum.de/~muehlbau/papers/mvcc.pdf
// The paper implements a fully serializable storage, in our implementation we
// only implement snapshot isolation for transactions.

class InMemoryStorage final : public Storage {
  friend class memgraph::dbms::InMemoryReplicationHandlers;
  friend class ReplicationStorageClient;
  friend std::vector<RecoveryStep> GetRecoverySteps(uint64_t replica_commit,
                                                    utils::FileRetainer::FileLocker *file_locker,
                                                    const InMemoryStorage *storage);
  friend class InMemoryLabelIndex;
  friend class InMemoryLabelPropertyIndex;
  friend class InMemoryEdgeTypeIndex;

 public:
  enum class CreateSnapshotError : uint8_t { DisabledForReplica, ReachedMaxNumTries };

  /// @throw std::system_error
  /// @throw std::bad_alloc
  explicit InMemoryStorage(Config config = Config());

  InMemoryStorage(const InMemoryStorage &) = delete;
  InMemoryStorage(InMemoryStorage &&) = delete;
  InMemoryStorage &operator=(const InMemoryStorage &) = delete;
  InMemoryStorage &operator=(InMemoryStorage &&) = delete;

  ~InMemoryStorage() override;

  class InMemoryAccessor : public Storage::Accessor {
   private:
    friend class InMemoryStorage;

    explicit InMemoryAccessor(auto tag, InMemoryStorage *storage, IsolationLevel isolation_level,
                              StorageMode storage_mode,
                              memgraph::replication_coordination_glue::ReplicationRole replication_role);

   public:
    InMemoryAccessor(const InMemoryAccessor &) = delete;
    InMemoryAccessor &operator=(const InMemoryAccessor &) = delete;
    InMemoryAccessor &operator=(InMemoryAccessor &&other) = delete;

    // NOTE: After the accessor is moved, all objects derived from it (accessors
    // and iterators) are *invalid*. You have to get all derived objects again.
    InMemoryAccessor(InMemoryAccessor &&other) noexcept;

    ~InMemoryAccessor() override;

    /// @throw std::bad_alloc
    VertexAccessor CreateVertex() override;

    std::optional<VertexAccessor> FindVertex(Gid gid, View view) override;

    VerticesIterable Vertices(View view) override {
      auto *mem_storage = static_cast<InMemoryStorage *>(storage_);
      return VerticesIterable(AllVerticesIterable(mem_storage->vertices_.access(), storage_, &transaction_, view));
    }

    VerticesIterable Vertices(LabelId label, View view) override;

    VerticesIterable Vertices(LabelId label, PropertyId property, View view) override;

    VerticesIterable Vertices(LabelId label, PropertyId property, const PropertyValue &value, View view) override;

    VerticesIterable Vertices(LabelId label, PropertyId property,
                              const std::optional<utils::Bound<PropertyValue>> &lower_bound,
                              const std::optional<utils::Bound<PropertyValue>> &upper_bound, View view) override;

    EdgesIterable Edges(EdgeTypeId edge_type, View view) override;

    /// Return approximate number of all vertices in the database.
    /// Note that this is always an over-estimate and never an under-estimate.
    uint64_t ApproximateVertexCount() const override {
      auto *mem_storage = static_cast<InMemoryStorage *>(storage_);
      return mem_storage->vertices_.size();
    }

    /// Return approximate number of vertices with the given label.
    /// Note that this is always an over-estimate and never an under-estimate.
    uint64_t ApproximateVertexCount(LabelId label) const override {
      return static_cast<InMemoryStorage *>(storage_)->indices_.label_index_->ApproximateVertexCount(label);
    }

    /// Return approximate number of vertices with the given label and property.
    /// Note that this is always an over-estimate and never an under-estimate.
    uint64_t ApproximateVertexCount(LabelId label, PropertyId property) const override {
      return static_cast<InMemoryStorage *>(storage_)->indices_.label_property_index_->ApproximateVertexCount(label,
                                                                                                              property);
    }

    /// Return approximate number of vertices with the given label and the given
    /// value for the given property. Note that this is always an over-estimate
    /// and never an under-estimate.
    uint64_t ApproximateVertexCount(LabelId label, PropertyId property, const PropertyValue &value) const override {
      return static_cast<InMemoryStorage *>(storage_)->indices_.label_property_index_->ApproximateVertexCount(
          label, property, value);
    }

    /// Return approximate number of vertices with the given label and value for
    /// the given property in the range defined by provided upper and lower
    /// bounds.
    uint64_t ApproximateVertexCount(LabelId label, PropertyId property,
                                    const std::optional<utils::Bound<PropertyValue>> &lower,
                                    const std::optional<utils::Bound<PropertyValue>> &upper) const override {
      return static_cast<InMemoryStorage *>(storage_)->indices_.label_property_index_->ApproximateVertexCount(
          label, property, lower, upper);
    }

    uint64_t ApproximateEdgeCount(EdgeTypeId id) const override {
      return static_cast<InMemoryStorage *>(storage_)->indices_.edge_type_index_->ApproximateEdgeCount(id);
    }

    template <typename TResult, typename TIndex, typename TIndexKey>
    std::optional<TResult> GetIndexStatsForIndex(TIndex *index, TIndexKey &&key) const {
      return index->GetIndexStats(key);
    }

    std::optional<storage::LabelIndexStats> GetIndexStats(const storage::LabelId &label) const override {
      return GetIndexStatsForIndex<storage::LabelIndexStats>(
          static_cast<InMemoryLabelIndex *>(storage_->indices_.label_index_.get()), label);
    }

    std::optional<storage::LabelPropertyIndexStats> GetIndexStats(const storage::LabelId &label,
                                                                  const storage::PropertyId &property) const override {
      return GetIndexStatsForIndex<storage::LabelPropertyIndexStats>(
          static_cast<InMemoryLabelPropertyIndex *>(storage_->indices_.label_property_index_.get()),
          std::make_pair(label, property));
    }

    template <typename TIndex, typename TIndexKey, typename TIndexStats>
    void SetIndexStatsForIndex(TIndex *index, TIndexKey &&key, TIndexStats &stats) const {
      index->SetIndexStats(key, stats);
    }

    void SetIndexStats(const storage::LabelId &label, const LabelIndexStats &stats) override;

    void SetIndexStats(const storage::LabelId &label, const storage::PropertyId &property,
                       const LabelPropertyIndexStats &stats) override;

    template <typename TResult, typename TIndex>
    TResult DeleteIndexStatsForIndex(TIndex *index, const storage::LabelId &label) {
      return index->DeleteIndexStats(label);
    }

    std::vector<std::pair<LabelId, PropertyId>> DeleteLabelPropertyIndexStats(const storage::LabelId &label) override;

    bool DeleteLabelIndexStats(const storage::LabelId &label) override;

    Result<std::optional<std::pair<std::vector<VertexAccessor>, std::vector<EdgeAccessor>>>> DetachDelete(
        std::vector<VertexAccessor *> nodes, std::vector<EdgeAccessor *> edges, bool detach) override;

    /// @throw std::bad_alloc
    Result<EdgeAccessor> CreateEdge(VertexAccessor *from, VertexAccessor *to, EdgeTypeId edge_type) override;

    std::optional<EdgeAccessor> FindEdge(Gid gid, View view, EdgeTypeId edge_type, VertexAccessor *from_vertex,
                                         VertexAccessor *to_vertex) override;

    Result<EdgeAccessor> EdgeSetFrom(EdgeAccessor *edge, VertexAccessor *new_from) override;

    Result<EdgeAccessor> EdgeSetTo(EdgeAccessor *edge, VertexAccessor *new_to) override;

    Result<EdgeAccessor> EdgeChangeType(EdgeAccessor *edge, EdgeTypeId new_edge_type) override;

    bool LabelIndexExists(LabelId label) const override {
      return static_cast<InMemoryStorage *>(storage_)->indices_.label_index_->IndexExists(label);
    }

    bool LabelPropertyIndexExists(LabelId label, PropertyId property) const override {
      return static_cast<InMemoryStorage *>(storage_)->indices_.label_property_index_->IndexExists(label, property);
    }

    bool EdgeTypeIndexExists(EdgeTypeId edge_type) const override {
      return static_cast<InMemoryStorage *>(storage_)->indices_.edge_type_index_->IndexExists(edge_type);
    }

    IndicesInfo ListAllIndices() const override;

    ConstraintsInfo ListAllConstraints() const override;

    /// Returns void if the transaction has been committed.
    /// Returns `StorageDataManipulationError` if an error occures. Error can be:
    /// * `ReplicationError`: there is at least one SYNC replica that has not confirmed receiving the transaction.
    /// * `ConstraintViolation`: the changes made by this transaction violate an existence or unique constraint. In this
    /// case the transaction is automatically aborted.
    /// @throw std::bad_alloc
    // NOLINTNEXTLINE(google-default-arguments)
    utils::BasicResult<StorageManipulationError, void> Commit(CommitReplArgs reparg = {},
                                                              DatabaseAccessProtector db_acc = {}) override;

    /// @throw std::bad_alloc
    void Abort() override;

    void FinalizeTransaction() override;

    /// Create an index.
    /// Returns void if the index has been created.
    /// Returns `StorageIndexDefinitionError` if an error occures. Error can be:
    /// * `IndexDefinitionError`: the index already exists.
    /// * `ReplicationError`:  there is at least one SYNC replica that has not confirmed receiving the transaction.
    /// @throw std::bad_alloc
    utils::BasicResult<StorageIndexDefinitionError, void> CreateIndex(LabelId label) override;

    /// Create an index.
    /// Returns void if the index has been created.
    /// Returns `StorageIndexDefinitionError` if an error occures. Error can be:
    /// * `ReplicationError`:  there is at least one SYNC replica that has not confirmed receiving the transaction.
    /// * `IndexDefinitionError`: the index already exists.
    /// @throw std::bad_alloc
    utils::BasicResult<StorageIndexDefinitionError, void> CreateIndex(LabelId label, PropertyId property) override;

    /// Create an index.
    /// Returns void if the index has been created.
    /// Returns `StorageIndexDefinitionError` if an error occures. Error can be:
    /// * `ReplicationError`:  there is at least one SYNC replica that has not confirmed receiving the transaction.
    /// * `IndexDefinitionError`: the index already exists.
    /// @throw std::bad_alloc
    utils::BasicResult<StorageIndexDefinitionError, void> CreateIndex(EdgeTypeId edge_type) override;

    /// Drop an existing index.
    /// Returns void if the index has been dropped.
    /// Returns `StorageIndexDefinitionError` if an error occures. Error can be:
    /// * `ReplicationError`:  there is at least one SYNC replica that has not confirmed receiving the transaction.
    /// * `IndexDefinitionError`: the index does not exist.
    utils::BasicResult<StorageIndexDefinitionError, void> DropIndex(LabelId label) override;

    /// Drop an existing index.
    /// Returns void if the index has been dropped.
    /// Returns `StorageIndexDefinitionError` if an error occures. Error can be:
    /// * `ReplicationError`:  there is at least one SYNC replica that has not confirmed receiving the transaction.
    /// * `IndexDefinitionError`: the index does not exist.
    utils::BasicResult<StorageIndexDefinitionError, void> DropIndex(LabelId label, PropertyId property) override;

    /// Drop an existing index.
    /// Returns void if the index has been dropped.
    /// Returns `StorageIndexDefinitionError` if an error occures. Error can be:
    /// * `ReplicationError`:  there is at least one SYNC replica that has not confirmed receiving the transaction.
    /// * `IndexDefinitionError`: the index does not exist.
    utils::BasicResult<StorageIndexDefinitionError, void> DropIndex(EdgeTypeId edge_type) override;

    /// Returns void if the existence constraint has been created.
    /// Returns `StorageExistenceConstraintDefinitionError` if an error occures. Error can be:
    /// * `ReplicationError`: there is at least one SYNC replica that has not confirmed receiving the transaction.
    /// * `ConstraintViolation`: there is already a vertex existing that would break this new constraint.
    /// * `ConstraintDefinitionError`: the constraint already exists.
    /// @throw std::bad_alloc
    /// @throw std::length_error
    utils::BasicResult<StorageExistenceConstraintDefinitionError, void> CreateExistenceConstraint(
        LabelId label, PropertyId property) override;

    /// Drop an existing existence constraint.
    /// Returns void if the existence constraint has been dropped.
    /// Returns `StorageExistenceConstraintDroppingError` if an error occures. Error can be:
    /// * `ReplicationError`: there is at least one SYNC replica that has not confirmed receiving the transaction.
    /// * `ConstraintDefinitionError`: the constraint did not exists.
    utils::BasicResult<StorageExistenceConstraintDroppingError, void> DropExistenceConstraint(
        LabelId label, PropertyId property) override;

    /// Create an unique constraint.
    /// Returns `StorageUniqueConstraintDefinitionError` if an error occures. Error can be:
    /// * `ReplicationError`: there is at least one SYNC replica that has not confirmed receiving the transaction.
    /// * `ConstraintViolation`: there are already vertices violating the constraint.
    /// Returns `UniqueConstraints::CreationStatus` otherwise. Value can be:
    /// * `SUCCESS` if the constraint was successfully created,
    /// * `ALREADY_EXISTS` if the constraint already existed,
    /// * `EMPTY_PROPERTIES` if the property set is empty, or
    /// * `PROPERTIES_SIZE_LIMIT_EXCEEDED` if the property set exceeds the limit of maximum number of properties.
    /// @throw std::bad_alloc
    utils::BasicResult<StorageUniqueConstraintDefinitionError, UniqueConstraints::CreationStatus>
    CreateUniqueConstraint(LabelId label, const std::set<PropertyId> &properties) override;

    /// Removes an existing unique constraint.
    /// Returns `StorageUniqueConstraintDroppingError` if an error occures. Error can be:
    /// * `ReplicationError`: there is at least one SYNC replica that has not confirmed receiving the transaction.
    /// Returns `UniqueConstraints::DeletionStatus` otherwise. Value can be:
    /// * `SUCCESS` if constraint was successfully removed,
    /// * `NOT_FOUND` if the specified constraint was not found,
    /// * `EMPTY_PROPERTIES` if the property set is empty, or
    /// * `PROPERTIES_SIZE_LIMIT_EXCEEDED` if the property set exceeds the limit of maximum number of properties.
    UniqueConstraints::DeletionStatus DropUniqueConstraint(LabelId label,
                                                           const std::set<PropertyId> &properties) override;

   protected:
    // TODO Better naming
    /// @throw std::bad_alloc
    VertexAccessor CreateVertexEx(storage::Gid gid);
    /// @throw std::bad_alloc
    Result<EdgeAccessor> CreateEdgeEx(VertexAccessor *from, VertexAccessor *to, EdgeTypeId edge_type, storage::Gid gid);

    /// Duiring commit, in some cases you do not need to hand over deltas to GC
    /// in those cases this method is a light weight way to unlink and discard our deltas
    void FastDiscardOfDeltas(uint64_t oldest_active_timestamp, std::unique_lock<std::mutex> gc_guard);
    SalientConfig::Items config_;
  };

  class ReplicationAccessor final : public InMemoryAccessor {
   public:
    explicit ReplicationAccessor(InMemoryAccessor &&inmem) : InMemoryAccessor(std::move(inmem)) {}

    /// @throw std::bad_alloc
    VertexAccessor CreateVertexEx(storage::Gid gid) { return InMemoryAccessor::CreateVertexEx(gid); }

    /// @throw std::bad_alloc
    Result<EdgeAccessor> CreateEdgeEx(VertexAccessor *from, VertexAccessor *to, EdgeTypeId edge_type,
                                      storage::Gid gid) {
      return InMemoryAccessor::CreateEdgeEx(from, to, edge_type, gid);
    }

    const Transaction &GetTransaction() const { return transaction_; }
    Transaction &GetTransaction() { return transaction_; }
  };

  using Storage::Access;
  std::unique_ptr<Accessor> Access(memgraph::replication_coordination_glue::ReplicationRole replication_role,
                                   std::optional<IsolationLevel> override_isolation_level) override;
  using Storage::UniqueAccess;
  std::unique_ptr<Accessor> UniqueAccess(memgraph::replication_coordination_glue::ReplicationRole replication_role,
                                         std::optional<IsolationLevel> override_isolation_level) override;

  void FreeMemory(std::unique_lock<utils::ResourceLock> main_guard, bool periodic) override;

  utils::FileRetainer::FileLockerAccessor::ret_type IsPathLocked();
  utils::FileRetainer::FileLockerAccessor::ret_type LockPath();
  utils::FileRetainer::FileLockerAccessor::ret_type UnlockPath();

  utils::BasicResult<InMemoryStorage::CreateSnapshotError> CreateSnapshot(
      memgraph::replication_coordination_glue::ReplicationRole replication_role);

  void CreateSnapshotHandler(std::function<utils::BasicResult<InMemoryStorage::CreateSnapshotError>()> cb);

  Transaction CreateTransaction(IsolationLevel isolation_level, StorageMode storage_mode,
                                memgraph::replication_coordination_glue::ReplicationRole replication_role) override;

  void SetStorageMode(StorageMode storage_mode);

  const durability::Recovery &GetRecovery() const noexcept { return recovery_; }

 private:
  /// The force parameter determines the behaviour of the garbage collector.
  /// If it's set to true, it will behave as a global operation, i.e. it can't
  /// be part of a transaction, and no other transaction can be active at the same time.
  /// This allows it to delete immediately vertices without worrying that some other
  /// transaction is possibly using it. If there are active transactions when this method
  /// is called with force set to true, it will fallback to the same method with the force
  /// set to false.
  /// If it's set to false, it will execute in parallel with other transactions, ensuring
  /// that no object in use can be deleted.
  /// @throw std::system_error
  /// @throw std::bad_alloc
  template <bool force>
  void CollectGarbage(std::unique_lock<utils::ResourceLock> main_guard, bool periodic);

  bool InitializeWalFile(memgraph::replication::ReplicationEpoch &epoch);
  void FinalizeWalFile();

  StorageInfo GetBaseInfo() override;
  StorageInfo GetInfo(memgraph::replication_coordination_glue::ReplicationRole replication_role) override;

  /// Return true in all cases excepted if any sync replicas have not sent confirmation.
  [[nodiscard]] bool AppendToWal(const Transaction &transaction, uint64_t final_commit_timestamp,
                                 DatabaseAccessProtector db_acc);
  void AppendToWalDataDefinition(durability::StorageMetadataOperation operation, LabelId label,
                                 uint64_t final_commit_timestamp);
<<<<<<< HEAD
  /// Return true in all cases except if any sync replicas have not sent confirmation.
  void AppendToWalDataDefinition(durability::StorageMetadataOperation operation, LabelId label,
                                 const std::set<PropertyId> &properties, uint64_t final_commit_timestamp);
  /// Return true in all cases except if any sync replicas have not sent confirmation.
  void AppendToWalDataDefinition(durability::StorageMetadataOperation operation, LabelId label, LabelIndexStats stats,
                                 uint64_t final_commit_timestamp);
  /// Return true in all cases except if any sync replicas have not sent confirmation.
  void AppendToWalDataDefinition(durability::StorageMetadataOperation operation, LabelId label,
                                 const std::set<PropertyId> &properties, LabelPropertyIndexStats property_stats,
                                 uint64_t final_commit_timestamp);
  /// Return true in all cases except if any sync replicas have not sent confirmation.
  void AppendToWalDataDefinition(durability::StorageMetadataOperation operation,
                                 const std::optional<std::string> text_index_name, LabelId label,
=======
  void AppendToWalDataDefinition(durability::StorageMetadataOperation operation, EdgeTypeId edge_type,
                                 uint64_t final_commit_timestamp);
  void AppendToWalDataDefinition(durability::StorageMetadataOperation operation, LabelId label,
                                 const std::set<PropertyId> &properties, uint64_t final_commit_timestamp);
  void AppendToWalDataDefinition(durability::StorageMetadataOperation operation, LabelId label, LabelIndexStats stats,
                                 uint64_t final_commit_timestamp);
  void AppendToWalDataDefinition(durability::StorageMetadataOperation operation, LabelId label,
                                 const std::set<PropertyId> &properties, LabelPropertyIndexStats property_stats,
                                 uint64_t final_commit_timestamp);
  void AppendToWalDataDefinition(durability::StorageMetadataOperation operation, LabelId label,
>>>>>>> 8bc8e867
                                 const std::set<PropertyId> &properties, LabelIndexStats stats,
                                 LabelPropertyIndexStats property_stats, uint64_t final_commit_timestamp);
  /// Return true in all cases except if any sync replicas have not sent confirmation.
  void AppendToWalDataDefinition(durability::StorageMetadataOperation operation,
                                 const std::optional<std::string> text_index_name, LabelId label,
                                 uint64_t final_commit_timestamp);

  uint64_t CommitTimestamp(std::optional<uint64_t> desired_commit_timestamp = {});

  void PrepareForNewEpoch() override;

  // Main object storage
  utils::SkipList<storage::Vertex> vertices_;
  utils::SkipList<storage::Edge> edges_;

  // Durability
  durability::Recovery recovery_;

  std::filesystem::path lock_file_path_;
  utils::OutputFile lock_file_handle_;

  utils::Scheduler snapshot_runner_;
  utils::SpinLock snapshot_lock_;

  // UUID used to distinguish snapshots and to link snapshots to WALs
  std::string uuid_;
  // Sequence number used to keep track of the chain of WALs.
  uint64_t wal_seq_num_{0};

  std::optional<durability::WalFile> wal_file_;
  uint64_t wal_unsynced_transactions_{0};

  utils::FileRetainer file_retainer_;

  // Global locker that is used for clients file locking
  utils::FileRetainer::FileLocker global_locker_;

  // TODO: This isn't really a commit log, it doesn't even care if a
  // transaction commited or aborted. We could probably combine this with
  // `timestamp_` in a sensible unit, something like TransactionClock or
  // whatever.
  std::optional<CommitLog> commit_log_;

  utils::Scheduler gc_runner_;
  std::mutex gc_lock_;

  struct GCDeltas {
    GCDeltas(uint64_t mark_timestamp, std::deque<Delta> deltas, std::unique_ptr<std::atomic<uint64_t>> commit_timestamp)
        : mark_timestamp_{mark_timestamp}, deltas_{std::move(deltas)}, commit_timestamp_{std::move(commit_timestamp)} {}

    GCDeltas(GCDeltas &&) = default;
    GCDeltas &operator=(GCDeltas &&) = default;

    uint64_t mark_timestamp_{};                                  //!< a timestamp no active transaction currently has
    std::deque<Delta> deltas_;                                   //!< the deltas that need cleaning
    std::unique_ptr<std::atomic<uint64_t>> commit_timestamp_{};  //!< the timestamp the deltas are pointing at
  };

  // Ownership of linked deltas is transferred to committed_transactions_ once transaction is commited
  utils::Synchronized<std::list<GCDeltas>, utils::SpinLock> committed_transactions_{};

  // Ownership of unlinked deltas is transferred to garabage_undo_buffers once transaction is commited/aborted
  utils::Synchronized<std::list<GCDeltas>, utils::SpinLock> garbage_undo_buffers_{};

  // Vertices that are logically deleted but still have to be removed from
  // indices before removing them from the main storage.
  utils::Synchronized<std::list<Gid>, utils::SpinLock> deleted_vertices_;

  // Edges that are logically deleted and wait to be removed from the main
  // storage.
  utils::Synchronized<std::list<Gid>, utils::SpinLock> deleted_edges_;

  // Flags to inform CollectGarbage that it needs to do the more expensive full scans
  std::atomic<bool> gc_full_scan_vertices_delete_ = false;
  std::atomic<bool> gc_full_scan_edges_delete_ = false;

  // Moved the create snapshot to a user defined handler so we can remove the global replication state from the storage
  std::function<void()> create_snapshot_handler{};

  // A way to tell async operation to stop
  std::stop_source stop_source;
};

}  // namespace memgraph::storage<|MERGE_RESOLUTION|>--- conflicted
+++ resolved
@@ -398,26 +398,11 @@
   StorageInfo GetBaseInfo() override;
   StorageInfo GetInfo(memgraph::replication_coordination_glue::ReplicationRole replication_role) override;
 
-  /// Return true in all cases excepted if any sync replicas have not sent confirmation.
+  /// Return true in all cases except if any sync replicas have not sent confirmation.
   [[nodiscard]] bool AppendToWal(const Transaction &transaction, uint64_t final_commit_timestamp,
                                  DatabaseAccessProtector db_acc);
   void AppendToWalDataDefinition(durability::StorageMetadataOperation operation, LabelId label,
                                  uint64_t final_commit_timestamp);
-<<<<<<< HEAD
-  /// Return true in all cases except if any sync replicas have not sent confirmation.
-  void AppendToWalDataDefinition(durability::StorageMetadataOperation operation, LabelId label,
-                                 const std::set<PropertyId> &properties, uint64_t final_commit_timestamp);
-  /// Return true in all cases except if any sync replicas have not sent confirmation.
-  void AppendToWalDataDefinition(durability::StorageMetadataOperation operation, LabelId label, LabelIndexStats stats,
-                                 uint64_t final_commit_timestamp);
-  /// Return true in all cases except if any sync replicas have not sent confirmation.
-  void AppendToWalDataDefinition(durability::StorageMetadataOperation operation, LabelId label,
-                                 const std::set<PropertyId> &properties, LabelPropertyIndexStats property_stats,
-                                 uint64_t final_commit_timestamp);
-  /// Return true in all cases except if any sync replicas have not sent confirmation.
-  void AppendToWalDataDefinition(durability::StorageMetadataOperation operation,
-                                 const std::optional<std::string> text_index_name, LabelId label,
-=======
   void AppendToWalDataDefinition(durability::StorageMetadataOperation operation, EdgeTypeId edge_type,
                                  uint64_t final_commit_timestamp);
   void AppendToWalDataDefinition(durability::StorageMetadataOperation operation, LabelId label,
@@ -427,11 +412,10 @@
   void AppendToWalDataDefinition(durability::StorageMetadataOperation operation, LabelId label,
                                  const std::set<PropertyId> &properties, LabelPropertyIndexStats property_stats,
                                  uint64_t final_commit_timestamp);
-  void AppendToWalDataDefinition(durability::StorageMetadataOperation operation, LabelId label,
->>>>>>> 8bc8e867
+  void AppendToWalDataDefinition(durability::StorageMetadataOperation operation,
+                                 const std::optional<std::string> text_index_name, LabelId label,
                                  const std::set<PropertyId> &properties, LabelIndexStats stats,
                                  LabelPropertyIndexStats property_stats, uint64_t final_commit_timestamp);
-  /// Return true in all cases except if any sync replicas have not sent confirmation.
   void AppendToWalDataDefinition(durability::StorageMetadataOperation operation,
                                  const std::optional<std::string> text_index_name, LabelId label,
                                  uint64_t final_commit_timestamp);
