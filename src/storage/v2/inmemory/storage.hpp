--- conflicted
+++ resolved
@@ -435,29 +435,6 @@
   // Sequence number used to keep track of the chain of WALs.
   uint64_t wal_seq_num_{0};
 
-<<<<<<< HEAD
-  // UUID to distinguish different main instance runs for replication process
-  // on SAME storage.
-  // Multiple instances can have same storage UUID and be MAIN at the same time.
-  // We cannot compare commit timestamps of those instances if one of them
-  // becomes the replica of the other so we use epoch_id_ as additional
-  // discriminating property.
-  // Example of this:
-  // We have 2 instances of the same storage, S1 and S2.
-  // S1 and S2 are MAIN and accept their own commits and write them to the WAL.
-  // At the moment when S1 committed a transaction with timestamp 20, and S2
-  // a different transaction with timestamp 15, we change S2's role to REPLICA
-  // and register it on S1.
-  // Without using the epoch_id, we don't know that S1 and S2 have completely
-  // different transactions, we think that the S2 is behind only by 5 commits.
-  std::string epoch_id_;
-  // History of the previous epoch ids.
-  // Each value consists of the epoch id along the last commit belonging to that
-  // epoch.
-  std::deque<std::pair<std::string, uint64_t>> epoch_history_;
-
-=======
->>>>>>> 9e4babcd
   std::optional<durability::WalFile> wal_file_;
   uint64_t wal_unsynced_transactions_{0};
 
