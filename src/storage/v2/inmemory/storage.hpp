--- conflicted
+++ resolved
@@ -262,9 +262,6 @@
 
     void FinalizeTransaction() override;
 
-<<<<<<< HEAD
-   private:
-=======
    protected:
     // TODO Better naming
     /// @throw std::bad_alloc
@@ -272,7 +269,6 @@
     /// @throw std::bad_alloc
     Result<EdgeAccessor> CreateEdgeEx(VertexAccessor *from, VertexAccessor *to, EdgeTypeId edge_type, storage::Gid gid);
 
->>>>>>> 4b3ba908
     Config::Items config_;
   };
 
