// Copyright 2023 Memgraph Ltd.
//
// Use of this software is governed by the Business Source License
// included in the file licenses/BSL.txt; by using this file, you agree to be bound by the terms of the Business Source
// License, and you may not use this file except in compliance with the Business Source License.
//
// As of the Change Date specified in that file, in accordance with
// the Business Source License, use of this software will be governed
// by the Apache License, Version 2.0, included in the file
// licenses/APL.txt.

#include "storage/v2/inmemory/unique_constraints.hpp"
#include <memory>
#include "storage/v2/constraints/constraint_violation.hpp"
#include "storage/v2/constraints/utils.hpp"
#include "storage/v2/durability/recovery_type.hpp"
#include "storage/v2/id_types.hpp"
#include "utils/logging.hpp"
#include "utils/skip_list.hpp"
namespace memgraph::storage {

namespace {

/// Helper function that determines position of the given `property` in the
/// sorted `property_array` using binary search. In the case that `property`
/// cannot be found, `std::nullopt` is returned.
std::optional<size_t> FindPropertyPosition(const PropertyIdArray &property_array, PropertyId property) {
  const auto *it = std::lower_bound(property_array.values, property_array.values + property_array.size, property);
  if (it == property_array.values + property_array.size || *it != property) {
    return std::nullopt;
  }

  return it - property_array.values;
}

/// Helper function for validating unique constraints on commit. Returns true if
/// the last committed version of the given vertex contains the given label and
/// set of property values. This function should be called when commit lock is
/// active.
bool LastCommittedVersionHasLabelProperty(const Vertex &vertex, LabelId label, const std::set<PropertyId> &properties,
                                          const std::vector<PropertyValue> &value_array, const Transaction &transaction,
                                          uint64_t commit_timestamp) {
  MG_ASSERT(properties.size() == value_array.size(), "Invalid database state!");

  PropertyIdArray property_array(properties.size());
  bool current_value_equal_to_value[kUniqueConstraintsMaxProperties];
  memset(current_value_equal_to_value, 0, sizeof(current_value_equal_to_value));

  // Since the commit lock is active, any transaction that tries to write to
  // a vertex which is part of the given `transaction` will result in a
  // serialization error. But, note that the given `vertex`'s data does not have
  // to be modified in the current `transaction`, meaning that a guard lock to
  // access vertex's data is still necessary because another active transaction
  // could modify it in the meantime.
  Delta *delta;
  bool deleted;
  bool has_label;
  {
    auto guard = std::shared_lock{vertex.lock};
    delta = vertex.delta;
    deleted = vertex.deleted;
    has_label = utils::Contains(vertex.labels, label);

    size_t i = 0;
    for (const auto &property : properties) {
      current_value_equal_to_value[i] = vertex.properties.IsPropertyEqual(property, value_array[i]);
      property_array.values[i] = property;
      i++;
    }
  }

  while (delta != nullptr) {
    auto ts = delta->timestamp->load(std::memory_order_acquire);
    if (ts < commit_timestamp || ts == transaction.transaction_id) {
      break;
    }

    switch (delta->action) {
      case Delta::Action::SET_PROPERTY: {
        auto pos = FindPropertyPosition(property_array, delta->property.key);
        if (pos) {
          current_value_equal_to_value[*pos] = delta->property.value == value_array[*pos];
        }
        break;
      }
      case Delta::Action::DELETE_DESERIALIZED_OBJECT:
      case Delta::Action::DELETE_OBJECT: {
        MG_ASSERT(!deleted, "Invalid database state!");
        deleted = true;
        break;
      }
      case Delta::Action::RECREATE_OBJECT: {
        MG_ASSERT(deleted, "Invalid database state!");
        deleted = false;
        break;
      }
      case Delta::Action::ADD_LABEL: {
        if (delta->label == label) {
          MG_ASSERT(!has_label, "Invalid database state!");
          has_label = true;
          break;
        }
      }
      case Delta::Action::REMOVE_LABEL: {
        if (delta->label == label) {
          MG_ASSERT(has_label, "Invalid database state!");
          has_label = false;
          break;
        }
      }
      case Delta::Action::ADD_IN_EDGE:
      case Delta::Action::ADD_OUT_EDGE:
      case Delta::Action::REMOVE_IN_EDGE:
      case Delta::Action::REMOVE_OUT_EDGE:
        break;
    }

    delta = delta->next.load(std::memory_order_acquire);
  }

  for (size_t i = 0; i < properties.size(); ++i) {
    if (!current_value_equal_to_value[i]) {
      return false;
    }
  }

  return !deleted && has_label;
}

/// Helper function for unique constraint garbage collection. Returns true if
/// there's a reachable version of the vertex that has the given label and
/// property values.
bool AnyVersionHasLabelProperty(const Vertex &vertex, LabelId label, const std::set<PropertyId> &properties,
                                const std::vector<PropertyValue> &values, uint64_t timestamp) {
  MG_ASSERT(properties.size() == values.size(), "Invalid database state!");

  PropertyIdArray property_array(properties.size());
  bool current_value_equal_to_value[kUniqueConstraintsMaxProperties];
  memset(current_value_equal_to_value, 0, sizeof(current_value_equal_to_value));

  bool has_label;
  bool deleted;
  Delta *delta;
  {
    auto guard = std::shared_lock{vertex.lock};
    has_label = utils::Contains(vertex.labels, label);
    deleted = vertex.deleted;
    delta = vertex.delta;

    // Avoid IsPropertyEqual if already not possible
    if (delta == nullptr && (deleted || !has_label)) return false;

    if (delta) {
      // If delta we need to fetch for later processing
      size_t i = 0;
      for (const auto &property : properties) {
        current_value_equal_to_value[i] = vertex.properties.IsPropertyEqual(property, values[i]);
        property_array.values[i] = property;
        i++;
      }
    } else {
      // otherwise do a short-circuiting check (we already know !deleted && has_label)
      size_t i = 0;
      for (const auto &property : properties) {
        if (!vertex.properties.IsPropertyEqual(property, values[i])) return false;
        i++;
      }
      return true;
    }
  }

  {
    bool all_values_match = true;
    for (size_t i = 0; i < values.size(); ++i) {
      if (!current_value_equal_to_value[i]) {
        all_values_match = false;
        break;
      }
    }
    if (!deleted && has_label && all_values_match) {
      return true;
    }
  }

  while (delta != nullptr) {
    auto ts = delta->timestamp->load(std::memory_order_acquire);
    if (ts < timestamp) {
      break;
    }
    switch (delta->action) {
      case Delta::Action::ADD_LABEL:
        if (delta->label == label) {
          MG_ASSERT(!has_label, "Invalid database state!");
          has_label = true;
        }
        break;
      case Delta::Action::REMOVE_LABEL:
        if (delta->label == label) {
          MG_ASSERT(has_label, "Invalid database state!");
          has_label = false;
        }
        break;
      case Delta::Action::SET_PROPERTY: {
        auto pos = FindPropertyPosition(property_array, delta->property.key);
        if (pos) {
          current_value_equal_to_value[*pos] = delta->property.value == values[*pos];
        }
        break;
      }
      case Delta::Action::RECREATE_OBJECT: {
        MG_ASSERT(deleted, "Invalid database state!");
        deleted = false;
        break;
      }
      case Delta::Action::DELETE_DESERIALIZED_OBJECT:
      case Delta::Action::DELETE_OBJECT: {
        MG_ASSERT(!deleted, "Invalid database state!");
        deleted = true;
        break;
      }
      case Delta::Action::ADD_IN_EDGE:
      case Delta::Action::ADD_OUT_EDGE:
      case Delta::Action::REMOVE_IN_EDGE:
      case Delta::Action::REMOVE_OUT_EDGE:
        break;
    }

    bool all_values_match = true;
    for (size_t i = 0; i < values.size(); ++i) {
      if (!current_value_equal_to_value[i]) {
        all_values_match = false;
        break;
      }
    }
    if (!deleted && has_label && all_values_match) {
      return true;
    }
    delta = delta->next.load(std::memory_order_acquire);
  }
  return false;
}

}  // namespace

bool InMemoryUniqueConstraints::Entry::operator<(const Entry &rhs) const {
  if (values < rhs.values) {
    return true;
  }
  if (rhs.values < values) {
    return false;
  }
  return std::make_tuple(vertex, timestamp) < std::make_tuple(rhs.vertex, rhs.timestamp);
}

bool InMemoryUniqueConstraints::Entry::operator==(const Entry &rhs) const {
  return values == rhs.values && vertex == rhs.vertex && timestamp == rhs.timestamp;
}

bool InMemoryUniqueConstraints::Entry::operator<(const std::vector<PropertyValue> &rhs) const { return values < rhs; }

bool InMemoryUniqueConstraints::Entry::operator==(const std::vector<PropertyValue> &rhs) const { return values == rhs; }

void InMemoryUniqueConstraints::UpdateBeforeCommit(const Vertex *vertex, const Transaction &tx) {
  for (const auto &label : vertex->labels) {
    const auto &constraint = constraints_by_label_.find(label);
    if (constraint == constraints_by_label_.end()) {
      continue;
    }

    for (auto &[props, storage] : constraint->second) {
      auto values = vertex->properties.ExtractPropertyValues(props);

      if (!values) {
        continue;
      }

      auto acc = storage->access();
      acc.insert(Entry{std::move(*values), vertex, tx.start_timestamp});
    }
  }
}

<<<<<<< HEAD
std::variant<InMemoryUniqueConstraints::MultipleThreadsConstraintValidation,
             InMemoryUniqueConstraints::SingleThreadConstraintValidation>
InMemoryUniqueConstraints::GetCreationFunction(
    const std::optional<durability::ParallelizedSchemaCreationInfo> &par_exec_info) {
  if (par_exec_info.has_value()) {
    return InMemoryUniqueConstraints::MultipleThreadsConstraintValidation{par_exec_info.value()};
  }
  return InMemoryUniqueConstraints::SingleThreadConstraintValidation{};
}

bool InMemoryUniqueConstraints::MultipleThreadsConstraintValidation::operator()(
    const utils::SkipList<Vertex>::Accessor &vertex_accessor, utils::SkipList<Entry>::Accessor &constraint_accessor,
    const LabelId &label, const std::set<PropertyId> &properties) {
  utils::MemoryTracker::OutOfMemoryExceptionEnabler oom_exception;
  const auto &vertex_batches = parallel_exec_info.first;
  MG_ASSERT(!vertex_batches.empty(),
            "The size of batches should always be greater than zero if you want to use the parallel version of index "
            "creation!");
  const auto thread_count = std::min(parallel_exec_info.second, vertex_batches.size());

  std::atomic<uint64_t> batch_counter = 0;
  memgraph::utils::Synchronized<std::optional<ConstraintViolation>, utils::RWSpinLock> has_error;
  {
    std::vector<std::jthread> threads;
    threads.reserve(thread_count);
    auto thread_func = [&has_error, &vertex_batches, &batch_counter, &vertex_accessor, &constraint_accessor, &label,
                        &properties]() {
      do_per_thread_validation(has_error, DoValidate, vertex_batches, batch_counter, vertex_accessor,
                               constraint_accessor, label, properties);
    };
    for (auto i{0U}; i < thread_count; ++i) {
      threads.emplace_back(thread_func);
    }
  }
  return has_error.Lock()->has_value();
}

bool InMemoryUniqueConstraints::SingleThreadConstraintValidation::operator()(
    const utils::SkipList<Vertex>::Accessor &vertex_accessor, utils::SkipList<Entry>::Accessor &constraint_accessor,
    const LabelId &label, const std::set<PropertyId> &properties) {
  for (const Vertex &vertex : vertex_accessor) {
    if (const auto violation = DoValidate(vertex, constraint_accessor, label, properties); violation.has_value()) {
      return true;
    }
  }
  return false;
}

std::optional<ConstraintViolation> InMemoryUniqueConstraints::DoValidate(
    const Vertex &vertex, utils::SkipList<Entry>::Accessor &constraint_accessor, const LabelId &label,
    const std::set<PropertyId> &properties) {
  if (vertex.deleted || !utils::Contains(vertex.labels, label)) {
    return std::nullopt;
  }
  auto values = vertex.properties.ExtractPropertyValues(properties);
  if (!values) {
    return std::nullopt;
  }

  // Check whether there already is a vertex with the same values for the
  // given label and property.
  auto it = constraint_accessor.find_equal_or_greater(*values);
  if (it != constraint_accessor.end() && it->values == *values) {
    return ConstraintViolation{ConstraintViolation::Type::UNIQUE, label, properties};
  }

  constraint_accessor.insert(Entry{std::move(*values), &vertex, 0});
  return std::nullopt;
=======
void InMemoryUniqueConstraints::AbortEntries(std::span<Vertex const *const> vertices, uint64_t exact_start_timestamp) {
  for (const auto &vertex : vertices) {
    for (const auto &label : vertex->labels) {
      const auto &constraint = constraints_by_label_.find(label);
      if (constraint == constraints_by_label_.end()) {
        return;
      }

      for (auto &[props, storage] : constraint->second) {
        auto values = vertex->properties.ExtractPropertyValues(props);

        if (!values) {
          continue;
        }

        auto acc = storage->access();
        acc.remove(Entry{std::move(*values), vertex, exact_start_timestamp});
      }
    }
  }
>>>>>>> 0fb3ae2d
}

utils::BasicResult<ConstraintViolation, InMemoryUniqueConstraints::CreationStatus>
InMemoryUniqueConstraints::CreateConstraint(
    LabelId label, const std::set<PropertyId> &properties, const utils::SkipList<Vertex>::Accessor &vertex_accessor,
    const std::optional<durability::ParallelizedSchemaCreationInfo> &par_exec_info) {
  if (properties.empty()) {
    return CreationStatus::EMPTY_PROPERTIES;
  }
  if (properties.size() > kUniqueConstraintsMaxProperties) {
    return CreationStatus::PROPERTIES_SIZE_LIMIT_EXCEEDED;
  }

  if (constraints_.contains({label, properties})) {
    return CreationStatus::ALREADY_EXISTS;
  }
  memgraph::utils::SkipList<Entry> constraints_skip_list;
  utils::SkipList<Entry>::Accessor constraint_accessor{constraints_skip_list.access()};

  auto multi_single_thread_processing = GetCreationFunction(par_exec_info);

  bool violation_found = std::visit(
      [&vertex_accessor, &constraint_accessor, &label, &properties](auto &multi_single_thread_processing) {
        return multi_single_thread_processing(vertex_accessor, constraint_accessor, label, properties);
      },
      multi_single_thread_processing);

  if (violation_found) {
    return ConstraintViolation{ConstraintViolation::Type::UNIQUE, label, properties};
  }

  constraints_[{label, properties}] = std::move(constraints_skip_list);

  // Add the new constraint to the optimized structure only if there are no violations.
  constraints_by_label_[label].insert({properties, &constraints_.at({label, properties})});
  return CreationStatus::SUCCESS;
}

InMemoryUniqueConstraints::DeletionStatus InMemoryUniqueConstraints::DropConstraint(
    LabelId label, const std::set<PropertyId> &properties) {
  if (auto drop_properties_check_result = UniqueConstraints::CheckPropertiesBeforeDeletion(properties);
      drop_properties_check_result != UniqueConstraints::DeletionStatus::SUCCESS) {
    return drop_properties_check_result;
  }

  auto erase_from_constraints_by_label_ = [this, label, &properties]() -> uint64_t {
    if (!constraints_by_label_.contains(label)) {
      return 1;  // erase is successful if there’s nothing to erase
    }

    const auto erase_entry_status = constraints_by_label_[label].erase(properties);
    if (!constraints_by_label_[label].empty()) {
      return erase_entry_status;
    }

    return erase_entry_status > 0 && constraints_by_label_.erase(label) > 0;
  };

  if (constraints_.erase({label, properties}) > 0 && erase_from_constraints_by_label_() > 0) {
    return UniqueConstraints::DeletionStatus::SUCCESS;
  }
  return UniqueConstraints::DeletionStatus::NOT_FOUND;
}

bool InMemoryUniqueConstraints::ConstraintExists(LabelId label, const std::set<PropertyId> &properties) const {
  return constraints_.find({label, properties}) != constraints_.end();
}

std::optional<ConstraintViolation> InMemoryUniqueConstraints::Validate(const Vertex &vertex, const Transaction &tx,
                                                                       uint64_t commit_timestamp) const {
  if (vertex.deleted) {
    return std::nullopt;
  }

  for (const auto &label : vertex.labels) {
    const auto &constraint = constraints_by_label_.find(label);
    if (constraint == constraints_by_label_.end()) {
      continue;
    }

    for (const auto &[properties, storage] : constraint->second) {
      auto value_array = vertex.properties.ExtractPropertyValues(properties);

      if (!value_array) {
        continue;
      }

      auto acc = storage->access();
      auto it = acc.find_equal_or_greater(*value_array);
      for (; it != acc.end(); ++it) {
        if (*value_array < it->values) {
          break;
        }

        // The `vertex` that is going to be committed violates a unique constraint
        // if it's different than a vertex indexed in the list of constraints and
        // has the same label and property value as the last committed version of
        // the vertex from the list.
        if (&vertex != it->vertex &&
            LastCommittedVersionHasLabelProperty(*it->vertex, label, properties, *value_array, tx, commit_timestamp)) {
          return ConstraintViolation{ConstraintViolation::Type::UNIQUE, label, properties};
        }
      }
    }
  }

  return std::nullopt;
}

std::vector<std::pair<LabelId, std::set<PropertyId>>> InMemoryUniqueConstraints::ListConstraints() const {
  std::vector<std::pair<LabelId, std::set<PropertyId>>> ret;
  ret.reserve(constraints_.size());
  for (const auto &[label_props, _] : constraints_) {
    ret.push_back(label_props);
  }
  return ret;
}

void InMemoryUniqueConstraints::RemoveObsoleteEntries(uint64_t oldest_active_start_timestamp) {
  for (auto &[label_props, storage] : constraints_) {
    auto acc = storage.access();
    for (auto it = acc.begin(); it != acc.end();) {
      auto next_it = it;
      ++next_it;

      if (it->timestamp >= oldest_active_start_timestamp) {
        it = next_it;
        continue;
      }

      if ((next_it != acc.end() && it->vertex == next_it->vertex && it->values == next_it->values) ||
          !AnyVersionHasLabelProperty(*it->vertex, label_props.first, label_props.second, it->values,
                                      oldest_active_start_timestamp)) {
        acc.remove(*it);
      }
      it = next_it;
    }
  }
}

void InMemoryUniqueConstraints::Clear() {
  constraints_.clear();
  constraints_by_label_.clear();
}

}  // namespace memgraph::storage<|MERGE_RESOLUTION|>--- conflicted
+++ resolved
@@ -280,7 +280,6 @@
   }
 }
 
-<<<<<<< HEAD
 std::variant<InMemoryUniqueConstraints::MultipleThreadsConstraintValidation,
              InMemoryUniqueConstraints::SingleThreadConstraintValidation>
 InMemoryUniqueConstraints::GetCreationFunction(
@@ -349,7 +348,8 @@
 
   constraint_accessor.insert(Entry{std::move(*values), &vertex, 0});
   return std::nullopt;
-=======
+}
+
 void InMemoryUniqueConstraints::AbortEntries(std::span<Vertex const *const> vertices, uint64_t exact_start_timestamp) {
   for (const auto &vertex : vertices) {
     for (const auto &label : vertex->labels) {
@@ -370,7 +370,6 @@
       }
     }
   }
->>>>>>> 0fb3ae2d
 }
 
 utils::BasicResult<ConstraintViolation, InMemoryUniqueConstraints::CreationStatus>
