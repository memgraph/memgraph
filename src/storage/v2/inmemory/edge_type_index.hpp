--- conflicted
+++ resolved
@@ -49,38 +49,6 @@
   };
 
  public:
-<<<<<<< HEAD
-  InMemoryEdgeTypeIndex() = default;
-
-  /// @throw std::bad_alloc
-  bool CreateIndex(EdgeTypeId edge_type, utils::SkipList<Vertex>::Accessor vertices,
-                   std::optional<SnapshotObserverInfo> const &snapshot_info = std::nullopt);
-
-  /// Returns false if there was no index to drop
-  bool DropIndex(EdgeTypeId edge_type) override;
-
-  bool IndexExists(EdgeTypeId edge_type) const override;
-
-  std::vector<EdgeTypeId> ListIndices() const override;
-
-  void RemoveObsoleteEntries(uint64_t oldest_active_start_timestamp, std::stop_token token);
-
-  uint64_t ApproximateEdgeCount(EdgeTypeId edge_type) const override;
-
-  void UpdateOnEdgeCreation(Vertex *from, Vertex *to, EdgeRef edge_ref, EdgeTypeId edge_type,
-                            const Transaction &tx) override;
-
-  void UpdateOnEdgeModification(Vertex *old_from, Vertex *old_to, Vertex *new_from, Vertex *new_to, EdgeRef edge_ref,
-                                EdgeTypeId edge_type, const Transaction &tx) override;
-
-  void DropGraphClearIndices() override;
-
-  auto GetAbortProcessor() const -> AbortProcessor;
-
-  void AbortEntries(AbortableInfo const &info, uint64_t exact_start_timestamp) override;
-
-=======
->>>>>>> 71092301
   class Iterable {
    public:
     Iterable(utils::SkipList<Entry>::Accessor index_accessor, utils::SkipList<Vertex>::ConstAccessor vertex_accessor,
