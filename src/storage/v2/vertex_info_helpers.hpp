// Copyright 2025 Memgraph Ltd.
//
// Use of this software is governed by the Business Source License
// included in the file licenses/BSL.txt; by using this file, you agree to be bound by the terms of the Business Source
// License, and you may not use this file except in compliance with the Business Source License.
//
// As of the Change Date specified in that file, in accordance with
// the Business Source License, use of this software will be governed
// by the Apache License, Version 2.0, included in the file
// licenses/APL.txt.
#pragma once

#include <algorithm>
#include <tuple>
#include <vector>

#include "storage/v2/delta_action.hpp"
#include "storage/v2/edge_direction.hpp"
#include "storage/v2/result.hpp"
#include "storage/v2/vertex_info_cache.hpp"
#include "utils/small_vector.hpp"
#include "utils/variant_helpers.hpp"

namespace memgraph::storage {

template <DeltaAction>
struct DeltaAction_tag {};

template <DeltaAction A, typename Method>
struct ActionMethodImpl : Method {
  // Uses tag dispatch to ensure method is only called for the correct action
  void operator()(DeltaAction_tag<A> /*unused*/, Delta const &delta) { Method::operator()(delta); }
};

template <DeltaAction A, typename Method>
auto ActionMethod(Method &&func) {
  return ActionMethodImpl<A, Method>{std::forward<Method>(func)};
}

/// Converts runtime DeltaAction into compile time tag, this allows us to dispatch to the correct overload
template <typename Func>
void DeltaDispatch(Delta const &delta, Func &&func) {
  // clang-format off
#define dispatch(E) case E: return func(DeltaAction_tag<E>{}, delta); // NOLINT
  // clang-format on
  switch (delta.action) {
    using enum DeltaAction;
    dispatch(DELETE_DESERIALIZED_OBJECT);
    dispatch(DELETE_OBJECT);
    dispatch(RECREATE_OBJECT);
    dispatch(SET_PROPERTY);
    dispatch(ADD_LABEL);
    dispatch(REMOVE_LABEL);
    dispatch(ADD_IN_EDGE);
    dispatch(ADD_OUT_EDGE);
    dispatch(REMOVE_IN_EDGE);
    dispatch(REMOVE_OUT_EDGE);
  }
#undef dispatch
}

inline auto Exists_ActionMethod(bool &exists) {
  using enum DeltaAction;
  // clang-format off
  return utils::Overloaded{
      ActionMethod<DELETE_DESERIALIZED_OBJECT>([&](Delta const & /*unused*/) { exists = false; }),
      ActionMethod<DELETE_OBJECT>([&](Delta const & /*unused*/) { exists = false; })
  };
  // clang-format on
}

inline auto Deleted_ActionMethod(bool &deleted) {
  using enum DeltaAction;
  return ActionMethod<RECREATE_OBJECT>([&](Delta const & /*unused*/) { deleted = false; });
}

inline auto HasLabel_ActionMethod(bool &has_label, LabelId label) {
  using enum DeltaAction;
  // clang-format off
  return utils::Overloaded{
      ActionMethod<REMOVE_LABEL>([&, label](Delta const &delta) {
        if (delta.label.value == label) {
          MG_ASSERT(has_label, "Invalid database state!");
          has_label = false;
        }
      }),
      ActionMethod<ADD_LABEL>([&, label](Delta const &delta) {
        if (delta.label.value == label) {
          MG_ASSERT(!has_label, "Invalid database state!");
          has_label = true;
        }
      })
  };
  // clang-format on
}

inline auto Labels_ActionMethod(utils::small_vector<LabelId> &labels) {
  using enum DeltaAction;
  // clang-format off
  return utils::Overloaded{
      ActionMethod<REMOVE_LABEL>([&](Delta const &delta) {
        auto it = r::find(labels, delta.label.value);
        DMG_ASSERT(it != labels.end(), "Invalid database state!");
        *it = labels.back();
        labels.pop_back();
      }),
      ActionMethod<ADD_LABEL>([&](Delta const &delta) {
        DMG_ASSERT(std::find(labels.begin(), labels.end(), delta.label.value) == labels.end(), "Invalid database state!");
        labels.emplace_back(delta.label.value);
      })
  };
  // clang-format on
}

inline auto PropertyValue_ActionMethod(PropertyValue &value, PropertyId property) {
  using enum DeltaAction;
  return ActionMethod<SET_PROPERTY>([&, property](Delta const &delta) {
    if (delta.property.key == property) {
      value = *delta.property.value;
    }
  });
}

inline auto PropertyValueMatch_ActionMethod(bool &match, PropertyId property, PropertyValue const &value) {
  using enum DeltaAction;
  return ActionMethod<SET_PROPERTY>([&, property](Delta const &delta) {
    if (delta.property.key == property) match = (value == *delta.property.value);
  });
}

inline auto Properties_ActionMethod(std::map<PropertyId, PropertyValue> &properties) {
  using enum DeltaAction;
  return ActionMethod<SET_PROPERTY>([&](Delta const &delta) {
    auto it = properties.find(delta.property.key);
    if (it != properties.end()) {
      if (delta.property.value->IsNull()) {
        // remove the property
        properties.erase(it);
      } else {
        // set the value
        it->second = *delta.property.value;
      }
    } else if (!delta.property.value->IsNull()) {
      properties.emplace(delta.property.key, *delta.property.value);
    }
  });
}

template <EdgeDirection dir>
auto Edges_ActionMethod(utils::small_vector<std::tuple<EdgeTypeId, Vertex *, EdgeRef>> &edges,
                        std::vector<EdgeTypeId> const &edge_types, Vertex const *destination) {
  auto const predicate = [&, destination](Delta const &delta) {
    if (destination && delta.vertex_edge.vertex != destination) return false;
<<<<<<< HEAD
    if (!edge_types.empty() && r::find(edge_types, delta.vertex_edge.edge_type) == edge_types.end()) return false;
=======
    if (!edge_types.empty() && !std::ranges::contains(edge_types, delta.vertex_edge.edge_type)) return false;
>>>>>>> bf2ea7f6
    return true;
  };

  // clang-format off
  using enum DeltaAction;
  return utils::Overloaded{
      ActionMethod <(dir == EdgeDirection::IN) ? ADD_IN_EDGE : ADD_OUT_EDGE> (
          [&, predicate](Delta const &delta) {
              if (!predicate(delta)) return;
              // Add the edge because we don't see the removal.
              auto link = std::tuple{delta.vertex_edge.edge_type, delta.vertex_edge.vertex, delta.vertex_edge.edge};
              /// NOTE: For in_memory_storage, link should never exist but for on_disk storage it is possible that
              /// after edge deletion, in the same txn, user requests loading from disk. Then edge will already exist
              /// in out_edges struct.
<<<<<<< HEAD
              auto link_exists = r::find(edges, link) != edges.end();
=======
              auto link_exists = std::ranges::contains(edges, link);
>>>>>>> bf2ea7f6
              if (!link_exists) {
                edges.push_back(link);
              }
          }
      ),
      ActionMethod <(dir == EdgeDirection::IN) ? REMOVE_IN_EDGE : REMOVE_OUT_EDGE> (
          [&, predicate](Delta const &delta) {
              if (!predicate(delta)) return;
              // Remove the label because we don't see the addition.
              auto it = r::find(edges,
                            std::tuple{delta.vertex_edge.edge_type, delta.vertex_edge.vertex, delta.vertex_edge.edge});
              DMG_ASSERT(it != edges.end(), "Invalid database state!");
              *it = edges.back();
              edges.pop_back();
          }
      )
  };
  // clang-format on
}

template <EdgeDirection dir>
auto Edges_ActionMethod(utils::small_vector<std::tuple<EdgeTypeId, Vertex *, EdgeRef>> &edges, EdgeTypeId edge_type) {
  auto const predicate = [edge_type](Delta const &delta) { return delta.vertex_edge.edge_type == edge_type; };

  // clang-format off
  using enum DeltaAction;
  return utils::Overloaded{
      ActionMethod <(dir == EdgeDirection::IN) ? ADD_IN_EDGE : ADD_OUT_EDGE> (
          [&, predicate](Delta const &delta) {
              if (!predicate(delta)) return;
              // Add the edge because we don't see the removal.
              auto link = std::tuple{delta.vertex_edge.edge_type, delta.vertex_edge.vertex, delta.vertex_edge.edge};
              /// NOTE: For in_memory_storage, link should never exist but for on_disk storage it is possible that
              /// after edge deletion, in the same txn, user requests loading from disk. Then edge will already exist
              /// in out_edges struct.
<<<<<<< HEAD
              auto link_exists = r::find(edges, link) != edges.end();
=======
              auto link_exists = std::ranges::contains(edges, link);
>>>>>>> bf2ea7f6
              if (!link_exists) {
                edges.push_back(link);
              }
          }
      ),
      ActionMethod <(dir == EdgeDirection::IN) ? REMOVE_IN_EDGE : REMOVE_OUT_EDGE> (
          [&, predicate](Delta const &delta) {
              if (!predicate(delta)) return;
              // Remove the label because we don't see the addition.
              auto it = r::find(edges,
                            std::tuple{delta.vertex_edge.edge_type, delta.vertex_edge.vertex, delta.vertex_edge.edge});
              DMG_ASSERT(it != edges.end(), "Invalid database state!");
              *it = edges.back();
              edges.pop_back();
          }
      )
  };
  // clang-format on
}

template <EdgeDirection dir>
auto Edges_ActionMethod(utils::small_vector<std::tuple<EdgeTypeId, Vertex *, EdgeRef>> &edges) {
  // clang-format off
  using enum DeltaAction;
  return utils::Overloaded{
      ActionMethod <(dir == EdgeDirection::IN) ? ADD_IN_EDGE : ADD_OUT_EDGE> (
          [&](Delta const &delta) {
              // Add the edge because we don't see the removal.
              auto link = std::tuple{delta.vertex_edge.edge_type, delta.vertex_edge.vertex, delta.vertex_edge.edge};
              /// NOTE: For in_memory_storage, link should never exist but for on_disk storage it is possible that
              /// after edge deletion, in the same txn, user requests loading from disk. Then edge will already exist
              /// in out_edges struct.
<<<<<<< HEAD
              auto link_exists = r::find(edges, link) != edges.end();
=======
              auto link_exists = std::ranges::contains(edges, link);
>>>>>>> bf2ea7f6
              if (!link_exists) {
                edges.push_back(link);
              }
          }
      ),
      ActionMethod <(dir == EdgeDirection::IN) ? REMOVE_IN_EDGE : REMOVE_OUT_EDGE> (
          [&](Delta const &delta) {
              // Remove the label because we don't see the addition.
              auto it = r::find(edges,
                            std::tuple{delta.vertex_edge.edge_type, delta.vertex_edge.vertex, delta.vertex_edge.edge});
              DMG_ASSERT(it != edges.end(), "Invalid database state!");
              *it = edges.back();
              edges.pop_back();
          }
      )
  };
  // clang-format on
}

template <EdgeDirection dir>
auto Degree_ActionMethod(size_t &degree) {
  using enum DeltaAction;
  // clang-format off
  return utils::Overloaded{
    ActionMethod <(dir == EdgeDirection::IN) ? ADD_IN_EDGE : ADD_OUT_EDGE> (
      [&](Delta const &/*unused*/) { ++degree; }
    ),
    ActionMethod <(dir == EdgeDirection::IN) ? REMOVE_IN_EDGE : REMOVE_OUT_EDGE> (
      [&](Delta const &/*unused*/) { --degree; }
    ),
  };
  // clang-format on
}

inline auto HasError(View view, VertexInfoCache const &cache, Vertex const *vertex, bool for_deleted)
    -> std::optional<Error> {
  if (auto resExists = cache.GetExists(view, vertex); resExists && !resExists.value()) return Error::NONEXISTENT_OBJECT;
  if (!for_deleted) {
    if (auto resDeleted = cache.GetDeleted(view, vertex); resDeleted && resDeleted.value())
      return Error::DELETED_OBJECT;
  }
  return std::nullopt;
}

}  // namespace memgraph::storage<|MERGE_RESOLUTION|>--- conflicted
+++ resolved
@@ -151,11 +151,7 @@
                         std::vector<EdgeTypeId> const &edge_types, Vertex const *destination) {
   auto const predicate = [&, destination](Delta const &delta) {
     if (destination && delta.vertex_edge.vertex != destination) return false;
-<<<<<<< HEAD
-    if (!edge_types.empty() && r::find(edge_types, delta.vertex_edge.edge_type) == edge_types.end()) return false;
-=======
-    if (!edge_types.empty() && !std::ranges::contains(edge_types, delta.vertex_edge.edge_type)) return false;
->>>>>>> bf2ea7f6
+    if (!edge_types.empty() && !r::contains(edge_types, delta.vertex_edge.edge_type)) return false;
     return true;
   };
 
@@ -170,11 +166,7 @@
               /// NOTE: For in_memory_storage, link should never exist but for on_disk storage it is possible that
               /// after edge deletion, in the same txn, user requests loading from disk. Then edge will already exist
               /// in out_edges struct.
-<<<<<<< HEAD
-              auto link_exists = r::find(edges, link) != edges.end();
-=======
-              auto link_exists = std::ranges::contains(edges, link);
->>>>>>> bf2ea7f6
+              auto link_exists = r::contains(edges, link);
               if (!link_exists) {
                 edges.push_back(link);
               }
@@ -210,11 +202,7 @@
               /// NOTE: For in_memory_storage, link should never exist but for on_disk storage it is possible that
               /// after edge deletion, in the same txn, user requests loading from disk. Then edge will already exist
               /// in out_edges struct.
-<<<<<<< HEAD
-              auto link_exists = r::find(edges, link) != edges.end();
-=======
-              auto link_exists = std::ranges::contains(edges, link);
->>>>>>> bf2ea7f6
+              auto link_exists = r::contains(edges, link);
               if (!link_exists) {
                 edges.push_back(link);
               }
@@ -247,11 +235,7 @@
               /// NOTE: For in_memory_storage, link should never exist but for on_disk storage it is possible that
               /// after edge deletion, in the same txn, user requests loading from disk. Then edge will already exist
               /// in out_edges struct.
-<<<<<<< HEAD
-              auto link_exists = r::find(edges, link) != edges.end();
-=======
-              auto link_exists = std::ranges::contains(edges, link);
->>>>>>> bf2ea7f6
+              auto link_exists = r::contains(edges, link);
               if (!link_exists) {
                 edges.push_back(link);
               }
