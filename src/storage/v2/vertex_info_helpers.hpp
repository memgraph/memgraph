--- conflicted
+++ resolved
@@ -162,11 +162,6 @@
               if (!predicate(delta)) return;
               // Add the edge because we don't see the removal.
               auto link = std::tuple{delta.vertex_edge.edge_type, delta.vertex_edge.vertex, delta.vertex_edge.edge};
-<<<<<<< HEAD
-              // DMG_ASSERT(std::find(edges.begin(), edges.end(), link) == edges.end(), "Invalid database state!");
-              // edges.push_back(link);
-=======
->>>>>>> 1a3c5af7
               /// NOTE: For in_memory_storage, link should never exist but for on_disk storage it is possible that
               /// after edge deletion, in the same txn, user requests loading from disk. Then edge will already exist
               /// in out_edges struct.
