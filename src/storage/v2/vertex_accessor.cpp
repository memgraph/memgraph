// Copyright 2023 Memgraph Ltd.
//
// Use of this software is governed by the Business Source License
// included in the file licenses/BSL.txt; by using this file, you agree to be bound by the terms of the Business Source
// License, and you may not use this file except in compliance with the Business Source License.
//
// As of the Change Date specified in that file, in accordance with
// the Business Source License, use of this software will be governed
// by the Apache License, Version 2.0, included in the file
// licenses/APL.txt.

#include "storage/v2/vertex_accessor.hpp"

#include <memory>
#include <tuple>
#include <utility>

#include "storage/v2/edge_accessor.hpp"
#include "storage/v2/id_types.hpp"
#include "storage/v2/indices/indices.hpp"
#include "storage/v2/mvcc.hpp"
#include "storage/v2/property_value.hpp"
#include "storage/v2/result.hpp"
#include "storage/v2/vertex_info_cache.hpp"
#include "storage/v2/vertex_info_helpers.hpp"
#include "utils/logging.hpp"
#include "utils/memory_tracker.hpp"
#include "utils/variant_helpers.hpp"

namespace memgraph::storage {

namespace detail {
std::pair<bool, bool> IsVisible(Vertex const *vertex, Transaction const *transaction, View view) {
  bool exists = true;
  bool deleted = false;
  Delta *delta = nullptr;
  {
    std::lock_guard<utils::SpinLock> guard(vertex->lock);
    deleted = vertex->deleted;
    delta = vertex->delta;
  }

  // Checking cache has a cost, only do it if we have any deltas
  // if we have no deltas then what we already have from the vertex is correct.
  if (delta && transaction->isolation_level != IsolationLevel::READ_UNCOMMITTED) {
    // IsolationLevel::READ_COMMITTED would be tricky to propagate invalidation to
    // so for now only cache for IsolationLevel::SNAPSHOT_ISOLATION
    auto const useCache = transaction->isolation_level == IsolationLevel::SNAPSHOT_ISOLATION;

    if (useCache) {
      auto const &cache = transaction->manyDeltasCache;
      auto existsRes = cache.GetExists(view, vertex);
      auto deletedRes = cache.GetDeleted(view, vertex);
      if (existsRes && deletedRes) return {*existsRes, *deletedRes};
    }

    auto const n_processed = ApplyDeltasForRead(transaction, delta, view, [&](const Delta &delta) {
      // clang-format off
      DeltaDispatch(delta, utils::ChainedOverloaded{
          Deleted_ActionMethod(deleted),
          Exists_ActionMethod(exists)
      });
      // clang-format on
    });

    if (useCache && n_processed >= FLAGS_delta_chain_cache_threashold) {
      auto &cache = transaction->manyDeltasCache;
      cache.StoreExists(view, vertex, exists);
      cache.StoreDeleted(view, vertex, deleted);
    }
  }

  return {exists, deleted};
}
}  // namespace detail

std::optional<VertexAccessor> VertexAccessor::Create(Vertex *vertex, Transaction *transaction, Indices *indices,
                                                     Constraints *constraints, Config::Items config, View view) {
  if (const auto [exists, deleted] = detail::IsVisible(vertex, transaction, view); !exists || deleted) {
    return std::nullopt;
  }

  return VertexAccessor{vertex, transaction, indices, constraints, config};
}

bool VertexAccessor::IsVisible(View view) const {
  const auto [exists, deleted] = detail::IsVisible(vertex_, transaction_, view);
  return exists && (for_deleted_ || !deleted);
}

Result<bool> VertexAccessor::AddLabel(LabelId label) {
  utils::MemoryTracker::OutOfMemoryExceptionEnabler oom_exception;
  std::lock_guard<utils::SpinLock> guard(vertex_->lock);

  if (!PrepareForWrite(transaction_, vertex_)) return Error::SERIALIZATION_ERROR;
  if (vertex_->deleted) return Error::DELETED_OBJECT;
  if (std::find(vertex_->labels.begin(), vertex_->labels.end(), label) != vertex_->labels.end()) return false;

  CreateAndLinkDelta(transaction_, vertex_, Delta::RemoveLabelTag(), label);
  vertex_->labels.push_back(label);

  /// TODO: some by pointers, some by reference => not good, make it better
  constraints_->unique_constraints_->UpdateOnAddLabel(label, *vertex_, transaction_->start_timestamp);
  indices_->UpdateOnAddLabel(label, vertex_, *transaction_);
  transaction_->manyDeltasCache.Invalidate(vertex_, label);

  return true;
}

/// TODO: move to after update and change naming to vertex after update
Result<bool> VertexAccessor::RemoveLabel(LabelId label) {
  std::lock_guard<utils::SpinLock> guard(vertex_->lock);

  if (!PrepareForWrite(transaction_, vertex_)) return Error::SERIALIZATION_ERROR;
  if (vertex_->deleted) return Error::DELETED_OBJECT;

  auto it = std::find(vertex_->labels.begin(), vertex_->labels.end(), label);
  if (it == vertex_->labels.end()) return false;

  CreateAndLinkDelta(transaction_, vertex_, Delta::AddLabelTag(), label);
  *it = vertex_->labels.back();
  vertex_->labels.pop_back();

  /// TODO: some by pointers, some by reference => not good, make it better
  constraints_->unique_constraints_->UpdateOnRemoveLabel(label, *vertex_, transaction_->start_timestamp);
  indices_->UpdateOnRemoveLabel(label, vertex_, *transaction_);
  transaction_->manyDeltasCache.Invalidate(vertex_, label);

  return true;
}

Result<bool> VertexAccessor::HasLabel(LabelId label, View view) const {
  bool exists = true;
  bool deleted = false;
  bool has_label = false;
  Delta *delta = nullptr;
  {
    std::lock_guard<utils::SpinLock> guard(vertex_->lock);
    deleted = vertex_->deleted;
    has_label = std::find(vertex_->labels.begin(), vertex_->labels.end(), label) != vertex_->labels.end();
    delta = vertex_->delta;
  }

  // Checking cache has a cost, only do it if we have any deltas
  // if we have no deltas then what we already have from the vertex is correct.
  if (delta && transaction_->isolation_level != IsolationLevel::READ_UNCOMMITTED) {
    // IsolationLevel::READ_COMMITTED would be tricky to propagate invalidation to
    // so for now only cache for IsolationLevel::SNAPSHOT_ISOLATION
    auto const useCache = transaction_->isolation_level == IsolationLevel::SNAPSHOT_ISOLATION;
    if (useCache) {
      auto const &cache = transaction_->manyDeltasCache;
      if (auto resError = HasError(view, cache, vertex_, for_deleted_); resError) return *resError;
      if (auto resLabel = cache.GetHasLabel(view, vertex_, label); resLabel) return {resLabel.value()};
    }

    auto const n_processed = ApplyDeltasForRead(transaction_, delta, view, [&, label](const Delta &delta) {
      // clang-format off
      DeltaDispatch(delta, utils::ChainedOverloaded{
        Deleted_ActionMethod(deleted),
        Exists_ActionMethod(exists),
        HasLabel_ActionMethod(has_label, label)
      });
      // clang-format on
    });

    if (useCache && n_processed >= FLAGS_delta_chain_cache_threashold) {
      auto &cache = transaction_->manyDeltasCache;
      cache.StoreExists(view, vertex_, exists);
      cache.StoreDeleted(view, vertex_, deleted);
      cache.StoreHasLabel(view, vertex_, label, has_label);
    }
  }

  if (!exists) return Error::NONEXISTENT_OBJECT;
  if (!for_deleted_ && deleted) return Error::DELETED_OBJECT;
  return has_label;
}

Result<std::vector<LabelId>> VertexAccessor::Labels(View view) const {
  bool exists = true;
  bool deleted = false;
  std::vector<LabelId> labels;
  Delta *delta = nullptr;
  {
    std::lock_guard<utils::SpinLock> guard(vertex_->lock);
    deleted = vertex_->deleted;
    labels = vertex_->labels;
    delta = vertex_->delta;
  }

  // Checking cache has a cost, only do it if we have any deltas
  // if we have no deltas then what we already have from the vertex is correct.
  if (delta && transaction_->isolation_level != IsolationLevel::READ_UNCOMMITTED) {
    // IsolationLevel::READ_COMMITTED would be tricky to propagate invalidation to
    // so for now only cache for IsolationLevel::SNAPSHOT_ISOLATION
    auto const useCache = transaction_->isolation_level == IsolationLevel::SNAPSHOT_ISOLATION;
    if (useCache) {
      auto const &cache = transaction_->manyDeltasCache;
      if (auto resError = HasError(view, cache, vertex_, for_deleted_); resError) return *resError;
      if (auto resLabels = cache.GetLabels(view, vertex_); resLabels) return {*resLabels};
    }

    auto const n_processed = ApplyDeltasForRead(transaction_, delta, view, [&](const Delta &delta) {
      // clang-format off
      DeltaDispatch(delta, utils::ChainedOverloaded{
        Deleted_ActionMethod(deleted),
        Exists_ActionMethod(exists),
        Labels_ActionMethod(labels)
      });
      // clang-format on
    });

    if (useCache && n_processed >= FLAGS_delta_chain_cache_threashold) {
      auto &cache = transaction_->manyDeltasCache;
      cache.StoreExists(view, vertex_, exists);
      cache.StoreDeleted(view, vertex_, deleted);
      cache.StoreLabels(view, vertex_, labels);
    }
  }

  if (!exists) return Error::NONEXISTENT_OBJECT;
  if (!for_deleted_ && deleted) return Error::DELETED_OBJECT;
  return std::move(labels);
}

Result<PropertyValue> VertexAccessor::SetProperty(PropertyId property, const PropertyValue &value) {
  utils::MemoryTracker::OutOfMemoryExceptionEnabler oom_exception;
  std::lock_guard<utils::SpinLock> guard(vertex_->lock);

  if (!PrepareForWrite(transaction_, vertex_)) return Error::SERIALIZATION_ERROR;

  if (vertex_->deleted) return Error::DELETED_OBJECT;

  auto current_value = vertex_->properties.GetProperty(property);
  // We could skip setting the value if the previous one is the same to the new
  // one. This would save some memory as a delta would not be created as well as
  // avoid copying the value. The reason we are not doing that is because the
  // current code always follows the logical pattern of "create a delta" and
  // "modify in-place". Additionally, the created delta will make other
  // transactions get a SERIALIZATION_ERROR.

  CreateAndLinkDelta(transaction_, vertex_, Delta::SetPropertyTag(), property, current_value);
  vertex_->properties.SetProperty(property, value);

  indices_->UpdateOnSetProperty(property, value, vertex_, *transaction_);
  transaction_->manyDeltasCache.Invalidate(vertex_, property);

  return std::move(current_value);
}

Result<bool> VertexAccessor::InitProperties(const std::map<storage::PropertyId, storage::PropertyValue> &properties) {
  utils::MemoryTracker::OutOfMemoryExceptionEnabler oom_exception;
  std::lock_guard<utils::SpinLock> guard(vertex_->lock);

  if (!PrepareForWrite(transaction_, vertex_)) return Error::SERIALIZATION_ERROR;

  if (vertex_->deleted) return Error::DELETED_OBJECT;

  if (!vertex_->properties.InitProperties(properties)) return false;
  for (const auto &[property, value] : properties) {
    CreateAndLinkDelta(transaction_, vertex_, Delta::SetPropertyTag(), property, PropertyValue());
    indices_->UpdateOnSetProperty(property, value, vertex_, *transaction_);
    transaction_->manyDeltasCache.Invalidate(vertex_, property);
  }

  return true;
}

Result<std::vector<std::tuple<PropertyId, PropertyValue, PropertyValue>>> VertexAccessor::UpdateProperties(
    std::map<storage::PropertyId, storage::PropertyValue> &properties) const {
  utils::MemoryTracker::OutOfMemoryExceptionEnabler oom_exception;
  std::lock_guard<utils::SpinLock> guard(vertex_->lock);

  if (!PrepareForWrite(transaction_, vertex_)) return Error::SERIALIZATION_ERROR;

  if (vertex_->deleted) return Error::DELETED_OBJECT;

  auto id_old_new_change = vertex_->properties.UpdateProperties(properties);

  for (auto &[id, old_value, new_value] : id_old_new_change) {
    indices_->UpdateOnSetProperty(id, new_value, vertex_, *transaction_);
    CreateAndLinkDelta(transaction_, vertex_, Delta::SetPropertyTag(), id, std::move(old_value));
    transaction_->manyDeltasCache.Invalidate(vertex_, id);
  }

  return id_old_new_change;
}

Result<std::map<PropertyId, PropertyValue>> VertexAccessor::ClearProperties() {
  std::lock_guard<utils::SpinLock> guard(vertex_->lock);

  if (!PrepareForWrite(transaction_, vertex_)) return Error::SERIALIZATION_ERROR;

  if (vertex_->deleted) return Error::DELETED_OBJECT;

  auto properties = vertex_->properties.Properties();
  for (const auto &[property, value] : properties) {
    CreateAndLinkDelta(transaction_, vertex_, Delta::SetPropertyTag(), property, value);
    indices_->UpdateOnSetProperty(property, PropertyValue(), vertex_, *transaction_);
    transaction_->manyDeltasCache.Invalidate(vertex_, property);
  }

  vertex_->properties.ClearProperties();

  return std::move(properties);
}

Result<PropertyValue> VertexAccessor::GetProperty(PropertyId property, View view) const {
  bool exists = true;
  bool deleted = false;
  PropertyValue value;
  Delta *delta = nullptr;
  {
    std::lock_guard<utils::SpinLock> guard(vertex_->lock);
    deleted = vertex_->deleted;
    value = vertex_->properties.GetProperty(property);
    delta = vertex_->delta;
  }

  // Checking cache has a cost, only do it if we have any deltas
  // if we have no deltas then what we already have from the vertex is correct.
  if (delta && transaction_->isolation_level != IsolationLevel::READ_UNCOMMITTED) {
    // IsolationLevel::READ_COMMITTED would be tricky to propagate invalidation to
    // so for now only cache for IsolationLevel::SNAPSHOT_ISOLATION
    auto const useCache = transaction_->isolation_level == IsolationLevel::SNAPSHOT_ISOLATION;
    if (useCache) {
      auto const &cache = transaction_->manyDeltasCache;
      if (auto resError = HasError(view, cache, vertex_, for_deleted_); resError) return *resError;
      if (auto resProperty = cache.GetProperty(view, vertex_, property); resProperty) return {*resProperty};
    }

    auto const n_processed =
        ApplyDeltasForRead(transaction_, delta, view, [&exists, &deleted, &value, property](const Delta &delta) {
          // clang-format off
          DeltaDispatch(delta, utils::ChainedOverloaded{
            Deleted_ActionMethod(deleted),
            Exists_ActionMethod(exists),
            PropertyValue_ActionMethod(value, property)
          });
          // clang-format on
        });

    if (useCache && n_processed >= FLAGS_delta_chain_cache_threashold) {
      auto &cache = transaction_->manyDeltasCache;
      cache.StoreExists(view, vertex_, exists);
      cache.StoreDeleted(view, vertex_, deleted);
      cache.StoreProperty(view, vertex_, property, value);
    }
  }

  if (!exists) return Error::NONEXISTENT_OBJECT;
  if (!for_deleted_ && deleted) return Error::DELETED_OBJECT;
  return std::move(value);
}

Result<std::map<PropertyId, PropertyValue>> VertexAccessor::Properties(View view) const {
  bool exists = true;
  bool deleted = false;
  std::map<PropertyId, PropertyValue> properties;
  Delta *delta = nullptr;
  {
    std::lock_guard<utils::SpinLock> guard(vertex_->lock);
    deleted = vertex_->deleted;
    properties = vertex_->properties.Properties();
    delta = vertex_->delta;
  }

  // Checking cache has a cost, only do it if we have any deltas
  // if we have no deltas then what we already have from the vertex is correct.
  if (delta && transaction_->isolation_level != IsolationLevel::READ_UNCOMMITTED) {
    // IsolationLevel::READ_COMMITTED would be tricky to propagate invalidation to
    // so for now only cache for IsolationLevel::SNAPSHOT_ISOLATION
    auto const useCache = transaction_->isolation_level == IsolationLevel::SNAPSHOT_ISOLATION;
    if (useCache) {
      auto const &cache = transaction_->manyDeltasCache;
      if (auto resError = HasError(view, cache, vertex_, for_deleted_); resError) return *resError;
      if (auto resProperties = cache.GetProperties(view, vertex_); resProperties) return {*resProperties};
    }

    auto const n_processed =
        ApplyDeltasForRead(transaction_, delta, view, [&exists, &deleted, &properties](const Delta &delta) {
          // clang-format off
          DeltaDispatch(delta, utils::ChainedOverloaded{
            Deleted_ActionMethod(deleted),
            Exists_ActionMethod(exists),
            Properties_ActionMethod(properties)
          });
          // clang-format on
        });

    if (useCache && n_processed >= FLAGS_delta_chain_cache_threashold) {
      auto &cache = transaction_->manyDeltasCache;
      cache.StoreExists(view, vertex_, exists);
      cache.StoreDeleted(view, vertex_, deleted);
      cache.StoreProperties(view, vertex_, properties);
    }
  }

  if (!exists) return Error::NONEXISTENT_OBJECT;
  if (!for_deleted_ && deleted) return Error::DELETED_OBJECT;
  return std::move(properties);
}

Result<EdgesVertexAccessorResult> VertexAccessor::InEdges(View view, const std::vector<EdgeTypeId> &edge_types,
                                                          const VertexAccessor *destination) const {
  MG_ASSERT(!destination || destination->transaction_ == transaction_, "Invalid accessor!");

  using edge_store = std::vector<std::tuple<EdgeTypeId, Vertex *, EdgeRef>>;

  // We return EdgeAccessors, this method with wrap the results in EdgeAccessors
  auto const build_result = [this](edge_store const &edges) -> std::vector<EdgeAccessor> {
    auto ret = std::vector<EdgeAccessor>{};
    ret.reserve(edges.size());
    for (auto const &[edge_type, from_vertex, edge] : edges) {
      ret.emplace_back(edge, edge_type, from_vertex, vertex_, transaction_, indices_, constraints_, config_);
    }
    return ret;
  };

  auto const *destination_vertex = destination ? destination->vertex_ : nullptr;

  bool exists = true;
  bool deleted = false;
  auto in_edges = edge_store{};
  Delta *delta = nullptr;
  int64_t expanded_count = 0;
  {
    std::lock_guard<utils::SpinLock> guard(vertex_->lock);
    deleted = vertex_->deleted;
<<<<<<< HEAD
    expanded_count = static_cast<int64_t>(vertex_->in_edges.size());
=======
    // TODO: a better filter copy
>>>>>>> 2e51e703
    if (edge_types.empty() && !destination) {
      in_edges = vertex_->in_edges;
    } else {
      for (const auto &[edge_type, from_vertex, edge] : vertex_->in_edges) {
        if (destination && from_vertex != destination_vertex) continue;
        if (!edge_types.empty() && std::find(edge_types.begin(), edge_types.end(), edge_type) == edge_types.end())
          continue;
        in_edges.emplace_back(edge_type, from_vertex, edge);
      }
    }
    delta = vertex_->delta;
  }

  // Checking cache has a cost, only do it if we have any deltas
  // if we have no deltas then what we already have from the vertex is correct.
  if (delta && transaction_->isolation_level != IsolationLevel::READ_UNCOMMITTED) {
    // IsolationLevel::READ_COMMITTED would be tricky to propagate invalidation to
    // so for now only cache for IsolationLevel::SNAPSHOT_ISOLATION
    auto const useCache = transaction_->isolation_level == IsolationLevel::SNAPSHOT_ISOLATION;
    if (useCache) {
      auto const &cache = transaction_->manyDeltasCache;
      if (auto resError = HasError(view, cache, vertex_, for_deleted_); resError) return *resError;
      if (auto resInEdges = cache.GetInEdges(view, vertex_, destination_vertex, edge_types); resInEdges)
        return {build_result(*resInEdges)};
    }

    auto const n_processed = ApplyDeltasForRead(
        transaction_, delta, view,
        [&exists, &deleted, &in_edges, &edge_types, &destination_vertex](const Delta &delta) {
          // clang-format off
          DeltaDispatch(delta, utils::ChainedOverloaded{
            Deleted_ActionMethod(deleted),
            Exists_ActionMethod(exists),
            Edges_ActionMethod<EdgeDirection::IN>(in_edges, edge_types, destination_vertex)
          });
          // clang-format on
        });

    if (useCache && n_processed >= FLAGS_delta_chain_cache_threashold) {
      auto &cache = transaction_->manyDeltasCache;
      cache.StoreExists(view, vertex_, exists);
      cache.StoreDeleted(view, vertex_, deleted);
      cache.StoreInEdges(view, vertex_, destination_vertex, edge_types, in_edges);
    }
  }

  if (!exists) return Error::NONEXISTENT_OBJECT;
  if (deleted) return Error::DELETED_OBJECT;
<<<<<<< HEAD
  std::vector<EdgeAccessor> ret;
  ret.reserve(in_edges.size());
  for (const auto &item : in_edges) {
    const auto &[edge_type, from_vertex, edge] = item;
    ret.emplace_back(edge, edge_type, from_vertex, vertex_, transaction_, indices_, constraints_, config_);
  }

  return EdgesVertexAccessorResult{.edges = std::move(ret), .expanded_count = expanded_count};
=======
  return build_result(in_edges);
>>>>>>> 2e51e703
}

Result<EdgesVertexAccessorResult> VertexAccessor::OutEdges(View view, const std::vector<EdgeTypeId> &edge_types,
                                                           const VertexAccessor *destination) const {
  MG_ASSERT(!destination || destination->transaction_ == transaction_, "Invalid accessor!");

  using edge_store = std::vector<std::tuple<EdgeTypeId, Vertex *, EdgeRef>>;

  auto const build_result = [this](edge_store const &out_edges) {
    auto ret = std::vector<EdgeAccessor>{};
    ret.reserve(out_edges.size());
    for (const auto &[edge_type, to_vertex, edge] : out_edges) {
      ret.emplace_back(edge, edge_type, vertex_, to_vertex, transaction_, indices_, constraints_, config_);
    }
    return ret;
  };

  auto const *dst_vertex = destination ? destination->vertex_ : nullptr;

  bool exists = true;
  bool deleted = false;
  auto out_edges = edge_store{};
  Delta *delta = nullptr;
  int64_t expanded_count = 0;
  {
    std::lock_guard<utils::SpinLock> guard(vertex_->lock);
    deleted = vertex_->deleted;
    expanded_count = static_cast<int64_t>(vertex_->out_edges.size());
    if (edge_types.empty() && !destination) {
      out_edges = vertex_->out_edges;
    } else {
      for (const auto &[edge_type, to_vertex, edge] : vertex_->out_edges) {
        if (destination && to_vertex != dst_vertex) continue;
        if (!edge_types.empty() && std::find(edge_types.begin(), edge_types.end(), edge_type) == edge_types.end())
          continue;
        out_edges.emplace_back(edge_type, to_vertex, edge);
      }
    }
    delta = vertex_->delta;
  }

  // Checking cache has a cost, only do it if we have any deltas
  // if we have no deltas then what we already have from the vertex is correct.
  if (delta && transaction_->isolation_level != IsolationLevel::READ_UNCOMMITTED) {
    // IsolationLevel::READ_COMMITTED would be tricky to propagate invalidation to
    // so for now only cache for IsolationLevel::SNAPSHOT_ISOLATION
    auto const useCache = transaction_->isolation_level == IsolationLevel::SNAPSHOT_ISOLATION;
    if (useCache) {
      auto const &cache = transaction_->manyDeltasCache;
      if (auto resError = HasError(view, cache, vertex_, for_deleted_); resError) return *resError;
      if (auto resOutEdges = cache.GetOutEdges(view, vertex_, dst_vertex, edge_types); resOutEdges)
        return {build_result(*resOutEdges)};
    }

    auto const n_processed = ApplyDeltasForRead(
        transaction_, delta, view, [&exists, &deleted, &out_edges, &edge_types, &dst_vertex](const Delta &delta) {
          // clang-format off
          DeltaDispatch(delta, utils::ChainedOverloaded{
            Deleted_ActionMethod(deleted),
            Exists_ActionMethod(exists),
            Edges_ActionMethod<EdgeDirection::OUT>(out_edges, edge_types, dst_vertex)
          });
          // clang-format on
        });

    if (useCache && n_processed >= FLAGS_delta_chain_cache_threashold) {
      auto &cache = transaction_->manyDeltasCache;
      cache.StoreExists(view, vertex_, exists);
      cache.StoreDeleted(view, vertex_, deleted);
      cache.StoreOutEdges(view, vertex_, dst_vertex, edge_types, out_edges);
    }
  }

  if (!exists) return Error::NONEXISTENT_OBJECT;
  if (deleted) return Error::DELETED_OBJECT;
<<<<<<< HEAD
  std::vector<EdgeAccessor> ret;
  ret.reserve(out_edges.size());
  for (const auto &item : out_edges) {
    const auto &[edge_type, to_vertex, edge] = item;
    ret.emplace_back(edge, edge_type, vertex_, to_vertex, transaction_, indices_, constraints_, config_);
  }
  return EdgesVertexAccessorResult{.edges = std::move(ret), .expanded_count = expanded_count};
=======
  return build_result(out_edges);
>>>>>>> 2e51e703
}

Result<size_t> VertexAccessor::InDegree(View view) const {
  bool exists = true;
  bool deleted = false;
  size_t degree = 0;
  Delta *delta = nullptr;
  {
    std::lock_guard<utils::SpinLock> guard(vertex_->lock);
    deleted = vertex_->deleted;
    degree = vertex_->in_edges.size();
    delta = vertex_->delta;
  }

  // Checking cache has a cost, only do it if we have any deltas
  // if we have no deltas then what we already have from the vertex is correct.
  if (delta && transaction_->isolation_level != IsolationLevel::READ_UNCOMMITTED) {
    // IsolationLevel::READ_COMMITTED would be tricky to propagate invalidation to
    // so for now only cache for IsolationLevel::SNAPSHOT_ISOLATION
    auto const useCache = transaction_->isolation_level == IsolationLevel::SNAPSHOT_ISOLATION;
    if (useCache) {
      auto const &cache = transaction_->manyDeltasCache;
      if (auto resError = HasError(view, cache, vertex_, for_deleted_); resError) return *resError;
      if (auto resInDegree = cache.GetInDegree(view, vertex_); resInDegree) return {*resInDegree};
    }

    auto const n_processed =
        ApplyDeltasForRead(transaction_, delta, view, [&exists, &deleted, &degree](const Delta &delta) {
          // clang-format off
          DeltaDispatch(delta, utils::ChainedOverloaded{
            Deleted_ActionMethod(deleted),
            Exists_ActionMethod(exists),
            Degree_ActionMethod<EdgeDirection::IN>(degree)
          });
          // clang-format on
        });

    if (useCache && n_processed >= FLAGS_delta_chain_cache_threashold) {
      auto &cache = transaction_->manyDeltasCache;
      cache.StoreExists(view, vertex_, exists);
      cache.StoreDeleted(view, vertex_, deleted);
      cache.StoreInDegree(view, vertex_, degree);
    }
  }

  if (!exists) return Error::NONEXISTENT_OBJECT;
  if (!for_deleted_ && deleted) return Error::DELETED_OBJECT;
  return degree;
}

Result<size_t> VertexAccessor::OutDegree(View view) const {
  bool exists = true;
  bool deleted = false;
  size_t degree = 0;
  Delta *delta = nullptr;
  {
    std::lock_guard<utils::SpinLock> guard(vertex_->lock);
    deleted = vertex_->deleted;
    degree = vertex_->out_edges.size();
    delta = vertex_->delta;
  }

  // Checking cache has a cost, only do it if we have any deltas
  // if we have no deltas then what we already have from the vertex is correct.
  if (delta && transaction_->isolation_level != IsolationLevel::READ_UNCOMMITTED) {
    // IsolationLevel::READ_COMMITTED would be tricky to propagate invalidation to
    // so for now only cache for IsolationLevel::SNAPSHOT_ISOLATION
    auto const useCache = transaction_->isolation_level == IsolationLevel::SNAPSHOT_ISOLATION;
    if (useCache) {
      auto const &cache = transaction_->manyDeltasCache;
      if (auto resError = HasError(view, cache, vertex_, for_deleted_); resError) return *resError;
      if (auto resOutDegree = cache.GetOutDegree(view, vertex_); resOutDegree) return {*resOutDegree};
    }

    auto const n_processed =
        ApplyDeltasForRead(transaction_, delta, view, [&exists, &deleted, &degree](const Delta &delta) {
          // clang-format off
          DeltaDispatch(delta, utils::ChainedOverloaded{
            Deleted_ActionMethod(deleted),
            Exists_ActionMethod(exists),
            Degree_ActionMethod<EdgeDirection::OUT>(degree)
          });
          // clang-format on
        });

    if (useCache && n_processed >= FLAGS_delta_chain_cache_threashold) {
      auto &cache = transaction_->manyDeltasCache;
      cache.StoreExists(view, vertex_, exists);
      cache.StoreDeleted(view, vertex_, deleted);
      cache.StoreOutDegree(view, vertex_, degree);
    }
  }

  if (!exists) return Error::NONEXISTENT_OBJECT;
  if (!for_deleted_ && deleted) return Error::DELETED_OBJECT;
  return degree;
}

}  // namespace memgraph::storage<|MERGE_RESOLUTION|>--- conflicted
+++ resolved
@@ -427,11 +427,8 @@
   {
     std::lock_guard<utils::SpinLock> guard(vertex_->lock);
     deleted = vertex_->deleted;
-<<<<<<< HEAD
     expanded_count = static_cast<int64_t>(vertex_->in_edges.size());
-=======
     // TODO: a better filter copy
->>>>>>> 2e51e703
     if (edge_types.empty() && !destination) {
       in_edges = vertex_->in_edges;
     } else {
@@ -480,18 +477,8 @@
 
   if (!exists) return Error::NONEXISTENT_OBJECT;
   if (deleted) return Error::DELETED_OBJECT;
-<<<<<<< HEAD
-  std::vector<EdgeAccessor> ret;
-  ret.reserve(in_edges.size());
-  for (const auto &item : in_edges) {
-    const auto &[edge_type, from_vertex, edge] = item;
-    ret.emplace_back(edge, edge_type, from_vertex, vertex_, transaction_, indices_, constraints_, config_);
-  }
-
-  return EdgesVertexAccessorResult{.edges = std::move(ret), .expanded_count = expanded_count};
-=======
-  return build_result(in_edges);
->>>>>>> 2e51e703
+
+  return EdgesVertexAccessorResult{.edges = build_result(in_edges), .expanded_count = expanded_count};
 }
 
 Result<EdgesVertexAccessorResult> VertexAccessor::OutEdges(View view, const std::vector<EdgeTypeId> &edge_types,
@@ -567,17 +554,8 @@
 
   if (!exists) return Error::NONEXISTENT_OBJECT;
   if (deleted) return Error::DELETED_OBJECT;
-<<<<<<< HEAD
-  std::vector<EdgeAccessor> ret;
-  ret.reserve(out_edges.size());
-  for (const auto &item : out_edges) {
-    const auto &[edge_type, to_vertex, edge] = item;
-    ret.emplace_back(edge, edge_type, vertex_, to_vertex, transaction_, indices_, constraints_, config_);
-  }
-  return EdgesVertexAccessorResult{.edges = std::move(ret), .expanded_count = expanded_count};
-=======
-  return build_result(out_edges);
->>>>>>> 2e51e703
+
+  return EdgesVertexAccessorResult{.edges = build_result(out_edges), .expanded_count = expanded_count};
 }
 
 Result<size_t> VertexAccessor::InDegree(View view) const {
