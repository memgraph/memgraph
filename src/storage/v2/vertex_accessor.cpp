// Copyright 2023 Memgraph Ltd.
//
// Use of this software is governed by the Business Source License
// included in the file licenses/BSL.txt; by using this file, you agree to be bound by the terms of the Business Source
// License, and you may not use this file except in compliance with the Business Source License.
//
// As of the Change Date specified in that file, in accordance with
// the Business Source License, use of this software will be governed
// by the Apache License, Version 2.0, included in the file
// licenses/APL.txt.

#include "storage/v2/vertex_accessor.hpp"

#include "storage/v2/disk/vertex_accessor.hpp"
#include "storage/v2/inmemory/edge_accessor.hpp"
#include "storage/v2/inmemory/vertex_accessor.hpp"

namespace memgraph::storage {

<<<<<<< HEAD
namespace detail {
namespace {
std::pair<bool, bool> IsVisible(Vertex *vertex, Transaction *transaction, View view) {
  bool exists = true;
  bool deleted = false;
  Delta *delta = nullptr;
  {
    std::lock_guard<utils::SpinLock> guard(vertex->lock);
    deleted = vertex->deleted;
    delta = vertex->delta;
  }
  ApplyDeltasForRead(transaction, delta, view, [&](const Delta &delta) {
    switch (delta.action) {
      case Delta::Action::ADD_LABEL:
      case Delta::Action::REMOVE_LABEL:
      case Delta::Action::SET_PROPERTY:
      case Delta::Action::ADD_IN_EDGE:
      case Delta::Action::ADD_OUT_EDGE:
      case Delta::Action::REMOVE_IN_EDGE:
      case Delta::Action::REMOVE_OUT_EDGE:
        break;
      case Delta::Action::RECREATE_OBJECT: {
        deleted = false;
        break;
      }
      case Delta::Action::DELETE_OBJECT: {
        exists = false;
        break;
      }
    }
  });

  return {exists, deleted};
}
}  // namespace
}  // namespace detail

std::optional<VertexAccessor> VertexAccessor::Create(Vertex *vertex, Transaction *transaction, Indices *indices,
                                                     Constraints *constraints, Config::Items config, View view) {
  if (const auto [exists, deleted] = detail::IsVisible(vertex, transaction, view); !exists || deleted) {
    return std::nullopt;
  }

  return VertexAccessor{vertex, transaction, indices, constraints, config};
}

bool VertexAccessor::IsVisible(View view) const {
  const auto [exists, deleted] = detail::IsVisible(vertex_, transaction_, view);
  return exists && (for_deleted_ || !deleted);
}

Result<bool> VertexAccessor::AddLabel(LabelId label) {
  utils::MemoryTracker::OutOfMemoryExceptionEnabler oom_exception;
  std::lock_guard<utils::SpinLock> guard(vertex_->lock);

  if (!PrepareForWrite(transaction_, vertex_)) return Error::SERIALIZATION_ERROR;

  if (vertex_->deleted) return Error::DELETED_OBJECT;

  if (std::find(vertex_->labels.begin(), vertex_->labels.end(), label) != vertex_->labels.end()) return false;

  CreateAndLinkDelta(transaction_, vertex_, Delta::RemoveLabelTag(), label);

  vertex_->labels.push_back(label);

  UpdateOnAddLabel(indices_, label, vertex_, *transaction_);

  return true;
}

Result<bool> VertexAccessor::RemoveLabel(LabelId label) {
  std::lock_guard<utils::SpinLock> guard(vertex_->lock);

  if (!PrepareForWrite(transaction_, vertex_)) return Error::SERIALIZATION_ERROR;

  if (vertex_->deleted) return Error::DELETED_OBJECT;

  auto it = std::find(vertex_->labels.begin(), vertex_->labels.end(), label);
  if (it == vertex_->labels.end()) return false;

  CreateAndLinkDelta(transaction_, vertex_, Delta::AddLabelTag(), label);

  std::swap(*it, *vertex_->labels.rbegin());
  vertex_->labels.pop_back();
  return true;
}

Result<bool> VertexAccessor::HasLabel(LabelId label, View view) const {
  bool exists = true;
  bool deleted = false;
  bool has_label = false;
  Delta *delta = nullptr;
  {
    std::lock_guard<utils::SpinLock> guard(vertex_->lock);
    deleted = vertex_->deleted;
    has_label = std::find(vertex_->labels.begin(), vertex_->labels.end(), label) != vertex_->labels.end();
    delta = vertex_->delta;
  }
  ApplyDeltasForRead(transaction_, delta, view, [&exists, &deleted, &has_label, label](const Delta &delta) {
    switch (delta.action) {
      case Delta::Action::REMOVE_LABEL: {
        if (delta.label == label) {
          MG_ASSERT(has_label, "Invalid database state!");
          has_label = false;
        }
        break;
      }
      case Delta::Action::ADD_LABEL: {
        if (delta.label == label) {
          MG_ASSERT(!has_label, "Invalid database state!");
          has_label = true;
        }
        break;
      }
      case Delta::Action::DELETE_OBJECT: {
        exists = false;
        break;
      }
      case Delta::Action::RECREATE_OBJECT: {
        deleted = false;
        break;
      }
      case Delta::Action::SET_PROPERTY:
      case Delta::Action::ADD_IN_EDGE:
      case Delta::Action::ADD_OUT_EDGE:
      case Delta::Action::REMOVE_IN_EDGE:
      case Delta::Action::REMOVE_OUT_EDGE:
        break;
    }
  });
  if (!exists) return Error::NONEXISTENT_OBJECT;
  if (!for_deleted_ && deleted) return Error::DELETED_OBJECT;
  return has_label;
}

Result<std::vector<LabelId>> VertexAccessor::Labels(View view) const {
  bool exists = true;
  bool deleted = false;
  std::vector<LabelId> labels;
  Delta *delta = nullptr;
  {
    std::lock_guard<utils::SpinLock> guard(vertex_->lock);
    deleted = vertex_->deleted;
    labels = vertex_->labels;
    delta = vertex_->delta;
  }
  ApplyDeltasForRead(transaction_, delta, view, [&exists, &deleted, &labels](const Delta &delta) {
    switch (delta.action) {
      case Delta::Action::REMOVE_LABEL: {
        // Remove the label because we don't see the addition.
        auto it = std::find(labels.begin(), labels.end(), delta.label);
        MG_ASSERT(it != labels.end(), "Invalid database state!");
        std::swap(*it, *labels.rbegin());
        labels.pop_back();
        break;
      }
      case Delta::Action::ADD_LABEL: {
        // Add the label because we don't see the removal.
        auto it = std::find(labels.begin(), labels.end(), delta.label);
        MG_ASSERT(it == labels.end(), "Invalid database state!");
        labels.push_back(delta.label);
        break;
      }
      case Delta::Action::DELETE_OBJECT: {
        exists = false;
        break;
      }
      case Delta::Action::RECREATE_OBJECT: {
        deleted = false;
        break;
      }
      case Delta::Action::SET_PROPERTY:
      case Delta::Action::ADD_IN_EDGE:
      case Delta::Action::ADD_OUT_EDGE:
      case Delta::Action::REMOVE_IN_EDGE:
      case Delta::Action::REMOVE_OUT_EDGE:
        break;
    }
  });
  if (!exists) return Error::NONEXISTENT_OBJECT;
  if (!for_deleted_ && deleted) return Error::DELETED_OBJECT;
  return std::move(labels);
}

Result<PropertyValue> VertexAccessor::SetProperty(PropertyId property, const PropertyValue &value) {
  utils::MemoryTracker::OutOfMemoryExceptionEnabler oom_exception;
  std::lock_guard<utils::SpinLock> guard(vertex_->lock);

  if (!PrepareForWrite(transaction_, vertex_)) return Error::SERIALIZATION_ERROR;

  if (vertex_->deleted) return Error::DELETED_OBJECT;

  auto current_value = vertex_->properties.GetProperty(property);
  // We could skip setting the value if the previous one is the same to the new
  // one. This would save some memory as a delta would not be created as well as
  // avoid copying the value. The reason we are not doing that is because the
  // current code always follows the logical pattern of "create a delta" and
  // "modify in-place". Additionally, the created delta will make other
  // transactions get a SERIALIZATION_ERROR.

  CreateAndLinkDelta(transaction_, vertex_, Delta::SetPropertyTag(), property, current_value);
  vertex_->properties.SetProperty(property, value);

  UpdateOnSetProperty(indices_, property, value, vertex_, *transaction_);

  return std::move(current_value);
}

Result<bool> VertexAccessor::InitProperties(const std::map<storage::PropertyId, storage::PropertyValue> &properties) {
  utils::MemoryTracker::OutOfMemoryExceptionEnabler oom_exception;
  std::lock_guard<utils::SpinLock> guard(vertex_->lock);

  if (!PrepareForWrite(transaction_, vertex_)) return Error::SERIALIZATION_ERROR;

  if (vertex_->deleted) return Error::DELETED_OBJECT;

  if (!vertex_->properties.InitProperties(properties)) return false;
  for (const auto &[property, value] : properties) {
    CreateAndLinkDelta(transaction_, vertex_, Delta::SetPropertyTag(), property, PropertyValue());
    UpdateOnSetProperty(indices_, property, value, vertex_, *transaction_);
  }

  return true;
}

Result<std::map<PropertyId, PropertyValue>> VertexAccessor::ClearProperties() {
  std::lock_guard<utils::SpinLock> guard(vertex_->lock);

  if (!PrepareForWrite(transaction_, vertex_)) return Error::SERIALIZATION_ERROR;

  if (vertex_->deleted) return Error::DELETED_OBJECT;

  auto properties = vertex_->properties.Properties();
  for (const auto &property : properties) {
    CreateAndLinkDelta(transaction_, vertex_, Delta::SetPropertyTag(), property.first, property.second);
    UpdateOnSetProperty(indices_, property.first, PropertyValue(), vertex_, *transaction_);
  }

  vertex_->properties.ClearProperties();

  return std::move(properties);
}

Result<PropertyValue> VertexAccessor::GetProperty(PropertyId property, View view) const {
  bool exists = true;
  bool deleted = false;
  PropertyValue value;
  Delta *delta = nullptr;
  {
    std::lock_guard<utils::SpinLock> guard(vertex_->lock);
    deleted = vertex_->deleted;
    value = vertex_->properties.GetProperty(property);
    delta = vertex_->delta;
  }
  ApplyDeltasForRead(transaction_, delta, view, [&exists, &deleted, &value, property](const Delta &delta) {
    switch (delta.action) {
      case Delta::Action::SET_PROPERTY: {
        if (delta.property.key == property) {
          value = delta.property.value;
        }
        break;
      }
      case Delta::Action::DELETE_OBJECT: {
        exists = false;
        break;
      }
      case Delta::Action::RECREATE_OBJECT: {
        deleted = false;
        break;
      }
      case Delta::Action::ADD_LABEL:
      case Delta::Action::REMOVE_LABEL:
      case Delta::Action::ADD_IN_EDGE:
      case Delta::Action::ADD_OUT_EDGE:
      case Delta::Action::REMOVE_IN_EDGE:
      case Delta::Action::REMOVE_OUT_EDGE:
        break;
    }
  });
  if (!exists) return Error::NONEXISTENT_OBJECT;
  if (!for_deleted_ && deleted) return Error::DELETED_OBJECT;
  return std::move(value);
=======
Result<std::vector<std::unique_ptr<EdgeAccessor>>> VertexAccessor::InEdges(
    View view, const std::vector<EdgeTypeId> &edge_types) const {
  return InEdges(view, edge_types, nullptr);
>>>>>>> 153222a2
}

Result<std::vector<std::unique_ptr<EdgeAccessor>>> VertexAccessor::InEdges(View view) const {
  return InEdges(view, {}, nullptr);
}

Result<std::vector<std::unique_ptr<EdgeAccessor>>> VertexAccessor::OutEdges(
    View view, const std::vector<EdgeTypeId> &edge_types) const {
  return OutEdges(view, edge_types, nullptr);
}

Result<std::vector<std::unique_ptr<EdgeAccessor>>> VertexAccessor::OutEdges(View view) const {
  return OutEdges(view, {}, nullptr);
}

bool operator==(const std::unique_ptr<VertexAccessor> &va1, const std::unique_ptr<VertexAccessor> &va2) noexcept {
  const auto *inMemoryVa1 = dynamic_cast<const InMemoryVertexAccessor *>(va1.get());
  const auto *inMemoryVa2 = dynamic_cast<const InMemoryVertexAccessor *>(va2.get());
  if (inMemoryVa1 && inMemoryVa2) {
    return inMemoryVa1->operator==(*inMemoryVa2);
  }
  return false;
}

}  // namespace memgraph::storage<|MERGE_RESOLUTION|>--- conflicted
+++ resolved
@@ -17,17 +17,29 @@
 
 namespace memgraph::storage {
 
-<<<<<<< HEAD
-namespace detail {
-namespace {
-std::pair<bool, bool> IsVisible(Vertex *vertex, Transaction *transaction, View view) {
-  bool exists = true;
-  bool deleted = false;
-  Delta *delta = nullptr;
-  {
-    std::lock_guard<utils::SpinLock> guard(vertex->lock);
-    deleted = vertex->deleted;
-    delta = vertex->delta;
+Result<std::vector<std::unique_ptr<EdgeAccessor>>> VertexAccessor::InEdges(
+    View view, const std::vector<EdgeTypeId> &edge_types) const {
+  return InEdges(view, edge_types, nullptr);
+}
+
+Result<std::vector<std::unique_ptr<EdgeAccessor>>> VertexAccessor::InEdges(View view) const {
+  return InEdges(view, {}, nullptr);
+}
+
+Result<std::vector<std::unique_ptr<EdgeAccessor>>> VertexAccessor::OutEdges(
+    View view, const std::vector<EdgeTypeId> &edge_types) const {
+  return OutEdges(view, edge_types, nullptr);
+}
+
+Result<std::vector<std::unique_ptr<EdgeAccessor>>> VertexAccessor::OutEdges(View view) const {
+  return OutEdges(view, {}, nullptr);
+}
+
+bool operator==(const std::unique_ptr<VertexAccessor> &va1, const std::unique_ptr<VertexAccessor> &va2) noexcept {
+  const auto *inMemoryVa1 = dynamic_cast<const InMemoryVertexAccessor *>(va1.get());
+  const auto *inMemoryVa2 = dynamic_cast<const InMemoryVertexAccessor *>(va2.get());
+  if (inMemoryVa1 && inMemoryVa2) {
+    return inMemoryVa1->operator==(*inMemoryVa2);
   }
   ApplyDeltasForRead(transaction, delta, view, [&](const Delta &delta) {
     switch (delta.action) {
@@ -300,33 +312,292 @@
   if (!exists) return Error::NONEXISTENT_OBJECT;
   if (!for_deleted_ && deleted) return Error::DELETED_OBJECT;
   return std::move(value);
-=======
-Result<std::vector<std::unique_ptr<EdgeAccessor>>> VertexAccessor::InEdges(
-    View view, const std::vector<EdgeTypeId> &edge_types) const {
-  return InEdges(view, edge_types, nullptr);
->>>>>>> 153222a2
-}
-
-Result<std::vector<std::unique_ptr<EdgeAccessor>>> VertexAccessor::InEdges(View view) const {
-  return InEdges(view, {}, nullptr);
-}
-
-Result<std::vector<std::unique_ptr<EdgeAccessor>>> VertexAccessor::OutEdges(
-    View view, const std::vector<EdgeTypeId> &edge_types) const {
-  return OutEdges(view, edge_types, nullptr);
-}
-
-Result<std::vector<std::unique_ptr<EdgeAccessor>>> VertexAccessor::OutEdges(View view) const {
-  return OutEdges(view, {}, nullptr);
-}
-
-bool operator==(const std::unique_ptr<VertexAccessor> &va1, const std::unique_ptr<VertexAccessor> &va2) noexcept {
-  const auto *inMemoryVa1 = dynamic_cast<const InMemoryVertexAccessor *>(va1.get());
-  const auto *inMemoryVa2 = dynamic_cast<const InMemoryVertexAccessor *>(va2.get());
-  if (inMemoryVa1 && inMemoryVa2) {
-    return inMemoryVa1->operator==(*inMemoryVa2);
-  }
-  return false;
+}
+
+Result<std::map<PropertyId, PropertyValue>> VertexAccessor::Properties(View view) const {
+  bool exists = true;
+  bool deleted = false;
+  std::map<PropertyId, PropertyValue> properties;
+  Delta *delta = nullptr;
+  {
+    std::lock_guard<utils::SpinLock> guard(vertex_->lock);
+    deleted = vertex_->deleted;
+    properties = vertex_->properties.Properties();
+    delta = vertex_->delta;
+  }
+  ApplyDeltasForRead(transaction_, delta, view, [&exists, &deleted, &properties](const Delta &delta) {
+    switch (delta.action) {
+      case Delta::Action::SET_PROPERTY: {
+        auto it = properties.find(delta.property.key);
+        if (it != properties.end()) {
+          if (delta.property.value.IsNull()) {
+            // remove the property
+            properties.erase(it);
+          } else {
+            // set the value
+            it->second = delta.property.value;
+          }
+        } else if (!delta.property.value.IsNull()) {
+          properties.emplace(delta.property.key, delta.property.value);
+        }
+        break;
+      }
+      case Delta::Action::DELETE_OBJECT: {
+        exists = false;
+        break;
+      }
+      case Delta::Action::RECREATE_OBJECT: {
+        deleted = false;
+        break;
+      }
+      case Delta::Action::ADD_LABEL:
+      case Delta::Action::REMOVE_LABEL:
+      case Delta::Action::ADD_IN_EDGE:
+      case Delta::Action::ADD_OUT_EDGE:
+      case Delta::Action::REMOVE_IN_EDGE:
+      case Delta::Action::REMOVE_OUT_EDGE:
+        break;
+    }
+  });
+  if (!exists) return Error::NONEXISTENT_OBJECT;
+  if (!for_deleted_ && deleted) return Error::DELETED_OBJECT;
+  return std::move(properties);
+}
+
+Result<std::vector<EdgeAccessor>> VertexAccessor::InEdges(View view, const std::vector<EdgeTypeId> &edge_types,
+                                                          const VertexAccessor *destination) const {
+  MG_ASSERT(!destination || destination->transaction_ == transaction_, "Invalid accessor!");
+  bool exists = true;
+  bool deleted = false;
+  std::vector<std::tuple<EdgeTypeId, Vertex *, EdgeRef>> in_edges;
+  Delta *delta = nullptr;
+  {
+    std::lock_guard<utils::SpinLock> guard(vertex_->lock);
+    deleted = vertex_->deleted;
+    if (edge_types.empty() && !destination) {
+      in_edges = vertex_->in_edges;
+    } else {
+      for (const auto &item : vertex_->in_edges) {
+        const auto &[edge_type, from_vertex, edge] = item;
+        if (destination && from_vertex != destination->vertex_) continue;
+        if (!edge_types.empty() && std::find(edge_types.begin(), edge_types.end(), edge_type) == edge_types.end())
+          continue;
+        in_edges.push_back(item);
+      }
+    }
+    delta = vertex_->delta;
+  }
+  ApplyDeltasForRead(
+      transaction_, delta, view, [&exists, &deleted, &in_edges, &edge_types, &destination](const Delta &delta) {
+        switch (delta.action) {
+          case Delta::Action::ADD_IN_EDGE: {
+            if (destination && delta.vertex_edge.vertex != destination->vertex_) break;
+            if (!edge_types.empty() &&
+                std::find(edge_types.begin(), edge_types.end(), delta.vertex_edge.edge_type) == edge_types.end())
+              break;
+            // Add the edge because we don't see the removal.
+            std::tuple<EdgeTypeId, Vertex *, EdgeRef> link{delta.vertex_edge.edge_type, delta.vertex_edge.vertex,
+                                                           delta.vertex_edge.edge};
+            auto it = std::find(in_edges.begin(), in_edges.end(), link);
+            MG_ASSERT(it == in_edges.end(), "Invalid database state!");
+            in_edges.push_back(link);
+            break;
+          }
+          case Delta::Action::REMOVE_IN_EDGE: {
+            if (destination && delta.vertex_edge.vertex != destination->vertex_) break;
+            if (!edge_types.empty() &&
+                std::find(edge_types.begin(), edge_types.end(), delta.vertex_edge.edge_type) == edge_types.end())
+              break;
+            // Remove the label because we don't see the addition.
+            std::tuple<EdgeTypeId, Vertex *, EdgeRef> link{delta.vertex_edge.edge_type, delta.vertex_edge.vertex,
+                                                           delta.vertex_edge.edge};
+            auto it = std::find(in_edges.begin(), in_edges.end(), link);
+            MG_ASSERT(it != in_edges.end(), "Invalid database state!");
+            std::swap(*it, *in_edges.rbegin());
+            in_edges.pop_back();
+            break;
+          }
+          case Delta::Action::DELETE_OBJECT: {
+            exists = false;
+            break;
+          }
+          case Delta::Action::RECREATE_OBJECT: {
+            deleted = false;
+            break;
+          }
+          case Delta::Action::ADD_LABEL:
+          case Delta::Action::REMOVE_LABEL:
+          case Delta::Action::SET_PROPERTY:
+          case Delta::Action::ADD_OUT_EDGE:
+          case Delta::Action::REMOVE_OUT_EDGE:
+            break;
+        }
+      });
+  if (!exists) return Error::NONEXISTENT_OBJECT;
+  if (deleted) return Error::DELETED_OBJECT;
+  std::vector<EdgeAccessor> ret;
+  ret.reserve(in_edges.size());
+  for (const auto &item : in_edges) {
+    const auto &[edge_type, from_vertex, edge] = item;
+    ret.emplace_back(edge, edge_type, from_vertex, vertex_, transaction_, indices_, constraints_, config_);
+  }
+  return std::move(ret);
+}
+
+Result<std::vector<EdgeAccessor>> VertexAccessor::OutEdges(View view, const std::vector<EdgeTypeId> &edge_types,
+                                                           const VertexAccessor *destination) const {
+  MG_ASSERT(!destination || destination->transaction_ == transaction_, "Invalid accessor!");
+  bool exists = true;
+  bool deleted = false;
+  std::vector<std::tuple<EdgeTypeId, Vertex *, EdgeRef>> out_edges;
+  Delta *delta = nullptr;
+  {
+    std::lock_guard<utils::SpinLock> guard(vertex_->lock);
+    deleted = vertex_->deleted;
+    if (edge_types.empty() && !destination) {
+      out_edges = vertex_->out_edges;
+    } else {
+      for (const auto &item : vertex_->out_edges) {
+        const auto &[edge_type, to_vertex, edge] = item;
+        if (destination && to_vertex != destination->vertex_) continue;
+        if (!edge_types.empty() && std::find(edge_types.begin(), edge_types.end(), edge_type) == edge_types.end())
+          continue;
+        out_edges.push_back(item);
+      }
+    }
+    delta = vertex_->delta;
+  }
+  ApplyDeltasForRead(
+      transaction_, delta, view, [&exists, &deleted, &out_edges, &edge_types, &destination](const Delta &delta) {
+        switch (delta.action) {
+          case Delta::Action::ADD_OUT_EDGE: {
+            if (destination && delta.vertex_edge.vertex != destination->vertex_) break;
+            if (!edge_types.empty() &&
+                std::find(edge_types.begin(), edge_types.end(), delta.vertex_edge.edge_type) == edge_types.end())
+              break;
+            // Add the edge because we don't see the removal.
+            std::tuple<EdgeTypeId, Vertex *, EdgeRef> link{delta.vertex_edge.edge_type, delta.vertex_edge.vertex,
+                                                           delta.vertex_edge.edge};
+            auto it = std::find(out_edges.begin(), out_edges.end(), link);
+            MG_ASSERT(it == out_edges.end(), "Invalid database state!");
+            out_edges.push_back(link);
+            break;
+          }
+          case Delta::Action::REMOVE_OUT_EDGE: {
+            if (destination && delta.vertex_edge.vertex != destination->vertex_) break;
+            if (!edge_types.empty() &&
+                std::find(edge_types.begin(), edge_types.end(), delta.vertex_edge.edge_type) == edge_types.end())
+              break;
+            // Remove the label because we don't see the addition.
+            std::tuple<EdgeTypeId, Vertex *, EdgeRef> link{delta.vertex_edge.edge_type, delta.vertex_edge.vertex,
+                                                           delta.vertex_edge.edge};
+            auto it = std::find(out_edges.begin(), out_edges.end(), link);
+            MG_ASSERT(it != out_edges.end(), "Invalid database state!");
+            std::swap(*it, *out_edges.rbegin());
+            out_edges.pop_back();
+            break;
+          }
+          case Delta::Action::DELETE_OBJECT: {
+            exists = false;
+            break;
+          }
+          case Delta::Action::RECREATE_OBJECT: {
+            deleted = false;
+            break;
+          }
+          case Delta::Action::ADD_LABEL:
+          case Delta::Action::REMOVE_LABEL:
+          case Delta::Action::SET_PROPERTY:
+          case Delta::Action::ADD_IN_EDGE:
+          case Delta::Action::REMOVE_IN_EDGE:
+            break;
+        }
+      });
+  if (!exists) return Error::NONEXISTENT_OBJECT;
+  if (deleted) return Error::DELETED_OBJECT;
+  std::vector<EdgeAccessor> ret;
+  ret.reserve(out_edges.size());
+  for (const auto &item : out_edges) {
+    const auto &[edge_type, to_vertex, edge] = item;
+    ret.emplace_back(edge, edge_type, vertex_, to_vertex, transaction_, indices_, constraints_, config_);
+  }
+  return std::move(ret);
+}
+
+Result<size_t> VertexAccessor::InDegree(View view) const {
+  bool exists = true;
+  bool deleted = false;
+  size_t degree = 0;
+  Delta *delta = nullptr;
+  {
+    std::lock_guard<utils::SpinLock> guard(vertex_->lock);
+    deleted = vertex_->deleted;
+    degree = vertex_->in_edges.size();
+    delta = vertex_->delta;
+  }
+  ApplyDeltasForRead(transaction_, delta, view, [&exists, &deleted, &degree](const Delta &delta) {
+    switch (delta.action) {
+      case Delta::Action::ADD_IN_EDGE:
+        ++degree;
+        break;
+      case Delta::Action::REMOVE_IN_EDGE:
+        --degree;
+        break;
+      case Delta::Action::DELETE_OBJECT:
+        exists = false;
+        break;
+      case Delta::Action::RECREATE_OBJECT:
+        deleted = false;
+        break;
+      case Delta::Action::ADD_LABEL:
+      case Delta::Action::REMOVE_LABEL:
+      case Delta::Action::SET_PROPERTY:
+      case Delta::Action::ADD_OUT_EDGE:
+      case Delta::Action::REMOVE_OUT_EDGE:
+        break;
+    }
+  });
+  if (!exists) return Error::NONEXISTENT_OBJECT;
+  if (!for_deleted_ && deleted) return Error::DELETED_OBJECT;
+  return degree;
+}
+
+Result<size_t> VertexAccessor::OutDegree(View view) const {
+  bool exists = true;
+  bool deleted = false;
+  size_t degree = 0;
+  Delta *delta = nullptr;
+  {
+    std::lock_guard<utils::SpinLock> guard(vertex_->lock);
+    deleted = vertex_->deleted;
+    degree = vertex_->out_edges.size();
+    delta = vertex_->delta;
+  }
+  ApplyDeltasForRead(transaction_, delta, view, [&exists, &deleted, &degree](const Delta &delta) {
+    switch (delta.action) {
+      case Delta::Action::ADD_OUT_EDGE:
+        ++degree;
+        break;
+      case Delta::Action::REMOVE_OUT_EDGE:
+        --degree;
+        break;
+      case Delta::Action::DELETE_OBJECT:
+        exists = false;
+        break;
+      case Delta::Action::RECREATE_OBJECT:
+        deleted = false;
+        break;
+      case Delta::Action::ADD_LABEL:
+      case Delta::Action::REMOVE_LABEL:
+      case Delta::Action::SET_PROPERTY:
+      case Delta::Action::ADD_IN_EDGE:
+      case Delta::Action::REMOVE_IN_EDGE:
+        break;
+    }
+  });
+  if (!exists) return Error::NONEXISTENT_OBJECT;
+  if (!for_deleted_ && deleted) return Error::DELETED_OBJECT;
+  return degree;
 }
 
 }  // namespace memgraph::storage