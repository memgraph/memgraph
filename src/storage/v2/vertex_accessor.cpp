// Copyright 2024 Memgraph Ltd.
//
// Use of this software is governed by the Business Source License
// included in the file licenses/BSL.txt; by using this file, you agree to be bound by the terms of the Business Source
// License, and you may not use this file except in compliance with the Business Source License.
//
// As of the Change Date specified in that file, in accordance with
// the Business Source License, use of this software will be governed
// by the Apache License, Version 2.0, included in the file
// licenses/APL.txt.

#include "storage/v2/vertex_accessor.hpp"

#include <memory>
#include <tuple>
#include <utility>

#include "query/exceptions.hpp"
#include "storage/v2/disk/storage.hpp"
#include "storage/v2/edge_accessor.hpp"
#include "storage/v2/id_types.hpp"
#include "storage/v2/indices/indices.hpp"
#include "storage/v2/mvcc.hpp"
#include "storage/v2/property_value.hpp"
#include "storage/v2/result.hpp"
#include "storage/v2/storage.hpp"
#include "storage/v2/vertex_info_cache.hpp"
#include "storage/v2/vertex_info_helpers.hpp"
#include "utils/atomic_memory_block.hpp"
#include "utils/logging.hpp"
#include "utils/memory_tracker.hpp"
#include "utils/variant_helpers.hpp"

namespace memgraph::storage {

namespace detail {
std::pair<bool, bool> IsVisible(Vertex const *vertex, Transaction const *transaction, View view) {
  bool exists = true;
  bool deleted = false;
  Delta *delta = nullptr;
  {
    auto guard = std::shared_lock{vertex->lock};
    deleted = vertex->deleted;
    delta = vertex->delta;
  }

  // Checking cache has a cost, only do it if we have any deltas
  // if we have no deltas then what we already have from the vertex is correct.
  if (delta && transaction->isolation_level != IsolationLevel::READ_UNCOMMITTED) {
    // IsolationLevel::READ_COMMITTED would be tricky to propagate invalidation to
    // so for now only cache for IsolationLevel::SNAPSHOT_ISOLATION
    auto const useCache = transaction->isolation_level == IsolationLevel::SNAPSHOT_ISOLATION;

    if (useCache) {
      auto const &cache = transaction->manyDeltasCache;
      auto existsRes = cache.GetExists(view, vertex);
      auto deletedRes = cache.GetDeleted(view, vertex);
      if (existsRes && deletedRes) return {*existsRes, *deletedRes};
    }

    auto const n_processed = ApplyDeltasForRead(transaction, delta, view, [&](const Delta &delta) {
      // clang-format off
      DeltaDispatch(delta, utils::ChainedOverloaded{
          Deleted_ActionMethod(deleted),
          Exists_ActionMethod(exists)
      });
      // clang-format on
    });

    if (useCache && n_processed >= FLAGS_delta_chain_cache_threshold) {
      auto &cache = transaction->manyDeltasCache;
      cache.StoreExists(view, vertex, exists);
      cache.StoreDeleted(view, vertex, deleted);
    }
  }

  return {exists, deleted};
}
}  // namespace detail

std::optional<VertexAccessor> VertexAccessor::Create(Vertex *vertex, Storage *storage, Transaction *transaction,
                                                     View view) {
  if (const auto [exists, deleted] = detail::IsVisible(vertex, transaction, view); !exists || deleted) {
    return std::nullopt;
  }

  return VertexAccessor{vertex, storage, transaction};
}

bool VertexAccessor::IsVisible(const Vertex *vertex, const Transaction *transaction, View view) {
  const auto [exists, deleted] = detail::IsVisible(vertex, transaction, view);
  return exists && !deleted;
}

bool VertexAccessor::IsVisible(View view) const {
  const auto [exists, deleted] = detail::IsVisible(vertex_, transaction_, view);
  return exists && (for_deleted_ || !deleted);
}

Result<bool> VertexAccessor::AddLabel(LabelId label) {
  if (transaction_->edge_import_mode_active) {
    throw query::WriteVertexOperationInEdgeImportModeException();
  }
  utils::MemoryTracker::OutOfMemoryExceptionEnabler oom_exception;
  auto guard = std::unique_lock{vertex_->lock};

  if (!PrepareForWrite(transaction_, vertex_)) return Error::SERIALIZATION_ERROR;
  if (vertex_->deleted) return Error::DELETED_OBJECT;
  if (std::find(vertex_->labels.begin(), vertex_->labels.end(), label) != vertex_->labels.end()) return false;

  utils::AtomicMemoryBlock atomic_memory_block{[transaction = transaction_, vertex = vertex_, &label]() {
    CreateAndLinkDelta(transaction, vertex, Delta::RemoveLabelTag(), label);
    vertex->labels.push_back(label);
  }};
  std::invoke(atomic_memory_block);

  if (storage_->config_.salient.items.enable_schema_metadata) {
    storage_->stored_node_labels_.try_insert(label);
  }

  /// TODO: some by pointers, some by reference => not good, make it better
  storage_->constraints_.unique_constraints_->UpdateOnAddLabel(label, *vertex_, transaction_->start_timestamp);
  if (transaction_->constraint_verification_info) transaction_->constraint_verification_info->AddedLabel(vertex_);
  storage_->indices_.UpdateOnAddLabel(label, vertex_, *transaction_);
  transaction_->manyDeltasCache.Invalidate(vertex_, label);

  return true;
}

/// TODO: move to after update and change naming to vertex after update
Result<bool> VertexAccessor::RemoveLabel(LabelId label) {
  if (transaction_->edge_import_mode_active) {
    throw query::WriteVertexOperationInEdgeImportModeException();
  }
  auto guard = std::unique_lock{vertex_->lock};

  if (!PrepareForWrite(transaction_, vertex_)) return Error::SERIALIZATION_ERROR;
  if (vertex_->deleted) return Error::DELETED_OBJECT;

  auto it = std::find(vertex_->labels.begin(), vertex_->labels.end(), label);
  if (it == vertex_->labels.end()) return false;

  utils::AtomicMemoryBlock atomic_memory_block{[transaction = transaction_, vertex = vertex_, &label, &it]() {
    CreateAndLinkDelta(transaction, vertex, Delta::AddLabelTag(), label);
    *it = vertex->labels.back();
    vertex->labels.pop_back();
  }};
  std::invoke(atomic_memory_block);

  /// TODO: some by pointers, some by reference => not good, make it better
  storage_->constraints_.unique_constraints_->UpdateOnRemoveLabel(label, *vertex_, transaction_->start_timestamp);
  storage_->indices_.UpdateOnRemoveLabel(label, vertex_, *transaction_);
  transaction_->manyDeltasCache.Invalidate(vertex_, label);

  return true;
}

Result<bool> VertexAccessor::HasLabel(LabelId label, View view) const {
  bool exists = true;
  bool deleted = false;
  bool has_label = false;
  Delta *delta = nullptr;
  {
    auto guard = std::shared_lock{vertex_->lock};
    deleted = vertex_->deleted;
    has_label = std::find(vertex_->labels.begin(), vertex_->labels.end(), label) != vertex_->labels.end();
    delta = vertex_->delta;
  }

  // Checking cache has a cost, only do it if we have any deltas
  // if we have no deltas then what we already have from the vertex is correct.
  if (delta && transaction_->isolation_level != IsolationLevel::READ_UNCOMMITTED) {
    // IsolationLevel::READ_COMMITTED would be tricky to propagate invalidation to
    // so for now only cache for IsolationLevel::SNAPSHOT_ISOLATION
    auto const useCache = transaction_->isolation_level == IsolationLevel::SNAPSHOT_ISOLATION;
    if (useCache) {
      auto const &cache = transaction_->manyDeltasCache;
      if (auto resError = HasError(view, cache, vertex_, for_deleted_); resError) return *resError;
      if (auto resLabel = cache.GetHasLabel(view, vertex_, label); resLabel) return {resLabel.value()};
    }

    auto const n_processed = ApplyDeltasForRead(transaction_, delta, view, [&, label](const Delta &delta) {
      // clang-format off
      DeltaDispatch(delta, utils::ChainedOverloaded{
        Deleted_ActionMethod(deleted),
        Exists_ActionMethod(exists),
        HasLabel_ActionMethod(has_label, label)
      });
      // clang-format on
    });

    if (useCache && n_processed >= FLAGS_delta_chain_cache_threshold) {
      auto &cache = transaction_->manyDeltasCache;
      cache.StoreExists(view, vertex_, exists);
      cache.StoreDeleted(view, vertex_, deleted);
      cache.StoreHasLabel(view, vertex_, label, has_label);
    }
  }

  if (!exists) return Error::NONEXISTENT_OBJECT;
  if (!for_deleted_ && deleted) return Error::DELETED_OBJECT;
  return has_label;
}

Result<std::vector<LabelId>> VertexAccessor::Labels(View view) const {
  bool exists = true;
  bool deleted = false;
  std::vector<LabelId> labels;
  Delta *delta = nullptr;
  {
    auto guard = std::shared_lock{vertex_->lock};
    deleted = vertex_->deleted;
    labels = vertex_->labels;
    delta = vertex_->delta;
  }

  // Checking cache has a cost, only do it if we have any deltas
  // if we have no deltas then what we already have from the vertex is correct.
  if (delta && transaction_->isolation_level != IsolationLevel::READ_UNCOMMITTED) {
    // IsolationLevel::READ_COMMITTED would be tricky to propagate invalidation to
    // so for now only cache for IsolationLevel::SNAPSHOT_ISOLATION
    auto const useCache = transaction_->isolation_level == IsolationLevel::SNAPSHOT_ISOLATION;
    if (useCache) {
      auto const &cache = transaction_->manyDeltasCache;
      if (auto resError = HasError(view, cache, vertex_, for_deleted_); resError) return *resError;
      if (auto resLabels = cache.GetLabels(view, vertex_); resLabels) return {*resLabels};
    }

    auto const n_processed = ApplyDeltasForRead(transaction_, delta, view, [&](const Delta &delta) {
      // clang-format off
      DeltaDispatch(delta, utils::ChainedOverloaded{
        Deleted_ActionMethod(deleted),
        Exists_ActionMethod(exists),
        Labels_ActionMethod(labels)
      });
      // clang-format on
    });

    if (useCache && n_processed >= FLAGS_delta_chain_cache_threshold) {
      auto &cache = transaction_->manyDeltasCache;
      cache.StoreExists(view, vertex_, exists);
      cache.StoreDeleted(view, vertex_, deleted);
      cache.StoreLabels(view, vertex_, labels);
    }
  }

  if (!exists) return Error::NONEXISTENT_OBJECT;
  if (!for_deleted_ && deleted) return Error::DELETED_OBJECT;
  return std::move(labels);
}

Result<PropertyValue> VertexAccessor::SetProperty(PropertyId property, const PropertyValue &value) {
  if (transaction_->edge_import_mode_active) {
    throw query::WriteVertexOperationInEdgeImportModeException();
  }

  utils::MemoryTracker::OutOfMemoryExceptionEnabler oom_exception;
  auto guard = std::unique_lock{vertex_->lock};

  if (!PrepareForWrite(transaction_, vertex_)) return Error::SERIALIZATION_ERROR;

  if (vertex_->deleted) return Error::DELETED_OBJECT;

  PropertyValue current_value;
  const bool skip_duplicate_write = !storage_->config_.salient.items.delta_on_identical_property_update;
  utils::AtomicMemoryBlock atomic_memory_block{
      [transaction = transaction_, vertex = vertex_, &value, &property, &current_value, skip_duplicate_write]() {
        current_value = vertex->properties.GetProperty(property);
        // We could skip setting the value if the previous one is the same to the new
        // one. This would save some memory as a delta would not be created as well as
        // avoid copying the value. The reason we are not doing that is because the
        // current code always follows the logical pattern of "create a delta" and
        // "modify in-place". Additionally, the created delta will make other
        // transactions get a SERIALIZATION_ERROR.
        if (skip_duplicate_write && current_value == value) {
          return true;
        }

        CreateAndLinkDelta(transaction, vertex, Delta::SetPropertyTag(), property, current_value);
        vertex->properties.SetProperty(property, value);

        return false;
      }};
  const bool early_exit = std::invoke(atomic_memory_block);

  if (early_exit) {
    return std::move(current_value);
  }

  if (transaction_->constraint_verification_info) {
    if (!value.IsNull()) {
      transaction_->constraint_verification_info->AddedProperty(vertex_);
    } else {
      transaction_->constraint_verification_info->RemovedProperty(vertex_);
    }
  }
  storage_->indices_.UpdateOnSetProperty(property, value, vertex_, *transaction_);
  transaction_->manyDeltasCache.Invalidate(vertex_, property);

  return std::move(current_value);
}

Result<bool> VertexAccessor::InitProperties(const std::map<storage::PropertyId, storage::PropertyValue> &properties) {
  if (transaction_->edge_import_mode_active) {
    throw query::WriteVertexOperationInEdgeImportModeException();
  }

  utils::MemoryTracker::OutOfMemoryExceptionEnabler oom_exception;
  auto guard = std::unique_lock{vertex_->lock};

  if (!PrepareForWrite(transaction_, vertex_)) return Error::SERIALIZATION_ERROR;

  if (vertex_->deleted) return Error::DELETED_OBJECT;
  bool result{false};
  utils::AtomicMemoryBlock atomic_memory_block{
      [&result, &properties, storage = storage_, transaction = transaction_, vertex = vertex_]() {
        if (!vertex->properties.InitProperties(properties)) {
          result = false;
          return;
        }
        for (const auto &[property, value] : properties) {
          CreateAndLinkDelta(transaction, vertex, Delta::SetPropertyTag(), property, PropertyValue());
          storage->indices_.UpdateOnSetProperty(property, value, vertex, *transaction);
          transaction->manyDeltasCache.Invalidate(vertex, property);
          if (transaction->constraint_verification_info) {
            if (!value.IsNull()) {
              transaction->constraint_verification_info->AddedProperty(vertex);
            } else {
              transaction->constraint_verification_info->RemovedProperty(vertex);
            }
          }
        }
        result = true;
      }};
  std::invoke(atomic_memory_block);

  return result;
}

Result<std::vector<std::tuple<PropertyId, PropertyValue, PropertyValue>>> VertexAccessor::UpdateProperties(
    std::map<storage::PropertyId, storage::PropertyValue> &properties) const {
  if (transaction_->edge_import_mode_active) {
    throw query::WriteVertexOperationInEdgeImportModeException();
  }

  utils::MemoryTracker::OutOfMemoryExceptionEnabler oom_exception;
  auto guard = std::unique_lock{vertex_->lock};

  if (!PrepareForWrite(transaction_, vertex_)) return Error::SERIALIZATION_ERROR;

  if (vertex_->deleted) return Error::DELETED_OBJECT;

  const bool skip_duplicate_update = storage_->config_.salient.items.delta_on_identical_property_update;
  using ReturnType = decltype(vertex_->properties.UpdateProperties(properties));
  std::optional<ReturnType> id_old_new_change;
<<<<<<< HEAD
  utils::AtomicMemoryBlock atomic_memory_block{
      [storage = storage_, transaction = transaction_, vertex = vertex_, &properties, &id_old_new_change]() {
        id_old_new_change.emplace(vertex->properties.UpdateProperties(properties));

        if (!id_old_new_change.has_value()) {
          return;
        }
        for (auto &[id, old_value, new_value] : *id_old_new_change) {
          storage->indices_.UpdateOnSetProperty(id, new_value, vertex, *transaction);
          CreateAndLinkDelta(transaction, vertex, Delta::SetPropertyTag(), id, std::move(old_value));
          transaction->manyDeltasCache.Invalidate(vertex, id);
          if (transaction->constraint_verification_info) {
            if (!new_value.IsNull()) {
              transaction->constraint_verification_info->AddedProperty(vertex);
            } else {
              transaction->constraint_verification_info->RemovedProperty(vertex);
            }
          }
=======
  utils::AtomicMemoryBlock atomic_memory_block{[storage = storage_, transaction = transaction_, vertex = vertex_,
                                                &properties, &id_old_new_change, skip_duplicate_update]() {
    id_old_new_change.emplace(vertex->properties.UpdateProperties(properties));
    if (!id_old_new_change.has_value()) {
      return;
    }
    for (auto &[id, old_value, new_value] : *id_old_new_change) {
      storage->indices_.UpdateOnSetProperty(id, new_value, vertex, *transaction);
      if (skip_duplicate_update && old_value == new_value) continue;
      CreateAndLinkDelta(transaction, vertex, Delta::SetPropertyTag(), id, std::move(old_value));
      transaction->manyDeltasCache.Invalidate(vertex, id);
      if (transaction->constraint_verification_info) {
        if (!new_value.IsNull()) {
          transaction->constraint_verification_info->AddedProperty(vertex);
        } else {
          transaction->constraint_verification_info->RemovedProperty(vertex);
>>>>>>> 84fe8531
        }
      }
    }
  }};
  std::invoke(atomic_memory_block);

  return id_old_new_change.has_value() ? std::move(id_old_new_change.value()) : ReturnType{};
}

Result<std::map<PropertyId, PropertyValue>> VertexAccessor::ClearProperties() {
  if (transaction_->edge_import_mode_active) {
    throw query::WriteVertexOperationInEdgeImportModeException();
  }
  auto guard = std::unique_lock{vertex_->lock};

  if (!PrepareForWrite(transaction_, vertex_)) return Error::SERIALIZATION_ERROR;

  if (vertex_->deleted) return Error::DELETED_OBJECT;

  using ReturnType = decltype(vertex_->properties.Properties());
  std::optional<ReturnType> properties;
  utils::AtomicMemoryBlock atomic_memory_block{
      [storage = storage_, transaction = transaction_, vertex = vertex_, &properties]() {
        properties.emplace(vertex->properties.Properties());
        if (!properties.has_value()) {
          return;
        }
        for (const auto &[property, value] : *properties) {
          CreateAndLinkDelta(transaction, vertex, Delta::SetPropertyTag(), property, value);
          storage->indices_.UpdateOnSetProperty(property, PropertyValue(), vertex, *transaction);
          transaction->manyDeltasCache.Invalidate(vertex, property);
        }
        if (transaction->constraint_verification_info) {
          transaction->constraint_verification_info->RemovedProperty(vertex);
        }
        vertex->properties.ClearProperties();
      }};
  std::invoke(atomic_memory_block);

  return properties.has_value() ? std::move(properties.value()) : ReturnType{};
}

Result<PropertyValue> VertexAccessor::GetProperty(PropertyId property, View view) const {
  bool exists = true;
  bool deleted = false;
  PropertyValue value;
  Delta *delta = nullptr;
  {
    auto guard = std::shared_lock{vertex_->lock};
    deleted = vertex_->deleted;
    value = vertex_->properties.GetProperty(property);
    delta = vertex_->delta;
  }

  // Checking cache has a cost, only do it if we have any deltas
  // if we have no deltas then what we already have from the vertex is correct.
  if (delta && transaction_->isolation_level != IsolationLevel::READ_UNCOMMITTED) {
    // IsolationLevel::READ_COMMITTED would be tricky to propagate invalidation to
    // so for now only cache for IsolationLevel::SNAPSHOT_ISOLATION
    auto const useCache = transaction_->isolation_level == IsolationLevel::SNAPSHOT_ISOLATION;
    if (useCache) {
      auto const &cache = transaction_->manyDeltasCache;
      if (auto resError = HasError(view, cache, vertex_, for_deleted_); resError) return *resError;
      if (auto resProperty = cache.GetProperty(view, vertex_, property); resProperty) return {*resProperty};
    }

    auto const n_processed =
        ApplyDeltasForRead(transaction_, delta, view, [&exists, &deleted, &value, property](const Delta &delta) {
          // clang-format off
          DeltaDispatch(delta, utils::ChainedOverloaded{
            Deleted_ActionMethod(deleted),
            Exists_ActionMethod(exists),
            PropertyValue_ActionMethod(value, property)
          });
          // clang-format on
        });

    if (useCache && n_processed >= FLAGS_delta_chain_cache_threshold) {
      auto &cache = transaction_->manyDeltasCache;
      cache.StoreExists(view, vertex_, exists);
      cache.StoreDeleted(view, vertex_, deleted);
      cache.StoreProperty(view, vertex_, property, value);
    }
  }

  if (!exists) return Error::NONEXISTENT_OBJECT;
  if (!for_deleted_ && deleted) return Error::DELETED_OBJECT;
  return std::move(value);
}

Result<uint64_t> VertexAccessor::GetPropertySize(PropertyId property, View view) const {
  {
    auto guard = std::shared_lock{vertex_->lock};
    Delta *delta = vertex_->delta;
    if (!delta) {
      return vertex_->properties.PropertySize(property);
    }
  }

  auto property_result = this->GetProperty(property, view);
  if (property_result.HasError()) {
    return property_result.GetError();
  }

  auto property_store = storage::PropertyStore();
  property_store.SetProperty(property, *property_result);

  return property_store.PropertySize(property);
};

Result<std::map<PropertyId, PropertyValue>> VertexAccessor::Properties(View view) const {
  bool exists = true;
  bool deleted = false;
  std::map<PropertyId, PropertyValue> properties;
  Delta *delta = nullptr;
  {
    auto guard = std::shared_lock{vertex_->lock};
    deleted = vertex_->deleted;
    properties = vertex_->properties.Properties();
    delta = vertex_->delta;
  }

  // Checking cache has a cost, only do it if we have any deltas
  // if we have no deltas then what we already have from the vertex is correct.
  if (delta && transaction_->isolation_level != IsolationLevel::READ_UNCOMMITTED) {
    // IsolationLevel::READ_COMMITTED would be tricky to propagate invalidation to
    // so for now only cache for IsolationLevel::SNAPSHOT_ISOLATION
    auto const useCache = transaction_->isolation_level == IsolationLevel::SNAPSHOT_ISOLATION;
    if (useCache) {
      auto const &cache = transaction_->manyDeltasCache;
      if (auto resError = HasError(view, cache, vertex_, for_deleted_); resError) return *resError;
      if (auto resProperties = cache.GetProperties(view, vertex_); resProperties) return {*resProperties};
    }

    auto const n_processed =
        ApplyDeltasForRead(transaction_, delta, view, [&exists, &deleted, &properties](const Delta &delta) {
          // clang-format off
          DeltaDispatch(delta, utils::ChainedOverloaded{
            Deleted_ActionMethod(deleted),
            Exists_ActionMethod(exists),
            Properties_ActionMethod(properties)
          });
          // clang-format on
        });

    if (useCache && n_processed >= FLAGS_delta_chain_cache_threshold) {
      auto &cache = transaction_->manyDeltasCache;
      cache.StoreExists(view, vertex_, exists);
      cache.StoreDeleted(view, vertex_, deleted);
      cache.StoreProperties(view, vertex_, properties);
    }
  }

  if (!exists) return Error::NONEXISTENT_OBJECT;
  if (!for_deleted_ && deleted) return Error::DELETED_OBJECT;
  return std::move(properties);
}

auto VertexAccessor::BuildResultOutEdges(edge_store const &out_edges) const {
  auto ret = std::vector<EdgeAccessor>{};
  ret.reserve(out_edges.size());
  for (const auto &[edge_type, to_vertex, edge] : out_edges) {
    ret.emplace_back(edge, edge_type, vertex_, to_vertex, storage_, transaction_);
  }
  return ret;
};

auto VertexAccessor::BuildResultInEdges(edge_store const &out_edges) const {
  auto ret = std::vector<EdgeAccessor>{};
  ret.reserve(out_edges.size());
  for (const auto &[edge_type, from_vertex, edge] : out_edges) {
    ret.emplace_back(edge, edge_type, from_vertex, vertex_, storage_, transaction_);
  }
  return ret;
};

auto VertexAccessor::BuildResultWithDisk(edge_store const &in_memory_edges, std::vector<EdgeAccessor> const &disk_edges,
                                         View view, const std::string &mode) const {
  /// TODO: (andi) Better mode handling
  auto ret = std::invoke([this, &mode, &in_memory_edges]() {
    if (mode == "OUT") {
      return BuildResultOutEdges(in_memory_edges);
    }
    return BuildResultInEdges(in_memory_edges);
  });
  /// TODO: (andi) Maybe this check can be done in build_result without damaging anything else.
  std::erase_if(ret, [transaction = this->transaction_, view](const EdgeAccessor &edge_acc) {
    return !edge_acc.IsVisible(view) || !edge_acc.FromVertex().IsVisible(view) ||
           !edge_acc.ToVertex().IsVisible(view) || transaction->edges_to_delete_.contains(edge_acc.Gid().ToString());
  });
  std::unordered_set<storage::Gid> in_mem_edges_set;
  in_mem_edges_set.reserve(ret.size());
  for (const auto &in_mem_edge_acc : ret) {
    in_mem_edges_set.insert(in_mem_edge_acc.Gid());
  }

  for (const auto &disk_edge_acc : disk_edges) {
    auto const edge_gid_str = disk_edge_acc.Gid().ToString();
    if (in_mem_edges_set.contains(disk_edge_acc.Gid()) ||
        (view == View::NEW && transaction_->edges_to_delete_.contains(edge_gid_str))) {
      continue;
    }
    ret.emplace_back(disk_edge_acc);
  }
  return ret;
};

Result<EdgesVertexAccessorResult> VertexAccessor::InEdges(View view, const std::vector<EdgeTypeId> &edge_types,
                                                          const VertexAccessor *destination) const {
  MG_ASSERT(!destination || destination->transaction_ == transaction_, "Invalid accessor!");

  std::vector<EdgeAccessor> disk_edges{};

  /// TODO: (andi) I think that here should be another check:
  /// in memory storage should be checked only if something exists before loading from the disk.
  if (transaction_->IsDiskStorage()) {
    auto *disk_storage = static_cast<DiskStorage *>(storage_);
    const auto [exists, deleted] = detail::IsVisible(vertex_, transaction_, view);
    if (!exists) return Error::NONEXISTENT_OBJECT;
    if (deleted) return Error::DELETED_OBJECT;
    bool edges_modified_in_tx = !vertex_->in_edges.empty();

    disk_edges = disk_storage->InEdges(this, edge_types, destination, transaction_, view);
    if (view == View::OLD && !edges_modified_in_tx) {
      return EdgesVertexAccessorResult{.edges = disk_edges, .expanded_count = static_cast<int64_t>(disk_edges.size())};
    }
  }

  auto const *destination_vertex = destination ? destination->vertex_ : nullptr;

  bool exists = true;
  bool deleted = false;
  auto in_edges = edge_store{};
  Delta *delta = nullptr;
  int64_t expanded_count = 0;
  {
    auto guard = std::shared_lock{vertex_->lock};
    deleted = vertex_->deleted;
    expanded_count = static_cast<int64_t>(vertex_->in_edges.size());
    // TODO: a better filter copy
    if (edge_types.empty() && !destination) {
      in_edges = vertex_->in_edges;
    } else {
      for (const auto &[edge_type, from_vertex, edge] : vertex_->in_edges) {
        if (destination && from_vertex != destination_vertex) continue;
        if (!edge_types.empty() && std::find(edge_types.begin(), edge_types.end(), edge_type) == edge_types.end())
          continue;
        in_edges.emplace_back(edge_type, from_vertex, edge);
      }
    }
    delta = vertex_->delta;
  }

  // Checking cache has a cost, only do it if we have any deltas
  // if we have no deltas then what we already have from the vertex is correct.
  if (delta && transaction_->isolation_level != IsolationLevel::READ_UNCOMMITTED) {
    // IsolationLevel::READ_COMMITTED would be tricky to propagate invalidation to
    // so for now only cache for IsolationLevel::SNAPSHOT_ISOLATION
    auto const useCache = transaction_->isolation_level == IsolationLevel::SNAPSHOT_ISOLATION;
    if (useCache) {
      auto const &cache = transaction_->manyDeltasCache;
      if (auto resError = HasError(view, cache, vertex_, for_deleted_); resError) return *resError;
      if (auto resInEdges = cache.GetInEdges(view, vertex_, destination_vertex, edge_types); resInEdges)
        return EdgesVertexAccessorResult{.edges = BuildResultInEdges(*resInEdges), .expanded_count = expanded_count};
    }

    auto const n_processed = ApplyDeltasForRead(
        transaction_, delta, view,
        [&exists, &deleted, &in_edges, &edge_types, &destination_vertex](const Delta &delta) {
          // clang-format off
          DeltaDispatch(delta, utils::ChainedOverloaded{
            Deleted_ActionMethod(deleted),
            Exists_ActionMethod(exists),
            Edges_ActionMethod<EdgeDirection::IN>(in_edges, edge_types, destination_vertex)
          });
          // clang-format on
        });

    if (useCache && n_processed >= FLAGS_delta_chain_cache_threshold) {
      auto &cache = transaction_->manyDeltasCache;
      cache.StoreExists(view, vertex_, exists);
      cache.StoreDeleted(view, vertex_, deleted);
      cache.StoreInEdges(view, vertex_, destination_vertex, edge_types, in_edges);
    }
  }

  if (!exists) return Error::NONEXISTENT_OBJECT;
  if (deleted) return Error::DELETED_OBJECT;

  if (transaction_->IsDiskStorage()) {
    return EdgesVertexAccessorResult{.edges = BuildResultWithDisk(in_edges, disk_edges, view, "IN"),
                                     .expanded_count = expanded_count};
  }

  return EdgesVertexAccessorResult{.edges = BuildResultInEdges(in_edges), .expanded_count = expanded_count};
}

Result<EdgesVertexAccessorResult> VertexAccessor::OutEdges(View view, const std::vector<EdgeTypeId> &edge_types,
                                                           const VertexAccessor *destination) const {
  MG_ASSERT(!destination || destination->transaction_ == transaction_, "Invalid accessor!");

  /// TODO: (andi) I think that here should be another check:
  /// in memory storage should be checked only if something exists before loading from the disk.
  std::vector<EdgeAccessor> disk_edges{};
  if (transaction_->IsDiskStorage()) {
    auto *disk_storage = static_cast<DiskStorage *>(storage_);
    const auto [exists, deleted] = detail::IsVisible(vertex_, transaction_, view);
    if (!exists) return Error::NONEXISTENT_OBJECT;
    if (deleted) return Error::DELETED_OBJECT;
    bool edges_modified_in_tx = !vertex_->out_edges.empty();

    disk_edges = disk_storage->OutEdges(this, edge_types, destination, transaction_, view);

    if (view == View::OLD && !edges_modified_in_tx) {
      return EdgesVertexAccessorResult{.edges = disk_edges, .expanded_count = static_cast<int64_t>(disk_edges.size())};
    }
  }

  auto const *dst_vertex = destination ? destination->vertex_ : nullptr;

  bool exists = true;
  bool deleted = false;
  auto out_edges = edge_store{};
  Delta *delta = nullptr;
  int64_t expanded_count = 0;
  {
    auto guard = std::shared_lock{vertex_->lock};
    deleted = vertex_->deleted;
    expanded_count = static_cast<int64_t>(vertex_->out_edges.size());
    if (edge_types.empty() && !destination) {
      out_edges = vertex_->out_edges;
    } else {
      for (const auto &[edge_type, to_vertex, edge] : vertex_->out_edges) {
        if (destination && to_vertex != dst_vertex) continue;
        if (!edge_types.empty() && std::find(edge_types.begin(), edge_types.end(), edge_type) == edge_types.end())
          continue;
        out_edges.emplace_back(edge_type, to_vertex, edge);
      }
    }
    delta = vertex_->delta;
  }

  // Checking cache has a cost, only do it if we have any deltas
  // if we have no deltas then what we already have from the vertex is correct.
  if (delta && transaction_->isolation_level != IsolationLevel::READ_UNCOMMITTED) {
    // IsolationLevel::READ_COMMITTED would be tricky to propagate invalidation to
    // so for now only cache for IsolationLevel::SNAPSHOT_ISOLATION
    auto const useCache = transaction_->isolation_level == IsolationLevel::SNAPSHOT_ISOLATION;
    if (useCache) {
      auto const &cache = transaction_->manyDeltasCache;
      if (auto resError = HasError(view, cache, vertex_, for_deleted_); resError) return *resError;
      if (auto resOutEdges = cache.GetOutEdges(view, vertex_, dst_vertex, edge_types); resOutEdges)
        return EdgesVertexAccessorResult{.edges = BuildResultOutEdges(*resOutEdges), .expanded_count = expanded_count};
    }

    auto const n_processed = ApplyDeltasForRead(
        transaction_, delta, view, [&exists, &deleted, &out_edges, &edge_types, &dst_vertex](const Delta &delta) {
          // clang-format off
          DeltaDispatch(delta, utils::ChainedOverloaded{
            Deleted_ActionMethod(deleted),
            Exists_ActionMethod(exists),
            Edges_ActionMethod<EdgeDirection::OUT>(out_edges, edge_types, dst_vertex)
          });
          // clang-format on
        });

    if (useCache && n_processed >= FLAGS_delta_chain_cache_threshold) {
      auto &cache = transaction_->manyDeltasCache;
      cache.StoreExists(view, vertex_, exists);
      cache.StoreDeleted(view, vertex_, deleted);
      cache.StoreOutEdges(view, vertex_, dst_vertex, edge_types, out_edges);
    }
  }

  if (!exists) return Error::NONEXISTENT_OBJECT;
  if (deleted) return Error::DELETED_OBJECT;

  if (transaction_->IsDiskStorage()) {
    return EdgesVertexAccessorResult{.edges = BuildResultWithDisk(out_edges, disk_edges, view, "OUT"),
                                     .expanded_count = expanded_count};
  }
  /// InMemoryStorage
  return EdgesVertexAccessorResult{.edges = BuildResultOutEdges(out_edges), .expanded_count = expanded_count};
}

Result<size_t> VertexAccessor::InDegree(View view) const {
  std::vector<EdgeAccessor> disk_edges{};
  if (transaction_->IsDiskStorage()) {
    auto res = InEdges(view);
    if (res.HasValue()) {
      return res->edges.size();
    }
    return res.GetError();
  }

  bool exists = true;
  bool deleted = false;
  size_t degree = 0;
  Delta *delta = nullptr;
  {
    auto guard = std::shared_lock{vertex_->lock};
    deleted = vertex_->deleted;
    degree = vertex_->in_edges.size();
    delta = vertex_->delta;
  }

  // Checking cache has a cost, only do it if we have any deltas
  // if we have no deltas then what we already have from the vertex is correct.
  if (delta && transaction_->isolation_level != IsolationLevel::READ_UNCOMMITTED) {
    // IsolationLevel::READ_COMMITTED would be tricky to propagate invalidation to
    // so for now only cache for IsolationLevel::SNAPSHOT_ISOLATION
    auto const useCache = transaction_->isolation_level == IsolationLevel::SNAPSHOT_ISOLATION;
    if (useCache) {
      auto const &cache = transaction_->manyDeltasCache;
      if (auto resError = HasError(view, cache, vertex_, for_deleted_); resError) return *resError;
      if (auto resInDegree = cache.GetInDegree(view, vertex_); resInDegree) return {*resInDegree};
    }

    auto const n_processed =
        ApplyDeltasForRead(transaction_, delta, view, [&exists, &deleted, &degree](const Delta &delta) {
          // clang-format off
          DeltaDispatch(delta, utils::ChainedOverloaded{
            Deleted_ActionMethod(deleted),
            Exists_ActionMethod(exists),
            Degree_ActionMethod<EdgeDirection::IN>(degree)
          });
          // clang-format on
        });

    if (useCache && n_processed >= FLAGS_delta_chain_cache_threshold) {
      auto &cache = transaction_->manyDeltasCache;
      cache.StoreExists(view, vertex_, exists);
      cache.StoreDeleted(view, vertex_, deleted);
      cache.StoreInDegree(view, vertex_, degree);
    }
  }

  if (!exists) return Error::NONEXISTENT_OBJECT;
  if (!for_deleted_ && deleted) return Error::DELETED_OBJECT;
  return degree;
}

Result<size_t> VertexAccessor::OutDegree(View view) const {
  if (transaction_->IsDiskStorage()) {
    auto res = OutEdges(view);
    if (res.HasValue()) {
      return res->edges.size();
    }
    return res.GetError();
  }

  bool exists = true;
  bool deleted = false;
  size_t degree = 0;
  Delta *delta = nullptr;
  {
    auto guard = std::shared_lock{vertex_->lock};
    deleted = vertex_->deleted;
    degree = vertex_->out_edges.size();
    delta = vertex_->delta;
  }

  // Checking cache has a cost, only do it if we have any deltas
  // if we have no deltas then what we already have from the vertex is correct.
  if (delta && transaction_->isolation_level != IsolationLevel::READ_UNCOMMITTED) {
    // IsolationLevel::READ_COMMITTED would be tricky to propagate invalidation to
    // so for now only cache for IsolationLevel::SNAPSHOT_ISOLATION
    auto const useCache = transaction_->isolation_level == IsolationLevel::SNAPSHOT_ISOLATION;
    if (useCache) {
      auto const &cache = transaction_->manyDeltasCache;
      if (auto resError = HasError(view, cache, vertex_, for_deleted_); resError) return *resError;
      if (auto resOutDegree = cache.GetOutDegree(view, vertex_); resOutDegree) return {*resOutDegree};
    }

    auto const n_processed =
        ApplyDeltasForRead(transaction_, delta, view, [&exists, &deleted, &degree](const Delta &delta) {
          // clang-format off
          DeltaDispatch(delta, utils::ChainedOverloaded{
            Deleted_ActionMethod(deleted),
            Exists_ActionMethod(exists),
            Degree_ActionMethod<EdgeDirection::OUT>(degree)
          });
          // clang-format on
        });

    if (useCache && n_processed >= FLAGS_delta_chain_cache_threshold) {
      auto &cache = transaction_->manyDeltasCache;
      cache.StoreExists(view, vertex_, exists);
      cache.StoreDeleted(view, vertex_, deleted);
      cache.StoreOutDegree(view, vertex_, degree);
    }
  }

  if (!exists) return Error::NONEXISTENT_OBJECT;
  if (!for_deleted_ && deleted) return Error::DELETED_OBJECT;
  return degree;
}

}  // namespace memgraph::storage<|MERGE_RESOLUTION|>--- conflicted
+++ resolved
@@ -353,26 +353,6 @@
   const bool skip_duplicate_update = storage_->config_.salient.items.delta_on_identical_property_update;
   using ReturnType = decltype(vertex_->properties.UpdateProperties(properties));
   std::optional<ReturnType> id_old_new_change;
-<<<<<<< HEAD
-  utils::AtomicMemoryBlock atomic_memory_block{
-      [storage = storage_, transaction = transaction_, vertex = vertex_, &properties, &id_old_new_change]() {
-        id_old_new_change.emplace(vertex->properties.UpdateProperties(properties));
-
-        if (!id_old_new_change.has_value()) {
-          return;
-        }
-        for (auto &[id, old_value, new_value] : *id_old_new_change) {
-          storage->indices_.UpdateOnSetProperty(id, new_value, vertex, *transaction);
-          CreateAndLinkDelta(transaction, vertex, Delta::SetPropertyTag(), id, std::move(old_value));
-          transaction->manyDeltasCache.Invalidate(vertex, id);
-          if (transaction->constraint_verification_info) {
-            if (!new_value.IsNull()) {
-              transaction->constraint_verification_info->AddedProperty(vertex);
-            } else {
-              transaction->constraint_verification_info->RemovedProperty(vertex);
-            }
-          }
-=======
   utils::AtomicMemoryBlock atomic_memory_block{[storage = storage_, transaction = transaction_, vertex = vertex_,
                                                 &properties, &id_old_new_change, skip_duplicate_update]() {
     id_old_new_change.emplace(vertex->properties.UpdateProperties(properties));
@@ -389,7 +369,6 @@
           transaction->constraint_verification_info->AddedProperty(vertex);
         } else {
           transaction->constraint_verification_info->RemovedProperty(vertex);
->>>>>>> 84fe8531
         }
       }
     }
