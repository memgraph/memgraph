// Copyright 2025 Memgraph Ltd.
//
// Use of this software is governed by the Business Source License
// included in the file licenses/BSL.txt; by using this file, you agree to be bound by the terms of the Business Source
// License, and you may not use this file except in compliance with the Business Source License.
//
// As of the Change Date specified in that file, in accordance with
// the Business Source License, use of this software will be governed
// by the Apache License, Version 2.0, included in the file
// licenses/APL.txt.

#pragma once

#include <atomic>
#include <cstdint>

#include "storage/v2/delta_action.hpp"
#include "storage/v2/edge_ref.hpp"
#include "storage/v2/id_types.hpp"
#include "storage/v2/property_value.hpp"
#include "utils/allocator/page_slab_memory_resource.hpp"
#include "utils/logging.hpp"

namespace memgraph::storage {

// Forward declarations because we only store pointers here.
struct Vertex;
struct Edge;
struct Delta;

// This class stores one of three pointers (`Delta`, `Vertex` and `Edge`)
// without using additional memory for storing the type. The type is stored in
// the pointer itself in the lower bits. All of those structures contain large
// items in themselves (e.g. `uint64_t`) that require the pointer to be aligned
// to their size (for `uint64_t` it is 8). That means that the pointer will
// always be a multiple of 8 which implies that the lower 3 bits of the pointer
// will always be 0. We can use those 3 bits to store information about the type
// of the pointer stored (2 bits).
class PreviousPtr {
  static constexpr uintptr_t kDelta = 0b01UL;
  static constexpr uintptr_t kVertex = 0b10UL;
  static constexpr uintptr_t kEdge = 0b11UL;

  static constexpr uintptr_t kMask = 0b11UL;

 public:
  enum class Type {
    NULL_PTR,
    DELTA,
    VERTEX,
    EDGE,
  };

  struct Pointer {
    Pointer() = default;
    explicit Pointer(Delta *delta) : type(Type::DELTA), delta(delta) {}
    explicit Pointer(Vertex *vertex) : type(Type::VERTEX), vertex(vertex) {}
    explicit Pointer(Edge *edge) : type(Type::EDGE), edge(edge) {}

    Type type{Type::NULL_PTR};
    union {
      Delta *delta = nullptr;
      Vertex *vertex;
      Edge *edge;
    };
  };

  PreviousPtr() : storage_(0) {}

  PreviousPtr(const PreviousPtr &other) noexcept : storage_(other.storage_.load(std::memory_order_acquire)) {}

  Pointer Get() const {
    uintptr_t value = storage_.load(std::memory_order_acquire);
    if (value == 0) {
      return {};
    }
    uintptr_t type = value & kMask;
    if (type == kDelta) {
      return Pointer{reinterpret_cast<Delta *>(value & ~kMask)};
    } else if (type == kVertex) {
      return Pointer{reinterpret_cast<Vertex *>(value & ~kMask)};
    } else if (type == kEdge) {
      return Pointer{reinterpret_cast<Edge *>(value & ~kMask)};
    } else {
      LOG_FATAL("Invalid pointer type!");
    }
  }

  void Set(Delta *delta) {
    uintptr_t value = reinterpret_cast<uintptr_t>(delta);
    MG_ASSERT((value & kMask) == 0, "Invalid pointer!");
    storage_.store(value | kDelta, std::memory_order_release);
  }

  void Set(Vertex *vertex) {
    uintptr_t value = reinterpret_cast<uintptr_t>(vertex);
    MG_ASSERT((value & kMask) == 0, "Invalid pointer!");
    storage_.store(value | kVertex, std::memory_order_release);
  }

  void Set(Edge *edge) {
    uintptr_t value = reinterpret_cast<uintptr_t>(edge);
    MG_ASSERT((value & kMask) == 0, "Invalid pointer!");
    storage_.store(value | kEdge, std::memory_order_release);
  }

 private:
  std::atomic<uintptr_t> storage_;
};

inline bool operator==(const PreviousPtr::Pointer &a, const PreviousPtr::Pointer &b) {
  if (a.type != b.type) return false;
  switch (a.type) {
    case PreviousPtr::Type::VERTEX:
      return a.vertex == b.vertex;
    case PreviousPtr::Type::EDGE:
      return a.edge == b.edge;
    case PreviousPtr::Type::DELTA:
      return a.delta == b.delta;
    case PreviousPtr::Type::NULL_PTR:
      return b.type == PreviousPtr::Type::NULL_PTR;
  }
}

struct opt_str {
  opt_str(std::optional<std::string_view> other, utils::PageSlabMemoryResource *res)
      : str_{other ? new_cstr(*other, res) : nullptr} {}

  ~opt_str() = default;

  auto as_opt_str() const -> std::optional<std::string_view> {
    if (!str_) return std::nullopt;
    return std::optional<std::string_view>{std::in_place, str_};
  }

 private:
  static auto new_cstr(std::string_view str, utils::PageSlabMemoryResource *res) -> char const * {
    auto const n = str.size() + 1;
    auto alloc = std::pmr::polymorphic_allocator<char>{res};
    auto *mem = (std::string_view::pointer)alloc.allocate_bytes(n, alignof(char));
    std::copy(str.cbegin(), str.cend(), mem);
    mem[n - 1] = '\0';
    return mem;
  }

  char const *str_ = nullptr;
};

static_assert(!std::is_constructible_v<opt_str, std::optional<std::string_view>, std::pmr::memory_resource *>,
              "Use of PageSlabMemoryResource is deliberate here");
static_assert(std::is_constructible_v<opt_str, std::optional<std::string_view>, utils::PageSlabMemoryResource *>,
              "Use of PageSlabMemoryResource is deliberate here");
static_assert(std::is_trivially_destructible_v<opt_str>,
              "uses PageSlabMemoryResource, lifetime linked to that, dtr should be trivial");

struct Delta {
<<<<<<< HEAD
  enum class Action : std::uint8_t {
    /// Use for Vertex and Edge
    /// Used for disk storage for modifying MVCC logic and storing old key. Storing old key is necessary for
    /// deleting old-data (compaction).
    DELETE_DESERIALIZED_OBJECT,
    DELETE_OBJECT,
    RECREATE_OBJECT,
    SET_PROPERTY,
    SET_VECTOR_PROPERTY,

    // Used only for Vertex
    ADD_LABEL,
    REMOVE_LABEL,
    ADD_IN_EDGE,
    ADD_OUT_EDGE,
    REMOVE_IN_EDGE,
    REMOVE_OUT_EDGE,
  };
=======
  using Action = DeltaAction;
>>>>>>> ce42fe2d

  // Used for both Vertex and Edge
  struct DeleteDeserializedObjectTag {};
  struct DeleteObjectTag {};
  struct RecreateObjectTag {};
  struct SetPropertyTag {};
  struct SetVectorPropertyTag {};

  // Used only for Vertex
  struct AddLabelTag {};
  struct RemoveLabelTag {};
  struct AddInEdgeTag {};
  struct AddOutEdgeTag {};
  struct RemoveInEdgeTag {};
  struct RemoveOutEdgeTag {};

  // DELETE_DESERIALIZED_OBJECT is used to load data from disk committed by past txs.
  // Because of this object was created in past txs, we create timestamp by ourselves inside instead of having it from
  // current tx. This timestamp we got from RocksDB timestamp stored in key.
  Delta(DeleteDeserializedObjectTag /*tag*/, uint64_t ts, std::optional<std::string_view> old_disk_key,
        utils::PageSlabMemoryResource *res)
      : timestamp(std::pmr::polymorphic_allocator<Delta>{res}.new_object<std::atomic<uint64_t>>(ts)),
        command_id(0),
        old_disk_key{.value = opt_str{old_disk_key, res}} {}

  Delta(DeleteObjectTag /*tag*/, std::atomic<uint64_t> *timestamp, uint64_t command_id)
      : timestamp(timestamp), command_id(command_id), action(Action::DELETE_OBJECT) {}

  Delta(RecreateObjectTag /*tag*/, std::atomic<uint64_t> *timestamp, uint64_t command_id)
      : timestamp(timestamp), command_id(command_id), action(Action::RECREATE_OBJECT) {}

  Delta(AddLabelTag /*tag*/, LabelId label, std::atomic<uint64_t> *timestamp, uint64_t command_id)
      : timestamp(timestamp), command_id(command_id), label{.action = Action::ADD_LABEL, .value = label} {}

  Delta(RemoveLabelTag /*tag*/, LabelId label, std::atomic<uint64_t> *timestamp, uint64_t command_id)
      : timestamp(timestamp), command_id(command_id), label{.action = Action::REMOVE_LABEL, .value = label} {}

  Delta(SetPropertyTag /*tag*/, PropertyId key, PropertyValue const &value, std::atomic<uint64_t> *timestamp,
        uint64_t command_id, utils::PageSlabMemoryResource *res)
      : timestamp(timestamp),
        command_id(command_id),
        property{.action = Action::SET_PROPERTY,
                 .key = key,
                 .value = std::pmr::polymorphic_allocator<Delta>{res}.new_object<pmr::PropertyValue>(value)} {}

  Delta(SetVectorPropertyTag /*tag*/, PropertyId key, PropertyValue const &new_value, std::atomic<uint64_t> *timestamp,
        uint64_t command_id, utils::PageSlabMemoryResource *res)
      : timestamp(timestamp),
        command_id(command_id),
        property{.action = Action::SET_VECTOR_PROPERTY,
                 .key = key,
                 .value = std::pmr::polymorphic_allocator<Delta>{res}.new_object<pmr::PropertyValue>(new_value)} {}

  Delta(SetPropertyTag /*tag*/, Vertex *out_vertex, PropertyId key, PropertyValue value,
        std::atomic<uint64_t> *timestamp, uint64_t command_id, utils::PageSlabMemoryResource *res)
      : timestamp(timestamp),
        command_id(command_id),
        property{.action = Action::SET_PROPERTY,
                 .key = key,
                 .value = std::pmr::polymorphic_allocator<Delta>{res}.new_object<pmr::PropertyValue>(std::move(value)),
                 .out_vertex = out_vertex} {}

  Delta(AddInEdgeTag /*tag*/, EdgeTypeId edge_type, Vertex *vertex, EdgeRef edge, std::atomic<uint64_t> *timestamp,
        uint64_t command_id)
      : timestamp(timestamp),
        command_id(command_id),
        vertex_edge{.action = Action::ADD_IN_EDGE, .edge_type = edge_type, vertex, edge} {}

  Delta(AddOutEdgeTag /*tag*/, EdgeTypeId edge_type, Vertex *vertex, EdgeRef edge, std::atomic<uint64_t> *timestamp,
        uint64_t command_id)
      : timestamp(timestamp),
        command_id(command_id),
        vertex_edge{.action = Action::ADD_OUT_EDGE, .edge_type = edge_type, vertex, edge} {}

  Delta(RemoveInEdgeTag /*tag*/, EdgeTypeId edge_type, Vertex *vertex, EdgeRef edge, std::atomic<uint64_t> *timestamp,
        uint64_t command_id)
      : timestamp(timestamp),
        command_id(command_id),
        vertex_edge{.action = Action::REMOVE_IN_EDGE, .edge_type = edge_type, vertex, edge} {}

  Delta(RemoveOutEdgeTag /*tag*/, EdgeTypeId edge_type, Vertex *vertex, EdgeRef edge, std::atomic<uint64_t> *timestamp,
        uint64_t command_id)
      : timestamp(timestamp),
        command_id(command_id),
        vertex_edge{.action = Action::REMOVE_OUT_EDGE, .edge_type = edge_type, vertex, edge} {}

  Delta(const Delta &) = delete;
  Delta(Delta &&) = delete;
  Delta &operator=(const Delta &) = delete;
  Delta &operator=(Delta &&) = delete;

  ~Delta() = default;

  // TODO: optimize with in-place copy
  std::atomic<uint64_t> *timestamp;
  uint64_t command_id;
  PreviousPtr prev;
  std::atomic<Delta *> next{nullptr};

  union {
    Action action;
    struct {
      Action action = Action::DELETE_DESERIALIZED_OBJECT;
      opt_str value;
    } old_disk_key;
    struct {
      Action action;
      LabelId value;
    } label;
    struct {
      Action action;
      PropertyId key;
      storage::pmr::PropertyValue *value = nullptr;
      Vertex *out_vertex{nullptr};  // Used by edge's delta to easily rebuild the edge
    } property;
    struct {
      Action action;
      EdgeTypeId edge_type;
      Vertex *vertex;
      EdgeRef edge;
    } vertex_edge;
  };
};

// This is important, we want fast discard of unlinked deltas,
static_assert(std::is_trivially_destructible_v<Delta>,
              "any allocations use PageSlabMemoryResource, lifetime linked to that, dtr should be trivial");

static_assert(alignof(Delta) >= 8, "The Delta should be aligned to at least 8!");

}  // namespace memgraph::storage<|MERGE_RESOLUTION|>--- conflicted
+++ resolved
@@ -154,28 +154,7 @@
               "uses PageSlabMemoryResource, lifetime linked to that, dtr should be trivial");
 
 struct Delta {
-<<<<<<< HEAD
-  enum class Action : std::uint8_t {
-    /// Use for Vertex and Edge
-    /// Used for disk storage for modifying MVCC logic and storing old key. Storing old key is necessary for
-    /// deleting old-data (compaction).
-    DELETE_DESERIALIZED_OBJECT,
-    DELETE_OBJECT,
-    RECREATE_OBJECT,
-    SET_PROPERTY,
-    SET_VECTOR_PROPERTY,
-
-    // Used only for Vertex
-    ADD_LABEL,
-    REMOVE_LABEL,
-    ADD_IN_EDGE,
-    ADD_OUT_EDGE,
-    REMOVE_IN_EDGE,
-    REMOVE_OUT_EDGE,
-  };
-=======
   using Action = DeltaAction;
->>>>>>> ce42fe2d
 
   // Used for both Vertex and Edge
   struct DeleteDeserializedObjectTag {};
