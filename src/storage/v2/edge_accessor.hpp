--- conflicted
+++ resolved
@@ -63,12 +63,8 @@
   /// @throw std::bad_alloc
   Result<bool> InitProperties(const std::map<storage::PropertyId, storage::PropertyValue> &properties);
 
-<<<<<<< HEAD
-  Result<bool> UpdateProperties(std::map<storage::PropertyId, storage::PropertyValue> &properties);
-=======
   Result<std::vector<std::tuple<PropertyId, PropertyValue, PropertyValue>>> UpdateProperties(
       std::map<storage::PropertyId, storage::PropertyValue> &properties) const;
->>>>>>> 2e51e703
 
   /// Remove all properties and return old values for each removed property.
   /// @throw std::bad_alloc
