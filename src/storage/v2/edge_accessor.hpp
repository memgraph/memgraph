--- conflicted
+++ resolved
@@ -68,33 +68,9 @@
   /// @throw std::bad_alloc
   virtual Result<std::map<PropertyId, PropertyValue>> Properties(View view) const = 0;
 
-<<<<<<< HEAD
-  std::string PropertyStore() const;
-
-  void SetPropertyStore(std::string_view buffer) const;
-
-  Gid Gid() const noexcept {
-    if (config_.properties_on_edges) {
-      return edge_.ptr->gid;
-    } else {
-      return edge_.gid;
-    }
-  }
-
-  void SetGid(storage::Gid gid_) {
-    if (config_.properties_on_edges) {
-      edge_.ptr->gid = storage::Gid::FromUint(gid_.AsUint());
-    } else {
-      edge_.gid = storage::Gid::FromUint(gid_.AsUint());
-    }
-  }
-
-  bool IsCycle() const { return from_vertex_ == to_vertex_; }
-=======
   virtual storage::Gid Gid() const noexcept = 0;
 
   virtual bool IsCycle() const = 0;
->>>>>>> ed76943d
 
   virtual bool operator==(const EdgeAccessor &other) const noexcept = 0;
   bool operator!=(const EdgeAccessor &other) const noexcept { return !(*this == other); }
