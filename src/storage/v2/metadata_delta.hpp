// Copyright 2025 Memgraph Ltd.
//
// Use of this software is governed by the Business Source License
// included in the file licenses/BSL.txt; by using this file, you agree to be bound by the terms of the Business Source
// License, and you may not use this file except in compliance with the Business Source License.
//
// As of the Change Date specified in that file, in accordance with
// the Business Source License, use of this software will be governed
// by the Apache License, Version 2.0, included in the file
// licenses/APL.txt.

#pragma once

#include <set>
#include <utility>

#include "storage/v2/constraints/type_constraints.hpp"
#include "storage/v2/id_types.hpp"
#include "storage/v2/indices/label_index_stats.hpp"
#include "storage/v2/indices/label_property_index_stats.hpp"
#include "storage/v2/indices/vector_index.hpp"

namespace memgraph::storage {

// NOTE: MetadataDeltas are not supported in a multi command transaction (single query only)
struct MetadataDelta {
  enum class Action {
    LABEL_INDEX_CREATE,
    LABEL_INDEX_DROP,
    LABEL_INDEX_STATS_SET,
    LABEL_INDEX_STATS_CLEAR,
    LABEL_PROPERTY_INDEX_CREATE,
    LABEL_PROPERTY_INDEX_DROP,
    LABEL_PROPERTY_INDEX_STATS_SET,
    LABEL_PROPERTY_INDEX_STATS_CLEAR,
    EDGE_INDEX_CREATE,
    EDGE_INDEX_DROP,
    EDGE_PROPERTY_INDEX_CREATE,
    EDGE_PROPERTY_INDEX_DROP,
    TEXT_INDEX_CREATE,
    TEXT_INDEX_DROP,
    EXISTENCE_CONSTRAINT_CREATE,
    EXISTENCE_CONSTRAINT_DROP,
    UNIQUE_CONSTRAINT_CREATE,
    UNIQUE_CONSTRAINT_DROP,
    TYPE_CONSTRAINT_CREATE,
    TYPE_CONSTRAINT_DROP,
    ENUM_CREATE,
    ENUM_ALTER_ADD,
    ENUM_ALTER_UPDATE,
    POINT_INDEX_CREATE,
    POINT_INDEX_DROP,
<<<<<<< HEAD
    LABEL_PROPERTY_COMPOSITE_INDEX_CREATE,
    LABEL_PROPERTY_COMPOSITE_INDEX_DROP,
=======
    VECTOR_INDEX_CREATE,
    VECTOR_INDEX_DROP,
>>>>>>> 7ccd3bf2
  };

  static constexpr struct LabelIndexCreate {
  } label_index_create;
  static constexpr struct LabelIndexDrop {
  } label_index_drop;
  static constexpr struct LabelIndexStatsSet {
  } label_index_stats_set;
  static constexpr struct LabelIndexStatsClear {
  } label_index_stats_clear;
  static constexpr struct LabelPropertyIndexCreate {
  } label_property_index_create;
  static constexpr struct LabelPropertyCompositeIndexCreate {
  } label_property_composite_index_create;
  static constexpr struct PointIndexCreate {
  } point_index_create;
  static constexpr struct PointIndexDrop {
  } point_index_drop;
  static constexpr struct LabelPropertyIndexDrop {
  } label_property_index_drop;
  static constexpr struct LabelPropertyCompositeIndexDrop {
  } label_property_composite_index_drop;
  static constexpr struct LabelPropertyIndexStatsSet {
  } label_property_index_stats_set;
  static constexpr struct LabelPropertyIndexStatsClear {
  } label_property_index_stats_clear;
  static constexpr struct EdgeIndexCreate {
  } edge_index_create;
  static constexpr struct EdgeIndexDrop {
  } edge_index_drop;
  static constexpr struct EdgePropertyIndexCreate {
  } edge_property_index_create;
  static constexpr struct EdgePropertyIndexDrop {
  } edge_property_index_drop;
  static constexpr struct TextIndexCreate {
  } text_index_create;
  static constexpr struct TextIndexDrop {
  } text_index_drop;
  static constexpr struct VectorIndexCreate {
  } vector_index_create;
  static constexpr struct VectorIndexDrop {
  } vector_index_drop;
  static constexpr struct ExistenceConstraintCreate {
  } existence_constraint_create;
  static constexpr struct ExistenceConstraintDrop {
  } existence_constraint_drop;
  static constexpr struct UniqueConstraintCreate {
  } unique_constraint_create;
  static constexpr struct UniqueConstraintDrop {
  } unique_constraint_drop;
  static constexpr struct TypeConstraintCreate {
  } type_constraint_create;
  static constexpr struct TypeConstraintDrop {
  } type_constraint_drop;
  static constexpr struct EnumCreate {
  } enum_create;
  static constexpr struct EnumAlterAdd {
  } enum_alter_add;
  static constexpr struct EnumAlterUpdate {
  } enum_alter_update;

  MetadataDelta(LabelIndexCreate /*tag*/, LabelId label) : action(Action::LABEL_INDEX_CREATE), label(label) {}

  MetadataDelta(LabelIndexDrop /*tag*/, LabelId label) : action(Action::LABEL_INDEX_DROP), label(label) {}

  MetadataDelta(LabelIndexStatsSet /*tag*/, LabelId label, LabelIndexStats stats)
      : action(Action::LABEL_INDEX_STATS_SET), label_stats{label, stats} {}

  MetadataDelta(LabelIndexStatsClear /*tag*/, LabelId label) : action(Action::LABEL_INDEX_STATS_CLEAR), label{label} {}

  MetadataDelta(LabelPropertyIndexCreate /*tag*/, LabelId label, PropertyId property)
      : action(Action::LABEL_PROPERTY_INDEX_CREATE), label_property{label, property} {}

  MetadataDelta(LabelPropertyCompositeIndexCreate /*tag*/, LabelId label, const std::vector<PropertyId> &properties)
      : action(Action::LABEL_PROPERTY_COMPOSITE_INDEX_CREATE), label_property_composite{label, properties} {}

  MetadataDelta(LabelPropertyIndexDrop /*tag*/, LabelId label, PropertyId property)
      : action(Action::LABEL_PROPERTY_INDEX_DROP), label_property{label, property} {}

  MetadataDelta(LabelPropertyCompositeIndexDrop /*tag*/, LabelId label, const std::vector<PropertyId> &properties)
      : action(Action::LABEL_PROPERTY_COMPOSITE_INDEX_DROP), label_property_composite{label, properties} {}

  MetadataDelta(LabelPropertyIndexStatsSet /*tag*/, LabelId label, PropertyId property,
                LabelPropertyIndexStats const &stats)
      : action(Action::LABEL_PROPERTY_INDEX_STATS_SET), label_property_stats{label, property, stats} {}

  MetadataDelta(LabelPropertyIndexStatsClear /*tag*/, LabelId label)
      : action(Action::LABEL_PROPERTY_INDEX_STATS_CLEAR), label{label} {}

  MetadataDelta(EdgeIndexCreate /*tag*/, EdgeTypeId edge_type)
      : action(Action::EDGE_INDEX_CREATE), edge_type(edge_type) {}

  MetadataDelta(EdgeIndexDrop /*tag*/, EdgeTypeId edge_type) : action(Action::EDGE_INDEX_DROP), edge_type(edge_type) {}

  MetadataDelta(EdgePropertyIndexCreate /*tag*/, EdgeTypeId edge_type, PropertyId property)
      : action(Action::EDGE_PROPERTY_INDEX_CREATE), edge_type_property{edge_type, property} {}

  MetadataDelta(EdgePropertyIndexDrop /*tag*/, EdgeTypeId edge_type, PropertyId property)
      : action(Action::EDGE_PROPERTY_INDEX_DROP), edge_type_property{edge_type, property} {}

  MetadataDelta(TextIndexCreate /*tag*/, std::string index_name, LabelId label)
      : action(Action::TEXT_INDEX_CREATE), text_index{std::move(index_name), label} {}

  MetadataDelta(TextIndexDrop /*tag*/, std::string index_name, LabelId label)
      : action(Action::TEXT_INDEX_DROP), text_index{std::move(index_name), label} {}

  MetadataDelta(PointIndexCreate /*tag*/, LabelId label, PropertyId property)
      : action(Action::POINT_INDEX_CREATE), label_property{label, property} {}

  MetadataDelta(PointIndexDrop /*tag*/, LabelId label, PropertyId property)
      : action(Action::POINT_INDEX_DROP), label_property{label, property} {}

  MetadataDelta(VectorIndexCreate /*tag*/, VectorIndexSpec spec)
      : action(Action::VECTOR_INDEX_CREATE), vector_index_spec(std::move(spec)) {}

  MetadataDelta(VectorIndexDrop /*tag*/, std::string_view index_name)
      : action(Action::VECTOR_INDEX_DROP), vector_index_name{index_name} {}

  MetadataDelta(ExistenceConstraintCreate /*tag*/, LabelId label, PropertyId property)
      : action(Action::EXISTENCE_CONSTRAINT_CREATE), label_property{label, property} {}

  MetadataDelta(ExistenceConstraintDrop /*tag*/, LabelId label, PropertyId property)
      : action(Action::EXISTENCE_CONSTRAINT_DROP), label_property{label, property} {}

  MetadataDelta(UniqueConstraintCreate /*tag*/, LabelId label, std::set<PropertyId> properties)
      : action(Action::UNIQUE_CONSTRAINT_CREATE), label_properties{label, std::move(properties)} {}

  MetadataDelta(UniqueConstraintDrop /*tag*/, LabelId label, std::set<PropertyId> properties)
      : action(Action::UNIQUE_CONSTRAINT_DROP), label_properties{label, std::move(properties)} {}

  MetadataDelta(TypeConstraintCreate /*tag*/, LabelId label, PropertyId property, TypeConstraintKind type)
      : action(Action::TYPE_CONSTRAINT_CREATE), label_property_type{label, property, type} {}

  MetadataDelta(TypeConstraintDrop /*tag*/, LabelId label, PropertyId property, TypeConstraintKind type)
      : action(Action::TYPE_CONSTRAINT_DROP), label_property_type{label, property, type} {}

  MetadataDelta(EnumCreate /*tag*/, EnumTypeId etype) : action(Action::ENUM_CREATE), enum_create_info{.etype = etype} {}

  MetadataDelta(EnumAlterAdd /*tag*/, Enum value)
      : action(Action::ENUM_ALTER_ADD), enum_alter_add_info{.value = value} {}

  MetadataDelta(EnumAlterUpdate /*tag*/, Enum value, std::string old_value)
      : action(Action::ENUM_ALTER_UPDATE), enum_alter_update_info{.value = value, .old_value = std::move(old_value)} {}

  MetadataDelta(const MetadataDelta &) = delete;
  MetadataDelta(MetadataDelta &&) = delete;
  MetadataDelta &operator=(const MetadataDelta &) = delete;
  MetadataDelta &operator=(MetadataDelta &&) = delete;

  ~MetadataDelta() {
    switch (action) {
      using enum memgraph::storage::MetadataDelta::Action;
      case LABEL_INDEX_CREATE:
      case LABEL_INDEX_DROP:
      case LABEL_INDEX_STATS_SET:
      case LABEL_INDEX_STATS_CLEAR:
      case LABEL_PROPERTY_INDEX_CREATE:
      case LABEL_PROPERTY_COMPOSITE_INDEX_CREATE:
      case LABEL_PROPERTY_INDEX_DROP:
      case LABEL_PROPERTY_COMPOSITE_INDEX_DROP:
      case LABEL_PROPERTY_INDEX_STATS_SET:
      case LABEL_PROPERTY_INDEX_STATS_CLEAR:
      case Action::EDGE_INDEX_CREATE:
      case Action::EDGE_INDEX_DROP:
      case Action::EDGE_PROPERTY_INDEX_CREATE:
      case Action::EDGE_PROPERTY_INDEX_DROP:
      case EXISTENCE_CONSTRAINT_CREATE:
      case EXISTENCE_CONSTRAINT_DROP:
      case TYPE_CONSTRAINT_CREATE:
      case TYPE_CONSTRAINT_DROP:
      case ENUM_CREATE:
      case ENUM_ALTER_ADD:
      case ENUM_ALTER_UPDATE:
      case POINT_INDEX_CREATE:
      case POINT_INDEX_DROP:
        break;
      case VECTOR_INDEX_CREATE:
        std::destroy_at(&vector_index_spec);
        break;
      case VECTOR_INDEX_DROP: {
        std::destroy_at(&vector_index_name);
        break;
      }
      case UNIQUE_CONSTRAINT_CREATE:
      case UNIQUE_CONSTRAINT_DROP: {
        std::destroy_at(&label_properties);
        break;
      }
      case TEXT_INDEX_CREATE:
      case TEXT_INDEX_DROP: {
        std::destroy_at(&text_index);
        break;
      }
    }
  }

  Action action;

  union {
    LabelId label;

    EdgeTypeId edge_type;

    struct {
      LabelId label;
      PropertyId property;
    } label_property;

    struct {
      LabelId label;
      std::vector<PropertyId> properties;
    } label_property_composite;

    struct {
      LabelId label;
      std::set<PropertyId> properties;
    } label_properties;

    struct {
      LabelId label;
      LabelIndexStats stats;
    } label_stats;

    struct {
      LabelId label;
      PropertyId property;
      LabelPropertyIndexStats stats;
    } label_property_stats;

    struct {
      LabelId label;
      PropertyId property;
      TypeConstraintKind type;
    } label_property_type;

    struct {
      EdgeTypeId edge_type;
      PropertyId property;
    } edge_type_property;

    struct {
      std::string index_name;
      LabelId label;
    } text_index;

    struct {
      EnumTypeId etype;
    } enum_create_info;

    struct {
      Enum value;
    } enum_alter_add_info;

    struct {
      Enum value;
      std::string old_value;
    } enum_alter_update_info;

    VectorIndexSpec vector_index_spec;
    std::string vector_index_name;
  };
};

static_assert(alignof(MetadataDelta) >= 8, "The Delta should be aligned to at least 8!");

}  // namespace memgraph::storage<|MERGE_RESOLUTION|>--- conflicted
+++ resolved
@@ -50,13 +50,10 @@
     ENUM_ALTER_UPDATE,
     POINT_INDEX_CREATE,
     POINT_INDEX_DROP,
-<<<<<<< HEAD
+    VECTOR_INDEX_CREATE,
+    VECTOR_INDEX_DROP,
     LABEL_PROPERTY_COMPOSITE_INDEX_CREATE,
     LABEL_PROPERTY_COMPOSITE_INDEX_DROP,
-=======
-    VECTOR_INDEX_CREATE,
-    VECTOR_INDEX_DROP,
->>>>>>> 7ccd3bf2
   };
 
   static constexpr struct LabelIndexCreate {
