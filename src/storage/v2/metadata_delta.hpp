--- conflicted
+++ resolved
@@ -30,15 +30,10 @@
     LABEL_PROPERTY_INDEX_DROP,
     LABEL_PROPERTY_INDEX_STATS_SET,
     LABEL_PROPERTY_INDEX_STATS_CLEAR,
-<<<<<<< HEAD
     EDGE_INDEX_CREATE,
     EDGE_INDEX_DROP,
     EDGE_PROPERTY_INDEX_CREATE,
     EDGE_PROPERTY_INDEX_DROP,
-=======
-    EDGE_TYPE_INDEX_CREATE,
-    EDGE_TYPE_INDEX_DROP,
->>>>>>> 364f2002
     TEXT_INDEX_CREATE,
     TEXT_INDEX_DROP,
     EXISTENCE_CONSTRAINT_CREATE,
@@ -118,8 +113,13 @@
   MetadataDelta(EdgeIndexCreate /*tag*/, EdgeTypeId edge_type)
       : action(Action::EDGE_TYPE_INDEX_CREATE), edge_type(edge_type) {}
 
-  MetadataDelta(EdgeIndexDrop /*tag*/, EdgeTypeId edge_type)
-      : action(Action::EDGE_TYPE_INDEX_DROP), edge_type(edge_type) {}
+  MetadataDelta(EdgeIndexDrop /*tag*/, EdgeTypeId edge_type) : action(Action::EDGE_INDEX_DROP), edge_type(edge_type) {}
+
+  MetadataDelta(EdgePropertyIndexCreate /*tag*/, EdgeTypeId edge_type, PropertyId property)
+      : action(Action::EDGE_PROPERTY_INDEX_CREATE), edge_type_property{edge_type, property} {}
+
+  MetadataDelta(EdgePropertyIndexDrop /*tag*/, EdgeTypeId edge_type, PropertyId property)
+      : action(Action::EDGE_PROPERTY_INDEX_DROP), edge_type_property{edge_type, property} {}
 
   MetadataDelta(EdgePropertyIndexCreate /*tag*/, EdgeTypeId edge_type, PropertyId property)
       : action(Action::EDGE_PROPERTY_INDEX_CREATE), edge_type_property{edge_type, property} {}
@@ -160,24 +160,6 @@
 
   ~MetadataDelta() {
     switch (action) {
-<<<<<<< HEAD
-      case Action::LABEL_INDEX_CREATE:
-      case Action::LABEL_INDEX_DROP:
-      case Action::LABEL_INDEX_STATS_SET:
-      case Action::LABEL_INDEX_STATS_CLEAR:
-      case Action::LABEL_PROPERTY_INDEX_CREATE:
-      case Action::LABEL_PROPERTY_INDEX_DROP:
-      case Action::LABEL_PROPERTY_INDEX_STATS_SET:
-      case Action::LABEL_PROPERTY_INDEX_STATS_CLEAR:
-      case Action::EDGE_INDEX_CREATE:
-      case Action::EDGE_INDEX_DROP:
-      case Action::EDGE_PROPERTY_INDEX_CREATE:
-      case Action::EDGE_PROPERTY_INDEX_DROP:
-      case Action::TEXT_INDEX_CREATE:
-      case Action::TEXT_INDEX_DROP:
-      case Action::EXISTENCE_CONSTRAINT_CREATE:
-      case Action::EXISTENCE_CONSTRAINT_DROP:
-=======
       using enum memgraph::storage::MetadataDelta::Action;
       case LABEL_INDEX_CREATE:
       case LABEL_INDEX_DROP:
@@ -187,14 +169,15 @@
       case LABEL_PROPERTY_INDEX_DROP:
       case LABEL_PROPERTY_INDEX_STATS_SET:
       case LABEL_PROPERTY_INDEX_STATS_CLEAR:
-      case EDGE_TYPE_INDEX_CREATE:
-      case EDGE_TYPE_INDEX_DROP:
+      case Action::EDGE_INDEX_CREATE:
+      case Action::EDGE_INDEX_DROP:
+      case Action::EDGE_PROPERTY_INDEX_CREATE:
+      case Action::EDGE_PROPERTY_INDEX_DROP:
       case EXISTENCE_CONSTRAINT_CREATE:
       case EXISTENCE_CONSTRAINT_DROP:
       case ENUM_CREATE:
       case ENUM_ALTER_ADD:
       case ENUM_ALTER_UPDATE:
->>>>>>> 364f2002
         break;
       case UNIQUE_CONSTRAINT_CREATE:
       case UNIQUE_CONSTRAINT_DROP: {
