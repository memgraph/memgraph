--- conflicted
+++ resolved
@@ -101,12 +101,8 @@
   // A cache which is consistent to the current transaction_id + command_id.
   // Used to speedup getting info about a vertex when there is a long delta
   // chain involved in rebuilding that info.
-<<<<<<< HEAD
-  mutable VertexInfoCache manyDeltasCache;
-  mutable ConstraintVerificationInfo constraint_verification_info;
-=======
   mutable VertexInfoCache manyDeltasCache{};
->>>>>>> 5b91f851
+  mutable ConstraintVerificationInfo constraint_verification_info{};
 
   // Store modified edges GID mapped to changed Delta and serialized edge key
   // Only for disk storage
