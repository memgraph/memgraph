--- conflicted
+++ resolved
@@ -148,15 +148,9 @@
   PointIndexContext point_index_ctx_;
   /// Tracks changes relevant to point index (used during Commit/AdvanceCommand)
   PointIndexChangeCollector point_index_change_collector_;
-<<<<<<< HEAD
-
-  // // Used to track new entries in the vector index
-  // std::vector<VectorIndexTuple> new_vector_index_entries_{};
-=======
   /// Tracking schema changes done during the transaction
   LocalSchemaTracking schema_diff_;
   std::unordered_set<SchemaInfoPostProcess> post_process_;
->>>>>>> 89838183
 };
 
 inline bool operator==(const Transaction &first, const Transaction &second) {
