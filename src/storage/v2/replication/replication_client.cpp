--- conflicted
+++ resolved
@@ -114,19 +114,12 @@
     info.current_timestamp_of_replica = response.current_commit_timestamp;
     info.current_number_of_timestamp_behind_master = response.current_commit_timestamp - main_time_stamp;
   } catch (const rpc::RpcFailedException &) {
-<<<<<<< HEAD
-    std::unique_lock client_guarde{client_lock_};
-    replica_state_.store(replication::ReplicaState::INVALID);
-    spdlog::error(utils::MessageWithLink("Failed to connect to replica {} at the endpoint {}.", name_,
-                                         rpc_client_->Endpoint().SocketAddress(), "https://memgr.ph/replication"));
-=======
     {
       std::unique_lock client_guard(client_lock_);
       replica_state_.store(replication::ReplicaState::INVALID);
     }
     HandleRpcFailure();  // mutex already unlocked, if the new enqueued task dispatches immediately it probably won't
                          // block
->>>>>>> 2fd34489
   }
 
   return info;
@@ -144,16 +137,6 @@
   });
 }
 
-<<<<<<< HEAD
-replication::WalFilesRes Storage::ReplicationClient::TransferWalFiles(
-    const std::vector<std::filesystem::path> &wal_files) {
-  MG_ASSERT(!wal_files.empty(), "Wal files list is empty!");
-  auto stream{rpc_client_->Stream<replication::WalFilesRpc>(wal_files.size())};
-  replication::Encoder encoder(stream.GetBuilder());
-  for (const auto &wal : wal_files) {
-    spdlog::debug("Sending wal file: {}", wal.string());
-    encoder.WriteFile(wal);
-=======
 void ReplicationClient::TryInitializeClientSync() {
   try {
     InitializeClient();
@@ -162,7 +145,6 @@
     replica_state_.store(replication::ReplicaState::INVALID);
     spdlog::error(utils::MessageWithLink("Failed to connect to replica {} at the endpoint {}.", name_,
                                          rpc_client_.Endpoint(), "https://memgr.ph/replication"));
->>>>>>> 2fd34489
   }
 }
 
@@ -218,61 +200,12 @@
       auto response = replica_stream_->Finalize();
       replica_stream_.reset();
       std::unique_lock client_guard(client_lock_);
-<<<<<<< HEAD
-      replica_state_.store(replication::ReplicaState::INVALID);
-    }
-    HandleRpcFailure();
-  }
-  return false;
-}
-
-void Storage::ReplicationClient::RecoverReplica(uint64_t replica_commit) {
-  while (true) {
-    auto file_locker = storage_->file_retainer_.AddLocker();
-
-    const auto steps = GetRecoverySteps(replica_commit, &file_locker);
-    for (const auto &recovery_step : steps) {
-      try {
-        std::visit(
-            [&, this]<typename T>(T &&arg) {
-              using StepType = std::remove_cvref_t<T>;
-              if constexpr (std::is_same_v<StepType, RecoverySnapshot>) {
-                spdlog::debug("Sending the latest snapshot file: {}", arg.string());
-                auto response = TransferSnapshot(arg);
-                replica_commit = response.current_commit_timestamp;
-              } else if constexpr (std::is_same_v<StepType, RecoveryWals>) {
-                spdlog::debug("Sending the latest wal files");
-                auto response = TransferWalFiles(arg);
-                replica_commit = response.current_commit_timestamp;
-              } else if constexpr (std::is_same_v<StepType, RecoveryCurrentWal>) {
-                std::unique_lock transaction_guard(storage_->engine_lock_);
-                if (storage_->wal_file_ && storage_->wal_file_->SequenceNumber() == arg.current_wal_seq_num) {
-                  storage_->wal_file_->DisableFlushing();
-                  transaction_guard.unlock();
-                  spdlog::debug("Sending current wal file");
-                  replica_commit = ReplicateCurrentWal();
-                  storage_->wal_file_->EnableFlushing();
-                }
-              } else {
-                static_assert(always_false_v<T>, "Missing type from variant visitor");
-              }
-            },
-            recovery_step);
-      } catch (const rpc::RpcFailedException &) {
-        {
-          std::unique_lock client_guard{client_lock_};
-          replica_state_.store(replication::ReplicaState::INVALID);
-        }
-        HandleRpcFailure();
-        return;
-=======
       if (!response.success || replica_state_ == replication::ReplicaState::RECOVERY) {
         replica_state_.store(replication::ReplicaState::RECOVERY);
         thread_pool_.AddTask([&, this] { this->RecoverReplica(response.current_commit_timestamp); });
       } else {
         replica_state_.store(replication::ReplicaState::READY);
         return true;
->>>>>>> 2fd34489
       }
     } catch (const rpc::RpcFailedException &) {
       replica_stream_.reset();
