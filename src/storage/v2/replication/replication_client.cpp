// Copyright 2023 Memgraph Ltd.
//
// Use of this software is governed by the Business Source License
// included in the file licenses/BSL.txt; by using this file, you agree to be bound by the terms of the Business Source
// License, and you may not use this file except in compliance with the Business Source License.
//
// As of the Change Date specified in that file, in accordance with
// the Business Source License, use of this software will be governed
// by the Apache License, Version 2.0, included in the file
// licenses/APL.txt.

#include "storage/v2/replication/replication_client.hpp"

#include <algorithm>
#include <type_traits>

#include "storage/v2/durability/durability.hpp"
#include "storage/v2/replication/config.hpp"
#include "storage/v2/replication/enums.hpp"
#include "storage/v2/storage.hpp"
#include "storage/v2/transaction.hpp"
#include "utils/file_locker.hpp"
#include "utils/logging.hpp"
#include "utils/message.hpp"

namespace memgraph::storage {

static auto CreateClientContext(const replication::ReplicationClientConfig &config) -> communication::ClientContext {
  return (config.ssl) ? communication::ClientContext{config.ssl->key_file, config.ssl->cert_file}
                      : communication::ClientContext{};
}

ReplicationClient::ReplicationClient(Storage *storage, std::string name, memgraph::io::network::Endpoint endpoint,
                                     replication::ReplicationMode mode,
                                     replication::ReplicationClientConfig const &config)
    : name_{std::move(name)},
      rpc_context_{CreateClientContext(config)},
      rpc_client_{std::move(endpoint), &rpc_context_},
      replica_check_frequency_{config.replica_check_frequency},
      mode_{mode},
      storage_{storage} {}

ReplicationClient::~ReplicationClient() {
  auto endpoint = rpc_client_.Endpoint();
  spdlog::trace("Closing replication client on {}:{}", endpoint.address, endpoint.port);
  thread_pool_.Shutdown();
}

uint64_t ReplicationClient::LastCommitTimestamp() const {
  return storage_->replication_state_.last_commit_timestamp_.load();
}

void ReplicationClient::InitializeClient() {
  uint64_t current_commit_timestamp{kTimestampInitialId};

  const auto &main_epoch = storage_->replication_state_.GetEpoch();

  auto stream{rpc_client_.Stream<replication::HeartbeatRpc>(storage_->replication_state_.last_commit_timestamp_,
                                                            main_epoch.id)};

  const auto replica = stream.AwaitResponse();
  std::optional<uint64_t> branching_point;
  if (replica.epoch_id != main_epoch.id && replica.current_commit_timestamp != kTimestampInitialId) {
    auto const &history = storage_->replication_state_.history;
    const auto epoch_info_iter = std::find_if(history.crbegin(), history.crend(), [&](const auto &main_epoch_info) {
      return main_epoch_info.first == replica.epoch_id;
    });
    if (epoch_info_iter == history.crend()) {
      branching_point = 0;
    } else if (epoch_info_iter->second != replica.current_commit_timestamp) {
      branching_point = epoch_info_iter->second;
    }
  }
  if (branching_point) {
    spdlog::error(
        "You cannot register Replica {} to this Main because at one point "
        "Replica {} acted as the Main instance. Both the Main and Replica {} "
        "now hold unique data. Please resolve data conflicts and start the "
        "replication on a clean instance.",
        name_, name_, name_);
    return;
  }

  current_commit_timestamp = replica.current_commit_timestamp;
  spdlog::trace("Current timestamp on replica {}: {}", name_, current_commit_timestamp);
  spdlog::trace("Current timestamp on main: {}", storage_->replication_state_.last_commit_timestamp_.load());
  if (current_commit_timestamp == storage_->replication_state_.last_commit_timestamp_.load()) {
    spdlog::debug("Replica '{}' up to date", name_);
    std::unique_lock client_guard{client_lock_};
    replica_state_.store(replication::ReplicaState::READY);
  } else {
    spdlog::debug("Replica '{}' is behind", name_);
    {
      std::unique_lock client_guard{client_lock_};
      replica_state_.store(replication::ReplicaState::RECOVERY);
    }
    thread_pool_.AddTask([=, this] { this->RecoverReplica(current_commit_timestamp); });
  }
}

TimestampInfo ReplicationClient::GetTimestampInfo() {
  TimestampInfo info;
  info.current_timestamp_of_replica = 0;
  info.current_number_of_timestamp_behind_master = 0;

  try {
    auto stream{rpc_client_.Stream<replication::TimestampRpc>()};
    const auto response = stream.AwaitResponse();
    const auto is_success = response.success;
    if (!is_success) {
      replica_state_.store(replication::ReplicaState::INVALID);
      HandleRpcFailure();
    }
    auto main_time_stamp = storage_->replication_state_.last_commit_timestamp_.load();
    info.current_timestamp_of_replica = response.current_commit_timestamp;
    info.current_number_of_timestamp_behind_master = response.current_commit_timestamp - main_time_stamp;
  } catch (const rpc::RpcFailedException &) {
    {
      std::unique_lock client_guard(client_lock_);
      replica_state_.store(replication::ReplicaState::INVALID);
    }
    HandleRpcFailure();  // mutex already unlocked, if the new enqueued task dispatches immediately it probably won't
                         // block
  }

  return info;
}

void ReplicationClient::HandleRpcFailure() {
  spdlog::error(utils::MessageWithLink("Couldn't replicate data to {}.", name_, "https://memgr.ph/replication"));
  TryInitializeClientAsync();
}

void ReplicationClient::TryInitializeClientAsync() {
  thread_pool_.AddTask([this] {
    rpc_client_.Abort();
    this->TryInitializeClientSync();
  });
}

void ReplicationClient::TryInitializeClientSync() {
  try {
    InitializeClient();
  } catch (const rpc::RpcFailedException &) {
    std::unique_lock client_guarde{client_lock_};
    replica_state_.store(replication::ReplicaState::INVALID);
    spdlog::error(utils::MessageWithLink("Failed to connect to replica {} at the endpoint {}.", name_,
                                         rpc_client_.Endpoint(), "https://memgr.ph/replication"));
  }
}

void ReplicationClient::StartTransactionReplication(const uint64_t current_wal_seq_num) {
  std::unique_lock guard(client_lock_);
  const auto status = replica_state_.load();
  switch (status) {
    case replication::ReplicaState::RECOVERY:
      spdlog::debug("Replica {} is behind MAIN instance", name_);
      return;
    case replication::ReplicaState::REPLICATING:
      spdlog::debug("Replica {} missed a transaction", name_);
      // We missed a transaction because we're still replicating
      // the previous transaction so we need to go to RECOVERY
      // state to catch up with the missing transaction
      // We cannot queue the recovery process here because
      // an error can happen while we're replicating the previous
      // transaction after which the client should go to
      // INVALID state before starting the recovery process
      replica_state_.store(replication::ReplicaState::RECOVERY);
      return;
    case replication::ReplicaState::INVALID:
      HandleRpcFailure();
      return;
    case replication::ReplicaState::READY:
      MG_ASSERT(!replica_stream_);
      try {
        replica_stream_.emplace(
            ReplicaStream{this, storage_->replication_state_.last_commit_timestamp_.load(), current_wal_seq_num});
        replica_state_.store(replication::ReplicaState::REPLICATING);
      } catch (const rpc::RpcFailedException &) {
        replica_state_.store(replication::ReplicaState::INVALID);
        HandleRpcFailure();
      }
      return;
  }
}

auto ReplicationClient::GetEpochId() const -> std::string const & { return storage_->replication_state_.GetEpoch().id; }

bool ReplicationClient::FinalizeTransactionReplication() {
  // We can only check the state because it guarantees to be only
  // valid during a single transaction replication (if the assumption
  // that this and other transaction replication functions can only be
  // called from a one thread stands)
  if (replica_state_ != replication::ReplicaState::REPLICATING) {
    return false;
  }

  auto task = [this]() {
    MG_ASSERT(replica_stream_, "Missing stream for transaction deltas");
    try {
      auto response = replica_stream_->Finalize();
      replica_stream_.reset();
      std::unique_lock client_guard(client_lock_);
      if (!response.success || replica_state_ == replication::ReplicaState::RECOVERY) {
        replica_state_.store(replication::ReplicaState::RECOVERY);
        thread_pool_.AddTask([&, this] { this->RecoverReplica(response.current_commit_timestamp); });
      } else {
        replica_state_.store(replication::ReplicaState::READY);
        return true;
      }
    } catch (const rpc::RpcFailedException &) {
      replica_stream_.reset();
      {
        std::unique_lock client_guard(client_lock_);
        replica_state_.store(replication::ReplicaState::INVALID);
      }
      HandleRpcFailure();
    }
    return false;
  };

  if (mode_ == replication::ReplicationMode::ASYNC) {
    thread_pool_.AddTask([=] { (void)task(); });
    return true;
  }

  return task();
}

<<<<<<< HEAD
/// This method tries to find the optimal path for recoverying a single replica.
/// Based on the last commit transfered to replica it tries to update the
/// replica using durability files - WALs and Snapshots. WAL files are much
/// smaller in size as they contain only the Deltas (changes) made during the
/// transactions while Snapshots contain all the data. For that reason we prefer
/// WALs as much as possible. As the WAL file that is currently being updated
/// can change during the process we ignore it as much as possible. Also, it
/// uses the transaction lock so locking it can be really expensive. After we
/// fetch the list of finalized WALs, we try to find the longest chain of
/// sequential WALs, starting from the latest one, that will update the recovery
/// with the all missed updates. If the WAL chain cannot be created, replica is
/// behind by a lot, so we use the regular recovery process, we send the latest
/// snapshot and all the necessary WAL files, starting from the newest WAL that
/// contains a timestamp before the snapshot. If we registered the existence of
/// the current WAL, we add the sequence number we read from it to the recovery
/// process. After all the other steps are finished, if the current WAL contains
/// the same sequence number, it's the same WAL we read while fetching the
/// recovery steps, so we can safely send it to the replica.
/// We assume that the property of preserving at least 1 WAL before the snapshot
/// is satisfied as we extract the timestamp information from it.
std::vector<InMemoryStorage::ReplicationClient::RecoveryStep> InMemoryStorage::ReplicationClient::GetRecoverySteps(
    const uint64_t replica_commit, utils::FileRetainer::FileLocker *file_locker) {
  // First check if we can recover using the current wal file only
  // otherwise save the seq_num of the current wal file
  // This lock is also necessary to force the missed transaction to finish.
  std::optional<uint64_t> current_wal_seq_num;
  std::optional<uint64_t> current_wal_from_timestamp;
  if (std::unique_lock transtacion_guard(storage_->engine_lock_); storage_->wal_file_) {
    current_wal_seq_num.emplace(storage_->wal_file_->SequenceNumber());
    current_wal_from_timestamp.emplace(storage_->wal_file_->FromTimestamp());
  }

  auto locker_acc = file_locker->Access();
  auto wal_files = durability::GetWalFiles(storage_->wal_directory_, storage_->uuid_, current_wal_seq_num);
  MG_ASSERT(wal_files, "Wal files could not be loaded");

  auto snapshot_files = durability::GetSnapshotFiles(storage_->snapshot_directory_, storage_->uuid_);
  std::optional<durability::SnapshotDurabilityInfo> latest_snapshot;
  if (!snapshot_files.empty()) {
    std::sort(snapshot_files.begin(), snapshot_files.end());
    latest_snapshot.emplace(std::move(snapshot_files.back()));
  }

  std::vector<RecoveryStep> recovery_steps;

  // No finalized WAL files were found. This means the difference is contained
  // inside the current WAL or the snapshot.
  if (wal_files->empty()) {
    if (current_wal_from_timestamp && replica_commit >= *current_wal_from_timestamp) {
      MG_ASSERT(current_wal_seq_num);
      recovery_steps.emplace_back(RecoveryCurrentWal{*current_wal_seq_num});
      return recovery_steps;
    }

    // Without the finalized WAL containing the current timestamp of replica,
    // we cannot know if the difference is only in the current WAL or we need
    // to send the snapshot.
    if (latest_snapshot) {
      const auto lock_success = locker_acc.AddPath(latest_snapshot->path);
      MG_ASSERT(!lock_success.HasError(), "Tried to lock a nonexistant path.");
      recovery_steps.emplace_back(std::in_place_type_t<RecoverySnapshot>{}, std::move(latest_snapshot->path));
    }
    // if there are no finalized WAL files, snapshot left the current WAL
    // as the WAL file containing a transaction before snapshot creation
    // so we can be sure that the current WAL is present
    MG_ASSERT(current_wal_seq_num);
    recovery_steps.emplace_back(RecoveryCurrentWal{*current_wal_seq_num});
    return recovery_steps;
  }

  // Find the longest chain of WALs for recovery.
  // The chain consists ONLY of sequential WALs.
  auto rwal_it = wal_files->rbegin();

  // if the last finalized WAL is before the replica commit
  // then we can recovery only from current WAL
  if (rwal_it->to_timestamp <= replica_commit) {
    MG_ASSERT(current_wal_seq_num);
    recovery_steps.emplace_back(RecoveryCurrentWal{*current_wal_seq_num});
    return recovery_steps;
  }

  uint64_t previous_seq_num{rwal_it->seq_num};
  for (; rwal_it != wal_files->rend(); ++rwal_it) {
    // If the difference between two consecutive wal files is not 0 or 1
    // we have a missing WAL in our chain
    if (previous_seq_num - rwal_it->seq_num > 1) {
      break;
    }

    // Find first WAL that contains up to replica commit, i.e. WAL
    // that is before the replica commit or contains the replica commit
    // as the last committed transaction OR we managed to find the first WAL
    // file.
    if (replica_commit >= rwal_it->from_timestamp || rwal_it->seq_num == 0) {
      if (replica_commit >= rwal_it->to_timestamp) {
        // We want the WAL after because the replica already contains all the
        // commits from this WAL
        --rwal_it;
      }
      std::vector<std::filesystem::path> wal_chain;
      auto distance_from_first = std::distance(rwal_it, wal_files->rend() - 1);
      // We have managed to create WAL chain
      // We need to lock these files and add them to the chain
      for (auto result_wal_it = wal_files->begin() + distance_from_first; result_wal_it != wal_files->end();
           ++result_wal_it) {
        const auto lock_success = locker_acc.AddPath(result_wal_it->path);
        MG_ASSERT(!lock_success.HasError(), "Tried to lock a nonexistant path.");
        wal_chain.push_back(std::move(result_wal_it->path));
      }

      recovery_steps.emplace_back(std::in_place_type_t<RecoveryWals>{}, std::move(wal_chain));

      if (current_wal_seq_num) {
        recovery_steps.emplace_back(RecoveryCurrentWal{*current_wal_seq_num});
      }
      return recovery_steps;
    }

    previous_seq_num = rwal_it->seq_num;
  }

  MG_ASSERT(latest_snapshot, "Invalid durability state, missing snapshot");
  // We didn't manage to find a WAL chain, we need to send the latest snapshot
  // with its WALs
  const auto lock_success = locker_acc.AddPath(latest_snapshot->path);
  MG_ASSERT(!lock_success.HasError(), "Tried to lock a nonexistant path.");
  recovery_steps.emplace_back(std::in_place_type_t<RecoverySnapshot>{}, std::move(latest_snapshot->path));

  std::vector<std::filesystem::path> recovery_wal_files;
  auto wal_it = wal_files->begin();
  for (; wal_it != wal_files->end(); ++wal_it) {
    // Assuming recovery process is correct the snashpot should
    // always retain a single WAL that contains a transaction
    // before its creation
    if (latest_snapshot->start_timestamp < wal_it->to_timestamp) {
      if (latest_snapshot->start_timestamp < wal_it->from_timestamp) {
        MG_ASSERT(wal_it != wal_files->begin(), "Invalid durability files state");
        --wal_it;
      }
      break;
=======
void ReplicationClient::FrequentCheck() {
  const auto is_success = std::invoke([this]() {
    try {
      auto stream{rpc_client_.Stream<replication::FrequentHeartbeatRpc>()};
      const auto response = stream.AwaitResponse();
      return response.success;
    } catch (const rpc::RpcFailedException &) {
      return false;
>>>>>>> 9e4babcd
    }
  });
  // States: READY, REPLICATING, RECOVERY, INVALID
  // If success && ready, replicating, recovery -> stay the same because something good is going on.
  // If success && INVALID -> [it's possible that replica came back to life] -> TryInitializeClient.
  // If fail -> [replica is not reachable at all] -> INVALID state.
  // NOTE: TryInitializeClient might return nothing if there is a branching point.
  // NOTE: The early return pattern simplified the code, but the behavior should be as explained.
  if (!is_success) {
    replica_state_.store(replication::ReplicaState::INVALID);
    return;
  }
  if (replica_state_.load() == replication::ReplicaState::INVALID) {
    TryInitializeClientAsync();
  }
}

void ReplicationClient::Start() {
  auto const &endpoint = rpc_client_.Endpoint();
  spdlog::trace("Replication client started at: {}:{}", endpoint.address, endpoint.port);

  TryInitializeClientSync();

  // Help the user to get the most accurate replica state possible.
  if (replica_check_frequency_ > std::chrono::seconds(0)) {
    replica_checker_.Run("Replica Checker", replica_check_frequency_, [this] { this->FrequentCheck(); });
  }
}

void ReplicationClient::IfStreamingTransaction(const std::function<void(ReplicaStream &)> &callback) {
  // We can only check the state because it guarantees to be only
  // valid during a single transaction replication (if the assumption
  // that this and other transaction replication functions can only be
  // called from a one thread stands)
  if (replica_state_ != replication::ReplicaState::REPLICATING) {
    return;
  }

  try {
    callback(*replica_stream_);
  } catch (const rpc::RpcFailedException &) {
    {
      std::unique_lock client_guard{client_lock_};
      replica_state_.store(replication::ReplicaState::INVALID);
    }
    HandleRpcFailure();
  }
}

////// ReplicaStream //////
ReplicaStream::ReplicaStream(ReplicationClient *self, const uint64_t previous_commit_timestamp,
                             const uint64_t current_seq_num)
    : self_(self),
      stream_(self_->rpc_client_.Stream<replication::AppendDeltasRpc>(previous_commit_timestamp, current_seq_num)) {
  replication::Encoder encoder{stream_.GetBuilder()};

  encoder.WriteString(self_->GetEpochId());
}

void ReplicaStream::AppendDelta(const Delta &delta, const Vertex &vertex, uint64_t final_commit_timestamp) {
  replication::Encoder encoder(stream_.GetBuilder());
  auto *storage = self_->GetStorage();
  EncodeDelta(&encoder, storage->name_id_mapper_.get(), storage->config_.items, delta, vertex, final_commit_timestamp);
}

void ReplicaStream::AppendDelta(const Delta &delta, const Edge &edge, uint64_t final_commit_timestamp) {
  replication::Encoder encoder(stream_.GetBuilder());
  EncodeDelta(&encoder, self_->GetStorage()->name_id_mapper_.get(), delta, edge, final_commit_timestamp);
}

void ReplicaStream::AppendTransactionEnd(uint64_t final_commit_timestamp) {
  replication::Encoder encoder(stream_.GetBuilder());
  EncodeTransactionEnd(&encoder, final_commit_timestamp);
}

void ReplicaStream::AppendOperation(durability::StorageGlobalOperation operation, LabelId label,
                                    const std::set<PropertyId> &properties, uint64_t timestamp) {
  replication::Encoder encoder(stream_.GetBuilder());
  EncodeOperation(&encoder, self_->GetStorage()->name_id_mapper_.get(), operation, label, properties, timestamp);
}

replication::AppendDeltasRes ReplicaStream::Finalize() { return stream_.AwaitResponse(); }

}  // namespace memgraph::storage<|MERGE_RESOLUTION|>--- conflicted
+++ resolved
@@ -227,149 +227,6 @@
   return task();
 }
 
-<<<<<<< HEAD
-/// This method tries to find the optimal path for recoverying a single replica.
-/// Based on the last commit transfered to replica it tries to update the
-/// replica using durability files - WALs and Snapshots. WAL files are much
-/// smaller in size as they contain only the Deltas (changes) made during the
-/// transactions while Snapshots contain all the data. For that reason we prefer
-/// WALs as much as possible. As the WAL file that is currently being updated
-/// can change during the process we ignore it as much as possible. Also, it
-/// uses the transaction lock so locking it can be really expensive. After we
-/// fetch the list of finalized WALs, we try to find the longest chain of
-/// sequential WALs, starting from the latest one, that will update the recovery
-/// with the all missed updates. If the WAL chain cannot be created, replica is
-/// behind by a lot, so we use the regular recovery process, we send the latest
-/// snapshot and all the necessary WAL files, starting from the newest WAL that
-/// contains a timestamp before the snapshot. If we registered the existence of
-/// the current WAL, we add the sequence number we read from it to the recovery
-/// process. After all the other steps are finished, if the current WAL contains
-/// the same sequence number, it's the same WAL we read while fetching the
-/// recovery steps, so we can safely send it to the replica.
-/// We assume that the property of preserving at least 1 WAL before the snapshot
-/// is satisfied as we extract the timestamp information from it.
-std::vector<InMemoryStorage::ReplicationClient::RecoveryStep> InMemoryStorage::ReplicationClient::GetRecoverySteps(
-    const uint64_t replica_commit, utils::FileRetainer::FileLocker *file_locker) {
-  // First check if we can recover using the current wal file only
-  // otherwise save the seq_num of the current wal file
-  // This lock is also necessary to force the missed transaction to finish.
-  std::optional<uint64_t> current_wal_seq_num;
-  std::optional<uint64_t> current_wal_from_timestamp;
-  if (std::unique_lock transtacion_guard(storage_->engine_lock_); storage_->wal_file_) {
-    current_wal_seq_num.emplace(storage_->wal_file_->SequenceNumber());
-    current_wal_from_timestamp.emplace(storage_->wal_file_->FromTimestamp());
-  }
-
-  auto locker_acc = file_locker->Access();
-  auto wal_files = durability::GetWalFiles(storage_->wal_directory_, storage_->uuid_, current_wal_seq_num);
-  MG_ASSERT(wal_files, "Wal files could not be loaded");
-
-  auto snapshot_files = durability::GetSnapshotFiles(storage_->snapshot_directory_, storage_->uuid_);
-  std::optional<durability::SnapshotDurabilityInfo> latest_snapshot;
-  if (!snapshot_files.empty()) {
-    std::sort(snapshot_files.begin(), snapshot_files.end());
-    latest_snapshot.emplace(std::move(snapshot_files.back()));
-  }
-
-  std::vector<RecoveryStep> recovery_steps;
-
-  // No finalized WAL files were found. This means the difference is contained
-  // inside the current WAL or the snapshot.
-  if (wal_files->empty()) {
-    if (current_wal_from_timestamp && replica_commit >= *current_wal_from_timestamp) {
-      MG_ASSERT(current_wal_seq_num);
-      recovery_steps.emplace_back(RecoveryCurrentWal{*current_wal_seq_num});
-      return recovery_steps;
-    }
-
-    // Without the finalized WAL containing the current timestamp of replica,
-    // we cannot know if the difference is only in the current WAL or we need
-    // to send the snapshot.
-    if (latest_snapshot) {
-      const auto lock_success = locker_acc.AddPath(latest_snapshot->path);
-      MG_ASSERT(!lock_success.HasError(), "Tried to lock a nonexistant path.");
-      recovery_steps.emplace_back(std::in_place_type_t<RecoverySnapshot>{}, std::move(latest_snapshot->path));
-    }
-    // if there are no finalized WAL files, snapshot left the current WAL
-    // as the WAL file containing a transaction before snapshot creation
-    // so we can be sure that the current WAL is present
-    MG_ASSERT(current_wal_seq_num);
-    recovery_steps.emplace_back(RecoveryCurrentWal{*current_wal_seq_num});
-    return recovery_steps;
-  }
-
-  // Find the longest chain of WALs for recovery.
-  // The chain consists ONLY of sequential WALs.
-  auto rwal_it = wal_files->rbegin();
-
-  // if the last finalized WAL is before the replica commit
-  // then we can recovery only from current WAL
-  if (rwal_it->to_timestamp <= replica_commit) {
-    MG_ASSERT(current_wal_seq_num);
-    recovery_steps.emplace_back(RecoveryCurrentWal{*current_wal_seq_num});
-    return recovery_steps;
-  }
-
-  uint64_t previous_seq_num{rwal_it->seq_num};
-  for (; rwal_it != wal_files->rend(); ++rwal_it) {
-    // If the difference between two consecutive wal files is not 0 or 1
-    // we have a missing WAL in our chain
-    if (previous_seq_num - rwal_it->seq_num > 1) {
-      break;
-    }
-
-    // Find first WAL that contains up to replica commit, i.e. WAL
-    // that is before the replica commit or contains the replica commit
-    // as the last committed transaction OR we managed to find the first WAL
-    // file.
-    if (replica_commit >= rwal_it->from_timestamp || rwal_it->seq_num == 0) {
-      if (replica_commit >= rwal_it->to_timestamp) {
-        // We want the WAL after because the replica already contains all the
-        // commits from this WAL
-        --rwal_it;
-      }
-      std::vector<std::filesystem::path> wal_chain;
-      auto distance_from_first = std::distance(rwal_it, wal_files->rend() - 1);
-      // We have managed to create WAL chain
-      // We need to lock these files and add them to the chain
-      for (auto result_wal_it = wal_files->begin() + distance_from_first; result_wal_it != wal_files->end();
-           ++result_wal_it) {
-        const auto lock_success = locker_acc.AddPath(result_wal_it->path);
-        MG_ASSERT(!lock_success.HasError(), "Tried to lock a nonexistant path.");
-        wal_chain.push_back(std::move(result_wal_it->path));
-      }
-
-      recovery_steps.emplace_back(std::in_place_type_t<RecoveryWals>{}, std::move(wal_chain));
-
-      if (current_wal_seq_num) {
-        recovery_steps.emplace_back(RecoveryCurrentWal{*current_wal_seq_num});
-      }
-      return recovery_steps;
-    }
-
-    previous_seq_num = rwal_it->seq_num;
-  }
-
-  MG_ASSERT(latest_snapshot, "Invalid durability state, missing snapshot");
-  // We didn't manage to find a WAL chain, we need to send the latest snapshot
-  // with its WALs
-  const auto lock_success = locker_acc.AddPath(latest_snapshot->path);
-  MG_ASSERT(!lock_success.HasError(), "Tried to lock a nonexistant path.");
-  recovery_steps.emplace_back(std::in_place_type_t<RecoverySnapshot>{}, std::move(latest_snapshot->path));
-
-  std::vector<std::filesystem::path> recovery_wal_files;
-  auto wal_it = wal_files->begin();
-  for (; wal_it != wal_files->end(); ++wal_it) {
-    // Assuming recovery process is correct the snashpot should
-    // always retain a single WAL that contains a transaction
-    // before its creation
-    if (latest_snapshot->start_timestamp < wal_it->to_timestamp) {
-      if (latest_snapshot->start_timestamp < wal_it->from_timestamp) {
-        MG_ASSERT(wal_it != wal_files->begin(), "Invalid durability files state");
-        --wal_it;
-      }
-      break;
-=======
 void ReplicationClient::FrequentCheck() {
   const auto is_success = std::invoke([this]() {
     try {
@@ -378,7 +235,6 @@
       return response.success;
     } catch (const rpc::RpcFailedException &) {
       return false;
->>>>>>> 9e4babcd
     }
   });
   // States: READY, REPLICATING, RECOVERY, INVALID
