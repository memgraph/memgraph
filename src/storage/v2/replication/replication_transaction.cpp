--- conflicted
+++ resolved
@@ -67,10 +67,6 @@
                                                             std::move(replica_stream));
       strict_sync_replicas_succ &= commit_res;
     } else if (client->Mode() == replication_coordination_glue::ReplicationMode::ASYNC && decision) {
-<<<<<<< HEAD
-      // Ship deltas only if decision is true, we don't need to explicitly send abort to ASYNC replica
-=======
->>>>>>> 5f6ba259
       client->FinalizeTransactionReplication(db_acc, std::move(replica_stream), durability_commit_timestamp);
     }
   }
