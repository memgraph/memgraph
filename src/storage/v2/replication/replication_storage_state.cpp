// Copyright 2024 Memgraph Ltd.
//
// Use of this software is governed by the Business Source License
// included in the file licenses/BSL.txt; by using this file, you agree to be bound by the terms of the Business Source
// License, and you may not use this file except in compliance with the Business Source License.
//
// As of the Change Date specified in that file, in accordance with
// the Business Source License, use of this software will be governed
// by the Apache License, Version 2.0, included in the file
// licenses/APL.txt.

#include "storage/v2/replication/replication_storage_state.hpp"

#include "replication/replication_server.hpp"
#include "storage/v2/replication/replication_client.hpp"

namespace memgraph::storage {

void ReplicationStorageState::InitializeTransaction(uint64_t seq_num, Storage *storage,
                                                    DatabaseAccessProtector db_acc) {
  replication_clients_.WithLock([=, db_acc = std::move(db_acc)](auto &clients) mutable {
    for (auto &client : clients) {
      client->StartTransactionReplication(seq_num, storage, std::move(db_acc));
    }
  });
}

void ReplicationStorageState::AppendDelta(const Delta &delta, const Vertex &vertex, uint64_t timestamp) {
  replication_clients_.WithLock([&](auto &clients) {
    for (auto &client : clients) {
      client->IfStreamingTransaction([&](auto &stream) { stream.AppendDelta(delta, vertex, timestamp); });
    }
  });
}

void ReplicationStorageState::AppendDelta(const Delta &delta, const Edge &edge, uint64_t timestamp) {
  replication_clients_.WithLock([&](auto &clients) {
    for (auto &client : clients) {
      client->IfStreamingTransaction([&](auto &stream) { stream.AppendDelta(delta, edge, timestamp); });
    }
  });
}
void ReplicationStorageState::AppendOperation(durability::StorageMetadataOperation operation, LabelId label,
                                              const std::set<PropertyId> &properties, const LabelIndexStats &stats,
                                              const LabelPropertyIndexStats &property_stats,
                                              uint64_t final_commit_timestamp) {
  replication_clients_.WithLock([&](auto &clients) {
    for (auto &client : clients) {
      client->IfStreamingTransaction([&](auto &stream) {
        stream.AppendOperation(operation, label, properties, stats, property_stats, final_commit_timestamp);
      });
    }
  });
}

<<<<<<< HEAD
void ReplicationStorageState::AppendOperation(durability::StorageMetadataOperation operation, EdgeTypeId edge_type,
                                              uint64_t final_commit_timestamp) {
  replication_clients_.WithLock([&](auto &clients) {
    for (auto &client : clients) {
      client->IfStreamingTransaction(
          [&](auto &stream) { stream.AppendOperation(operation, edge_type, final_commit_timestamp); });
    }
  });
}

bool ReplicationStorageState::FinalizeTransaction(uint64_t timestamp, Storage *storage) {
  return replication_clients_.WithLock([=](auto &clients) {
=======
bool ReplicationStorageState::FinalizeTransaction(uint64_t timestamp, Storage *storage,
                                                  DatabaseAccessProtector db_acc) {
  return replication_clients_.WithLock([=, db_acc = std::move(db_acc)](auto &clients) mutable {
>>>>>>> 7ead00f2
    bool finalized_on_all_replicas = true;
    MG_ASSERT(clients.empty() || db_acc.has_value(),
              "Any clients assumes we are MAIN, we should have gatekeeper_access_wrapper so we can correctly "
              "handle ASYNC tasks");
    for (ReplicationClientPtr &client : clients) {
      client->IfStreamingTransaction([&](auto &stream) { stream.AppendTransactionEnd(timestamp); });
      const auto finalized = client->FinalizeTransactionReplication(storage, std::move(db_acc));

      if (client->Mode() == replication_coordination_glue::ReplicationMode::SYNC) {
        finalized_on_all_replicas = finalized && finalized_on_all_replicas;
      }
    }
    return finalized_on_all_replicas;
  });
}

std::optional<replication::ReplicaState> ReplicationStorageState::GetReplicaState(std::string_view name) const {
  return replication_clients_.WithReadLock([&](auto const &clients) -> std::optional<replication::ReplicaState> {
    auto const name_matches = [=](ReplicationClientPtr const &client) { return client->Name() == name; };
    auto const client_it = std::find_if(clients.cbegin(), clients.cend(), name_matches);
    if (client_it == clients.cend()) {
      return std::nullopt;
    }
    return (*client_it)->State();
  });
}

std::vector<ReplicaInfo> ReplicationStorageState::ReplicasInfo(const Storage *storage) const {
  return replication_clients_.WithReadLock([storage](auto const &clients) {
    std::vector<ReplicaInfo> replica_infos;
    replica_infos.reserve(clients.size());
    auto const asReplicaInfo = [storage](ReplicationClientPtr const &client) -> ReplicaInfo {
      const auto ts = client->GetTimestampInfo(storage);
      return {client->Name(), client->Mode(), client->Endpoint(), client->State(), ts};
    };
    std::transform(clients.begin(), clients.end(), std::back_inserter(replica_infos), asReplicaInfo);
    return replica_infos;
  });
}

void ReplicationStorageState::Reset() {
  replication_clients_.WithLock([](auto &clients) { clients.clear(); });
}

void ReplicationStorageState::TrackLatestHistory() {
  constexpr uint16_t kEpochHistoryRetention = 1000;
  // Generate new epoch id and save the last one to the history.
  if (history.size() == kEpochHistoryRetention) {
    history.pop_front();
  }
  history.emplace_back(epoch_.id(), last_commit_timestamp_);
}

void ReplicationStorageState::AddEpochToHistoryForce(std::string prev_epoch) {
  history.emplace_back(std::move(prev_epoch), last_commit_timestamp_);
}

}  // namespace memgraph::storage<|MERGE_RESOLUTION|>--- conflicted
+++ resolved
@@ -53,7 +53,6 @@
   });
 }
 
-<<<<<<< HEAD
 void ReplicationStorageState::AppendOperation(durability::StorageMetadataOperation operation, EdgeTypeId edge_type,
                                               uint64_t final_commit_timestamp) {
   replication_clients_.WithLock([&](auto &clients) {
@@ -64,13 +63,9 @@
   });
 }
 
-bool ReplicationStorageState::FinalizeTransaction(uint64_t timestamp, Storage *storage) {
-  return replication_clients_.WithLock([=](auto &clients) {
-=======
 bool ReplicationStorageState::FinalizeTransaction(uint64_t timestamp, Storage *storage,
                                                   DatabaseAccessProtector db_acc) {
   return replication_clients_.WithLock([=, db_acc = std::move(db_acc)](auto &clients) mutable {
->>>>>>> 7ead00f2
     bool finalized_on_all_replicas = true;
     MG_ASSERT(clients.empty() || db_acc.has_value(),
               "Any clients assumes we are MAIN, we should have gatekeeper_access_wrapper so we can correctly "
