--- conflicted
+++ resolved
@@ -130,12 +130,7 @@
 inline Delta *CreateDeleteDeserializedObjectDelta(Transaction *transaction, std::optional<std::string> old_disk_key,
                                                   std::string &&ts) {
   // Should use utils::DecodeFixed64(ts.c_str()) once we will move to RocksDB real timestamps
-<<<<<<< HEAD
   return &transaction->deltas.use().emplace_back(Delta::DeleteDeserializedObjectTag(), std::stoull(ts), old_disk_key);
-=======
-  transaction->EnsureCommitTimestampExists();
-  return &transaction->deltas.emplace_back(Delta::DeleteDeserializedObjectTag(), std::stoull(ts), old_disk_key);
->>>>>>> b5413c6f
 }
 
 inline Delta *CreateDeleteDeserializedObjectDelta(std::list<Delta> *deltas, std::optional<std::string> old_disk_key,
