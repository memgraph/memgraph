#pragma once

<<<<<<< HEAD
#include <atomic>
=======
>>>>>>> db1b3d35
#include "storage/v2/property_value.hpp"
#include "storage/v2/transaction.hpp"
#include "storage/v2/view.hpp"

namespace storage {

/// This function iterates through the undo buffers from an object (starting
/// from the supplied delta) and determines what deltas should be applied to get
/// the currently visible version of the object. When the function finds a delta
/// that should be applied it calls the callback function with the delta that
/// should be applied passed as a parameter to the callback. It is up to the
/// caller to apply the deltas.
template <typename TCallback>
inline void ApplyDeltasForRead(Transaction *transaction, const Delta *delta, View view, const TCallback &callback) {
<<<<<<< HEAD
  auto commit_timestamp = transaction->commit_timestamp ? transaction->commit_timestamp->load(std::memory_order_acquire)
                                                        : transaction->transaction_id;
=======
  // if the transaction is not committed, then its deltas have transaction_id for the timestamp, otherwise they have
  // its commit timestamp set.
  // This allows us the transaction to see its changes even though it's commited.
  const auto commit_timestamp = transaction->commit_timestamp
                                    ? transaction->commit_timestamp->load(std::memory_order_acquire)
                                    : transaction->transaction_id;
>>>>>>> db1b3d35
  while (delta != nullptr) {
    auto ts = delta->timestamp->load(std::memory_order_acquire);
    auto cid = delta->command_id;

    // This is a committed change that we see so we shouldn't undo it.
    if (ts < transaction->start_timestamp) {
      break;
    }

    // We shouldn't undo our newest changes because the user requested a NEW
    // view of the database.
    if (view == View::NEW && ts == commit_timestamp && cid <= transaction->command_id) {
      break;
    }

    // We shouldn't undo our older changes because the user requested a OLD view
    // of the database.
    if (view == View::OLD && ts == commit_timestamp && cid < transaction->command_id) {
      break;
    }

    // This delta must be applied, call the callback.
    callback(*delta);

    // Move to the next delta.
    delta = delta->next.load(std::memory_order_acquire);
  }
}

/// This function prepares the object for a write. It checks whether there are
/// any serialization errors in the process (eg. the object can't be written to
/// from this transaction because it is being written to from another
/// transaction) and returns a `bool` value indicating whether the caller can
/// proceed with a write operation.
template <typename TObj>
inline bool PrepareForWrite(Transaction *transaction, TObj *object) {
  if (object->delta == nullptr) return true;

  auto ts = object->delta->timestamp->load(std::memory_order_acquire);
  if (ts == transaction->transaction_id || ts < transaction->start_timestamp) {
    return true;
  }

  transaction->must_abort = true;
  return false;
}

/// This function creates a `DELETE_OBJECT` delta in the transaction and returns
/// a pointer to the created delta. It doesn't perform any linking of the delta
/// and is primarily used to create the first delta for an object (that must be
/// a `DELETE_OBJECT` delta).
/// @throw std::bad_alloc
inline Delta *CreateDeleteObjectDelta(Transaction *transaction) {
  transaction->EnsureCommitTimestampExists();
  return &transaction->deltas.emplace_back(Delta::DeleteObjectTag(), transaction->commit_timestamp.get(),
                                           transaction->command_id);
}

/// This function creates a delta in the transaction for the object and links
/// the delta into the object's delta list.
/// @throw std::bad_alloc
template <typename TObj, class... Args>
inline void CreateAndLinkDelta(Transaction *transaction, TObj *object, Args &&...args) {
  transaction->EnsureCommitTimestampExists();
  auto delta = &transaction->deltas.emplace_back(std::forward<Args>(args)..., transaction->commit_timestamp.get(),
                                                 transaction->command_id);

  // The operations are written in such order so that both `next` and `prev`
  // chains are valid at all times. The chains must be valid at all times
  // because garbage collection (which traverses the chains) is done
  // concurrently (as well as other execution threads).

  // 1. We need to set the next delta of the new delta to the existing delta.
  delta->next.store(object->delta, std::memory_order_release);
  // 2. We need to set the previous delta of the new delta to the object.
  delta->prev.Set(object);
  // 3. We need to set the previous delta of the existing delta to the new
  // delta. After this point the garbage collector will be able to see the new
  // delta but won't modify it until we are done with all of our modifications.
  if (object->delta) {
    object->delta->prev.Set(delta);
  }
  // 4. Finally, we need to set the object's delta to the new delta. The garbage
  // collector and other transactions will acquire the object lock to read the
  // delta from the object. Because the lock is held during the whole time this
  // modification is being done, everybody else will wait until we are fully
  // done with our modification before they read the object's delta value.
  object->delta = delta;
}

}  // namespace storage<|MERGE_RESOLUTION|>--- conflicted
+++ resolved
@@ -1,9 +1,5 @@
 #pragma once
 
-<<<<<<< HEAD
-#include <atomic>
-=======
->>>>>>> db1b3d35
 #include "storage/v2/property_value.hpp"
 #include "storage/v2/transaction.hpp"
 #include "storage/v2/view.hpp"
@@ -18,17 +14,12 @@
 /// caller to apply the deltas.
 template <typename TCallback>
 inline void ApplyDeltasForRead(Transaction *transaction, const Delta *delta, View view, const TCallback &callback) {
-<<<<<<< HEAD
-  auto commit_timestamp = transaction->commit_timestamp ? transaction->commit_timestamp->load(std::memory_order_acquire)
-                                                        : transaction->transaction_id;
-=======
   // if the transaction is not committed, then its deltas have transaction_id for the timestamp, otherwise they have
   // its commit timestamp set.
   // This allows us the transaction to see its changes even though it's commited.
   const auto commit_timestamp = transaction->commit_timestamp
                                     ? transaction->commit_timestamp->load(std::memory_order_acquire)
                                     : transaction->transaction_id;
->>>>>>> db1b3d35
   while (delta != nullptr) {
     auto ts = delta->timestamp->load(std::memory_order_acquire);
     auto cid = delta->command_id;
