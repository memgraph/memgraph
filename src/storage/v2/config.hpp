// Copyright 2024 Memgraph Ltd.
//
// Use of this software is governed by the Business Source License
// included in the file licenses/BSL.txt; by using this file, you agree to be bound by the terms of the Business Source
// License, and you may not use this file except in compliance with the Business Source License.
//
// As of the Change Date specified in that file, in accordance with
// the Business Source License, use of this software will be governed
// by the Apache License, Version 2.0, included in the file
// licenses/APL.txt.

#pragma once

#include <chrono>
#include <cstdint>
#include <filesystem>

#include "flags/replication.hpp"
#include "storage/v2/isolation_level.hpp"
#include "storage/v2/storage_mode.hpp"
#include "utils/exceptions.hpp"
#include "utils/logging.hpp"
#include "utils/uuid.hpp"

namespace memgraph::storage {

/// Exception used to signal configuration errors.
class StorageConfigException : public utils::BasicException {
  using utils::BasicException::BasicException;
  SPECIALIZE_GET_EXCEPTION_NAME(StorageConfigException)
};

struct SalientConfig {
  std::string name;
  utils::UUID uuid;
  StorageMode storage_mode{StorageMode::IN_MEMORY_TRANSACTIONAL};
  struct Items {
    bool properties_on_edges{true};
    bool enable_edges_metadata{false};
    bool enable_schema_metadata{false};
    bool enable_label_index_auto_creation{false};
    bool enable_edge_type_index_auto_creation{false};
    bool delta_on_identical_property_update{true};
    friend bool operator==(const Items &lrh, const Items &rhs) = default;
  } items;

  friend bool operator==(const SalientConfig &, const SalientConfig &) = default;
};

inline void to_json(nlohmann::json &data, SalientConfig::Items const &items) {
<<<<<<< HEAD
  data = nlohmann::json{
      {"properties_on_edges", items.properties_on_edges},
      {"enable_schema_metadata", items.enable_schema_metadata},
      {"enable_label_index_auto_creation", items.enable_label_index_auto_creation},
      {"enable_edge_type_index_auto_creation", items.enable_edge_type_index_auto_creation},
  };
=======
  data = nlohmann::json{{"properties_on_edges", items.properties_on_edges},
                        {"enable_edges_metadata", items.enable_edges_metadata},
                        {"enable_schema_metadata", items.enable_schema_metadata}};
>>>>>>> b1042d48
}

inline void from_json(const nlohmann::json &data, SalientConfig::Items &items) {
  data.at("properties_on_edges").get_to(items.properties_on_edges);
  data.at("enable_edges_metadata").get_to(items.enable_edges_metadata);
  data.at("enable_schema_metadata").get_to(items.enable_schema_metadata);
  data.at("enable_label_index_auto_creation").get_to(items.enable_label_index_auto_creation);
  data.at("enable_edge_type_index_auto_creation").get_to(items.enable_edge_type_index_auto_creation);
}

inline void to_json(nlohmann::json &data, SalientConfig const &config) {
  data = nlohmann::json{
      {"items", config.items}, {"name", config.name}, {"uuid", config.uuid}, {"storage_mode", config.storage_mode}};
}

inline void from_json(const nlohmann::json &data, SalientConfig &config) {
  data.at("items").get_to(config.items);
  data.at("name").get_to(config.name);
  data.at("uuid").get_to(config.uuid);
  data.at("storage_mode").get_to(config.storage_mode);
}

/// Pass this class to the \ref Storage constructor to change the behavior of
/// the storage. This class also defines the default behavior.
struct Config {
  struct Gc {
    enum class Type { NONE, PERIODIC };

    Type type{Type::PERIODIC};
    std::chrono::milliseconds interval{std::chrono::milliseconds(1000)};
    friend bool operator==(const Gc &lrh, const Gc &rhs) = default;
  } gc;  // SYSTEM FLAG

  struct Durability {
    enum class SnapshotWalMode { DISABLED, PERIODIC_SNAPSHOT, PERIODIC_SNAPSHOT_WITH_WAL };

    std::filesystem::path storage_directory{"storage"};  // PER INSTANCE SYSTEM FLAG-> root folder...ish

    bool recover_on_startup{false};  // PER INSTANCE SYSTEM FLAG

    SnapshotWalMode snapshot_wal_mode{SnapshotWalMode::DISABLED};  // PER DATABASE

    std::chrono::milliseconds snapshot_interval{std::chrono::minutes(2)};  // PER DATABASE
    uint64_t snapshot_retention_count{3};                                  // PER DATABASE

    uint64_t wal_file_size_kibibytes{20 * 1024};  // PER DATABASE
    uint64_t wal_file_flush_every_n_tx{100000};   // PER DATABASE

    bool snapshot_on_exit{false};                      // PER DATABASE
    bool restore_replication_state_on_startup{false};  // PER INSTANCE

    uint64_t items_per_batch{1'000'000};  // PER DATABASE
    uint64_t recovery_thread_count{8};    // PER INSTANCE SYSTEM FLAG

    // deprecated
    bool allow_parallel_index_creation{false};  // KILL

    bool allow_parallel_schema_creation{false};  // PER DATABASE
    friend bool operator==(const Durability &lrh, const Durability &rhs) = default;
  } durability;

  struct Transaction {
    IsolationLevel isolation_level{IsolationLevel::SNAPSHOT_ISOLATION};
    friend bool operator==(const Transaction &lrh, const Transaction &rhs) = default;
  } transaction;  // PER DATABASE

  struct DiskConfig {
    std::filesystem::path main_storage_directory{"storage/rocksdb_main_storage"};
    std::filesystem::path label_index_directory{"storage/rocksdb_label_index"};
    std::filesystem::path label_property_index_directory{"storage/rocksdb_label_property_index"};
    std::filesystem::path unique_constraints_directory{"storage/rocksdb_unique_constraints"};
    std::filesystem::path name_id_mapper_directory{"storage/rocksdb_name_id_mapper"};
    std::filesystem::path id_name_mapper_directory{"storage/rocksdb_id_name_mapper"};
    std::filesystem::path durability_directory{"storage/rocksdb_durability"};
    std::filesystem::path wal_directory{"storage/rocksdb_wal"};
    friend bool operator==(const DiskConfig &lrh, const DiskConfig &rhs) = default;
  } disk;

  SalientConfig salient;

  bool force_on_disk{false};  // TODO: cleanup.... remove + make the default storage_mode ON_DISK_TRANSACTIONAL if true

  friend bool operator==(const Config &lrh, const Config &rhs) = default;
};

inline auto ReplicationStateRootPath(memgraph::storage::Config const &config) -> std::optional<std::filesystem::path> {
  if (!config.durability.restore_replication_state_on_startup
#ifdef MG_ENTERPRISE
      && !FLAGS_management_port
#endif
  ) {
    spdlog::warn(
        "Replication configuration will NOT be stored. When the server restarts, replication state will be "
        "forgotten.");

    return std::nullopt;
  }
  return {config.durability.storage_directory};
}

static inline void UpdatePaths(Config &config, const std::filesystem::path &storage_dir) {
  auto contained = [](const auto &path, const auto &base) -> std::optional<std::filesystem::path> {
    auto rel = std::filesystem::relative(path, base);
    if (!rel.empty() && rel.native()[0] != '.') {  // Contained
      return rel;
    }
    return {};
  };

  const auto old_base =
      std::filesystem::weakly_canonical(std::filesystem::absolute(config.durability.storage_directory));
  config.durability.storage_directory = std::filesystem::weakly_canonical(std::filesystem::absolute(storage_dir));

  auto UPDATE_PATH = [&](auto to_update) {
    const auto old_path = std::filesystem::weakly_canonical(std::filesystem::absolute(to_update(config.disk)));
    const auto contained_path = contained(old_path, old_base);
    if (!contained_path) {
      throw StorageConfigException("On-disk directories not contained in root.");
    }
    to_update(config.disk) = config.durability.storage_directory / *contained_path;
  };

  UPDATE_PATH(std::mem_fn(&Config::DiskConfig::main_storage_directory));
  UPDATE_PATH(std::mem_fn(&Config::DiskConfig::label_index_directory));
  UPDATE_PATH(std::mem_fn(&Config::DiskConfig::label_property_index_directory));
  UPDATE_PATH(std::mem_fn(&Config::DiskConfig::unique_constraints_directory));
  UPDATE_PATH(std::mem_fn(&Config::DiskConfig::name_id_mapper_directory));
  UPDATE_PATH(std::mem_fn(&Config::DiskConfig::id_name_mapper_directory));
  UPDATE_PATH(std::mem_fn(&Config::DiskConfig::durability_directory));
  UPDATE_PATH(std::mem_fn(&Config::DiskConfig::wal_directory));
}

}  // namespace memgraph::storage<|MERGE_RESOLUTION|>--- conflicted
+++ resolved
@@ -48,18 +48,13 @@
 };
 
 inline void to_json(nlohmann::json &data, SalientConfig::Items const &items) {
-<<<<<<< HEAD
   data = nlohmann::json{
       {"properties_on_edges", items.properties_on_edges},
       {"enable_schema_metadata", items.enable_schema_metadata},
+      {"enable_edges_metadata", items.enable_edges_metadata},
       {"enable_label_index_auto_creation", items.enable_label_index_auto_creation},
       {"enable_edge_type_index_auto_creation", items.enable_edge_type_index_auto_creation},
   };
-=======
-  data = nlohmann::json{{"properties_on_edges", items.properties_on_edges},
-                        {"enable_edges_metadata", items.enable_edges_metadata},
-                        {"enable_schema_metadata", items.enable_schema_metadata}};
->>>>>>> b1042d48
 }
 
 inline void from_json(const nlohmann::json &data, SalientConfig::Items &items) {
