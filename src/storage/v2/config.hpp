// Copyright 2023 Memgraph Ltd.
//
// Use of this software is governed by the Business Source License
// included in the file licenses/BSL.txt; by using this file, you agree to be bound by the terms of the Business Source
// License, and you may not use this file except in compliance with the Business Source License.
//
// As of the Change Date specified in that file, in accordance with
// the Business Source License, use of this software will be governed
// by the Apache License, Version 2.0, included in the file
// licenses/APL.txt.

#pragma once

#include <chrono>
#include <cstdint>
#include <filesystem>
#include "storage/v2/isolation_level.hpp"
#include "storage/v2/transaction.hpp"

namespace memgraph::storage {

/// Pass this class to the \ref Storage constructor to change the behavior of
/// the storage. This class also defines the default behavior.
struct Config {
  struct Gc {
    enum class Type { NONE, PERIODIC };

    Type type{Type::PERIODIC};
    std::chrono::milliseconds interval{std::chrono::milliseconds(1000)};
  } gc;

  struct Items {
    bool properties_on_edges{true};
  } items;

  struct Durability {
    enum class SnapshotWalMode { DISABLED, PERIODIC_SNAPSHOT, PERIODIC_SNAPSHOT_WITH_WAL };

    std::filesystem::path storage_directory{"storage"};

    bool recover_on_startup{false};

    SnapshotWalMode snapshot_wal_mode{SnapshotWalMode::DISABLED};

    std::chrono::milliseconds snapshot_interval{std::chrono::minutes(2)};
    uint64_t snapshot_retention_count{3};

    uint64_t wal_file_size_kibibytes{20 * 1024};
    uint64_t wal_file_flush_every_n_tx{100000};

    bool snapshot_on_exit{false};
<<<<<<< HEAD
    bool restore_replication_state_on_startup{false};
=======
    bool restore_replicas_on_startup{false};

    uint64_t items_per_batch{1'000'000};
    uint64_t recovery_thread_count{8};

    bool allow_parallel_index_creation{false};
>>>>>>> 30ec570b
  } durability;

  struct Transaction {
    IsolationLevel isolation_level{IsolationLevel::SNAPSHOT_ISOLATION};
  } transaction;
};

}  // namespace memgraph::storage<|MERGE_RESOLUTION|>--- conflicted
+++ resolved
@@ -49,16 +49,12 @@
     uint64_t wal_file_flush_every_n_tx{100000};
 
     bool snapshot_on_exit{false};
-<<<<<<< HEAD
     bool restore_replication_state_on_startup{false};
-=======
-    bool restore_replicas_on_startup{false};
 
     uint64_t items_per_batch{1'000'000};
     uint64_t recovery_thread_count{8};
 
     bool allow_parallel_index_creation{false};
->>>>>>> 30ec570b
   } durability;
 
   struct Transaction {
