// Copyright 2023 Memgraph Ltd.
//
// Use of this software is governed by the Business Source License
// included in the file licenses/BSL.txt; by using this file, you agree to be bound by the terms of the Business Source
// License, and you may not use this file except in compliance with the Business Source License.
//
// As of the Change Date specified in that file, in accordance with
// the Business Source License, use of this software will be governed
// by the Apache License, Version 2.0, included in the file
// licenses/APL.txt.

#pragma once

#include <chrono>
#include <cstdint>
#include <filesystem>
#include "storage/v2/isolation_level.hpp"
#include "storage/v2/storage_mode.hpp"
#include "utils/exceptions.hpp"
#include "utils/logging.hpp"

namespace memgraph::storage {

/// Exception used to signal configuration errors.
class StorageConfigException : public utils::BasicException {
  using utils::BasicException::BasicException;
  SPECIALIZE_GET_EXCEPTION_NAME(StorageConfigException)
};

/// Pass this class to the \ref Storage constructor to change the behavior of
/// the storage. This class also defines the default behavior.
struct Config {
  struct Gc {
    enum class Type { NONE, PERIODIC, PERIODIC_JEMALLOC };

    Type type{Type::PERIODIC};
    std::chrono::milliseconds interval{std::chrono::milliseconds(1000)};
<<<<<<< HEAD
  } gc, gc_jemalloc;
=======
    friend bool operator==(const Gc &lrh, const Gc &rhs) = default;
  } gc;
>>>>>>> c8fe9ee7

  struct Items {
    bool properties_on_edges{true};
    friend bool operator==(const Items &lrh, const Items &rhs) = default;
  } items;

  struct Durability {
    enum class SnapshotWalMode { DISABLED, PERIODIC_SNAPSHOT, PERIODIC_SNAPSHOT_WITH_WAL };

    std::filesystem::path storage_directory{"storage"};

    bool recover_on_startup{false};

    SnapshotWalMode snapshot_wal_mode{SnapshotWalMode::DISABLED};

    std::chrono::milliseconds snapshot_interval{std::chrono::minutes(2)};
    uint64_t snapshot_retention_count{3};

    uint64_t wal_file_size_kibibytes{20 * 1024};
    uint64_t wal_file_flush_every_n_tx{100000};

    bool snapshot_on_exit{false};
    bool restore_replication_state_on_startup{false};

    uint64_t items_per_batch{1'000'000};
    uint64_t recovery_thread_count{8};

    bool allow_parallel_index_creation{false};
    friend bool operator==(const Durability &lrh, const Durability &rhs) = default;
  } durability;

  struct Transaction {
    IsolationLevel isolation_level{IsolationLevel::SNAPSHOT_ISOLATION};
    friend bool operator==(const Transaction &lrh, const Transaction &rhs) = default;
  } transaction;

  struct DiskConfig {
    std::filesystem::path main_storage_directory{"storage/rocksdb_main_storage"};
    std::filesystem::path label_index_directory{"storage/rocksdb_label_index"};
    std::filesystem::path label_property_index_directory{"storage/rocksdb_label_property_index"};
    std::filesystem::path unique_constraints_directory{"storage/rocksdb_unique_constraints"};
    std::filesystem::path name_id_mapper_directory{"storage/rocksdb_name_id_mapper"};
    std::filesystem::path id_name_mapper_directory{"storage/rocksdb_id_name_mapper"};
    std::filesystem::path durability_directory{"storage/rocksdb_durability"};
    std::filesystem::path wal_directory{"storage/rocksdb_wal"};
    friend bool operator==(const DiskConfig &lrh, const DiskConfig &rhs) = default;
  } disk;

  std::string name;
  bool force_on_disk{false};
  StorageMode storage_mode{StorageMode::IN_MEMORY_TRANSACTIONAL};

  friend bool operator==(const Config &lrh, const Config &rhs) = default;
};

inline auto ReplicationStateRootPath(memgraph::storage::Config const &config) -> std::optional<std::filesystem::path> {
  if (!config.durability.restore_replication_state_on_startup) {
    spdlog::warn(
        "Replication configuration will NOT be stored. When the server restarts, replication state will be "
        "forgotten.");
    return std::nullopt;
  }
  return {config.durability.storage_directory};
}

static inline void UpdatePaths(Config &config, const std::filesystem::path &storage_dir) {
  auto contained = [](const auto &path, const auto &base) -> std::optional<std::filesystem::path> {
    auto rel = std::filesystem::relative(path, base);
    if (!rel.empty() && rel.native()[0] != '.') {  // Contained
      return rel;
    }
    return {};
  };

  const auto old_base =
      std::filesystem::weakly_canonical(std::filesystem::absolute(config.durability.storage_directory));
  config.durability.storage_directory = std::filesystem::weakly_canonical(std::filesystem::absolute(storage_dir));

  auto UPDATE_PATH = [&](auto to_update) {
    const auto old_path = std::filesystem::weakly_canonical(std::filesystem::absolute(to_update(config.disk)));
    const auto contained_path = contained(old_path, old_base);
    if (!contained_path) {
      throw StorageConfigException("On-disk directories not contained in root.");
    }
    to_update(config.disk) = config.durability.storage_directory / *contained_path;
  };

  UPDATE_PATH(std::mem_fn(&Config::DiskConfig::main_storage_directory));
  UPDATE_PATH(std::mem_fn(&Config::DiskConfig::label_index_directory));
  UPDATE_PATH(std::mem_fn(&Config::DiskConfig::label_property_index_directory));
  UPDATE_PATH(std::mem_fn(&Config::DiskConfig::unique_constraints_directory));
  UPDATE_PATH(std::mem_fn(&Config::DiskConfig::name_id_mapper_directory));
  UPDATE_PATH(std::mem_fn(&Config::DiskConfig::id_name_mapper_directory));
  UPDATE_PATH(std::mem_fn(&Config::DiskConfig::durability_directory));
  UPDATE_PATH(std::mem_fn(&Config::DiskConfig::wal_directory));
}

}  // namespace memgraph::storage<|MERGE_RESOLUTION|>--- conflicted
+++ resolved
@@ -35,12 +35,9 @@
 
     Type type{Type::PERIODIC};
     std::chrono::milliseconds interval{std::chrono::milliseconds(1000)};
-<<<<<<< HEAD
+
+    friend bool operator==(const Gc &lrh, const Gc &rhs) = default;
   } gc, gc_jemalloc;
-=======
-    friend bool operator==(const Gc &lrh, const Gc &rhs) = default;
-  } gc;
->>>>>>> c8fe9ee7
 
   struct Items {
     bool properties_on_edges{true};
