// Copyright 2025 Memgraph Ltd.
//
// Use of this software is governed by the Business Source License
// included in the file licenses/BSL.txt; by using this file, you agree to be bound by the terms of the Business Source
// License, and you may not use this file except in compliance with the Business Source License.
//
// As of the Change Date specified in that file, in accordance with
// the Business Source License, use of this software will be governed
// by the Apache License, Version 2.0, included in the file
// licenses/APL.txt.

#pragma once

#include "absl/container/flat_hash_map.h"
#include "storage/v2/enum.hpp"
<<<<<<< HEAD
#include "utils/result.hpp"
=======
#include "storage/v2/name_id_mapper.hpp"
>>>>>>> 969530b3

namespace r = std::ranges;
namespace rv = r::views;

namespace memgraph::storage {

enum struct EnumStorageError : uint8_t { EnumExists, InvalidValue, UnknownEnumType, UnknownEnumValue, ParseError };

struct EnumStore {
  auto RegisterEnum(std::string_view type_str, std::span<std::string const> enum_value_strs) {
    return RegisterEnum(std::string{type_str}, std::vector(enum_value_strs.begin(), enum_value_strs.end()));
  }

  auto RegisterEnum(std::string type_str, std::vector<std::string> enum_value_strs)
<<<<<<< HEAD
      -> memgraph::utils::BasicResult<EnumStorageError, EnumTypeId> {
=======
      -> std::expected<EnumTypeId, EnumStorageError> {
    namespace rv = ranges::views;

>>>>>>> 969530b3
    auto new_pos = etype_strs_.size();
    auto new_id = EnumTypeId{new_pos};

    auto [it_type, inserted] = etype_lookup_.try_emplace(type_str, new_id);
    if (!inserted) [[unlikely]] {
      return std::unexpected(EnumStorageError::EnumExists);
    }

    auto values_lookup = decltype(evalue_lookups_)::value_type{};
    for (auto const &[pos, value] : rv::enumerate(enum_value_strs)) {
      auto [it_values, inserted] = values_lookup.try_emplace(value, EnumValueId{pos});
      if (!inserted) [[unlikely]] {
        etype_lookup_.erase(it_type);
        return std::unexpected(EnumStorageError::InvalidValue);
      }
    }
    try {
      evalue_lookups_.emplace_back(std::move(values_lookup));
      etype_strs_.emplace_back(std::move(type_str));
      evalue_strs_.emplace_back(std::move(enum_value_strs));
    } catch (...) {
      etype_lookup_.erase(it_type);
      if (etype_lookup_.size() < evalue_lookups_.size()) evalue_lookups_.pop_back();
      if (etype_lookup_.size() < etype_strs_.size()) etype_strs_.pop_back();
      throw;
    }

    DMG_ASSERT(etype_strs_.size() == evalue_strs_.size());
    DMG_ASSERT(etype_strs_.size() == etype_lookup_.size());
    DMG_ASSERT(etype_strs_.size() == evalue_lookups_.size());

    return {new_id};
  }

  auto UpdateValue(std::string_view e_type, std::string_view old_value, std::string_view new_value)
      -> std::expected<Enum, EnumStorageError> {
    auto do_update = [&](EnumTypeId etype) { return UpdateValue(etype, old_value, new_value); };
    return ToEnumType(e_type).and_then(do_update);
  }

  auto UpdateValue(EnumTypeId e_type, std::string_view old_value, std::string_view new_value)
<<<<<<< HEAD
      -> memgraph::utils::BasicResult<EnumStorageError, Enum> {
=======
      -> std::expected<Enum, EnumStorageError> {
    namespace rv = ranges::views;

>>>>>>> 969530b3
    auto e_value = ToEnumValue(e_type, old_value);
    if (!e_value) return std::unexpected(e_value.error());

    if (old_value == new_value) return std::unexpected{EnumStorageError::InvalidValue};

    auto &lookup = evalue_lookups_[e_type.value_of()];
    auto &strings = evalue_strs_[e_type.value_of()];

    if (lookup.contains(new_value)) return std::unexpected{EnumStorageError::InvalidValue};

    lookup.try_emplace(new_value, *e_value);
    strings[e_value->value_of()] = new_value;
    lookup.erase(old_value);
    MG_ASSERT(strings.size() == lookup.size());
    return Enum{e_type, *e_value};
  }

  auto AddValue(std::string_view e_type, std::string_view new_value) -> std::expected<Enum, EnumStorageError> {
    auto do_add = [&](EnumTypeId etype) { return AddValue(etype, new_value); };
    return ToEnumType(e_type).and_then(do_add);
  }

<<<<<<< HEAD
  auto AddValue(EnumTypeId e_type, std::string_view new_value) -> memgraph::utils::BasicResult<EnumStorageError, Enum> {
    if (evalue_lookups_.size() <= e_type.value_of()) return EnumStorageError::UnknownEnumType;
=======
  auto AddValue(EnumTypeId e_type, std::string_view new_value) -> std::expected<Enum, EnumStorageError> {
    namespace rv = ranges::views;

    if (evalue_lookups_.size() <= e_type.value_of()) return std::unexpected{EnumStorageError::UnknownEnumType};
>>>>>>> 969530b3

    auto &lookup = evalue_lookups_[e_type.value_of()];
    auto &strings = evalue_strs_[e_type.value_of()];

    if (lookup.contains(new_value)) return std::unexpected{EnumStorageError::InvalidValue};

    auto e_value = EnumValueId{strings.size()};
    strings.emplace_back(new_value);
    try {
      lookup.try_emplace(new_value, e_value);
    } catch (...) {
      strings.pop_back();
      throw;
    }
    MG_ASSERT(strings.size() == lookup.size());
    return Enum{e_type, e_value};
  }

  // used by recovery in the event of failure
  void clear() {
    etype_strs_.clear();
    evalue_strs_.clear();
    etype_lookup_.clear();
    evalue_lookups_.clear();
  }

  auto ToEnumType(std::string_view type_str) const -> std::expected<EnumTypeId, EnumStorageError> {
    auto it = etype_lookup_.find(type_str);
    if (it == etype_lookup_.cend()) return std::unexpected{EnumStorageError::UnknownEnumType};
    return it->second;
  }

  auto ToEnumValue(std::string_view type_str, std::string_view value_str) const
      -> std::expected<EnumValueId, EnumStorageError> {
    auto lookup_value = [&](EnumTypeId etype) { return ToEnumValue(etype, value_str); };
    return ToEnumType(type_str).and_then(lookup_value);
  }

  auto ToEnumValue(EnumTypeId e_type, std::string_view value_str) const
      -> std::expected<EnumValueId, EnumStorageError> {
    if (evalue_lookups_.size() <= e_type.value_of()) return std::unexpected{EnumStorageError::UnknownEnumType};
    auto const &evalue_lookup = evalue_lookups_[e_type.value_of()];
    auto it = evalue_lookup.find(value_str);
    if (it == evalue_lookup.cend()) return std::unexpected{EnumStorageError::UnknownEnumValue};
    return it->second;
  }

  auto ToEnum(std::string_view enum_str) const -> std::expected<Enum, EnumStorageError> {
    auto pos = enum_str.find("::");
    if (pos == std::string_view::npos) return std::unexpected{EnumStorageError::ParseError};
    auto etype = enum_str.substr(0, pos);
    auto evalue = enum_str.substr(pos + 2);
    return ToEnum(etype, evalue);
  }

  auto ToEnum(std::string_view type_str, std::string_view value_str) const -> std::expected<Enum, EnumStorageError> {
    auto e_type = ToEnumType(type_str);
    if (!e_type) return std::unexpected(e_type.error());
    auto e_value = ToEnumValue(*e_type, value_str);
    if (!e_value) return std::unexpected(e_value.error());
    return Enum{*e_type, *e_value};
  }

  auto ToTypeString(EnumTypeId id) const -> std::expected<std::string, EnumStorageError> {
    if (etype_strs_.size() <= id.value_of()) return std::unexpected{EnumStorageError::UnknownEnumType};
    return etype_strs_[id.value_of()];
  }

  auto ToValuesStrings(EnumTypeId e_type) const -> std::vector<std::string> const * {
    if (evalue_strs_.size() <= e_type.value_of()) return nullptr;
    return std::addressof(evalue_strs_[e_type.value_of()]);
  }

  auto ToValueString(EnumTypeId e_type, EnumValueId e_value) const -> std::expected<std::string, EnumStorageError> {
    if (evalue_strs_.size() <= e_type.value_of()) return std::unexpected{EnumStorageError::UnknownEnumType};
    auto const &values = evalue_strs_[e_type.value_of()];
    if (values.size() <= e_value.value_of()) return std::unexpected{EnumStorageError::UnknownEnumValue};
    return values[e_value.value_of()];
  }

  auto ToString(Enum val) const -> std::expected<std::string, EnumStorageError> {
    auto type_str = ToTypeString(val.type_id());
    if (!type_str) return std::unexpected(type_str.error());
    auto value_str = ToValueString(val.type_id(), val.value_id());
    if (!value_str) return std::unexpected(value_str.error());

    return std::format("{}::{}", *type_str, *value_str);
  }

  auto AllRegistered() const { return rv::zip(etype_strs_, evalue_strs_); }

 private:
  std::vector<std::string> etype_strs_;
  std::vector<std::vector<std::string>> evalue_strs_;

  absl::flat_hash_map<std::string, EnumTypeId> etype_lookup_;
  std::vector<absl::flat_hash_map<std::string, EnumValueId>> evalue_lookups_;
};

}  // namespace memgraph::storage<|MERGE_RESOLUTION|>--- conflicted
+++ resolved
@@ -13,11 +13,6 @@
 
 #include "absl/container/flat_hash_map.h"
 #include "storage/v2/enum.hpp"
-<<<<<<< HEAD
-#include "utils/result.hpp"
-=======
-#include "storage/v2/name_id_mapper.hpp"
->>>>>>> 969530b3
 
 namespace r = std::ranges;
 namespace rv = r::views;
@@ -32,13 +27,7 @@
   }
 
   auto RegisterEnum(std::string type_str, std::vector<std::string> enum_value_strs)
-<<<<<<< HEAD
-      -> memgraph::utils::BasicResult<EnumStorageError, EnumTypeId> {
-=======
       -> std::expected<EnumTypeId, EnumStorageError> {
-    namespace rv = ranges::views;
-
->>>>>>> 969530b3
     auto new_pos = etype_strs_.size();
     auto new_id = EnumTypeId{new_pos};
 
@@ -80,13 +69,7 @@
   }
 
   auto UpdateValue(EnumTypeId e_type, std::string_view old_value, std::string_view new_value)
-<<<<<<< HEAD
-      -> memgraph::utils::BasicResult<EnumStorageError, Enum> {
-=======
       -> std::expected<Enum, EnumStorageError> {
-    namespace rv = ranges::views;
-
->>>>>>> 969530b3
     auto e_value = ToEnumValue(e_type, old_value);
     if (!e_value) return std::unexpected(e_value.error());
 
@@ -109,15 +92,8 @@
     return ToEnumType(e_type).and_then(do_add);
   }
 
-<<<<<<< HEAD
-  auto AddValue(EnumTypeId e_type, std::string_view new_value) -> memgraph::utils::BasicResult<EnumStorageError, Enum> {
-    if (evalue_lookups_.size() <= e_type.value_of()) return EnumStorageError::UnknownEnumType;
-=======
   auto AddValue(EnumTypeId e_type, std::string_view new_value) -> std::expected<Enum, EnumStorageError> {
-    namespace rv = ranges::views;
-
     if (evalue_lookups_.size() <= e_type.value_of()) return std::unexpected{EnumStorageError::UnknownEnumType};
->>>>>>> 969530b3
 
     auto &lookup = evalue_lookups_[e_type.value_of()];
     auto &strings = evalue_strs_[e_type.value_of()];
