--- conflicted
+++ resolved
@@ -34,294 +34,7 @@
 
 namespace memgraph::storage {
 
-<<<<<<< HEAD
-using OOMExceptionEnabler = utils::MemoryTracker::OutOfMemoryExceptionEnabler;
-
-namespace {
-inline constexpr uint16_t kEpochHistoryRetention = 1000;
-
-std::string RegisterReplicaErrorToString(Storage::RegisterReplicaError error) {
-  switch (error) {
-    case Storage::RegisterReplicaError::NAME_EXISTS:
-      return "NAME_EXISTS";
-    case Storage::RegisterReplicaError::END_POINT_EXISTS:
-      return "END_POINT_EXISTS";
-    case Storage::RegisterReplicaError::CONNECTION_FAILED:
-      return "CONNECTION_FAILED";
-    case Storage::RegisterReplicaError::COULD_NOT_BE_PERSISTED:
-      return "COULD_NOT_BE_PERSISTED";
-  }
-}
-}  // namespace
-
-auto AdvanceToVisibleVertex(utils::SkipList<Vertex>::Iterator it, utils::SkipList<Vertex>::Iterator end,
-                            std::optional<VertexAccessor> *vertex, Transaction *tx, View view, Indices *indices,
-                            Constraints *constraints, Config::Items config) {
-  while (it != end) {
-    *vertex = VertexAccessor::Create(&*it, tx, indices, constraints, config, view);
-    if (!*vertex) {
-      ++it;
-      continue;
-    }
-    break;
-  }
-  return it;
-}
-
-AllVerticesIterable::Iterator::Iterator(AllVerticesIterable *self, utils::SkipList<Vertex>::Iterator it)
-    : self_(self),
-      it_(AdvanceToVisibleVertex(it, self->vertices_accessor_.end(), &self->vertex_, self->transaction_, self->view_,
-                                 self->indices_, self_->constraints_, self->config_)) {}
-
-VertexAccessor AllVerticesIterable::Iterator::operator*() const { return *self_->vertex_; }
-
-AllVerticesIterable::Iterator &AllVerticesIterable::Iterator::operator++() {
-  ++it_;
-  it_ = AdvanceToVisibleVertex(it_, self_->vertices_accessor_.end(), &self_->vertex_, self_->transaction_, self_->view_,
-                               self_->indices_, self_->constraints_, self_->config_);
-  return *this;
-}
-
-VerticesIterable::VerticesIterable(AllVerticesIterable vertices) : type_(Type::ALL) {
-  new (&all_vertices_) AllVerticesIterable(std::move(vertices));
-}
-
-VerticesIterable::VerticesIterable(LabelIndex::Iterable vertices) : type_(Type::BY_LABEL) {
-  new (&vertices_by_label_) LabelIndex::Iterable(std::move(vertices));
-}
-
-VerticesIterable::VerticesIterable(LabelPropertyIndex::Iterable vertices) : type_(Type::BY_LABEL_PROPERTY) {
-  new (&vertices_by_label_property_) LabelPropertyIndex::Iterable(std::move(vertices));
-}
-
-VerticesIterable::VerticesIterable(VerticesIterable &&other) noexcept : type_(other.type_) {
-  switch (other.type_) {
-    case Type::ALL:
-      new (&all_vertices_) AllVerticesIterable(std::move(other.all_vertices_));
-      break;
-    case Type::BY_LABEL:
-      new (&vertices_by_label_) LabelIndex::Iterable(std::move(other.vertices_by_label_));
-      break;
-    case Type::BY_LABEL_PROPERTY:
-      new (&vertices_by_label_property_) LabelPropertyIndex::Iterable(std::move(other.vertices_by_label_property_));
-      break;
-  }
-}
-
-VerticesIterable &VerticesIterable::operator=(VerticesIterable &&other) noexcept {
-  switch (type_) {
-    case Type::ALL:
-      all_vertices_.AllVerticesIterable::~AllVerticesIterable();
-      break;
-    case Type::BY_LABEL:
-      vertices_by_label_.LabelIndex::Iterable::~Iterable();
-      break;
-    case Type::BY_LABEL_PROPERTY:
-      vertices_by_label_property_.LabelPropertyIndex::Iterable::~Iterable();
-      break;
-  }
-  type_ = other.type_;
-  switch (other.type_) {
-    case Type::ALL:
-      new (&all_vertices_) AllVerticesIterable(std::move(other.all_vertices_));
-      break;
-    case Type::BY_LABEL:
-      new (&vertices_by_label_) LabelIndex::Iterable(std::move(other.vertices_by_label_));
-      break;
-    case Type::BY_LABEL_PROPERTY:
-      new (&vertices_by_label_property_) LabelPropertyIndex::Iterable(std::move(other.vertices_by_label_property_));
-      break;
-  }
-  return *this;
-}
-
-VerticesIterable::~VerticesIterable() {
-  switch (type_) {
-    case Type::ALL:
-      all_vertices_.AllVerticesIterable::~AllVerticesIterable();
-      break;
-    case Type::BY_LABEL:
-      vertices_by_label_.LabelIndex::Iterable::~Iterable();
-      break;
-    case Type::BY_LABEL_PROPERTY:
-      vertices_by_label_property_.LabelPropertyIndex::Iterable::~Iterable();
-      break;
-  }
-}
-
-VerticesIterable::Iterator VerticesIterable::begin() {
-  switch (type_) {
-    case Type::ALL:
-      return Iterator(all_vertices_.begin());
-    case Type::BY_LABEL:
-      return Iterator(vertices_by_label_.begin());
-    case Type::BY_LABEL_PROPERTY:
-      return Iterator(vertices_by_label_property_.begin());
-  }
-}
-
-VerticesIterable::Iterator VerticesIterable::end() {
-  switch (type_) {
-    case Type::ALL:
-      return Iterator(all_vertices_.end());
-    case Type::BY_LABEL:
-      return Iterator(vertices_by_label_.end());
-    case Type::BY_LABEL_PROPERTY:
-      return Iterator(vertices_by_label_property_.end());
-  }
-}
-
-VerticesIterable::Iterator::Iterator(AllVerticesIterable::Iterator it) : type_(Type::ALL) {
-  new (&all_it_) AllVerticesIterable::Iterator(std::move(it));
-}
-
-VerticesIterable::Iterator::Iterator(LabelIndex::Iterable::Iterator it) : type_(Type::BY_LABEL) {
-  new (&by_label_it_) LabelIndex::Iterable::Iterator(std::move(it));
-}
-
-VerticesIterable::Iterator::Iterator(LabelPropertyIndex::Iterable::Iterator it) : type_(Type::BY_LABEL_PROPERTY) {
-  new (&by_label_property_it_) LabelPropertyIndex::Iterable::Iterator(std::move(it));
-}
-
-VerticesIterable::Iterator::Iterator(const VerticesIterable::Iterator &other) : type_(other.type_) {
-  switch (other.type_) {
-    case Type::ALL:
-      new (&all_it_) AllVerticesIterable::Iterator(other.all_it_);
-      break;
-    case Type::BY_LABEL:
-      new (&by_label_it_) LabelIndex::Iterable::Iterator(other.by_label_it_);
-      break;
-    case Type::BY_LABEL_PROPERTY:
-      new (&by_label_property_it_) LabelPropertyIndex::Iterable::Iterator(other.by_label_property_it_);
-      break;
-  }
-}
-
-VerticesIterable::Iterator &VerticesIterable::Iterator::operator=(const VerticesIterable::Iterator &other) {
-  Destroy();
-  type_ = other.type_;
-  switch (other.type_) {
-    case Type::ALL:
-      new (&all_it_) AllVerticesIterable::Iterator(other.all_it_);
-      break;
-    case Type::BY_LABEL:
-      new (&by_label_it_) LabelIndex::Iterable::Iterator(other.by_label_it_);
-      break;
-    case Type::BY_LABEL_PROPERTY:
-      new (&by_label_property_it_) LabelPropertyIndex::Iterable::Iterator(other.by_label_property_it_);
-      break;
-  }
-  return *this;
-}
-
-VerticesIterable::Iterator::Iterator(VerticesIterable::Iterator &&other) noexcept : type_(other.type_) {
-  switch (other.type_) {
-    case Type::ALL:
-      new (&all_it_) AllVerticesIterable::Iterator(std::move(other.all_it_));
-      break;
-    case Type::BY_LABEL:
-      new (&by_label_it_) LabelIndex::Iterable::Iterator(std::move(other.by_label_it_));
-      break;
-    case Type::BY_LABEL_PROPERTY:
-      new (&by_label_property_it_) LabelPropertyIndex::Iterable::Iterator(std::move(other.by_label_property_it_));
-      break;
-  }
-}
-
-VerticesIterable::Iterator &VerticesIterable::Iterator::operator=(VerticesIterable::Iterator &&other) noexcept {
-  Destroy();
-  type_ = other.type_;
-  switch (other.type_) {
-    case Type::ALL:
-      new (&all_it_) AllVerticesIterable::Iterator(std::move(other.all_it_));
-      break;
-    case Type::BY_LABEL:
-      new (&by_label_it_) LabelIndex::Iterable::Iterator(std::move(other.by_label_it_));
-      break;
-    case Type::BY_LABEL_PROPERTY:
-      new (&by_label_property_it_) LabelPropertyIndex::Iterable::Iterator(std::move(other.by_label_property_it_));
-      break;
-  }
-  return *this;
-}
-
-VerticesIterable::Iterator::~Iterator() { Destroy(); }
-
-void VerticesIterable::Iterator::Destroy() noexcept {
-  switch (type_) {
-    case Type::ALL:
-      all_it_.AllVerticesIterable::Iterator::~Iterator();
-      break;
-    case Type::BY_LABEL:
-      by_label_it_.LabelIndex::Iterable::Iterator::~Iterator();
-      break;
-    case Type::BY_LABEL_PROPERTY:
-      by_label_property_it_.LabelPropertyIndex::Iterable::Iterator::~Iterator();
-      break;
-  }
-}
-
-VertexAccessor VerticesIterable::Iterator::operator*() const {
-  switch (type_) {
-    case Type::ALL:
-      return *all_it_;
-    case Type::BY_LABEL:
-      return *by_label_it_;
-    case Type::BY_LABEL_PROPERTY:
-      return *by_label_property_it_;
-  }
-}
-
-VerticesIterable::Iterator &VerticesIterable::Iterator::operator++() {
-  switch (type_) {
-    case Type::ALL:
-      ++all_it_;
-      break;
-    case Type::BY_LABEL:
-      ++by_label_it_;
-      break;
-    case Type::BY_LABEL_PROPERTY:
-      ++by_label_property_it_;
-      break;
-  }
-  return *this;
-}
-
-bool VerticesIterable::Iterator::operator==(const Iterator &other) const {
-  switch (type_) {
-    case Type::ALL:
-      return all_it_ == other.all_it_;
-    case Type::BY_LABEL:
-      return by_label_it_ == other.by_label_it_;
-    case Type::BY_LABEL_PROPERTY:
-      return by_label_property_it_ == other.by_label_property_it_;
-  }
-}
-
-Storage::Storage(Config config, const std::string &id)
-    : indices_(&constraints_, config.items),
-      isolation_level_(config.transaction.isolation_level),
-      storage_mode_(StorageMode::IN_MEMORY_TRANSACTIONAL),
-      config_(config),
-      snapshot_directory_(config_.durability.storage_directory / durability::kSnapshotDirectory),
-      wal_directory_(config_.durability.storage_directory / durability::kWalDirectory),
-      lock_file_path_(config_.durability.storage_directory / durability::kLockFile),
-      uuid_(utils::GenerateUUID()),
-      epoch_id_(utils::GenerateUUID()),
-      global_locker_(file_retainer_.AddLocker()),
-      id_(id) {
-  if (config_.durability.snapshot_wal_mode != Config::Durability::SnapshotWalMode::DISABLED ||
-      config_.durability.snapshot_on_exit || config_.durability.recover_on_startup) {
-    // Create the directory initially to crash the database in case of
-    // permission errors. This is done early to crash the database on startup
-    // instead of crashing the database for the first time during runtime (which
-    // could be an unpleasant surprise).
-    utils::EnsureDirOrDie(snapshot_directory_);
-    // Same reasoning as above.
-    utils::EnsureDirOrDie(wal_directory_);
-=======
 class InMemoryStorage;
->>>>>>> 9d056e76
 
 using OOMExceptionEnabler = utils::MemoryTracker::OutOfMemoryExceptionEnabler;
 
@@ -337,7 +50,8 @@
       isolation_level_(config.transaction.isolation_level),
       storage_mode_(storage_mode),
       indices_(&constraints_, config, storage_mode),
-      constraints_(config, storage_mode) {}
+      constraints_(config, storage_mode),
+      id_(config.name) {}
 
 Storage::Accessor::Accessor(Storage *storage, IsolationLevel isolation_level, StorageMode storage_mode)
     : storage_(storage),
@@ -371,473 +85,6 @@
   return {constraints_.existence_constraints_->ListConstraints(), constraints_.unique_constraints_->ListConstraints()};
 }
 
-<<<<<<< HEAD
-bool Storage::AppendToWalDataManipulation(const Transaction &transaction, uint64_t final_commit_timestamp) {
-  if (!InitializeWalFile()) {
-    return true;
-  }
-  // Traverse deltas and append them to the WAL file.
-  // A single transaction will always be contained in a single WAL file.
-  auto current_commit_timestamp = transaction.commit_timestamp->load(std::memory_order_acquire);
-
-  if (replication_role_.load() == replication::ReplicationRole::MAIN) {
-    replication_clients_.WithLock([&](auto &clients) {
-      for (auto &client : clients) {
-        client->StartTransactionReplication(wal_file_->SequenceNumber());
-      }
-    });
-  }
-
-  // Helper lambda that traverses the delta chain on order to find the first
-  // delta that should be processed and then appends all discovered deltas.
-  auto find_and_apply_deltas = [&](const auto *delta, const auto &parent, auto filter) {
-    while (true) {
-      auto older = delta->next.load(std::memory_order_acquire);
-      if (older == nullptr || older->timestamp->load(std::memory_order_acquire) != current_commit_timestamp) break;
-      delta = older;
-    }
-    while (true) {
-      if (filter(delta->action)) {
-        wal_file_->AppendDelta(*delta, parent, final_commit_timestamp);
-        replication_clients_.WithLock([&](auto &clients) {
-          for (auto &client : clients) {
-            client->IfStreamingTransaction(
-                [&](auto &stream) { stream.AppendDelta(*delta, parent, final_commit_timestamp); });
-          }
-        });
-      }
-      auto prev = delta->prev.Get();
-      MG_ASSERT(prev.type != PreviousPtr::Type::NULLPTR, "Invalid pointer!");
-      if (prev.type != PreviousPtr::Type::DELTA) break;
-      delta = prev.delta;
-    }
-  };
-
-  // The deltas are ordered correctly in the `transaction.deltas` buffer, but we
-  // don't traverse them in that order. That is because for each delta we need
-  // information about the vertex or edge they belong to and that information
-  // isn't stored in the deltas themselves. In order to find out information
-  // about the corresponding vertex or edge it is necessary to traverse the
-  // delta chain for each delta until a vertex or edge is encountered. This
-  // operation is very expensive as the chain grows.
-  // Instead, we traverse the edges until we find a vertex or edge and traverse
-  // their delta chains. This approach has a drawback because we lose the
-  // correct order of the operations. Because of that, we need to traverse the
-  // deltas several times and we have to manually ensure that the stored deltas
-  // will be ordered correctly.
-
-  // 1. Process all Vertex deltas and store all operations that create vertices
-  // and modify vertex data.
-  for (const auto &delta : transaction.deltas) {
-    auto prev = delta.prev.Get();
-    MG_ASSERT(prev.type != PreviousPtr::Type::NULLPTR, "Invalid pointer!");
-    if (prev.type != PreviousPtr::Type::VERTEX) continue;
-    find_and_apply_deltas(&delta, *prev.vertex, [](auto action) {
-      switch (action) {
-        case Delta::Action::DELETE_OBJECT:
-        case Delta::Action::SET_PROPERTY:
-        case Delta::Action::ADD_LABEL:
-        case Delta::Action::REMOVE_LABEL:
-          return true;
-
-        case Delta::Action::RECREATE_OBJECT:
-        case Delta::Action::ADD_IN_EDGE:
-        case Delta::Action::ADD_OUT_EDGE:
-        case Delta::Action::REMOVE_IN_EDGE:
-        case Delta::Action::REMOVE_OUT_EDGE:
-          return false;
-      }
-    });
-  }
-  // 2. Process all Vertex deltas and store all operations that create edges.
-  for (const auto &delta : transaction.deltas) {
-    auto prev = delta.prev.Get();
-    MG_ASSERT(prev.type != PreviousPtr::Type::NULLPTR, "Invalid pointer!");
-    if (prev.type != PreviousPtr::Type::VERTEX) continue;
-    find_and_apply_deltas(&delta, *prev.vertex, [](auto action) {
-      switch (action) {
-        case Delta::Action::REMOVE_OUT_EDGE:
-          return true;
-
-        case Delta::Action::DELETE_OBJECT:
-        case Delta::Action::RECREATE_OBJECT:
-        case Delta::Action::SET_PROPERTY:
-        case Delta::Action::ADD_LABEL:
-        case Delta::Action::REMOVE_LABEL:
-        case Delta::Action::ADD_IN_EDGE:
-        case Delta::Action::ADD_OUT_EDGE:
-        case Delta::Action::REMOVE_IN_EDGE:
-          return false;
-      }
-    });
-  }
-  // 3. Process all Edge deltas and store all operations that modify edge data.
-  for (const auto &delta : transaction.deltas) {
-    auto prev = delta.prev.Get();
-    MG_ASSERT(prev.type != PreviousPtr::Type::NULLPTR, "Invalid pointer!");
-    if (prev.type != PreviousPtr::Type::EDGE) continue;
-    find_and_apply_deltas(&delta, *prev.edge, [](auto action) {
-      switch (action) {
-        case Delta::Action::SET_PROPERTY:
-          return true;
-
-        case Delta::Action::DELETE_OBJECT:
-        case Delta::Action::RECREATE_OBJECT:
-        case Delta::Action::ADD_LABEL:
-        case Delta::Action::REMOVE_LABEL:
-        case Delta::Action::ADD_IN_EDGE:
-        case Delta::Action::ADD_OUT_EDGE:
-        case Delta::Action::REMOVE_IN_EDGE:
-        case Delta::Action::REMOVE_OUT_EDGE:
-          return false;
-      }
-    });
-  }
-  // 4. Process all Vertex deltas and store all operations that delete edges.
-  for (const auto &delta : transaction.deltas) {
-    auto prev = delta.prev.Get();
-    MG_ASSERT(prev.type != PreviousPtr::Type::NULLPTR, "Invalid pointer!");
-    if (prev.type != PreviousPtr::Type::VERTEX) continue;
-    find_and_apply_deltas(&delta, *prev.vertex, [](auto action) {
-      switch (action) {
-        case Delta::Action::ADD_OUT_EDGE:
-          return true;
-
-        case Delta::Action::DELETE_OBJECT:
-        case Delta::Action::RECREATE_OBJECT:
-        case Delta::Action::SET_PROPERTY:
-        case Delta::Action::ADD_LABEL:
-        case Delta::Action::REMOVE_LABEL:
-        case Delta::Action::ADD_IN_EDGE:
-        case Delta::Action::REMOVE_IN_EDGE:
-        case Delta::Action::REMOVE_OUT_EDGE:
-          return false;
-      }
-    });
-  }
-  // 5. Process all Vertex deltas and store all operations that delete vertices.
-  for (const auto &delta : transaction.deltas) {
-    auto prev = delta.prev.Get();
-    MG_ASSERT(prev.type != PreviousPtr::Type::NULLPTR, "Invalid pointer!");
-    if (prev.type != PreviousPtr::Type::VERTEX) continue;
-    find_and_apply_deltas(&delta, *prev.vertex, [](auto action) {
-      switch (action) {
-        case Delta::Action::RECREATE_OBJECT:
-          return true;
-
-        case Delta::Action::DELETE_OBJECT:
-        case Delta::Action::SET_PROPERTY:
-        case Delta::Action::ADD_LABEL:
-        case Delta::Action::REMOVE_LABEL:
-        case Delta::Action::ADD_IN_EDGE:
-        case Delta::Action::ADD_OUT_EDGE:
-        case Delta::Action::REMOVE_IN_EDGE:
-        case Delta::Action::REMOVE_OUT_EDGE:
-          return false;
-      }
-    });
-  }
-
-  // Add a delta that indicates that the transaction is fully written to the WAL
-  // file.
-  wal_file_->AppendTransactionEnd(final_commit_timestamp);
-
-  FinalizeWalFile();
-
-  auto finalized_on_all_replicas = true;
-  replication_clients_.WithLock([&](auto &clients) {
-    for (auto &client : clients) {
-      client->IfStreamingTransaction([&](auto &stream) { stream.AppendTransactionEnd(final_commit_timestamp); });
-      const auto finalized = client->FinalizeTransactionReplication();
-
-      if (client->Mode() == replication::ReplicationMode::SYNC) {
-        finalized_on_all_replicas = finalized && finalized_on_all_replicas;
-      }
-    }
-  });
-
-  return finalized_on_all_replicas;
-}
-
-bool Storage::AppendToWalDataDefinition(durability::StorageGlobalOperation operation, LabelId label,
-                                        const std::set<PropertyId> &properties, uint64_t final_commit_timestamp) {
-  if (!InitializeWalFile()) {
-    return true;
-  }
-
-  auto finalized_on_all_replicas = true;
-  wal_file_->AppendOperation(operation, label, properties, final_commit_timestamp);
-  {
-    if (replication_role_.load() == replication::ReplicationRole::MAIN) {
-      replication_clients_.WithLock([&](auto &clients) {
-        for (auto &client : clients) {
-          client->StartTransactionReplication(wal_file_->SequenceNumber());
-          client->IfStreamingTransaction(
-              [&](auto &stream) { stream.AppendOperation(operation, label, properties, final_commit_timestamp); });
-
-          const auto finalized = client->FinalizeTransactionReplication();
-          if (client->Mode() == replication::ReplicationMode::SYNC) {
-            finalized_on_all_replicas = finalized && finalized_on_all_replicas;
-          }
-        }
-      });
-    }
-  }
-  FinalizeWalFile();
-  return finalized_on_all_replicas;
-}
-
-utils::BasicResult<Storage::CreateSnapshotError> Storage::CreateSnapshot(std::optional<bool> is_periodic) {
-  if (replication_role_.load() != replication::ReplicationRole::MAIN) {
-    return CreateSnapshotError::DisabledForReplica;
-  }
-
-  auto snapshot_creator = [this]() {
-    utils::Timer timer;
-
-    auto transaction = CreateTransaction(IsolationLevel::SNAPSHOT_ISOLATION, storage_mode_);
-    // Create snapshot.
-    durability::CreateSnapshot(&transaction, snapshot_directory_, wal_directory_,
-                               config_.durability.snapshot_retention_count, &vertices_, &edges_, &name_id_mapper_,
-                               &indices_, &constraints_, config_, uuid_, epoch_id_, epoch_history_, &file_retainer_);
-    // Finalize snapshot transaction.
-    commit_log_->MarkFinished(transaction.start_timestamp);
-
-    memgraph::metrics::Measure(memgraph::metrics::SnapshotCreationLatency_us,
-                               std::chrono::duration_cast<std::chrono::microseconds>(timer.Elapsed()).count());
-  };
-
-  std::lock_guard snapshot_guard(snapshot_lock_);
-
-  auto should_try_shared{true};
-  auto max_num_tries{10};
-  while (max_num_tries) {
-    if (should_try_shared) {
-      std::shared_lock<utils::RWLock> storage_guard(main_lock_);
-      if (storage_mode_ == memgraph::storage::StorageMode::IN_MEMORY_TRANSACTIONAL) {
-        snapshot_creator();
-        return {};
-      }
-    } else {
-      std::unique_lock main_guard{main_lock_};
-      if (storage_mode_ == memgraph::storage::StorageMode::IN_MEMORY_ANALYTICAL) {
-        if (is_periodic && *is_periodic) {
-          return CreateSnapshotError::DisabledForAnalyticsPeriodicCommit;
-        }
-        snapshot_creator();
-        return {};
-      }
-    }
-    should_try_shared = !should_try_shared;
-    max_num_tries--;
-  }
-
-  return CreateSnapshotError::ReachedMaxNumTries;
-}
-
-utils::FileRetainer::FileLockerAccessor::ret_type Storage::IsPathLocked() {
-  auto locker_accessor = global_locker_.Access();
-  return locker_accessor.IsPathLocked(config_.durability.storage_directory);
-}
-
-utils::FileRetainer::FileLockerAccessor::ret_type Storage::LockPath() {
-  auto locker_accessor = global_locker_.Access();
-  return locker_accessor.AddPath(config_.durability.storage_directory);
-}
-
-utils::FileRetainer::FileLockerAccessor::ret_type Storage::UnlockPath() {
-  {
-    auto locker_accessor = global_locker_.Access();
-    const auto ret = locker_accessor.RemovePath(config_.durability.storage_directory);
-    if (ret.HasError() || !ret.GetValue()) {
-      // Exit without cleaning the queue
-      return ret;
-    }
-  }
-
-  // We use locker accessor in seperate scope so we don't produce deadlock
-  // after we call clean queue.
-  file_retainer_.CleanQueue();
-  return true;
-}
-
-void Storage::FreeMemory(std::unique_lock<utils::RWLock> main_guard) {
-  CollectGarbage<true>(std::move(main_guard));
-
-  // SkipList is already threadsafe
-  vertices_.run_gc();
-  edges_.run_gc();
-  indices_.label_index.RunGC();
-  indices_.label_property_index.RunGC();
-}
-
-uint64_t Storage::CommitTimestamp(const std::optional<uint64_t> desired_commit_timestamp) {
-  if (!desired_commit_timestamp) {
-    return timestamp_++;
-  } else {
-    timestamp_ = std::max(timestamp_, *desired_commit_timestamp + 1);
-    return *desired_commit_timestamp;
-  }
-}
-
-bool Storage::SetReplicaRole(io::network::Endpoint endpoint, const replication::ReplicationServerConfig &config) {
-  spdlog::trace("Setting role to replica...");
-  // We don't want to restart the server if we're already a REPLICA
-  if (replication_role_ == replication::ReplicationRole::REPLICA) {
-    return false;
-  }
-
-  auto port = endpoint.port;  // assigning because we will move the endpoint
-  replication_server_ = std::make_unique<ReplicationServer>(this, std::move(endpoint), config);
-
-  if (ShouldStoreAndRestoreReplicationState()) {
-    // Only thing that matters here is the role saved as REPLICA and the listening port
-    auto data = replication::ReplicationStatusToJSON(
-        replication::ReplicationStatus{.name = replication::kReservedReplicationRoleName,
-                                       .ip_address = "",
-                                       .port = port,
-                                       .sync_mode = replication::ReplicationMode::SYNC,
-                                       .replica_check_frequency = std::chrono::seconds(0),
-                                       .ssl = std::nullopt,
-                                       .role = replication::ReplicationRole::REPLICA});
-
-    if (!storage_->Put(replication::kReservedReplicationRoleName, data.dump())) {
-      spdlog::error("Error when saving REPLICA replication role in settings.");
-      return false;
-    }
-  }
-
-  replication_role_.store(replication::ReplicationRole::REPLICA);
-  return true;
-}
-
-bool Storage::SetMainReplicationRole() {
-  spdlog::trace("Setting main role...");
-  // We don't want to generate new epoch_id and do the
-  // cleanup if we're already a MAIN
-  if (replication_role_ == replication::ReplicationRole::MAIN) {
-    return false;
-  }
-
-  // Main instance does not need replication server
-  // This should be always called first so we finalize everything
-  replication_server_.reset(nullptr);
-
-  {
-    std::unique_lock engine_guard{engine_lock_};
-    if (wal_file_) {
-      wal_file_->FinalizeWal();
-      wal_file_.reset();
-    }
-
-    // Generate new epoch id and save the last one to the history.
-    if (epoch_history_.size() == kEpochHistoryRetention) {
-      epoch_history_.pop_front();
-    }
-    epoch_history_.emplace_back(std::move(epoch_id_), last_commit_timestamp_);
-    epoch_id_ = utils::GenerateUUID();
-  }
-
-  if (ShouldStoreAndRestoreReplicationState()) {
-    // Only thing that matters here is the role saved as MAIN
-    auto data = replication::ReplicationStatusToJSON(
-        replication::ReplicationStatus{.name = replication::kReservedReplicationRoleName,
-                                       .ip_address = "",
-                                       .port = 0,
-                                       .sync_mode = replication::ReplicationMode::SYNC,
-                                       .replica_check_frequency = std::chrono::seconds(0),
-                                       .ssl = std::nullopt,
-                                       .role = replication::ReplicationRole::MAIN});
-
-    if (!storage_->Put(replication::kReservedReplicationRoleName, data.dump())) {
-      spdlog::error("Error when saving MAIN replication role in settings.");
-      return false;
-    }
-  }
-  spdlog::info("Instance is now in a MAIN role.");
-  replication_role_.store(replication::ReplicationRole::MAIN);
-
-  return true;
-}
-
-utils::BasicResult<Storage::RegisterReplicaError> Storage::RegisterReplica(
-    std::string name, io::network::Endpoint endpoint, const replication::ReplicationMode replication_mode,
-    const replication::RegistrationMode registration_mode, const replication::ReplicationClientConfig &config) {
-  MG_ASSERT(replication_role_.load() == replication::ReplicationRole::MAIN,
-            "Only main instance can register a replica!");
-  spdlog::trace("Registering replica...");
-
-  const bool name_exists = replication_clients_.WithLock([&](auto &clients) {
-    return std::any_of(clients.begin(), clients.end(), [&name](const auto &client) { return client->Name() == name; });
-  });
-
-  if (name_exists) {
-    return RegisterReplicaError::NAME_EXISTS;
-  }
-
-  const auto end_point_exists = replication_clients_.WithLock([&endpoint](auto &clients) {
-    return std::any_of(clients.begin(), clients.end(),
-                       [&endpoint](const auto &client) { return client->Endpoint() == endpoint; });
-  });
-
-  if (end_point_exists) {
-    return RegisterReplicaError::END_POINT_EXISTS;
-  }
-
-  if (ShouldStoreAndRestoreReplicationState()) {
-    auto data = replication::ReplicationStatusToJSON(
-        replication::ReplicationStatus{.name = name,
-                                       .ip_address = endpoint.address,
-                                       .port = endpoint.port,
-                                       .sync_mode = replication_mode,
-                                       .replica_check_frequency = config.replica_check_frequency,
-                                       .ssl = config.ssl,
-                                       .role = replication::ReplicationRole::REPLICA});
-    if (!storage_->Put(name, data.dump())) {
-      spdlog::error("Error when saving replica {} in settings.", name);
-      return RegisterReplicaError::COULD_NOT_BE_PERSISTED;
-    }
-  }
-
-  auto client = std::make_unique<ReplicationClient>(std::move(name), this, endpoint, replication_mode, config);
-
-  if (client->State() == replication::ReplicaState::INVALID) {
-    if (replication::RegistrationMode::CAN_BE_INVALID != registration_mode) {
-      return RegisterReplicaError::CONNECTION_FAILED;
-    }
-
-    spdlog::warn("Connection failed when registering replica {}. Replica will still be registered.", client->Name());
-  }
-
-  return replication_clients_.WithLock([&](auto &clients) -> utils::BasicResult<Storage::RegisterReplicaError> {
-    // Another thread could have added a client with same name while
-    // we were connecting to this client.
-    if (std::any_of(clients.begin(), clients.end(),
-                    [&](const auto &other_client) { return client->Name() == other_client->Name(); })) {
-      return RegisterReplicaError::NAME_EXISTS;
-    }
-
-    if (std::any_of(clients.begin(), clients.end(),
-                    [&client](const auto &other_client) { return client->Endpoint() == other_client->Endpoint(); })) {
-      return RegisterReplicaError::END_POINT_EXISTS;
-    }
-
-    clients.push_back(std::move(client));
-    return {};
-  });
-  spdlog::info("Replica {} registered.", name);
-}
-
-bool Storage::UnregisterReplica(const std::string &name) {
-  spdlog::trace("Unregistering replica...");
-  MG_ASSERT(replication_role_.load() == replication::ReplicationRole::MAIN,
-            "Only main instance can unregister a replica!");
-  if (ShouldStoreAndRestoreReplicationState()) {
-    if (!storage_->Delete(name)) {
-      spdlog::error("Error when removing replica {} from settings.", name);
-      return false;
-    }
-=======
 /// Main lock is taken by the caller.
 void Storage::SetStorageMode(StorageMode storage_mode) {
   std::unique_lock main_guard{main_lock_};
@@ -847,7 +94,6 @@
   if (storage_mode_ != storage_mode) {
     storage_mode_ = storage_mode;
     FreeMemory(std::move(main_guard));
->>>>>>> 9d056e76
   }
 }
 
