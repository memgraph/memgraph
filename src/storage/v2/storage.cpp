// Copyright 2023 Memgraph Ltd.
//
// Use of this software is governed by the Business Source License
// included in the file licenses/BSL.txt; by using this file, you agree to be bound by the terms of the Business Source
// License, and you may not use this file except in compliance with the Business Source License.
//
// As of the Change Date specified in that file, in accordance with
// the Business Source License, use of this software will be governed
// by the Apache License, Version 2.0, included in the file
// licenses/APL.txt.

#include "storage/v2/storage.hpp"
#include <algorithm>
#include <atomic>
#include <memory>
#include <mutex>
#include <variant>

#include <gflags/gflags.h>
#include <spdlog/spdlog.h>

#include "io/network/endpoint.hpp"
#include "storage/v2/durability/durability.hpp"
#include "storage/v2/durability/metadata.hpp"
#include "storage/v2/durability/paths.hpp"
#include "storage/v2/durability/snapshot.hpp"
#include "storage/v2/durability/wal.hpp"
#include "storage/v2/edge_accessor.hpp"
#include "storage/v2/indices.hpp"
#include "storage/v2/mvcc.hpp"
#include "storage/v2/replication/config.hpp"
#include "storage/v2/replication/enums.hpp"
#include "storage/v2/replication/replication_persistence_helper.hpp"
#include "storage/v2/storage_mode.hpp"
#include "storage/v2/transaction.hpp"
#include "storage/v2/vertex_accessor.hpp"
#include "utils/event_counter.hpp"
#include "utils/event_histogram.hpp"
#include "utils/file.hpp"
#include "utils/logging.hpp"
#include "utils/memory_tracker.hpp"
#include "utils/message.hpp"
#include "utils/rw_lock.hpp"
#include "utils/spin_lock.hpp"
#include "utils/stat.hpp"
#include "utils/timer.hpp"
#include "utils/uuid.hpp"

/// REPLICATION ///
#include "storage/v2/replication/replication_client.hpp"
#include "storage/v2/replication/replication_server.hpp"
#include "storage/v2/replication/rpc.hpp"
#include "storage/v2/storage_error.hpp"

namespace memgraph::metrics {
extern const Event SnapshotCreationLatency_us;

extern const Event LabelIndexCreated;
extern const Event LabelPropertyIndexCreated;
}  // namespace memgraph::metrics

namespace memgraph::storage {

using OOMExceptionEnabler = utils::MemoryTracker::OutOfMemoryExceptionEnabler;

namespace {
inline constexpr uint16_t kEpochHistoryRetention = 1000;

std::string RegisterReplicaErrorToString(Storage::RegisterReplicaError error) {
  switch (error) {
    case Storage::RegisterReplicaError::NAME_EXISTS:
      return "NAME_EXISTS";
    case Storage::RegisterReplicaError::END_POINT_EXISTS:
      return "END_POINT_EXISTS";
    case Storage::RegisterReplicaError::CONNECTION_FAILED:
      return "CONNECTION_FAILED";
    case Storage::RegisterReplicaError::COULD_NOT_BE_PERSISTED:
      return "COULD_NOT_BE_PERSISTED";
  }
}
}  // namespace

auto AdvanceToVisibleVertex(utils::SkipList<Vertex>::Iterator it, utils::SkipList<Vertex>::Iterator end,
                            std::optional<VertexAccessor> *vertex, Transaction *tx, View view, Indices *indices,
                            Constraints *constraints, Config::Items config) {
  while (it != end) {
    *vertex = VertexAccessor::Create(&*it, tx, indices, constraints, config, view);
    if (!*vertex) {
      ++it;
      continue;
    }
    break;
  }
  return it;
}

AllVerticesIterable::Iterator::Iterator(AllVerticesIterable *self, utils::SkipList<Vertex>::Iterator it)
    : self_(self),
      it_(AdvanceToVisibleVertex(it, self->vertices_accessor_.end(), &self->vertex_, self->transaction_, self->view_,
                                 self->indices_, self_->constraints_, self->config_)) {}

VertexAccessor AllVerticesIterable::Iterator::operator*() const { return *self_->vertex_; }

AllVerticesIterable::Iterator &AllVerticesIterable::Iterator::operator++() {
  ++it_;
  it_ = AdvanceToVisibleVertex(it_, self_->vertices_accessor_.end(), &self_->vertex_, self_->transaction_, self_->view_,
                               self_->indices_, self_->constraints_, self_->config_);
  return *this;
}

VerticesIterable::VerticesIterable(AllVerticesIterable vertices) : type_(Type::ALL) {
  new (&all_vertices_) AllVerticesIterable(std::move(vertices));
}

VerticesIterable::VerticesIterable(LabelIndex::Iterable vertices) : type_(Type::BY_LABEL) {
  new (&vertices_by_label_) LabelIndex::Iterable(std::move(vertices));
}

VerticesIterable::VerticesIterable(LabelPropertyIndex::Iterable vertices) : type_(Type::BY_LABEL_PROPERTY) {
  new (&vertices_by_label_property_) LabelPropertyIndex::Iterable(std::move(vertices));
}

VerticesIterable::VerticesIterable(VerticesIterable &&other) noexcept : type_(other.type_) {
  switch (other.type_) {
    case Type::ALL:
      new (&all_vertices_) AllVerticesIterable(std::move(other.all_vertices_));
      break;
    case Type::BY_LABEL:
      new (&vertices_by_label_) LabelIndex::Iterable(std::move(other.vertices_by_label_));
      break;
    case Type::BY_LABEL_PROPERTY:
      new (&vertices_by_label_property_) LabelPropertyIndex::Iterable(std::move(other.vertices_by_label_property_));
      break;
  }
}

VerticesIterable &VerticesIterable::operator=(VerticesIterable &&other) noexcept {
  switch (type_) {
    case Type::ALL:
      all_vertices_.AllVerticesIterable::~AllVerticesIterable();
      break;
    case Type::BY_LABEL:
      vertices_by_label_.LabelIndex::Iterable::~Iterable();
      break;
    case Type::BY_LABEL_PROPERTY:
      vertices_by_label_property_.LabelPropertyIndex::Iterable::~Iterable();
      break;
  }
  type_ = other.type_;
  switch (other.type_) {
    case Type::ALL:
      new (&all_vertices_) AllVerticesIterable(std::move(other.all_vertices_));
      break;
    case Type::BY_LABEL:
      new (&vertices_by_label_) LabelIndex::Iterable(std::move(other.vertices_by_label_));
      break;
    case Type::BY_LABEL_PROPERTY:
      new (&vertices_by_label_property_) LabelPropertyIndex::Iterable(std::move(other.vertices_by_label_property_));
      break;
  }
  return *this;
}

VerticesIterable::~VerticesIterable() {
  switch (type_) {
    case Type::ALL:
      all_vertices_.AllVerticesIterable::~AllVerticesIterable();
      break;
    case Type::BY_LABEL:
      vertices_by_label_.LabelIndex::Iterable::~Iterable();
      break;
    case Type::BY_LABEL_PROPERTY:
      vertices_by_label_property_.LabelPropertyIndex::Iterable::~Iterable();
      break;
  }
}

VerticesIterable::Iterator VerticesIterable::begin() {
  switch (type_) {
    case Type::ALL:
      return Iterator(all_vertices_.begin());
    case Type::BY_LABEL:
      return Iterator(vertices_by_label_.begin());
    case Type::BY_LABEL_PROPERTY:
      return Iterator(vertices_by_label_property_.begin());
  }
}

VerticesIterable::Iterator VerticesIterable::end() {
  switch (type_) {
    case Type::ALL:
      return Iterator(all_vertices_.end());
    case Type::BY_LABEL:
      return Iterator(vertices_by_label_.end());
    case Type::BY_LABEL_PROPERTY:
      return Iterator(vertices_by_label_property_.end());
  }
}

VerticesIterable::Iterator::Iterator(AllVerticesIterable::Iterator it) : type_(Type::ALL) {
  new (&all_it_) AllVerticesIterable::Iterator(std::move(it));
}

VerticesIterable::Iterator::Iterator(LabelIndex::Iterable::Iterator it) : type_(Type::BY_LABEL) {
  new (&by_label_it_) LabelIndex::Iterable::Iterator(std::move(it));
}

VerticesIterable::Iterator::Iterator(LabelPropertyIndex::Iterable::Iterator it) : type_(Type::BY_LABEL_PROPERTY) {
  new (&by_label_property_it_) LabelPropertyIndex::Iterable::Iterator(std::move(it));
}

VerticesIterable::Iterator::Iterator(const VerticesIterable::Iterator &other) : type_(other.type_) {
  switch (other.type_) {
    case Type::ALL:
      new (&all_it_) AllVerticesIterable::Iterator(other.all_it_);
      break;
    case Type::BY_LABEL:
      new (&by_label_it_) LabelIndex::Iterable::Iterator(other.by_label_it_);
      break;
    case Type::BY_LABEL_PROPERTY:
      new (&by_label_property_it_) LabelPropertyIndex::Iterable::Iterator(other.by_label_property_it_);
      break;
  }
}

VerticesIterable::Iterator &VerticesIterable::Iterator::operator=(const VerticesIterable::Iterator &other) {
  Destroy();
  type_ = other.type_;
  switch (other.type_) {
    case Type::ALL:
      new (&all_it_) AllVerticesIterable::Iterator(other.all_it_);
      break;
    case Type::BY_LABEL:
      new (&by_label_it_) LabelIndex::Iterable::Iterator(other.by_label_it_);
      break;
    case Type::BY_LABEL_PROPERTY:
      new (&by_label_property_it_) LabelPropertyIndex::Iterable::Iterator(other.by_label_property_it_);
      break;
  }
  return *this;
}

VerticesIterable::Iterator::Iterator(VerticesIterable::Iterator &&other) noexcept : type_(other.type_) {
  switch (other.type_) {
    case Type::ALL:
      new (&all_it_) AllVerticesIterable::Iterator(std::move(other.all_it_));
      break;
    case Type::BY_LABEL:
      new (&by_label_it_) LabelIndex::Iterable::Iterator(std::move(other.by_label_it_));
      break;
    case Type::BY_LABEL_PROPERTY:
      new (&by_label_property_it_) LabelPropertyIndex::Iterable::Iterator(std::move(other.by_label_property_it_));
      break;
  }
}

VerticesIterable::Iterator &VerticesIterable::Iterator::operator=(VerticesIterable::Iterator &&other) noexcept {
  Destroy();
  type_ = other.type_;
  switch (other.type_) {
    case Type::ALL:
      new (&all_it_) AllVerticesIterable::Iterator(std::move(other.all_it_));
      break;
    case Type::BY_LABEL:
      new (&by_label_it_) LabelIndex::Iterable::Iterator(std::move(other.by_label_it_));
      break;
    case Type::BY_LABEL_PROPERTY:
      new (&by_label_property_it_) LabelPropertyIndex::Iterable::Iterator(std::move(other.by_label_property_it_));
      break;
  }
  return *this;
}

VerticesIterable::Iterator::~Iterator() { Destroy(); }

void VerticesIterable::Iterator::Destroy() noexcept {
  switch (type_) {
    case Type::ALL:
      all_it_.AllVerticesIterable::Iterator::~Iterator();
      break;
    case Type::BY_LABEL:
      by_label_it_.LabelIndex::Iterable::Iterator::~Iterator();
      break;
    case Type::BY_LABEL_PROPERTY:
      by_label_property_it_.LabelPropertyIndex::Iterable::Iterator::~Iterator();
      break;
  }
}

VertexAccessor VerticesIterable::Iterator::operator*() const {
  switch (type_) {
    case Type::ALL:
      return *all_it_;
    case Type::BY_LABEL:
      return *by_label_it_;
    case Type::BY_LABEL_PROPERTY:
      return *by_label_property_it_;
  }
}

VerticesIterable::Iterator &VerticesIterable::Iterator::operator++() {
  switch (type_) {
    case Type::ALL:
      ++all_it_;
      break;
    case Type::BY_LABEL:
      ++by_label_it_;
      break;
    case Type::BY_LABEL_PROPERTY:
      ++by_label_property_it_;
      break;
  }
  return *this;
}

bool VerticesIterable::Iterator::operator==(const Iterator &other) const {
  switch (type_) {
    case Type::ALL:
      return all_it_ == other.all_it_;
    case Type::BY_LABEL:
      return by_label_it_ == other.by_label_it_;
    case Type::BY_LABEL_PROPERTY:
      return by_label_property_it_ == other.by_label_property_it_;
  }
}

Storage::Storage(Config config)
    : indices_(&constraints_, config.items),
      isolation_level_(config.transaction.isolation_level),
      storage_mode_(StorageMode::IN_MEMORY_TRANSACTIONAL),
      config_(config),
      snapshot_directory_(config_.durability.storage_directory / durability::kSnapshotDirectory),
      wal_directory_(config_.durability.storage_directory / durability::kWalDirectory),
      lock_file_path_(config_.durability.storage_directory / durability::kLockFile),
      uuid_(utils::GenerateUUID()),
      epoch_id_(utils::GenerateUUID()),
      global_locker_(file_retainer_.AddLocker()) {
  if (config_.durability.snapshot_wal_mode == Config::Durability::SnapshotWalMode::DISABLED &&
      replication_role_ == ReplicationRole::MAIN) {
    spdlog::warn(
        "The instance has the MAIN replication role, but durability logs and snapshots are disabled. Please consider "
        "enabling durability by using --storage-snapshot-interval-sec and --storage-wal-enabled flags because "
        "without write-ahead logs this instance is not replicating any data.");
  }
  if (config_.durability.snapshot_wal_mode != Config::Durability::SnapshotWalMode::DISABLED ||
      config_.durability.snapshot_on_exit || config_.durability.recover_on_startup) {
    // Create the directory initially to crash the database in case of
    // permission errors. This is done early to crash the database on startup
    // instead of crashing the database for the first time during runtime (which
    // could be an unpleasant surprise).
    utils::EnsureDirOrDie(snapshot_directory_);
    // Same reasoning as above.
    utils::EnsureDirOrDie(wal_directory_);

    // Verify that the user that started the process is the same user that is
    // the owner of the storage directory.
    durability::VerifyStorageDirectoryOwnerAndProcessUserOrDie(config_.durability.storage_directory);

    // Create the lock file and open a handle to it. This will crash the
    // database if it can't open the file for writing or if any other process is
    // holding the file opened.
    lock_file_handle_.Open(lock_file_path_, utils::OutputFile::Mode::OVERWRITE_EXISTING);
    MG_ASSERT(lock_file_handle_.AcquireLock(),
              "Couldn't acquire lock on the storage directory {}"
              "!\nAnother Memgraph process is currently running with the same "
              "storage directory, please stop it first before starting this "
              "process!",
              config_.durability.storage_directory);
  }
  if (config_.durability.recover_on_startup) {
    auto info = durability::RecoverData(snapshot_directory_, wal_directory_, &uuid_, &epoch_id_, &epoch_history_,
                                        &vertices_, &edges_, &edge_count_, &name_id_mapper_, &indices_, &constraints_,
                                        config_, &wal_seq_num_);
    if (info) {
      vertex_id_ = info->next_vertex_id;
      edge_id_ = info->next_edge_id;
      timestamp_ = std::max(timestamp_, info->next_timestamp);
      if (info->last_commit_timestamp) {
        last_commit_timestamp_ = *info->last_commit_timestamp;
      }
    }
  } else if (config_.durability.snapshot_wal_mode != Config::Durability::SnapshotWalMode::DISABLED ||
             config_.durability.snapshot_on_exit) {
    bool files_moved = false;
    auto backup_root = config_.durability.storage_directory / durability::kBackupDirectory;
    for (const auto &[path, dirname, what] :
         {std::make_tuple(snapshot_directory_, durability::kSnapshotDirectory, "snapshot"),
          std::make_tuple(wal_directory_, durability::kWalDirectory, "WAL")}) {
      if (!utils::DirExists(path)) continue;
      auto backup_curr = backup_root / dirname;
      std::error_code error_code;
      for (const auto &item : std::filesystem::directory_iterator(path, error_code)) {
        utils::EnsureDirOrDie(backup_root);
        utils::EnsureDirOrDie(backup_curr);
        std::error_code item_error_code;
        std::filesystem::rename(item.path(), backup_curr / item.path().filename(), item_error_code);
        MG_ASSERT(!item_error_code, "Couldn't move {} file {} because of: {}", what, item.path(),
                  item_error_code.message());
        files_moved = true;
      }
      MG_ASSERT(!error_code, "Couldn't backup {} files because of: {}", what, error_code.message());
    }
    if (files_moved) {
      spdlog::warn(
          "Since Memgraph was not supposed to recover on startup and "
          "durability is enabled, your current durability files will likely "
          "be overridden. To prevent important data loss, Memgraph has stored "
          "those files into a .backup directory inside the storage directory.");
    }
  }
  if (config_.durability.snapshot_wal_mode != Config::Durability::SnapshotWalMode::DISABLED) {
    snapshot_runner_.Run("Snapshot", config_.durability.snapshot_interval, [this] {
      if (auto maybe_error = this->CreateSnapshot({true}); maybe_error.HasError()) {
        switch (maybe_error.GetError()) {
          case CreateSnapshotError::DisabledForReplica:
            spdlog::warn(
                utils::MessageWithLink("Snapshots are disabled for replicas.", "https://memgr.ph/replication"));
            break;
          case CreateSnapshotError::DisabledForAnalyticsPeriodicCommit:
            spdlog::warn(utils::MessageWithLink("Periodic snapshots are disabled for analytical mode.",
                                                "https://memgr.ph/durability"));
            break;
          case storage::Storage::CreateSnapshotError::ReachedMaxNumTries:
            spdlog::warn("Failed to create snapshot. Reached max number of tries. Please contact support");
            break;
        }
      }
    });
  }
  if (config_.gc.type == Config::Gc::Type::PERIODIC) {
    gc_runner_.Run("Storage GC", config_.gc.interval, [this] { this->CollectGarbage<false>(); });
  }

  if (timestamp_ == kTimestampInitialId) {
    commit_log_.emplace();
  } else {
    commit_log_.emplace(timestamp_);
  }

  if (config_.durability.restore_replicas_on_startup) {
    spdlog::info("Replica's configuration will be stored and will be automatically restored in case of a crash.");
    utils::EnsureDirOrDie(config_.durability.storage_directory / durability::kReplicationDirectory);
    storage_ =
        std::make_unique<kvstore::KVStore>(config_.durability.storage_directory / durability::kReplicationDirectory);
    RestoreReplicas();
  } else {
    spdlog::warn("Replicas' configuration will NOT be stored. When the server restarts, replicas will be forgotten.");
  }
}

Storage::~Storage() {
  if (config_.gc.type == Config::Gc::Type::PERIODIC) {
    gc_runner_.Stop();
  }
  {
    // Clear replication data
    replication_server_.reset();
    replication_clients_.WithLock([&](auto &clients) { clients.clear(); });
  }
  if (wal_file_) {
    wal_file_->FinalizeWal();
    wal_file_ = std::nullopt;
  }
  if (config_.durability.snapshot_wal_mode != Config::Durability::SnapshotWalMode::DISABLED) {
    snapshot_runner_.Stop();
  }
  if (config_.durability.snapshot_on_exit) {
    if (auto maybe_error = this->CreateSnapshot({false}); maybe_error.HasError()) {
      switch (maybe_error.GetError()) {
        case CreateSnapshotError::DisabledForReplica:
          spdlog::warn(utils::MessageWithLink("Snapshots are disabled for replicas.", "https://memgr.ph/replication"));
          break;
        case CreateSnapshotError::DisabledForAnalyticsPeriodicCommit:
          spdlog::warn(utils::MessageWithLink("Periodic snapshots are disabled for analytical mode.",
                                              "https://memgr.ph/replication"));
          break;
        case storage::Storage::CreateSnapshotError::ReachedMaxNumTries:
          spdlog::warn("Failed to create snapshot. Reached max number of tries. Please contact support");
          break;
      }
    }
  }
}

Storage::Accessor::Accessor(Storage *storage, IsolationLevel isolation_level, StorageMode storage_mode)
    : storage_(storage),
      // The lock must be acquired before creating the transaction object to
      // prevent freshly created transactions from dangling in an active state
      // during exclusive operations.
      storage_guard_(storage_->main_lock_),
      transaction_(storage->CreateTransaction(isolation_level, storage_mode)),
      is_transaction_active_(true),
      config_(storage->config_.items) {}

Storage::Accessor::Accessor(Accessor &&other) noexcept
    : storage_(other.storage_),
      storage_guard_(std::move(other.storage_guard_)),
      transaction_(std::move(other.transaction_)),
      commit_timestamp_(other.commit_timestamp_),
      is_transaction_active_(other.is_transaction_active_),
      config_(other.config_) {
  // Don't allow the other accessor to abort our transaction in destructor.
  other.is_transaction_active_ = false;
  other.commit_timestamp_.reset();
}

Storage::Accessor::~Accessor() {
  if (is_transaction_active_) {
    Abort();
  }

  FinalizeTransaction();
}

VertexAccessor Storage::Accessor::CreateVertex() {
  OOMExceptionEnabler oom_exception;
  auto gid = storage_->vertex_id_.fetch_add(1, std::memory_order_acq_rel);
  auto acc = storage_->vertices_.access();

  auto *delta = CreateDeleteObjectDelta(&transaction_);
  auto [it, inserted] = acc.insert(Vertex{storage::Gid::FromUint(gid), delta});
  MG_ASSERT(inserted, "The vertex must be inserted here!");
  MG_ASSERT(it != acc.end(), "Invalid Vertex accessor!");

  if (delta) {
    delta->prev.Set(&*it);
  }

  return VertexAccessor(&*it, &transaction_, &storage_->indices_, &storage_->constraints_, config_);
}

VertexAccessor Storage::Accessor::CreateVertex(storage::Gid gid) {
  OOMExceptionEnabler oom_exception;
  // NOTE: When we update the next `vertex_id_` here we perform a RMW
  // (read-modify-write) operation that ISN'T atomic! But, that isn't an issue
  // because this function is only called from the replication delta applier
  // that runs single-threadedly and while this instance is set-up to apply
  // threads (it is the replica), it is guaranteed that no other writes are
  // possible.
  storage_->vertex_id_.store(std::max(storage_->vertex_id_.load(std::memory_order_acquire), gid.AsUint() + 1),
                             std::memory_order_release);
  auto acc = storage_->vertices_.access();

  auto *delta = CreateDeleteObjectDelta(&transaction_);
  auto [it, inserted] = acc.insert(Vertex{gid, delta});
  MG_ASSERT(inserted, "The vertex must be inserted here!");
  MG_ASSERT(it != acc.end(), "Invalid Vertex accessor!");
  if (delta) {
    delta->prev.Set(&*it);
  }
  return VertexAccessor(&*it, &transaction_, &storage_->indices_, &storage_->constraints_, config_);
}

std::optional<VertexAccessor> Storage::Accessor::FindVertex(Gid gid, View view) {
  auto acc = storage_->vertices_.access();
  auto it = acc.find(gid);
  if (it == acc.end()) return std::nullopt;
  return VertexAccessor::Create(&*it, &transaction_, &storage_->indices_, &storage_->constraints_, config_, view);
}

Result<std::optional<VertexAccessor>> Storage::Accessor::DeleteVertex(VertexAccessor *vertex) {
  MG_ASSERT(vertex->transaction_ == &transaction_,
            "VertexAccessor must be from the same transaction as the storage "
            "accessor when deleting a vertex!");
  auto *vertex_ptr = vertex->vertex_;

  std::lock_guard<utils::SpinLock> guard(vertex_ptr->lock);

  if (!PrepareForWrite(&transaction_, vertex_ptr)) return Error::SERIALIZATION_ERROR;

  if (vertex_ptr->deleted) {
    return std::optional<VertexAccessor>{};
  }

  if (!vertex_ptr->in_edges.empty() || !vertex_ptr->out_edges.empty()) return Error::VERTEX_HAS_EDGES;

  CreateAndLinkDelta(&transaction_, vertex_ptr, Delta::RecreateObjectTag());
  vertex_ptr->deleted = true;

  return std::make_optional<VertexAccessor>(vertex_ptr, &transaction_, &storage_->indices_, &storage_->constraints_,
                                            config_, true);
}

Result<std::optional<std::pair<VertexAccessor, std::vector<EdgeAccessor>>>> Storage::Accessor::DetachDeleteVertex(
    VertexAccessor *vertex) {
  using ReturnType = std::pair<VertexAccessor, std::vector<EdgeAccessor>>;

  MG_ASSERT(vertex->transaction_ == &transaction_,
            "VertexAccessor must be from the same transaction as the storage "
            "accessor when deleting a vertex!");
  auto *vertex_ptr = vertex->vertex_;

  std::vector<std::tuple<EdgeTypeId, Vertex *, EdgeRef>> in_edges;
  std::vector<std::tuple<EdgeTypeId, Vertex *, EdgeRef>> out_edges;

  {
    std::lock_guard<utils::SpinLock> guard(vertex_ptr->lock);

    if (!PrepareForWrite(&transaction_, vertex_ptr)) return Error::SERIALIZATION_ERROR;

    if (vertex_ptr->deleted) return std::optional<ReturnType>{};

    in_edges = vertex_ptr->in_edges;
    out_edges = vertex_ptr->out_edges;
  }

  std::vector<EdgeAccessor> deleted_edges;
  for (const auto &item : in_edges) {
    auto [edge_type, from_vertex, edge] = item;
    EdgeAccessor e(edge, edge_type, from_vertex, vertex_ptr, &transaction_, &storage_->indices_,
                   &storage_->constraints_, config_);
    auto ret = DeleteEdge(&e);
    if (ret.HasError()) {
      MG_ASSERT(ret.GetError() == Error::SERIALIZATION_ERROR, "Invalid database state!");
      return ret.GetError();
    }

    if (ret.GetValue()) {
      deleted_edges.push_back(*ret.GetValue());
    }
  }
  for (const auto &item : out_edges) {
    auto [edge_type, to_vertex, edge] = item;
    EdgeAccessor e(edge, edge_type, vertex_ptr, to_vertex, &transaction_, &storage_->indices_, &storage_->constraints_,
                   config_);
    auto ret = DeleteEdge(&e);
    if (ret.HasError()) {
      MG_ASSERT(ret.GetError() == Error::SERIALIZATION_ERROR, "Invalid database state!");
      return ret.GetError();
    }

    if (ret.GetValue()) {
      deleted_edges.push_back(*ret.GetValue());
    }
  }

  std::lock_guard<utils::SpinLock> guard(vertex_ptr->lock);

  // We need to check again for serialization errors because we unlocked the
  // vertex. Some other transaction could have modified the vertex in the
  // meantime if we didn't have any edges to delete.

  if (!PrepareForWrite(&transaction_, vertex_ptr)) return Error::SERIALIZATION_ERROR;

  MG_ASSERT(!vertex_ptr->deleted, "Invalid database state!");

  CreateAndLinkDelta(&transaction_, vertex_ptr, Delta::RecreateObjectTag());
  vertex_ptr->deleted = true;

  return std::make_optional<ReturnType>(
      VertexAccessor{vertex_ptr, &transaction_, &storage_->indices_, &storage_->constraints_, config_, true},
      std::move(deleted_edges));
}

Result<EdgeAccessor> Storage::Accessor::CreateEdge(VertexAccessor *from, VertexAccessor *to, EdgeTypeId edge_type) {
  OOMExceptionEnabler oom_exception;
  MG_ASSERT(from->transaction_ == to->transaction_,
            "VertexAccessors must be from the same transaction when creating "
            "an edge!");
  MG_ASSERT(from->transaction_ == &transaction_,
            "VertexAccessors must be from the same transaction in when "
            "creating an edge!");

  auto from_vertex = from->vertex_;
  auto to_vertex = to->vertex_;

  // Obtain the locks by `gid` order to avoid lock cycles.
  std::unique_lock<utils::SpinLock> guard_from(from_vertex->lock, std::defer_lock);
  std::unique_lock<utils::SpinLock> guard_to(to_vertex->lock, std::defer_lock);
  if (from_vertex->gid < to_vertex->gid) {
    guard_from.lock();
    guard_to.lock();
  } else if (from_vertex->gid > to_vertex->gid) {
    guard_to.lock();
    guard_from.lock();
  } else {
    // The vertices are the same vertex, only lock one.
    guard_from.lock();
  }

  if (!PrepareForWrite(&transaction_, from_vertex)) return Error::SERIALIZATION_ERROR;
  if (from_vertex->deleted) return Error::DELETED_OBJECT;

  if (to_vertex != from_vertex) {
    if (!PrepareForWrite(&transaction_, to_vertex)) return Error::SERIALIZATION_ERROR;
    if (to_vertex->deleted) return Error::DELETED_OBJECT;
  }

  auto gid = storage::Gid::FromUint(storage_->edge_id_.fetch_add(1, std::memory_order_acq_rel));
  EdgeRef edge(gid);
  if (config_.properties_on_edges) {
    auto acc = storage_->edges_.access();

    auto *delta = CreateDeleteObjectDelta(&transaction_);
    auto [it, inserted] = acc.insert(Edge(gid, delta));
    MG_ASSERT(inserted, "The edge must be inserted here!");
    MG_ASSERT(it != acc.end(), "Invalid Edge accessor!");
    edge = EdgeRef(&*it);
    if (delta) {
      delta->prev.Set(&*it);
    }
  }

  CreateAndLinkDelta(&transaction_, from_vertex, Delta::RemoveOutEdgeTag(), edge_type, to_vertex, edge);
  from_vertex->out_edges.emplace_back(edge_type, to_vertex, edge);

  CreateAndLinkDelta(&transaction_, to_vertex, Delta::RemoveInEdgeTag(), edge_type, from_vertex, edge);
  to_vertex->in_edges.emplace_back(edge_type, from_vertex, edge);

  // Increment edge count.
  storage_->edge_count_.fetch_add(1, std::memory_order_acq_rel);

  return EdgeAccessor(edge, edge_type, from_vertex, to_vertex, &transaction_, &storage_->indices_,
                      &storage_->constraints_, config_);
}

Result<EdgeAccessor> Storage::Accessor::CreateEdge(VertexAccessor *from, VertexAccessor *to, EdgeTypeId edge_type,
                                                   storage::Gid gid) {
  OOMExceptionEnabler oom_exception;
  MG_ASSERT(from->transaction_ == to->transaction_,
            "VertexAccessors must be from the same transaction when creating "
            "an edge!");
  MG_ASSERT(from->transaction_ == &transaction_,
            "VertexAccessors must be from the same transaction in when "
            "creating an edge!");

  auto from_vertex = from->vertex_;
  auto to_vertex = to->vertex_;

  // Obtain the locks by `gid` order to avoid lock cycles.
  std::unique_lock<utils::SpinLock> guard_from(from_vertex->lock, std::defer_lock);
  std::unique_lock<utils::SpinLock> guard_to(to_vertex->lock, std::defer_lock);
  if (from_vertex->gid < to_vertex->gid) {
    guard_from.lock();
    guard_to.lock();
  } else if (from_vertex->gid > to_vertex->gid) {
    guard_to.lock();
    guard_from.lock();
  } else {
    // The vertices are the same vertex, only lock one.
    guard_from.lock();
  }

  if (!PrepareForWrite(&transaction_, from_vertex)) return Error::SERIALIZATION_ERROR;
  if (from_vertex->deleted) return Error::DELETED_OBJECT;

  if (to_vertex != from_vertex) {
    if (!PrepareForWrite(&transaction_, to_vertex)) return Error::SERIALIZATION_ERROR;
    if (to_vertex->deleted) return Error::DELETED_OBJECT;
  }

  // NOTE: When we update the next `edge_id_` here we perform a RMW
  // (read-modify-write) operation that ISN'T atomic! But, that isn't an issue
  // because this function is only called from the replication delta applier
  // that runs single-threadedly and while this instance is set-up to apply
  // threads (it is the replica), it is guaranteed that no other writes are
  // possible.
  storage_->edge_id_.store(std::max(storage_->edge_id_.load(std::memory_order_acquire), gid.AsUint() + 1),
                           std::memory_order_release);

  EdgeRef edge(gid);
  if (config_.properties_on_edges) {
    auto acc = storage_->edges_.access();

    auto *delta = CreateDeleteObjectDelta(&transaction_);
    auto [it, inserted] = acc.insert(Edge(gid, delta));
    MG_ASSERT(inserted, "The edge must be inserted here!");
    MG_ASSERT(it != acc.end(), "Invalid Edge accessor!");
    edge = EdgeRef(&*it);
    if (delta) {
      delta->prev.Set(&*it);
    }
  }

  CreateAndLinkDelta(&transaction_, from_vertex, Delta::RemoveOutEdgeTag(), edge_type, to_vertex, edge);
  from_vertex->out_edges.emplace_back(edge_type, to_vertex, edge);

  CreateAndLinkDelta(&transaction_, to_vertex, Delta::RemoveInEdgeTag(), edge_type, from_vertex, edge);
  to_vertex->in_edges.emplace_back(edge_type, from_vertex, edge);

  // Increment edge count.
  storage_->edge_count_.fetch_add(1, std::memory_order_acq_rel);

  return EdgeAccessor(edge, edge_type, from_vertex, to_vertex, &transaction_, &storage_->indices_,
                      &storage_->constraints_, config_);
}

Result<std::optional<EdgeAccessor>> Storage::Accessor::DeleteEdge(EdgeAccessor *edge) {
  MG_ASSERT(edge->transaction_ == &transaction_,
            "EdgeAccessor must be from the same transaction as the storage "
            "accessor when deleting an edge!");
  auto edge_ref = edge->edge_;
  auto edge_type = edge->edge_type_;

  std::unique_lock<utils::SpinLock> guard;
  if (config_.properties_on_edges) {
    auto edge_ptr = edge_ref.ptr;
    guard = std::unique_lock<utils::SpinLock>(edge_ptr->lock);

    if (!PrepareForWrite(&transaction_, edge_ptr)) return Error::SERIALIZATION_ERROR;

    if (edge_ptr->deleted) return std::optional<EdgeAccessor>{};
  }

  auto *from_vertex = edge->from_vertex_;
  auto *to_vertex = edge->to_vertex_;

  // Obtain the locks by `gid` order to avoid lock cycles.
  std::unique_lock<utils::SpinLock> guard_from(from_vertex->lock, std::defer_lock);
  std::unique_lock<utils::SpinLock> guard_to(to_vertex->lock, std::defer_lock);
  if (from_vertex->gid < to_vertex->gid) {
    guard_from.lock();
    guard_to.lock();
  } else if (from_vertex->gid > to_vertex->gid) {
    guard_to.lock();
    guard_from.lock();
  } else {
    // The vertices are the same vertex, only lock one.
    guard_from.lock();
  }

  if (!PrepareForWrite(&transaction_, from_vertex)) return Error::SERIALIZATION_ERROR;
  MG_ASSERT(!from_vertex->deleted, "Invalid database state!");

  if (to_vertex != from_vertex) {
    if (!PrepareForWrite(&transaction_, to_vertex)) return Error::SERIALIZATION_ERROR;
    MG_ASSERT(!to_vertex->deleted, "Invalid database state!");
  }

  auto delete_edge_from_storage = [&edge_type, &edge_ref, this](auto *vertex, auto *edges) {
    std::tuple<EdgeTypeId, Vertex *, EdgeRef> link(edge_type, vertex, edge_ref);
    auto it = std::find(edges->begin(), edges->end(), link);
    if (config_.properties_on_edges) {
      MG_ASSERT(it != edges->end(), "Invalid database state!");
    } else if (it == edges->end()) {
      return false;
    }
    std::swap(*it, *edges->rbegin());
    edges->pop_back();
    return true;
  };

  auto op1 = delete_edge_from_storage(to_vertex, &from_vertex->out_edges);
  auto op2 = delete_edge_from_storage(from_vertex, &to_vertex->in_edges);

  if (config_.properties_on_edges) {
    MG_ASSERT((op1 && op2), "Invalid database state!");
  } else {
    MG_ASSERT((op1 && op2) || (!op1 && !op2), "Invalid database state!");
    if (!op1 && !op2) {
      // The edge is already deleted.
      return std::optional<EdgeAccessor>{};
    }
  }

  if (config_.properties_on_edges) {
    auto *edge_ptr = edge_ref.ptr;
    CreateAndLinkDelta(&transaction_, edge_ptr, Delta::RecreateObjectTag());
    edge_ptr->deleted = true;
  }

  CreateAndLinkDelta(&transaction_, from_vertex, Delta::AddOutEdgeTag(), edge_type, to_vertex, edge_ref);
  CreateAndLinkDelta(&transaction_, to_vertex, Delta::AddInEdgeTag(), edge_type, from_vertex, edge_ref);

  // Decrement edge count.
  storage_->edge_count_.fetch_add(-1, std::memory_order_acq_rel);

  return std::make_optional<EdgeAccessor>(edge_ref, edge_type, from_vertex, to_vertex, &transaction_,
                                          &storage_->indices_, &storage_->constraints_, config_, true);
}

const std::string &Storage::Accessor::LabelToName(LabelId label) const { return storage_->LabelToName(label); }

const std::string &Storage::Accessor::PropertyToName(PropertyId property) const {
  return storage_->PropertyToName(property);
}

const std::string &Storage::Accessor::EdgeTypeToName(EdgeTypeId edge_type) const {
  return storage_->EdgeTypeToName(edge_type);
}

LabelId Storage::Accessor::NameToLabel(const std::string_view name) { return storage_->NameToLabel(name); }

PropertyId Storage::Accessor::NameToProperty(const std::string_view name) { return storage_->NameToProperty(name); }

EdgeTypeId Storage::Accessor::NameToEdgeType(const std::string_view name) { return storage_->NameToEdgeType(name); }

void Storage::Accessor::AdvanceCommand() { ++transaction_.command_id; }

utils::BasicResult<StorageDataManipulationError, void> Storage::Accessor::Commit(
    const std::optional<uint64_t> desired_commit_timestamp) {
  MG_ASSERT(is_transaction_active_, "The transaction is already terminated!");
  MG_ASSERT(!transaction_.must_abort, "The transaction can't be committed!");

  auto could_replicate_all_sync_replicas = true;

  if (transaction_.deltas.empty()) {
    // We don't have to update the commit timestamp here because no one reads
    // it.
    storage_->commit_log_->MarkFinished(transaction_.start_timestamp);
  } else {
    // Validate that existence constraints are satisfied for all modified
    // vertices.
    for (const auto &delta : transaction_.deltas) {
      auto prev = delta.prev.Get();
      MG_ASSERT(prev.type != PreviousPtr::Type::NULLPTR, "Invalid pointer!");
      if (prev.type != PreviousPtr::Type::VERTEX) {
        continue;
      }
      // No need to take any locks here because we modified this vertex and no
      // one else can touch it until we commit.
      auto validation_result = ValidateExistenceConstraints(*prev.vertex, storage_->constraints_);
      if (validation_result) {
        Abort();
        return StorageDataManipulationError{*validation_result};
      }
    }

    // Result of validating the vertex against unqiue constraints. It has to be
    // declared outside of the critical section scope because its value is
    // tested for Abort call which has to be done out of the scope.
    std::optional<ConstraintViolation> unique_constraint_violation;

    // Save these so we can mark them used in the commit log.
    uint64_t start_timestamp = transaction_.start_timestamp;

    {
      std::unique_lock<utils::SpinLock> engine_guard(storage_->engine_lock_);
      commit_timestamp_.emplace(storage_->CommitTimestamp(desired_commit_timestamp));

      // Before committing and validating vertices against unique constraints,
      // we have to update unique constraints with the vertices that are going
      // to be validated/committed.
      for (const auto &delta : transaction_.deltas) {
        auto prev = delta.prev.Get();
        MG_ASSERT(prev.type != PreviousPtr::Type::NULLPTR, "Invalid pointer!");
        if (prev.type != PreviousPtr::Type::VERTEX) {
          continue;
        }
        storage_->constraints_.unique_constraints.UpdateBeforeCommit(prev.vertex, transaction_);
      }

      // Validate that unique constraints are satisfied for all modified
      // vertices.
      for (const auto &delta : transaction_.deltas) {
        auto prev = delta.prev.Get();
        MG_ASSERT(prev.type != PreviousPtr::Type::NULLPTR, "Invalid pointer!");
        if (prev.type != PreviousPtr::Type::VERTEX) {
          continue;
        }

        // No need to take any locks here because we modified this vertex and no
        // one else can touch it until we commit.
        unique_constraint_violation =
            storage_->constraints_.unique_constraints.Validate(*prev.vertex, transaction_, *commit_timestamp_);
        if (unique_constraint_violation) {
          break;
        }
      }

      if (!unique_constraint_violation) {
        // Write transaction to WAL while holding the engine lock to make sure
        // that committed transactions are sorted by the commit timestamp in the
        // WAL files. We supply the new commit timestamp to the function so that
        // it knows what will be the final commit timestamp. The WAL must be
        // written before actually committing the transaction (before setting
        // the commit timestamp) so that no other transaction can see the
        // modifications before they are written to disk.
        // Replica can log only the write transaction received from Main
        // so the Wal files are consistent
        if (storage_->replication_role_ == ReplicationRole::MAIN || desired_commit_timestamp.has_value()) {
          could_replicate_all_sync_replicas = storage_->AppendToWalDataManipulation(transaction_, *commit_timestamp_);
        }

        // Take committed_transactions lock while holding the engine lock to
        // make sure that committed transactions are sorted by the commit
        // timestamp in the list.
        storage_->committed_transactions_.WithLock([&](auto &committed_transactions) {
          // TODO: release lock, and update all deltas to have a local copy
          // of the commit timestamp
          MG_ASSERT(transaction_.commit_timestamp != nullptr, "Invalid database state!");
          transaction_.commit_timestamp->store(*commit_timestamp_, std::memory_order_release);
          // Replica can only update the last commit timestamp with
          // the commits received from main.
          if (storage_->replication_role_ == ReplicationRole::MAIN || desired_commit_timestamp.has_value()) {
            // Update the last commit timestamp
            storage_->last_commit_timestamp_.store(*commit_timestamp_);
          }
          // Release engine lock because we don't have to hold it anymore
          // and emplace back could take a long time.
          engine_guard.unlock();
        });

        storage_->commit_log_->MarkFinished(start_timestamp);
      }
    }

    if (unique_constraint_violation) {
      Abort();
      return StorageDataManipulationError{*unique_constraint_violation};
    }
  }
  is_transaction_active_ = false;

  if (!could_replicate_all_sync_replicas) {
    return StorageDataManipulationError{ReplicationError{}};
  }

  return {};
}

void Storage::Accessor::Abort() {
  MG_ASSERT(is_transaction_active_, "The transaction is already terminated!");

  // We collect vertices and edges we've created here and then splice them into
  // `deleted_vertices_` and `deleted_edges_` lists, instead of adding them one
  // by one and acquiring lock every time.
  std::list<Gid> my_deleted_vertices;
  std::list<Gid> my_deleted_edges;

  for (const auto &delta : transaction_.deltas) {
    auto prev = delta.prev.Get();
    switch (prev.type) {
      case PreviousPtr::Type::VERTEX: {
        auto vertex = prev.vertex;
        std::lock_guard<utils::SpinLock> guard(vertex->lock);
        Delta *current = vertex->delta;
        while (current != nullptr && current->timestamp->load(std::memory_order_acquire) ==
                                         transaction_.transaction_id.load(std::memory_order_acquire)) {
          switch (current->action) {
            case Delta::Action::REMOVE_LABEL: {
              auto it = std::find(vertex->labels.begin(), vertex->labels.end(), current->label);
              MG_ASSERT(it != vertex->labels.end(), "Invalid database state!");
              std::swap(*it, *vertex->labels.rbegin());
              vertex->labels.pop_back();
              break;
            }
            case Delta::Action::ADD_LABEL: {
              auto it = std::find(vertex->labels.begin(), vertex->labels.end(), current->label);
              MG_ASSERT(it == vertex->labels.end(), "Invalid database state!");
              vertex->labels.push_back(current->label);
              break;
            }
            case Delta::Action::SET_PROPERTY: {
              vertex->properties.SetProperty(current->property.key, current->property.value);
              break;
            }
            case Delta::Action::ADD_IN_EDGE: {
              std::tuple<EdgeTypeId, Vertex *, EdgeRef> link{current->vertex_edge.edge_type,
                                                             current->vertex_edge.vertex, current->vertex_edge.edge};
              auto it = std::find(vertex->in_edges.begin(), vertex->in_edges.end(), link);
              MG_ASSERT(it == vertex->in_edges.end(), "Invalid database state!");
              vertex->in_edges.push_back(link);
              break;
            }
            case Delta::Action::ADD_OUT_EDGE: {
              std::tuple<EdgeTypeId, Vertex *, EdgeRef> link{current->vertex_edge.edge_type,
                                                             current->vertex_edge.vertex, current->vertex_edge.edge};
              auto it = std::find(vertex->out_edges.begin(), vertex->out_edges.end(), link);
              MG_ASSERT(it == vertex->out_edges.end(), "Invalid database state!");
              vertex->out_edges.push_back(link);
              // Increment edge count. We only increment the count here because
              // the information in `ADD_IN_EDGE` and `Edge/RECREATE_OBJECT` is
              // redundant. Also, `Edge/RECREATE_OBJECT` isn't available when
              // edge properties are disabled.
              storage_->edge_count_.fetch_add(1, std::memory_order_acq_rel);
              break;
            }
            case Delta::Action::REMOVE_IN_EDGE: {
              std::tuple<EdgeTypeId, Vertex *, EdgeRef> link{current->vertex_edge.edge_type,
                                                             current->vertex_edge.vertex, current->vertex_edge.edge};
              auto it = std::find(vertex->in_edges.begin(), vertex->in_edges.end(), link);
              MG_ASSERT(it != vertex->in_edges.end(), "Invalid database state!");
              std::swap(*it, *vertex->in_edges.rbegin());
              vertex->in_edges.pop_back();
              break;
            }
            case Delta::Action::REMOVE_OUT_EDGE: {
              std::tuple<EdgeTypeId, Vertex *, EdgeRef> link{current->vertex_edge.edge_type,
                                                             current->vertex_edge.vertex, current->vertex_edge.edge};
              auto it = std::find(vertex->out_edges.begin(), vertex->out_edges.end(), link);
              MG_ASSERT(it != vertex->out_edges.end(), "Invalid database state!");
              std::swap(*it, *vertex->out_edges.rbegin());
              vertex->out_edges.pop_back();
              // Decrement edge count. We only decrement the count here because
              // the information in `REMOVE_IN_EDGE` and `Edge/DELETE_OBJECT` is
              // redundant. Also, `Edge/DELETE_OBJECT` isn't available when edge
              // properties are disabled.
              storage_->edge_count_.fetch_add(-1, std::memory_order_acq_rel);
              break;
            }
            case Delta::Action::DELETE_OBJECT: {
              vertex->deleted = true;
              my_deleted_vertices.push_back(vertex->gid);
              break;
            }
            case Delta::Action::RECREATE_OBJECT: {
              vertex->deleted = false;
              break;
            }
          }
          current = current->next.load(std::memory_order_acquire);
        }
        vertex->delta = current;
        if (current != nullptr) {
          current->prev.Set(vertex);
        }

        break;
      }
      case PreviousPtr::Type::EDGE: {
        auto edge = prev.edge;
        std::lock_guard<utils::SpinLock> guard(edge->lock);
        Delta *current = edge->delta;
        while (current != nullptr && current->timestamp->load(std::memory_order_acquire) ==
                                         transaction_.transaction_id.load(std::memory_order_acquire)) {
          switch (current->action) {
            case Delta::Action::SET_PROPERTY: {
              edge->properties.SetProperty(current->property.key, current->property.value);
              break;
            }
            case Delta::Action::DELETE_OBJECT: {
              edge->deleted = true;
              my_deleted_edges.push_back(edge->gid);
              break;
            }
            case Delta::Action::RECREATE_OBJECT: {
              edge->deleted = false;
              break;
            }
            case Delta::Action::REMOVE_LABEL:
            case Delta::Action::ADD_LABEL:
            case Delta::Action::ADD_IN_EDGE:
            case Delta::Action::ADD_OUT_EDGE:
            case Delta::Action::REMOVE_IN_EDGE:
            case Delta::Action::REMOVE_OUT_EDGE: {
              LOG_FATAL("Invalid database state!");
              break;
            }
          }
          current = current->next.load(std::memory_order_acquire);
        }
        edge->delta = current;
        if (current != nullptr) {
          current->prev.Set(edge);
        }

        break;
      }
      case PreviousPtr::Type::DELTA:
      // pointer probably couldn't be set because allocation failed
      case PreviousPtr::Type::NULLPTR:
        break;
    }
  }

  {
    std::unique_lock<utils::SpinLock> engine_guard(storage_->engine_lock_);
    uint64_t mark_timestamp = storage_->timestamp_;
    // Take garbage_undo_buffers lock while holding the engine lock to make
    // sure that entries are sorted by mark timestamp in the list.
    storage_->garbage_undo_buffers_.WithLock([&](auto &garbage_undo_buffers) {
      // Release engine lock because we don't have to hold it anymore and
      // emplace back could take a long time.
      engine_guard.unlock();
      garbage_undo_buffers.emplace_back(mark_timestamp, std::move(transaction_.deltas));
    });
    storage_->deleted_vertices_.WithLock(
        [&](auto &deleted_vertices) { deleted_vertices.splice(deleted_vertices.begin(), my_deleted_vertices); });
    storage_->deleted_edges_.WithLock(
        [&](auto &deleted_edges) { deleted_edges.splice(deleted_edges.begin(), my_deleted_edges); });
  }

  storage_->commit_log_->MarkFinished(transaction_.start_timestamp);
  is_transaction_active_ = false;
}

void Storage::Accessor::FinalizeTransaction() {
  if (commit_timestamp_) {
    storage_->commit_log_->MarkFinished(*commit_timestamp_);
    storage_->committed_transactions_.WithLock(
        [&](auto &committed_transactions) { committed_transactions.emplace_back(std::move(transaction_)); });
    commit_timestamp_.reset();
  }
}

std::optional<uint64_t> Storage::Accessor::GetTransactionId() const {
  if (is_transaction_active_) {
    return transaction_.transaction_id.load(std::memory_order_acquire);
  }
  return {};
}

const std::string &Storage::LabelToName(LabelId label) const { return name_id_mapper_.IdToName(label.AsUint()); }

const std::string &Storage::PropertyToName(PropertyId property) const {
  return name_id_mapper_.IdToName(property.AsUint());
}

const std::string &Storage::EdgeTypeToName(EdgeTypeId edge_type) const {
  return name_id_mapper_.IdToName(edge_type.AsUint());
}

LabelId Storage::NameToLabel(const std::string_view name) { return LabelId::FromUint(name_id_mapper_.NameToId(name)); }

PropertyId Storage::NameToProperty(const std::string_view name) {
  return PropertyId::FromUint(name_id_mapper_.NameToId(name));
}

EdgeTypeId Storage::NameToEdgeType(const std::string_view name) {
  return EdgeTypeId::FromUint(name_id_mapper_.NameToId(name));
}

utils::BasicResult<StorageIndexDefinitionError, void> Storage::CreateIndex(
    LabelId label, const std::optional<uint64_t> desired_commit_timestamp) {
  std::unique_lock<utils::RWLock> storage_guard(main_lock_);
  if (!indices_.label_index.CreateIndex(label, vertices_.access())) {
    return StorageIndexDefinitionError{IndexDefinitionError{}};
  }
  const auto commit_timestamp = CommitTimestamp(desired_commit_timestamp);
  const auto success =
      AppendToWalDataDefinition(durability::StorageGlobalOperation::LABEL_INDEX_CREATE, label, {}, commit_timestamp);
  commit_log_->MarkFinished(commit_timestamp);
  last_commit_timestamp_ = commit_timestamp;

  // We don't care if there is a replication error because on main node the change will go through
  memgraph::metrics::IncrementCounter(memgraph::metrics::LabelIndexCreated);

  if (success) {
    return {};
  }

  return StorageIndexDefinitionError{ReplicationError{}};
}

utils::BasicResult<StorageIndexDefinitionError, void> Storage::CreateIndex(
    LabelId label, PropertyId property, const std::optional<uint64_t> desired_commit_timestamp) {
  std::unique_lock<utils::RWLock> storage_guard(main_lock_);
  if (!indices_.label_property_index.CreateIndex(label, property, vertices_.access())) {
    return StorageIndexDefinitionError{IndexDefinitionError{}};
  }
  const auto commit_timestamp = CommitTimestamp(desired_commit_timestamp);
  auto success = AppendToWalDataDefinition(durability::StorageGlobalOperation::LABEL_PROPERTY_INDEX_CREATE, label,
                                           {property}, commit_timestamp);
  commit_log_->MarkFinished(commit_timestamp);
  last_commit_timestamp_ = commit_timestamp;

  // We don't care if there is a replication error because on main node the change will go through
  memgraph::metrics::IncrementCounter(memgraph::metrics::LabelPropertyIndexCreated);

  if (success) {
    return {};
  }

  return StorageIndexDefinitionError{ReplicationError{}};
}

utils::BasicResult<StorageIndexDefinitionError, void> Storage::DropIndex(
    LabelId label, const std::optional<uint64_t> desired_commit_timestamp) {
  std::unique_lock<utils::RWLock> storage_guard(main_lock_);
  if (!indices_.label_index.DropIndex(label)) {
    return StorageIndexDefinitionError{IndexDefinitionError{}};
  }
  const auto commit_timestamp = CommitTimestamp(desired_commit_timestamp);
  auto success =
      AppendToWalDataDefinition(durability::StorageGlobalOperation::LABEL_INDEX_DROP, label, {}, commit_timestamp);
  commit_log_->MarkFinished(commit_timestamp);
  last_commit_timestamp_ = commit_timestamp;

  // We don't care if there is a replication error because on main node the change will go through
  memgraph::metrics::DecrementCounter(memgraph::metrics::LabelIndexCreated);

  if (success) {
    return {};
  }

  return StorageIndexDefinitionError{ReplicationError{}};
}

utils::BasicResult<StorageIndexDefinitionError, void> Storage::DropIndex(
    LabelId label, PropertyId property, const std::optional<uint64_t> desired_commit_timestamp) {
  std::unique_lock<utils::RWLock> storage_guard(main_lock_);
  if (!indices_.label_property_index.DropIndex(label, property)) {
    return StorageIndexDefinitionError{IndexDefinitionError{}};
  }
  // For a description why using `timestamp_` is correct, see
  // `CreateIndex(LabelId label)`.
  const auto commit_timestamp = CommitTimestamp(desired_commit_timestamp);
  auto success = AppendToWalDataDefinition(durability::StorageGlobalOperation::LABEL_PROPERTY_INDEX_DROP, label,
                                           {property}, commit_timestamp);
  commit_log_->MarkFinished(commit_timestamp);
  last_commit_timestamp_ = commit_timestamp;

  // We don't care if there is a replication error because on main node the change will go through
  memgraph::metrics::DecrementCounter(memgraph::metrics::LabelPropertyIndexCreated);

  if (success) {
    return {};
  }

  return StorageIndexDefinitionError{ReplicationError{}};
}

IndicesInfo Storage::ListAllIndices() const {
  std::shared_lock<utils::RWLock> storage_guard_(main_lock_);
  return {indices_.label_index.ListIndices(), indices_.label_property_index.ListIndices()};
}

utils::BasicResult<StorageExistenceConstraintDefinitionError, void> Storage::CreateExistenceConstraint(
    LabelId label, PropertyId property, const std::optional<uint64_t> desired_commit_timestamp) {
  std::unique_lock<utils::RWLock> storage_guard(main_lock_);
  auto ret = storage::CreateExistenceConstraint(&constraints_, label, property, vertices_.access());
  if (ret.HasError()) {
    return StorageExistenceConstraintDefinitionError{ret.GetError()};
  }
  if (!ret.GetValue()) {
    return StorageExistenceConstraintDefinitionError{ConstraintDefinitionError{}};
  }

  const auto commit_timestamp = CommitTimestamp(desired_commit_timestamp);
  auto success = AppendToWalDataDefinition(durability::StorageGlobalOperation::EXISTENCE_CONSTRAINT_CREATE, label,
                                           {property}, commit_timestamp);
  commit_log_->MarkFinished(commit_timestamp);
  last_commit_timestamp_ = commit_timestamp;

  if (success) {
    return {};
  }

  return StorageExistenceConstraintDefinitionError{ReplicationError{}};
}

utils::BasicResult<StorageExistenceConstraintDroppingError, void> Storage::DropExistenceConstraint(
    LabelId label, PropertyId property, const std::optional<uint64_t> desired_commit_timestamp) {
  std::unique_lock<utils::RWLock> storage_guard(main_lock_);
  if (!storage::DropExistenceConstraint(&constraints_, label, property)) {
    return StorageExistenceConstraintDroppingError{ConstraintDefinitionError{}};
  }
  const auto commit_timestamp = CommitTimestamp(desired_commit_timestamp);
  auto success = AppendToWalDataDefinition(durability::StorageGlobalOperation::EXISTENCE_CONSTRAINT_DROP, label,
                                           {property}, commit_timestamp);
  commit_log_->MarkFinished(commit_timestamp);
  last_commit_timestamp_ = commit_timestamp;

  if (success) {
    return {};
  }

  return StorageExistenceConstraintDroppingError{ReplicationError{}};
}

utils::BasicResult<StorageUniqueConstraintDefinitionError, UniqueConstraints::CreationStatus>
Storage::CreateUniqueConstraint(LabelId label, const std::set<PropertyId> &properties,
                                const std::optional<uint64_t> desired_commit_timestamp) {
  std::unique_lock<utils::RWLock> storage_guard(main_lock_);
  auto ret = constraints_.unique_constraints.CreateConstraint(label, properties, vertices_.access());
  if (ret.HasError()) {
    return StorageUniqueConstraintDefinitionError{ret.GetError()};
  }
  if (ret.GetValue() != UniqueConstraints::CreationStatus::SUCCESS) {
    return ret.GetValue();
  }
  const auto commit_timestamp = CommitTimestamp(desired_commit_timestamp);
  auto success = AppendToWalDataDefinition(durability::StorageGlobalOperation::UNIQUE_CONSTRAINT_CREATE, label,
                                           properties, commit_timestamp);
  commit_log_->MarkFinished(commit_timestamp);
  last_commit_timestamp_ = commit_timestamp;

  if (success) {
    return UniqueConstraints::CreationStatus::SUCCESS;
  }

  return StorageUniqueConstraintDefinitionError{ReplicationError{}};
}

utils::BasicResult<StorageUniqueConstraintDroppingError, UniqueConstraints::DeletionStatus>
Storage::DropUniqueConstraint(LabelId label, const std::set<PropertyId> &properties,
                              const std::optional<uint64_t> desired_commit_timestamp) {
  std::unique_lock<utils::RWLock> storage_guard(main_lock_);
  auto ret = constraints_.unique_constraints.DropConstraint(label, properties);
  if (ret != UniqueConstraints::DeletionStatus::SUCCESS) {
    return ret;
  }
  const auto commit_timestamp = CommitTimestamp(desired_commit_timestamp);
  auto success = AppendToWalDataDefinition(durability::StorageGlobalOperation::UNIQUE_CONSTRAINT_DROP, label,
                                           properties, commit_timestamp);
  commit_log_->MarkFinished(commit_timestamp);
  last_commit_timestamp_ = commit_timestamp;

  if (success) {
    return UniqueConstraints::DeletionStatus::SUCCESS;
  }

  return StorageUniqueConstraintDroppingError{ReplicationError{}};
}

ConstraintsInfo Storage::ListAllConstraints() const {
  std::shared_lock<utils::RWLock> storage_guard_(main_lock_);
  return {ListExistenceConstraints(constraints_), constraints_.unique_constraints.ListConstraints()};
}

StorageInfo Storage::GetInfo() const {
  auto vertex_count = vertices_.size();
  auto edge_count = edge_count_.load(std::memory_order_acquire);
  double average_degree = 0.0;
  if (vertex_count) {
    average_degree = 2.0 * static_cast<double>(edge_count) / vertex_count;
  }
  return {vertex_count, edge_count, average_degree, utils::GetMemoryUsage(),
          utils::GetDirDiskUsage(config_.durability.storage_directory)};
}

VerticesIterable Storage::Accessor::Vertices(LabelId label, View view) {
  return VerticesIterable(storage_->indices_.label_index.Vertices(label, view, &transaction_));
}

VerticesIterable Storage::Accessor::Vertices(LabelId label, PropertyId property, View view) {
  return VerticesIterable(storage_->indices_.label_property_index.Vertices(label, property, std::nullopt, std::nullopt,
                                                                           view, &transaction_));
}

VerticesIterable Storage::Accessor::Vertices(LabelId label, PropertyId property, const PropertyValue &value,
                                             View view) {
  return VerticesIterable(storage_->indices_.label_property_index.Vertices(
      label, property, utils::MakeBoundInclusive(value), utils::MakeBoundInclusive(value), view, &transaction_));
}

VerticesIterable Storage::Accessor::Vertices(LabelId label, PropertyId property,
                                             const std::optional<utils::Bound<PropertyValue>> &lower_bound,
                                             const std::optional<utils::Bound<PropertyValue>> &upper_bound, View view) {
  return VerticesIterable(
      storage_->indices_.label_property_index.Vertices(label, property, lower_bound, upper_bound, view, &transaction_));
}

Transaction Storage::CreateTransaction(IsolationLevel isolation_level, StorageMode storage_mode) {
  // We acquire the transaction engine lock here because we access (and
  // modify) the transaction engine variables (`transaction_id` and
  // `timestamp`) below.
  uint64_t transaction_id;
  uint64_t start_timestamp;
  {
    std::lock_guard<utils::SpinLock> guard(engine_lock_);
    transaction_id = transaction_id_++;
    // Replica should have only read queries and the write queries
    // can come from main instance with any past timestamp.
    // To preserve snapshot isolation we set the start timestamp
    // of any query on replica to the last commited transaction
    // which is timestamp_ as only commit of transaction with writes
    // can change the value of it.
    if (replication_role_ == ReplicationRole::REPLICA) {
      start_timestamp = timestamp_;
    } else {
      start_timestamp = timestamp_++;
    }
  }
  return {transaction_id, start_timestamp, isolation_level, storage_mode};
}

template <bool force>
void Storage::CollectGarbage() {
  if constexpr (force) {
    // We take the unique lock on the main storage lock so we can forcefully clean
    // everything we can
    if (!main_lock_.try_lock()) {
      CollectGarbage<false>();
      return;
    }
  } else {
    // Because the garbage collector iterates through the indices and constraints
    // to clean them up, it must take the main lock for reading to make sure that
    // the indices and constraints aren't concurrently being modified.
    main_lock_.lock_shared();
  }

  utils::OnScopeExit lock_releaser{[&] {
    if constexpr (force) {
      main_lock_.unlock();
    } else {
      main_lock_.unlock_shared();
    }
  }};

  // Garbage collection must be performed in two phases. In the first phase,
  // deltas that won't be applied by any transaction anymore are unlinked from
  // the version chains. They cannot be deleted immediately, because there
  // might be a transaction that still needs them to terminate the version
  // chain traversal. They are instead marked for deletion and will be deleted
  // in the second GC phase in this GC iteration or some of the following
  // ones.
  std::unique_lock<std::mutex> gc_guard(gc_lock_, std::try_to_lock);
  if (!gc_guard.owns_lock()) {
    return;
  }

  uint64_t oldest_active_start_timestamp = commit_log_->OldestActive();
  // We don't move undo buffers of unlinked transactions to garbage_undo_buffers
  // list immediately, because we would have to repeatedly take
  // garbage_undo_buffers lock.
  std::list<std::pair<uint64_t, std::list<Delta>>> unlinked_undo_buffers;

  // We will only free vertices deleted up until now in this GC cycle, and we
  // will do it after cleaning-up the indices. That way we are sure that all
  // vertices that appear in an index also exist in main storage.
  std::list<Gid> current_deleted_edges;
  std::list<Gid> current_deleted_vertices;
  deleted_vertices_->swap(current_deleted_vertices);
  deleted_edges_->swap(current_deleted_edges);

  // Flag that will be used to determine whether the Index GC should be run. It
  // should be run when there were any items that were cleaned up (there were
  // updates between this run of the GC and the previous run of the GC). This
  // eliminates high CPU usage when the GC doesn't have to clean up anything.
  bool run_index_cleanup = !committed_transactions_->empty() || !garbage_undo_buffers_->empty();

  while (true) {
    // We don't want to hold the lock on commited transactions for too long,
    // because that prevents other transactions from committing.
    Transaction *transaction;
    {
      auto committed_transactions_ptr = committed_transactions_.Lock();
      if (committed_transactions_ptr->empty()) {
        break;
      }
      transaction = &committed_transactions_ptr->front();
    }

    auto commit_timestamp = transaction->commit_timestamp->load(std::memory_order_acquire);
    if (commit_timestamp >= oldest_active_start_timestamp) {
      break;
    }

    // When unlinking a delta which is the first delta in its version chain,
    // special care has to be taken to avoid the following race condition:
    //
    // [Vertex] --> [Delta A]
    //
    //    GC thread: Delta A is the first in its chain, it must be unlinked from
    //               vertex and marked for deletion
    //    TX thread: Update vertex and add Delta B with Delta A as next
    //
    // [Vertex] --> [Delta B] <--> [Delta A]
    //
    //    GC thread: Unlink delta from Vertex
    //
    // [Vertex] --> (nullptr)
    //
    // When processing a delta that is the first one in its chain, we
    // obtain the corresponding vertex or edge lock, and then verify that this
    // delta still is the first in its chain.
    // When processing a delta that is in the middle of the chain we only
    // process the final delta of the given transaction in that chain. We
    // determine the owner of the chain (either a vertex or an edge), obtain the
    // corresponding lock, and then verify that this delta is still in the same
    // position as it was before taking the lock.
    //
    // Even though the delta chain is lock-free (both `next` and `prev`) the
    // chain should not be modified without taking the lock from the object that
    // owns the chain (either a vertex or an edge). Modifying the chain without
    // taking the lock will cause subtle race conditions that will leave the
    // chain in a broken state.
    // The chain can be only read without taking any locks.

    for (Delta &delta : transaction->deltas) {
      while (true) {
        auto prev = delta.prev.Get();
        switch (prev.type) {
          case PreviousPtr::Type::VERTEX: {
            Vertex *vertex = prev.vertex;
            std::lock_guard<utils::SpinLock> vertex_guard(vertex->lock);
            if (vertex->delta != &delta) {
              // Something changed, we're not the first delta in the chain
              // anymore.
              continue;
            }
            vertex->delta = nullptr;
            if (vertex->deleted) {
              current_deleted_vertices.push_back(vertex->gid);
            }
            break;
          }
          case PreviousPtr::Type::EDGE: {
            Edge *edge = prev.edge;
            std::lock_guard<utils::SpinLock> edge_guard(edge->lock);
            if (edge->delta != &delta) {
              // Something changed, we're not the first delta in the chain
              // anymore.
              continue;
            }
            edge->delta = nullptr;
            if (edge->deleted) {
              current_deleted_edges.push_back(edge->gid);
            }
            break;
          }
          case PreviousPtr::Type::DELTA: {
            if (prev.delta->timestamp->load(std::memory_order_acquire) == commit_timestamp) {
              // The delta that is newer than this one is also a delta from this
              // transaction. We skip the current delta and will remove it as a
              // part of the suffix later.
              break;
            }
            std::unique_lock<utils::SpinLock> guard;
            {
              // We need to find the parent object in order to be able to use
              // its lock.
              auto parent = prev;
              while (parent.type == PreviousPtr::Type::DELTA) {
                parent = parent.delta->prev.Get();
              }
              switch (parent.type) {
                case PreviousPtr::Type::VERTEX:
                  guard = std::unique_lock<utils::SpinLock>(parent.vertex->lock);
                  break;
                case PreviousPtr::Type::EDGE:
                  guard = std::unique_lock<utils::SpinLock>(parent.edge->lock);
                  break;
                case PreviousPtr::Type::DELTA:
                case PreviousPtr::Type::NULLPTR:
                  LOG_FATAL("Invalid database state!");
              }
            }
            if (delta.prev.Get() != prev) {
              // Something changed, we could now be the first delta in the
              // chain.
              continue;
            }
            Delta *prev_delta = prev.delta;
            prev_delta->next.store(nullptr, std::memory_order_release);
            break;
          }
          case PreviousPtr::Type::NULLPTR: {
            LOG_FATAL("Invalid pointer!");
          }
        }
        break;
      }
    }

    committed_transactions_.WithLock([&](auto &committed_transactions) {
      unlinked_undo_buffers.emplace_back(0, std::move(transaction->deltas));
      committed_transactions.pop_front();
    });
  }

  // After unlinking deltas from vertices, we refresh the indices. That way
  // we're sure that none of the vertices from `current_deleted_vertices`
  // appears in an index, and we can safely remove the from the main storage
  // after the last currently active transaction is finished.
  if (run_index_cleanup) {
    // This operation is very expensive as it traverses through all of the items
    // in every index every time.
    RemoveObsoleteEntries(&indices_, oldest_active_start_timestamp);
    constraints_.unique_constraints.RemoveObsoleteEntries(oldest_active_start_timestamp);
  }

  {
    std::unique_lock<utils::SpinLock> guard(engine_lock_);
    uint64_t mark_timestamp = timestamp_;
    // Take garbage_undo_buffers lock while holding the engine lock to make
    // sure that entries are sorted by mark timestamp in the list.
    garbage_undo_buffers_.WithLock([&](auto &garbage_undo_buffers) {
      // Release engine lock because we don't have to hold it anymore and
      // this could take a long time.
      guard.unlock();
      // TODO(mtomic): holding garbage_undo_buffers_ lock here prevents
      // transactions from aborting until we're done marking, maybe we should
      // add them one-by-one or something
      for (auto &[timestamp, undo_buffer] : unlinked_undo_buffers) {
        timestamp = mark_timestamp;
      }
      garbage_undo_buffers.splice(garbage_undo_buffers.end(), unlinked_undo_buffers);
    });
    for (auto vertex : current_deleted_vertices) {
      garbage_vertices_.emplace_back(mark_timestamp, vertex);
    }
  }

  garbage_undo_buffers_.WithLock([&](auto &undo_buffers) {
    // if force is set to true we can simply delete all the leftover undos because
    // no transaction is active
    if constexpr (force) {
      undo_buffers.clear();
    } else {
      while (!undo_buffers.empty() && undo_buffers.front().first <= oldest_active_start_timestamp) {
        undo_buffers.pop_front();
      }
    }
  });

  {
    auto vertex_acc = vertices_.access();
    if constexpr (force) {
      // if force is set to true, then we have unique_lock and no transactions are active
      // so we can clean all of the deleted vertices
      while (!garbage_vertices_.empty()) {
        MG_ASSERT(vertex_acc.remove(garbage_vertices_.front().second), "Invalid database state!");
        garbage_vertices_.pop_front();
      }
    } else {
      while (!garbage_vertices_.empty() && garbage_vertices_.front().first < oldest_active_start_timestamp) {
        MG_ASSERT(vertex_acc.remove(garbage_vertices_.front().second), "Invalid database state!");
        garbage_vertices_.pop_front();
      }
    }
  }
  {
    auto edge_acc = edges_.access();
    for (auto edge : current_deleted_edges) {
      MG_ASSERT(edge_acc.remove(edge), "Invalid database state!");
    }
  }
}

// tell the linker he can find the CollectGarbage definitions here
template void Storage::CollectGarbage<true>();
template void Storage::CollectGarbage<false>();

bool Storage::InitializeWalFile() {
  if (config_.durability.snapshot_wal_mode != Config::Durability::SnapshotWalMode::PERIODIC_SNAPSHOT_WITH_WAL)
    return false;
  if (!wal_file_) {
    wal_file_.emplace(wal_directory_, uuid_, epoch_id_, config_.items, &name_id_mapper_, wal_seq_num_++,
                      &file_retainer_);
  }
  return true;
}

void Storage::FinalizeWalFile() {
  ++wal_unsynced_transactions_;
  if (wal_unsynced_transactions_ >= config_.durability.wal_file_flush_every_n_tx) {
    wal_file_->Sync();
    wal_unsynced_transactions_ = 0;
  }
  if (wal_file_->GetSize() / 1024 >= config_.durability.wal_file_size_kibibytes) {
    wal_file_->FinalizeWal();
    wal_file_ = std::nullopt;
    wal_unsynced_transactions_ = 0;
  } else {
    // Try writing the internal buffer if possible, if not
    // the data should be written as soon as it's possible
    // (triggered by the new transaction commit, or some
    // reading thread EnabledFlushing)
    wal_file_->TryFlushing();
  }
}

bool Storage::AppendToWalDataManipulation(const Transaction &transaction, uint64_t final_commit_timestamp) {
  if (!InitializeWalFile()) {
    return true;
  }
  // Traverse deltas and append them to the WAL file.
  // A single transaction will always be contained in a single WAL file.
  auto current_commit_timestamp = transaction.commit_timestamp->load(std::memory_order_acquire);

  if (replication_role_.load() == ReplicationRole::MAIN) {
    replication_clients_.WithLock([&](auto &clients) {
      for (auto &client : clients) {
        client->StartTransactionReplication(wal_file_->SequenceNumber());
      }
    });
  }

  // Helper lambda that traverses the delta chain on order to find the first
  // delta that should be processed and then appends all discovered deltas.
  auto find_and_apply_deltas = [&](const auto *delta, const auto &parent, auto filter) {
    while (true) {
      auto older = delta->next.load(std::memory_order_acquire);
      if (older == nullptr || older->timestamp->load(std::memory_order_acquire) != current_commit_timestamp) break;
      delta = older;
    }
    while (true) {
      if (filter(delta->action)) {
        wal_file_->AppendDelta(*delta, parent, final_commit_timestamp);
        replication_clients_.WithLock([&](auto &clients) {
          for (auto &client : clients) {
            client->IfStreamingTransaction(
                [&](auto &stream) { stream.AppendDelta(*delta, parent, final_commit_timestamp); });
          }
        });
      }
      auto prev = delta->prev.Get();
      MG_ASSERT(prev.type != PreviousPtr::Type::NULLPTR, "Invalid pointer!");
      if (prev.type != PreviousPtr::Type::DELTA) break;
      delta = prev.delta;
    }
  };

  // The deltas are ordered correctly in the `transaction.deltas` buffer, but we
  // don't traverse them in that order. That is because for each delta we need
  // information about the vertex or edge they belong to and that information
  // isn't stored in the deltas themselves. In order to find out information
  // about the corresponding vertex or edge it is necessary to traverse the
  // delta chain for each delta until a vertex or edge is encountered. This
  // operation is very expensive as the chain grows.
  // Instead, we traverse the edges until we find a vertex or edge and traverse
  // their delta chains. This approach has a drawback because we lose the
  // correct order of the operations. Because of that, we need to traverse the
  // deltas several times and we have to manually ensure that the stored deltas
  // will be ordered correctly.

  // 1. Process all Vertex deltas and store all operations that create vertices
  // and modify vertex data.
  for (const auto &delta : transaction.deltas) {
    auto prev = delta.prev.Get();
    MG_ASSERT(prev.type != PreviousPtr::Type::NULLPTR, "Invalid pointer!");
    if (prev.type != PreviousPtr::Type::VERTEX) continue;
    find_and_apply_deltas(&delta, *prev.vertex, [](auto action) {
      switch (action) {
        case Delta::Action::DELETE_OBJECT:
        case Delta::Action::SET_PROPERTY:
        case Delta::Action::ADD_LABEL:
        case Delta::Action::REMOVE_LABEL:
          return true;

        case Delta::Action::RECREATE_OBJECT:
        case Delta::Action::ADD_IN_EDGE:
        case Delta::Action::ADD_OUT_EDGE:
        case Delta::Action::REMOVE_IN_EDGE:
        case Delta::Action::REMOVE_OUT_EDGE:
          return false;
      }
    });
  }
  // 2. Process all Vertex deltas and store all operations that create edges.
  for (const auto &delta : transaction.deltas) {
    auto prev = delta.prev.Get();
    MG_ASSERT(prev.type != PreviousPtr::Type::NULLPTR, "Invalid pointer!");
    if (prev.type != PreviousPtr::Type::VERTEX) continue;
    find_and_apply_deltas(&delta, *prev.vertex, [](auto action) {
      switch (action) {
        case Delta::Action::REMOVE_OUT_EDGE:
          return true;

        case Delta::Action::DELETE_OBJECT:
        case Delta::Action::RECREATE_OBJECT:
        case Delta::Action::SET_PROPERTY:
        case Delta::Action::ADD_LABEL:
        case Delta::Action::REMOVE_LABEL:
        case Delta::Action::ADD_IN_EDGE:
        case Delta::Action::ADD_OUT_EDGE:
        case Delta::Action::REMOVE_IN_EDGE:
          return false;
      }
    });
  }
  // 3. Process all Edge deltas and store all operations that modify edge data.
  for (const auto &delta : transaction.deltas) {
    auto prev = delta.prev.Get();
    MG_ASSERT(prev.type != PreviousPtr::Type::NULLPTR, "Invalid pointer!");
    if (prev.type != PreviousPtr::Type::EDGE) continue;
    find_and_apply_deltas(&delta, *prev.edge, [](auto action) {
      switch (action) {
        case Delta::Action::SET_PROPERTY:
          return true;

        case Delta::Action::DELETE_OBJECT:
        case Delta::Action::RECREATE_OBJECT:
        case Delta::Action::ADD_LABEL:
        case Delta::Action::REMOVE_LABEL:
        case Delta::Action::ADD_IN_EDGE:
        case Delta::Action::ADD_OUT_EDGE:
        case Delta::Action::REMOVE_IN_EDGE:
        case Delta::Action::REMOVE_OUT_EDGE:
          return false;
      }
    });
  }
  // 4. Process all Vertex deltas and store all operations that delete edges.
  for (const auto &delta : transaction.deltas) {
    auto prev = delta.prev.Get();
    MG_ASSERT(prev.type != PreviousPtr::Type::NULLPTR, "Invalid pointer!");
    if (prev.type != PreviousPtr::Type::VERTEX) continue;
    find_and_apply_deltas(&delta, *prev.vertex, [](auto action) {
      switch (action) {
        case Delta::Action::ADD_OUT_EDGE:
          return true;

        case Delta::Action::DELETE_OBJECT:
        case Delta::Action::RECREATE_OBJECT:
        case Delta::Action::SET_PROPERTY:
        case Delta::Action::ADD_LABEL:
        case Delta::Action::REMOVE_LABEL:
        case Delta::Action::ADD_IN_EDGE:
        case Delta::Action::REMOVE_IN_EDGE:
        case Delta::Action::REMOVE_OUT_EDGE:
          return false;
      }
    });
  }
  // 5. Process all Vertex deltas and store all operations that delete vertices.
  for (const auto &delta : transaction.deltas) {
    auto prev = delta.prev.Get();
    MG_ASSERT(prev.type != PreviousPtr::Type::NULLPTR, "Invalid pointer!");
    if (prev.type != PreviousPtr::Type::VERTEX) continue;
    find_and_apply_deltas(&delta, *prev.vertex, [](auto action) {
      switch (action) {
        case Delta::Action::RECREATE_OBJECT:
          return true;

        case Delta::Action::DELETE_OBJECT:
        case Delta::Action::SET_PROPERTY:
        case Delta::Action::ADD_LABEL:
        case Delta::Action::REMOVE_LABEL:
        case Delta::Action::ADD_IN_EDGE:
        case Delta::Action::ADD_OUT_EDGE:
        case Delta::Action::REMOVE_IN_EDGE:
        case Delta::Action::REMOVE_OUT_EDGE:
          return false;
      }
    });
  }

  // Add a delta that indicates that the transaction is fully written to the WAL
  // file.
  wal_file_->AppendTransactionEnd(final_commit_timestamp);

  FinalizeWalFile();

  auto finalized_on_all_replicas = true;
  replication_clients_.WithLock([&](auto &clients) {
    for (auto &client : clients) {
      client->IfStreamingTransaction([&](auto &stream) { stream.AppendTransactionEnd(final_commit_timestamp); });
      const auto finalized = client->FinalizeTransactionReplication();

      if (client->Mode() == replication::ReplicationMode::SYNC) {
        finalized_on_all_replicas = finalized && finalized_on_all_replicas;
      }
    }
  });

  return finalized_on_all_replicas;
}

bool Storage::AppendToWalDataDefinition(durability::StorageGlobalOperation operation, LabelId label,
                                        const std::set<PropertyId> &properties, uint64_t final_commit_timestamp) {
  if (!InitializeWalFile()) {
    return true;
  }

  auto finalized_on_all_replicas = true;
  wal_file_->AppendOperation(operation, label, properties, final_commit_timestamp);
  {
    if (replication_role_.load() == ReplicationRole::MAIN) {
      replication_clients_.WithLock([&](auto &clients) {
        for (auto &client : clients) {
          client->StartTransactionReplication(wal_file_->SequenceNumber());
          client->IfStreamingTransaction(
              [&](auto &stream) { stream.AppendOperation(operation, label, properties, final_commit_timestamp); });

          const auto finalized = client->FinalizeTransactionReplication();
          if (client->Mode() == replication::ReplicationMode::SYNC) {
            finalized_on_all_replicas = finalized && finalized_on_all_replicas;
          }
        }
      });
    }
  }
  FinalizeWalFile();
  return finalized_on_all_replicas;
}

utils::BasicResult<Storage::CreateSnapshotError> Storage::CreateSnapshot(std::optional<bool> is_periodic) {
  if (replication_role_.load() != ReplicationRole::MAIN) {
    return CreateSnapshotError::DisabledForReplica;
  }

  auto snapshot_creator = [this]() {
    auto transaction = CreateTransaction(IsolationLevel::SNAPSHOT_ISOLATION, storage_mode_);
    // Create snapshot.
    durability::CreateSnapshot(&transaction, snapshot_directory_, wal_directory_,
                               config_.durability.snapshot_retention_count, &vertices_, &edges_, &name_id_mapper_,
                               &indices_, &constraints_, config_, uuid_, epoch_id_, epoch_history_, &file_retainer_);
    // Finalize snapshot transaction.
    commit_log_->MarkFinished(transaction.start_timestamp);
  };

  std::lock_guard snapshot_guard(snapshot_lock_);

<<<<<<< HEAD
  utils::Timer timer;

  // Create snapshot.
  durability::CreateSnapshot(&transaction, snapshot_directory_, wal_directory_,
                             config_.durability.snapshot_retention_count, &vertices_, &edges_, &name_id_mapper_,
                             &indices_, &constraints_, config_.items, uuid_, epoch_id_, epoch_history_,
                             &file_retainer_);

  memgraph::metrics::Measure(memgraph::metrics::SnapshotCreationLatency_us,
                             std::chrono::duration_cast<std::chrono::microseconds>(timer.Elapsed()).count());

  // Finalize snapshot transaction.
  commit_log_->MarkFinished(transaction.start_timestamp);
  return {};
=======
  auto should_try_shared{true};
  auto max_num_tries{10};
  while (max_num_tries) {
    if (should_try_shared) {
      std::shared_lock<utils::RWLock> storage_guard(main_lock_);
      if (storage_mode_ == memgraph::storage::StorageMode::IN_MEMORY_TRANSACTIONAL) {
        snapshot_creator();
        return {};
      }
    } else {
      std::unique_lock main_guard{main_lock_};
      if (storage_mode_ == memgraph::storage::StorageMode::IN_MEMORY_ANALYTICAL) {
        if (is_periodic && *is_periodic) {
          return CreateSnapshotError::DisabledForAnalyticsPeriodicCommit;
        }
        snapshot_creator();
        return {};
      }
    }
    should_try_shared = !should_try_shared;
    max_num_tries--;
  }

  return CreateSnapshotError::ReachedMaxNumTries;
>>>>>>> 3333cd36
}

bool Storage::LockPath() {
  auto locker_accessor = global_locker_.Access();
  return locker_accessor.AddPath(config_.durability.storage_directory);
}

bool Storage::UnlockPath() {
  {
    auto locker_accessor = global_locker_.Access();
    if (!locker_accessor.RemovePath(config_.durability.storage_directory)) {
      return false;
    }
  }

  // We use locker accessor in seperate scope so we don't produce deadlock
  // after we call clean queue.
  file_retainer_.CleanQueue();
  return true;
}

void Storage::FreeMemory() {
  CollectGarbage<true>();

  // SkipList is already threadsafe
  vertices_.run_gc();
  edges_.run_gc();
  indices_.label_index.RunGC();
  indices_.label_property_index.RunGC();
}

uint64_t Storage::CommitTimestamp(const std::optional<uint64_t> desired_commit_timestamp) {
  if (!desired_commit_timestamp) {
    return timestamp_++;
  } else {
    timestamp_ = std::max(timestamp_, *desired_commit_timestamp + 1);
    return *desired_commit_timestamp;
  }
}

bool Storage::SetReplicaRole(io::network::Endpoint endpoint, const replication::ReplicationServerConfig &config) {
  // We don't want to restart the server if we're already a REPLICA
  if (replication_role_ == ReplicationRole::REPLICA) {
    return false;
  }

  replication_server_ = std::make_unique<ReplicationServer>(this, std::move(endpoint), config);

  replication_role_.store(ReplicationRole::REPLICA);
  return true;
}

bool Storage::SetMainReplicationRole() {
  // We don't want to generate new epoch_id and do the
  // cleanup if we're already a MAIN
  if (replication_role_ == ReplicationRole::MAIN) {
    return false;
  }

  // Main instance does not need replication server
  // This should be always called first so we finalize everything
  replication_server_.reset(nullptr);

  {
    std::unique_lock engine_guard{engine_lock_};
    if (wal_file_) {
      wal_file_->FinalizeWal();
      wal_file_.reset();
    }

    // Generate new epoch id and save the last one to the history.
    if (epoch_history_.size() == kEpochHistoryRetention) {
      epoch_history_.pop_front();
    }
    epoch_history_.emplace_back(std::move(epoch_id_), last_commit_timestamp_);
    epoch_id_ = utils::GenerateUUID();
  }

  replication_role_.store(ReplicationRole::MAIN);
  return true;
}

utils::BasicResult<Storage::RegisterReplicaError> Storage::RegisterReplica(
    std::string name, io::network::Endpoint endpoint, const replication::ReplicationMode replication_mode,
    const replication::RegistrationMode registration_mode, const replication::ReplicationClientConfig &config) {
  MG_ASSERT(replication_role_.load() == ReplicationRole::MAIN, "Only main instance can register a replica!");

  const bool name_exists = replication_clients_.WithLock([&](auto &clients) {
    return std::any_of(clients.begin(), clients.end(), [&name](const auto &client) { return client->Name() == name; });
  });

  if (name_exists) {
    return RegisterReplicaError::NAME_EXISTS;
  }

  const auto end_point_exists = replication_clients_.WithLock([&endpoint](auto &clients) {
    return std::any_of(clients.begin(), clients.end(),
                       [&endpoint](const auto &client) { return client->Endpoint() == endpoint; });
  });

  if (end_point_exists) {
    return RegisterReplicaError::END_POINT_EXISTS;
  }

  if (ShouldStoreAndRestoreReplicas()) {
    auto data = replication::ReplicaStatusToJSON(
        replication::ReplicaStatus{.name = name,
                                   .ip_address = endpoint.address,
                                   .port = endpoint.port,
                                   .sync_mode = replication_mode,
                                   .replica_check_frequency = config.replica_check_frequency,
                                   .ssl = config.ssl});
    if (!storage_->Put(name, data.dump())) {
      spdlog::error("Error when saving replica {} in settings.", name);
      return RegisterReplicaError::COULD_NOT_BE_PERSISTED;
    }
  }

  auto client = std::make_unique<ReplicationClient>(std::move(name), this, endpoint, replication_mode, config);

  if (client->State() == replication::ReplicaState::INVALID) {
    if (replication::RegistrationMode::CAN_BE_INVALID != registration_mode) {
      return RegisterReplicaError::CONNECTION_FAILED;
    }

    spdlog::warn("Connection failed when registering replica {}. Replica will still be registered.", client->Name());
  }

  return replication_clients_.WithLock([&](auto &clients) -> utils::BasicResult<Storage::RegisterReplicaError> {
    // Another thread could have added a client with same name while
    // we were connecting to this client.
    if (std::any_of(clients.begin(), clients.end(),
                    [&](const auto &other_client) { return client->Name() == other_client->Name(); })) {
      return RegisterReplicaError::NAME_EXISTS;
    }

    if (std::any_of(clients.begin(), clients.end(),
                    [&client](const auto &other_client) { return client->Endpoint() == other_client->Endpoint(); })) {
      return RegisterReplicaError::END_POINT_EXISTS;
    }

    clients.push_back(std::move(client));
    return {};
  });
}

bool Storage::UnregisterReplica(const std::string &name) {
  MG_ASSERT(replication_role_.load() == ReplicationRole::MAIN, "Only main instance can unregister a replica!");
  if (ShouldStoreAndRestoreReplicas()) {
    if (!storage_->Delete(name)) {
      spdlog::error("Error when removing replica {} from settings.", name);
      return false;
    }
  }

  return replication_clients_.WithLock([&](auto &clients) {
    return std::erase_if(clients, [&](const auto &client) { return client->Name() == name; });
  });
}

std::optional<replication::ReplicaState> Storage::GetReplicaState(const std::string_view name) {
  return replication_clients_.WithLock([&](auto &clients) -> std::optional<replication::ReplicaState> {
    const auto client_it =
        std::find_if(clients.cbegin(), clients.cend(), [name](auto &client) { return client->Name() == name; });
    if (client_it == clients.cend()) {
      return std::nullopt;
    }
    return (*client_it)->State();
  });
}

ReplicationRole Storage::GetReplicationRole() const { return replication_role_; }

std::vector<Storage::ReplicaInfo> Storage::ReplicasInfo() {
  return replication_clients_.WithLock([](auto &clients) {
    std::vector<Storage::ReplicaInfo> replica_info;
    replica_info.reserve(clients.size());
    std::transform(
        clients.begin(), clients.end(), std::back_inserter(replica_info), [](const auto &client) -> ReplicaInfo {
          return {client->Name(), client->Mode(), client->Endpoint(), client->State(), client->GetTimestampInfo()};
        });
    return replica_info;
  });
}

utils::BasicResult<Storage::SetIsolationLevelError> Storage::SetIsolationLevel(IsolationLevel isolation_level) {
  std::unique_lock main_guard{main_lock_};
  if (storage_mode_ == storage::StorageMode::IN_MEMORY_ANALYTICAL) {
    return Storage::SetIsolationLevelError::DisabledForAnalyticalMode;
  }

  isolation_level_ = isolation_level;
  return {};
}

IsolationLevel Storage::GetIsolationLevel() const noexcept { return isolation_level_; }

void Storage::SetStorageMode(StorageMode storage_mode) {
  std::unique_lock main_guard{main_lock_};
  storage_mode_ = storage_mode;
}

StorageMode Storage::GetStorageMode() { return storage_mode_; }

void Storage::RestoreReplicas() {
  MG_ASSERT(memgraph::storage::ReplicationRole::MAIN == GetReplicationRole());
  if (!ShouldStoreAndRestoreReplicas()) {
    return;
  }
  spdlog::info("Restoring replicas.");

  for (const auto &[replica_name, replica_data] : *storage_) {
    spdlog::info("Restoring replica {}.", replica_name);

    const auto maybe_replica_status = replication::JSONToReplicaStatus(nlohmann::json::parse(replica_data));
    if (!maybe_replica_status.has_value()) {
      LOG_FATAL("Cannot parse previously saved configuration of replica {}.", replica_name);
    }

    auto replica_status = *maybe_replica_status;
    MG_ASSERT(replica_status.name == replica_name, "Expected replica name is '{}', but got '{}'", replica_status.name,
              replica_name);

    auto ret =
        RegisterReplica(std::move(replica_status.name), {std::move(replica_status.ip_address), replica_status.port},
                        replica_status.sync_mode, replication::RegistrationMode::CAN_BE_INVALID,
                        {
                            .replica_check_frequency = replica_status.replica_check_frequency,
                            .ssl = replica_status.ssl,
                        });

    if (ret.HasError()) {
      MG_ASSERT(RegisterReplicaError::CONNECTION_FAILED != ret.GetError());
      LOG_FATAL("Failure when restoring replica {}: {}.", replica_name, RegisterReplicaErrorToString(ret.GetError()));
    }
    spdlog::info("Replica {} restored.", replica_name);
  }
}

bool Storage::ShouldStoreAndRestoreReplicas() const { return nullptr != storage_; }

}  // namespace memgraph::storage<|MERGE_RESOLUTION|>--- conflicted
+++ resolved
@@ -1965,6 +1965,8 @@
   }
 
   auto snapshot_creator = [this]() {
+    utils::Timer timer;
+
     auto transaction = CreateTransaction(IsolationLevel::SNAPSHOT_ISOLATION, storage_mode_);
     // Create snapshot.
     durability::CreateSnapshot(&transaction, snapshot_directory_, wal_directory_,
@@ -1972,26 +1974,13 @@
                                &indices_, &constraints_, config_, uuid_, epoch_id_, epoch_history_, &file_retainer_);
     // Finalize snapshot transaction.
     commit_log_->MarkFinished(transaction.start_timestamp);
+
+    memgraph::metrics::Measure(memgraph::metrics::SnapshotCreationLatency_us,
+                               std::chrono::duration_cast<std::chrono::microseconds>(timer.Elapsed()).count());
   };
 
   std::lock_guard snapshot_guard(snapshot_lock_);
 
-<<<<<<< HEAD
-  utils::Timer timer;
-
-  // Create snapshot.
-  durability::CreateSnapshot(&transaction, snapshot_directory_, wal_directory_,
-                             config_.durability.snapshot_retention_count, &vertices_, &edges_, &name_id_mapper_,
-                             &indices_, &constraints_, config_.items, uuid_, epoch_id_, epoch_history_,
-                             &file_retainer_);
-
-  memgraph::metrics::Measure(memgraph::metrics::SnapshotCreationLatency_us,
-                             std::chrono::duration_cast<std::chrono::microseconds>(timer.Elapsed()).count());
-
-  // Finalize snapshot transaction.
-  commit_log_->MarkFinished(transaction.start_timestamp);
-  return {};
-=======
   auto should_try_shared{true};
   auto max_num_tries{10};
   while (max_num_tries) {
@@ -2016,7 +2005,6 @@
   }
 
   return CreateSnapshotError::ReachedMaxNumTries;
->>>>>>> 3333cd36
 }
 
 bool Storage::LockPath() {
