// Copyright 2023 Memgraph Ltd.
//
// Use of this software is governed by the Business Source License
// included in the file licenses/BSL.txt; by using this file, you agree to be bound by the terms of the Business Source
// License, and you may not use this file except in compliance with the Business Source License.
//
// As of the Change Date specified in that file, in accordance with
// the Business Source License, use of this software will be governed
// by the Apache License, Version 2.0, included in the file
// licenses/APL.txt.

#include "spdlog/spdlog.h"

#include "storage/v2/disk/name_id_mapper.hpp"
#include "storage/v2/storage.hpp"
#include "storage/v2/transaction.hpp"
#include "storage/v2/vertex_accessor.hpp"
#include "utils/event_counter.hpp"
#include "utils/event_histogram.hpp"
#include "utils/exceptions.hpp"
#include "utils/file.hpp"
#include "utils/logging.hpp"
#include "utils/stat.hpp"
#include "utils/timer.hpp"
#include "utils/typeinfo.hpp"
#include "utils/uuid.hpp"

namespace memgraph::metrics {
extern const Event SnapshotCreationLatency_us;

extern const Event ActiveLabelIndices;
extern const Event ActiveLabelPropertyIndices;
}  // namespace memgraph::metrics

namespace memgraph::storage {

class InMemoryStorage;

using OOMExceptionEnabler = utils::MemoryTracker::OutOfMemoryExceptionEnabler;

Storage::Storage(Config config, StorageMode storage_mode)
    : name_id_mapper_(std::invoke([config, storage_mode]() -> std::unique_ptr<NameIdMapper> {
        if (storage_mode == StorageMode::ON_DISK_TRANSACTIONAL) {
          return std::make_unique<DiskNameIdMapper>(config.disk.name_id_mapper_directory,
                                                    config.disk.id_name_mapper_directory);
        }
        return std::make_unique<NameIdMapper>();
      })),
      config_(config),
      isolation_level_(config.transaction.isolation_level),
      storage_mode_(storage_mode),
      indices_(&constraints_, config, storage_mode),
      constraints_(config, storage_mode) {}

Storage::Accessor::Accessor(Storage *storage, IsolationLevel isolation_level, StorageMode storage_mode)
    : storage_(storage),
      // The lock must be acquired before creating the transaction object to
      // prevent freshly created transactions from dangling in an active state
      // during exclusive operations.
      storage_guard_(storage_->main_lock_),
      transaction_(storage->CreateTransaction(isolation_level, storage_mode)),
      is_transaction_active_(true),
      creation_storage_mode_(storage_mode) {}

Storage::Accessor::Accessor(Accessor &&other) noexcept
    : storage_(other.storage_),
      storage_guard_(std::move(other.storage_guard_)),
      transaction_(std::move(other.transaction_)),
      commit_timestamp_(other.commit_timestamp_),
      is_transaction_active_(other.is_transaction_active_),
      creation_storage_mode_(other.creation_storage_mode_) {
  // Don't allow the other accessor to abort our transaction in destructor.
  other.is_transaction_active_ = false;
  other.commit_timestamp_.reset();
}

<<<<<<< HEAD
Storage::Accessor::~Accessor() {
  if (is_transaction_active_) {
    Abort();
  }

  FinalizeTransaction();
}

VertexAccessor Storage::Accessor::CreateVertex() {
  OOMExceptionEnabler oom_exception;
  auto gid = storage_->vertex_id_.fetch_add(1, std::memory_order_acq_rel);
  auto acc = storage_->vertices_.access();

  auto *delta = CreateDeleteObjectDelta(&transaction_);
  auto [it, inserted] = acc.insert(Vertex{storage::Gid::FromUint(gid), delta});
  MG_ASSERT(inserted, "The vertex must be inserted here!");
  MG_ASSERT(it != acc.end(), "Invalid Vertex accessor!");

  if (delta) {
    delta->prev.Set(&*it);
  }

  return VertexAccessor(&*it, &transaction_, &storage_->indices_, &storage_->constraints_, config_);
}

VertexAccessor Storage::Accessor::CreateVertex(storage::Gid gid) {
  OOMExceptionEnabler oom_exception;
  // NOTE: When we update the next `vertex_id_` here we perform a RMW
  // (read-modify-write) operation that ISN'T atomic! But, that isn't an issue
  // because this function is only called from the replication delta applier
  // that runs single-threadedly and while this instance is set-up to apply
  // threads (it is the replica), it is guaranteed that no other writes are
  // possible.
  storage_->vertex_id_.store(std::max(storage_->vertex_id_.load(std::memory_order_acquire), gid.AsUint() + 1),
                             std::memory_order_release);
  auto acc = storage_->vertices_.access();

  auto *delta = CreateDeleteObjectDelta(&transaction_);
  auto [it, inserted] = acc.insert(Vertex{gid, delta});
  MG_ASSERT(inserted, "The vertex must be inserted here!");
  MG_ASSERT(it != acc.end(), "Invalid Vertex accessor!");
  if (delta) {
    delta->prev.Set(&*it);
  }
  return VertexAccessor(&*it, &transaction_, &storage_->indices_, &storage_->constraints_, config_);
}

std::optional<VertexAccessor> Storage::Accessor::FindVertex(Gid gid, View view) {
  auto acc = storage_->vertices_.access();
  auto it = acc.find(gid);
  if (it == acc.end()) return std::nullopt;
  return VertexAccessor::Create(&*it, &transaction_, &storage_->indices_, &storage_->constraints_, config_, view);
}

Result<std::optional<VertexAccessor>> Storage::Accessor::DeleteVertex(VertexAccessor *vertex) {
  MG_ASSERT(vertex->transaction_ == &transaction_,
            "VertexAccessor must be from the same transaction as the storage "
            "accessor when deleting a vertex!");
  auto *vertex_ptr = vertex->vertex_;

  std::lock_guard<utils::SpinLock> guard(vertex_ptr->lock);

  if (!PrepareForWrite(&transaction_, vertex_ptr)) return Error::SERIALIZATION_ERROR;

  if (vertex_ptr->deleted) {
    return std::optional<VertexAccessor>{};
  }

  if (!vertex_ptr->in_edges.empty() || !vertex_ptr->out_edges.empty()) return Error::VERTEX_HAS_EDGES;

  CreateAndLinkDelta(&transaction_, vertex_ptr, Delta::RecreateObjectTag());
  vertex_ptr->deleted = true;

  // Need to inform the next CollectGarbage call that there are some
  // non-transactional deletions that need to be collected
  if (transaction_.storage_mode == StorageMode::IN_MEMORY_ANALYTICAL) {
    storage_->gc_full_scan_vertices_delete_ = true;
  }

  return std::make_optional<VertexAccessor>(vertex_ptr, &transaction_, &storage_->indices_, &storage_->constraints_,
                                            config_, true);
}

Result<std::optional<std::pair<std::vector<VertexAccessor>, std::vector<EdgeAccessor>>>>
Storage::Accessor::DetachDeleteVertexBulk(std::vector<VertexAccessor> nodes, std::vector<EdgeAccessor> edges,
                                          bool detach) {
  using ReturnType = std::pair<std::vector<VertexAccessor>, std::vector<EdgeAccessor>>;

  // result of the operation
  std::vector<VertexAccessor> deleted_vertices;
  std::vector<EdgeAccessor> deleted_edges;
  std::set<EdgeRef> deleted_edges_set;

  // routine for deleting edges, please use this under the edge spin lock
  auto mark_edge_as_deleted_func = [this](auto *edge_ptr) {
    if (!edge_ptr->deleted) {
      CreateAndLinkDelta(&transaction_, edge_ptr, Delta::RecreateObjectTag());
      edge_ptr->deleted = true;
      storage_->edge_count_.fetch_add(-1, std::memory_order_acq_rel);

      // Need to inform the next CollectGarbage call that there are some
      // non-transactional deletions that need to be collected
      if (transaction_.storage_mode == StorageMode::IN_MEMORY_ANALYTICAL) {
        storage_->gc_full_scan_edges_delete_ = true;
      }
    }
  };

  // Gather nodes for deletion
  std::set<Vertex *> nodes_to_delete;
  {
    for (const auto &vertex : nodes) {
      MG_ASSERT(vertex.transaction_ == &transaction_,
                "VertexAccessor must be from the same transaction as the storage "
                "accessor when deleting a vertex!");
      auto *vertex_ptr = vertex.vertex_;

      {
        std::lock_guard<utils::SpinLock> guard(vertex_ptr->lock);

        if (!PrepareForWrite(&transaction_, vertex_ptr)) return Error::SERIALIZATION_ERROR;

        if (vertex_ptr->deleted) {
          continue;
        }
      }

      nodes_to_delete.insert(vertex_ptr);
    }

    deleted_vertices.reserve(nodes_to_delete.size());
  }

  // Aggregate edges and nodes for partial deletion (edges of nodes which don't need deletion)
  std::set<Vertex *> partial_src_vertices;
  std::set<Vertex *> partial_dest_vertices;
  std::set<EdgeRef> src_edge_refs;
  std::set<EdgeRef> dest_edge_refs;
  auto total_edges_to_delete = 0;
  {
    if (detach) {
      auto try_adding_partial_delete_vertices = [&nodes_to_delete, &total_edges_to_delete](
                                                    auto &partial_delete_vertices, auto &edge_refs, auto &item) {
        auto [edge_type, opposing_vertex, edge] = item;
        if (!nodes_to_delete.contains(opposing_vertex)) {
          partial_delete_vertices.insert(opposing_vertex);
          edge_refs.insert(edge);
          total_edges_to_delete++;
        }
      };

      for (auto *vertex_ptr : nodes_to_delete) {
        for (const auto &item : vertex_ptr->in_edges) {
          try_adding_partial_delete_vertices(partial_src_vertices, src_edge_refs, item);
        }
        for (const auto &item : vertex_ptr->out_edges) {
          try_adding_partial_delete_vertices(partial_dest_vertices, dest_edge_refs, item);
        }
      }
    }

    // also add edges which we want to delete from the query
    for (const auto &edge_accessor : edges) {
      partial_src_vertices.insert(edge_accessor.from_vertex_);
      partial_dest_vertices.insert(edge_accessor.to_vertex_);

      src_edge_refs.insert(edge_accessor.edge_);
      dest_edge_refs.insert(edge_accessor.edge_);
      total_edges_to_delete++;
    }
  }
  deleted_edges.reserve(total_edges_to_delete);

  // Detach nodes which need to be deleted
  if (detach) {
    auto clear_edges = [this, &deleted_edges, &deleted_edges_set, &mark_edge_as_deleted_func](
                           auto *vertex_ptr, auto *edges_collection, auto delta,
                           auto reverse_vertex_order) -> Result<std::optional<ReturnType>> {
      while (!edges_collection->empty()) {
        auto [edge_type, opposing_vertex, edge_ref] = *edges_collection->rbegin();
        std::unique_lock<utils::SpinLock> guard;
        if (config_.properties_on_edges) {
          auto edge_ptr = edge_ref.ptr;
          guard = std::unique_lock<utils::SpinLock>(edge_ptr->lock);

          if (!PrepareForWrite(&transaction_, edge_ptr)) return Error::SERIALIZATION_ERROR;

          // TODO: Not yet sure why this edge should be deleted. This is the implementation
          // from the unoptimized deletion of edges. I should probably delete this from the vector and put a delta.
          // if (edge_ptr->deleted) return std::make_optional<bool>(true);
        }

        std::unique_lock<utils::SpinLock> guard_vertex(vertex_ptr->lock, std::defer_lock);
        std::unique_lock<utils::SpinLock> guard_opposing_vertex(opposing_vertex->lock, std::defer_lock);

        // Obtain the locks by `gid` order to avoid lock cycles.
        if (vertex_ptr->gid < opposing_vertex->gid) {
          guard_vertex.lock();
          guard_opposing_vertex.lock();
        } else if (vertex_ptr->gid > opposing_vertex->gid) {
          guard_opposing_vertex.lock();
          guard_vertex.lock();
        } else {
          // The vertices are the same vertex, only lock one.
          guard_vertex.lock();
        }

        if (!PrepareForWrite(&transaction_, vertex_ptr)) return Error::SERIALIZATION_ERROR;
        MG_ASSERT(!vertex_ptr->deleted, "Invalid database state!");

        if (opposing_vertex != vertex_ptr) {
          if (!PrepareForWrite(&transaction_, opposing_vertex)) return Error::SERIALIZATION_ERROR;
          MG_ASSERT(!opposing_vertex->deleted, "Invalid database state!");
        }

        edges_collection->pop_back();
        if (config_.properties_on_edges) {
          auto *edge_ptr = edge_ref.ptr;
          mark_edge_as_deleted_func(edge_ptr);
        }

        {
          if (!deleted_edges_set.insert(edge_ref).second) {
            auto *from_vertex = reverse_vertex_order ? vertex_ptr : opposing_vertex;
            auto *to_vertex = reverse_vertex_order ? opposing_vertex : vertex_ptr;
            deleted_edges.emplace_back(edge_ref, edge_type, from_vertex, to_vertex, &transaction_, &storage_->indices_,
                                       &storage_->constraints_, config_, true);
          }
        }

        CreateAndLinkDelta(&transaction_, vertex_ptr, delta, edge_type, opposing_vertex, edge_ref);
      }

      return std::make_optional<ReturnType>();
    };

    // delete the in and out edges from the nodes we want to delete
    for (auto *vertex_ptr : nodes_to_delete) {
      auto maybe_error = clear_edges(vertex_ptr, &vertex_ptr->in_edges, Delta::AddInEdgeTag(), false);
      if (maybe_error.HasError()) {
        return maybe_error;
      }

      maybe_error = clear_edges(vertex_ptr, &vertex_ptr->out_edges, Delta::AddOutEdgeTag(), true);
      if (maybe_error.HasError()) {
        return maybe_error;
      }
    }
  }

  // Detach nodes on the other end, which don't need deletion, by passing once through their vectors
  {
    auto detach_non_deletable_nodes = [this, &mark_edge_as_deleted_func, &deleted_edges, &deleted_edges_set](
                                          auto *vertex_ptr, auto *edges_collection, auto &set_for_erasure, auto delta,
                                          auto reverse_vertex_order) {
      std::lock_guard<utils::SpinLock> guard(vertex_ptr->lock);

      auto mid = std::partition(
          edges_collection->begin(), edges_collection->end(),
          [this, &mark_edge_as_deleted_func, &set_for_erasure, &deleted_edges, &deleted_edges_set, vertex_ptr, delta,
           reverse_vertex_order](auto &edge) {
            auto [edge_type, opposing_vertex, edge_ref] = edge;
            if (set_for_erasure.contains(edge_ref)) {
              std::unique_lock<utils::SpinLock> guard;
              if (config_.properties_on_edges) {
                auto edge_ptr = edge_ref.ptr;
                guard = std::unique_lock<utils::SpinLock>(edge_ptr->lock);
                // this can happen only if we marked edges for deletion with no nodes,
                // so the method detaching nodes will not do anything
                mark_edge_as_deleted_func(edge_ptr);
              }

              {
                if (!deleted_edges_set.insert(edge_ref).second) {
                  auto *from_vertex = reverse_vertex_order ? vertex_ptr : opposing_vertex;
                  auto *to_vertex = reverse_vertex_order ? opposing_vertex : vertex_ptr;
                  deleted_edges.emplace_back(edge_ref, edge_type, from_vertex, to_vertex, &transaction_,
                                             &storage_->indices_, &storage_->constraints_, config_, true);
                }
              }

              CreateAndLinkDelta(&transaction_, vertex_ptr, delta, edge_type, opposing_vertex, edge_ref);
              return false;
            }
            return true;
          });

      edges_collection->erase(mid, edges_collection->end());
    };

    // remove edges from vertex collections which we aggregated for just detaching
    for (auto *vertex_ptr : partial_src_vertices) {
      detach_non_deletable_nodes(vertex_ptr, &vertex_ptr->out_edges, src_edge_refs, Delta::AddOutEdgeTag(), false);
    }
    for (auto *vertex_ptr : partial_dest_vertices) {
      detach_non_deletable_nodes(vertex_ptr, &vertex_ptr->in_edges, dest_edge_refs, Delta::AddInEdgeTag(), true);
    }

    // finally, delete the nodes
    for (auto *vertex_ptr : nodes_to_delete) {
      std::lock_guard<utils::SpinLock> guard(vertex_ptr->lock);

      // We need to check again for serialization errors because we unlocked the
      // vertex. Some other transaction could have modified the vertex in the
      // meantime if we didn't have any edges to delete.

      if (!PrepareForWrite(&transaction_, vertex_ptr)) return Error::SERIALIZATION_ERROR;

      MG_ASSERT(!vertex_ptr->deleted, "Invalid database state!");

      if (!vertex_ptr->in_edges.empty() || !vertex_ptr->out_edges.empty()) {
        return Error::VERTEX_HAS_EDGES;
      }

      CreateAndLinkDelta(&transaction_, vertex_ptr, Delta::RecreateObjectTag());
      vertex_ptr->deleted = true;

      // Need to inform the next CollectGarbage call that there are some
      // non-transactional deletions that need to be collected
      if (transaction_.storage_mode == StorageMode::IN_MEMORY_ANALYTICAL) {
        storage_->gc_full_scan_vertices_delete_ = true;
      }

      deleted_vertices.emplace_back(vertex_ptr, &transaction_, &storage_->indices_, &storage_->constraints_, config_,
                                    true);
    }
  }

  return std::make_optional<ReturnType>(std::move(deleted_vertices), std::move(deleted_edges));
}

Result<std::optional<std::pair<VertexAccessor, std::vector<EdgeAccessor>>>> Storage::Accessor::DetachDeleteVertex(
    VertexAccessor *vertex) {
  using ReturnType = std::pair<VertexAccessor, std::vector<EdgeAccessor>>;

  MG_ASSERT(vertex->transaction_ == &transaction_,
            "VertexAccessor must be from the same transaction as the storage "
            "accessor when deleting a vertex!");
  auto *vertex_ptr = vertex->vertex_;

  std::vector<std::tuple<EdgeTypeId, Vertex *, EdgeRef>> in_edges;
  std::vector<std::tuple<EdgeTypeId, Vertex *, EdgeRef>> out_edges;

  {
    std::lock_guard<utils::SpinLock> guard(vertex_ptr->lock);

    if (!PrepareForWrite(&transaction_, vertex_ptr)) return Error::SERIALIZATION_ERROR;

    if (vertex_ptr->deleted) return std::optional<ReturnType>{};

    in_edges = vertex_ptr->in_edges;
    out_edges = vertex_ptr->out_edges;
  }

  std::vector<EdgeAccessor> deleted_edges;
  for (const auto &item : in_edges) {
    auto [edge_type, from_vertex, edge] = item;
    EdgeAccessor e(edge, edge_type, from_vertex, vertex_ptr, &transaction_, &storage_->indices_,
                   &storage_->constraints_, config_);
    auto ret = DeleteEdge(&e);
    if (ret.HasError()) {
      MG_ASSERT(ret.GetError() == Error::SERIALIZATION_ERROR, "Invalid database state!");
      return ret.GetError();
    }

    if (ret.GetValue()) {
      deleted_edges.push_back(*ret.GetValue());
    }
  }
  for (const auto &item : out_edges) {
    auto [edge_type, to_vertex, edge] = item;
    EdgeAccessor e(edge, edge_type, vertex_ptr, to_vertex, &transaction_, &storage_->indices_, &storage_->constraints_,
                   config_);
    auto ret = DeleteEdge(&e);
    if (ret.HasError()) {
      MG_ASSERT(ret.GetError() == Error::SERIALIZATION_ERROR, "Invalid database state!");
      return ret.GetError();
    }

    if (ret.GetValue()) {
      deleted_edges.push_back(*ret.GetValue());
    }
  }

  std::lock_guard<utils::SpinLock> guard(vertex_ptr->lock);

  // We need to check again for serialization errors because we unlocked the
  // vertex. Some other transaction could have modified the vertex in the
  // meantime if we didn't have any edges to delete.

  if (!PrepareForWrite(&transaction_, vertex_ptr)) return Error::SERIALIZATION_ERROR;

  MG_ASSERT(!vertex_ptr->deleted, "Invalid database state!");

  CreateAndLinkDelta(&transaction_, vertex_ptr, Delta::RecreateObjectTag());
  vertex_ptr->deleted = true;

  // Need to inform the next CollectGarbage call that there are some
  // non-transactional deletions that need to be collected
  if (transaction_.storage_mode == StorageMode::IN_MEMORY_ANALYTICAL) {
    storage_->gc_full_scan_vertices_delete_ = true;
  }

  return std::make_optional<ReturnType>(
      VertexAccessor{vertex_ptr, &transaction_, &storage_->indices_, &storage_->constraints_, config_, true},
      std::move(deleted_edges));
}

Result<EdgeAccessor> Storage::Accessor::CreateEdge(VertexAccessor *from, VertexAccessor *to, EdgeTypeId edge_type) {
  OOMExceptionEnabler oom_exception;
  MG_ASSERT(from->transaction_ == to->transaction_,
            "VertexAccessors must be from the same transaction when creating "
            "an edge!");
  MG_ASSERT(from->transaction_ == &transaction_,
            "VertexAccessors must be from the same transaction in when "
            "creating an edge!");

  auto from_vertex = from->vertex_;
  auto to_vertex = to->vertex_;

  // Obtain the locks by `gid` order to avoid lock cycles.
  std::unique_lock<utils::SpinLock> guard_from(from_vertex->lock, std::defer_lock);
  std::unique_lock<utils::SpinLock> guard_to(to_vertex->lock, std::defer_lock);
  if (from_vertex->gid < to_vertex->gid) {
    guard_from.lock();
    guard_to.lock();
  } else if (from_vertex->gid > to_vertex->gid) {
    guard_to.lock();
    guard_from.lock();
  } else {
    // The vertices are the same vertex, only lock one.
    guard_from.lock();
  }

  if (!PrepareForWrite(&transaction_, from_vertex)) return Error::SERIALIZATION_ERROR;
  if (from_vertex->deleted) return Error::DELETED_OBJECT;

  if (to_vertex != from_vertex) {
    if (!PrepareForWrite(&transaction_, to_vertex)) return Error::SERIALIZATION_ERROR;
    if (to_vertex->deleted) return Error::DELETED_OBJECT;
  }

  auto gid = storage::Gid::FromUint(storage_->edge_id_.fetch_add(1, std::memory_order_acq_rel));
  EdgeRef edge(gid);
  if (config_.properties_on_edges) {
    auto acc = storage_->edges_.access();

    auto *delta = CreateDeleteObjectDelta(&transaction_);
    auto [it, inserted] = acc.insert(Edge(gid, delta));
    MG_ASSERT(inserted, "The edge must be inserted here!");
    MG_ASSERT(it != acc.end(), "Invalid Edge accessor!");
    edge = EdgeRef(&*it);
    if (delta) {
      delta->prev.Set(&*it);
    }
  }

  CreateAndLinkDelta(&transaction_, from_vertex, Delta::RemoveOutEdgeTag(), edge_type, to_vertex, edge);
  from_vertex->out_edges.emplace_back(edge_type, to_vertex, edge);

  CreateAndLinkDelta(&transaction_, to_vertex, Delta::RemoveInEdgeTag(), edge_type, from_vertex, edge);
  to_vertex->in_edges.emplace_back(edge_type, from_vertex, edge);

  // Increment edge count.
  storage_->edge_count_.fetch_add(1, std::memory_order_acq_rel);

  return EdgeAccessor(edge, edge_type, from_vertex, to_vertex, &transaction_, &storage_->indices_,
                      &storage_->constraints_, config_);
}

Result<EdgeAccessor> Storage::Accessor::CreateEdge(VertexAccessor *from, VertexAccessor *to, EdgeTypeId edge_type,
                                                   storage::Gid gid) {
  OOMExceptionEnabler oom_exception;
  MG_ASSERT(from->transaction_ == to->transaction_,
            "VertexAccessors must be from the same transaction when creating "
            "an edge!");
  MG_ASSERT(from->transaction_ == &transaction_,
            "VertexAccessors must be from the same transaction in when "
            "creating an edge!");

  auto from_vertex = from->vertex_;
  auto to_vertex = to->vertex_;

  // Obtain the locks by `gid` order to avoid lock cycles.
  std::unique_lock<utils::SpinLock> guard_from(from_vertex->lock, std::defer_lock);
  std::unique_lock<utils::SpinLock> guard_to(to_vertex->lock, std::defer_lock);
  if (from_vertex->gid < to_vertex->gid) {
    guard_from.lock();
    guard_to.lock();
  } else if (from_vertex->gid > to_vertex->gid) {
    guard_to.lock();
    guard_from.lock();
  } else {
    // The vertices are the same vertex, only lock one.
    guard_from.lock();
  }

  if (!PrepareForWrite(&transaction_, from_vertex)) return Error::SERIALIZATION_ERROR;
  if (from_vertex->deleted) return Error::DELETED_OBJECT;

  if (to_vertex != from_vertex) {
    if (!PrepareForWrite(&transaction_, to_vertex)) return Error::SERIALIZATION_ERROR;
    if (to_vertex->deleted) return Error::DELETED_OBJECT;
  }

  // NOTE: When we update the next `edge_id_` here we perform a RMW
  // (read-modify-write) operation that ISN'T atomic! But, that isn't an issue
  // because this function is only called from the replication delta applier
  // that runs single-threadedly and while this instance is set-up to apply
  // threads (it is the replica), it is guaranteed that no other writes are
  // possible.
  storage_->edge_id_.store(std::max(storage_->edge_id_.load(std::memory_order_acquire), gid.AsUint() + 1),
                           std::memory_order_release);

  EdgeRef edge(gid);
  if (config_.properties_on_edges) {
    auto acc = storage_->edges_.access();

    auto *delta = CreateDeleteObjectDelta(&transaction_);
    auto [it, inserted] = acc.insert(Edge(gid, delta));
    MG_ASSERT(inserted, "The edge must be inserted here!");
    MG_ASSERT(it != acc.end(), "Invalid Edge accessor!");
    edge = EdgeRef(&*it);
    if (delta) {
      delta->prev.Set(&*it);
    }
  }

  CreateAndLinkDelta(&transaction_, from_vertex, Delta::RemoveOutEdgeTag(), edge_type, to_vertex, edge);
  from_vertex->out_edges.emplace_back(edge_type, to_vertex, edge);

  CreateAndLinkDelta(&transaction_, to_vertex, Delta::RemoveInEdgeTag(), edge_type, from_vertex, edge);
  to_vertex->in_edges.emplace_back(edge_type, from_vertex, edge);

  // Increment edge count.
  storage_->edge_count_.fetch_add(1, std::memory_order_acq_rel);

  return EdgeAccessor(edge, edge_type, from_vertex, to_vertex, &transaction_, &storage_->indices_,
                      &storage_->constraints_, config_);
}

Result<std::optional<EdgeAccessor>> Storage::Accessor::DeleteEdge(EdgeAccessor *edge) {
  MG_ASSERT(edge->transaction_ == &transaction_,
            "EdgeAccessor must be from the same transaction as the storage "
            "accessor when deleting an edge!");
  auto edge_ref = edge->edge_;
  auto edge_type = edge->edge_type_;

  std::unique_lock<utils::SpinLock> guard;
  if (config_.properties_on_edges) {
    auto edge_ptr = edge_ref.ptr;
    guard = std::unique_lock<utils::SpinLock>(edge_ptr->lock);

    if (!PrepareForWrite(&transaction_, edge_ptr)) return Error::SERIALIZATION_ERROR;

    if (edge_ptr->deleted) return std::optional<EdgeAccessor>{};
  }

  auto *from_vertex = edge->from_vertex_;
  auto *to_vertex = edge->to_vertex_;

  // Obtain the locks by `gid` order to avoid lock cycles.
  std::unique_lock<utils::SpinLock> guard_from(from_vertex->lock, std::defer_lock);
  std::unique_lock<utils::SpinLock> guard_to(to_vertex->lock, std::defer_lock);
  if (from_vertex->gid < to_vertex->gid) {
    guard_from.lock();
    guard_to.lock();
  } else if (from_vertex->gid > to_vertex->gid) {
    guard_to.lock();
    guard_from.lock();
  } else {
    // The vertices are the same vertex, only lock one.
    guard_from.lock();
  }

  if (!PrepareForWrite(&transaction_, from_vertex)) return Error::SERIALIZATION_ERROR;
  MG_ASSERT(!from_vertex->deleted, "Invalid database state!");

  if (to_vertex != from_vertex) {
    if (!PrepareForWrite(&transaction_, to_vertex)) return Error::SERIALIZATION_ERROR;
    MG_ASSERT(!to_vertex->deleted, "Invalid database state!");
  }

  auto delete_edge_from_storage = [&edge_type, &edge_ref, this](auto *vertex, auto *edges) {
    std::tuple<EdgeTypeId, Vertex *, EdgeRef> link(edge_type, vertex, edge_ref);
    auto it = std::find(edges->begin(), edges->end(), link);
    if (config_.properties_on_edges) {
      MG_ASSERT(it != edges->end(), "Invalid database state!");
    } else if (it == edges->end()) {
      return false;
    }
    std::swap(*it, *edges->rbegin());
    edges->pop_back();
    return true;
  };

  auto op1 = delete_edge_from_storage(to_vertex, &from_vertex->out_edges);
  auto op2 = delete_edge_from_storage(from_vertex, &to_vertex->in_edges);

  if (config_.properties_on_edges) {
    MG_ASSERT((op1 && op2), "Invalid database state!");
  } else {
    MG_ASSERT((op1 && op2) || (!op1 && !op2), "Invalid database state!");
    if (!op1 && !op2) {
      // The edge is already deleted.
      return std::optional<EdgeAccessor>{};
    }
  }

  if (config_.properties_on_edges) {
    auto *edge_ptr = edge_ref.ptr;
    CreateAndLinkDelta(&transaction_, edge_ptr, Delta::RecreateObjectTag());
    edge_ptr->deleted = true;

    // Need to inform the next CollectGarbage call that there are some
    // non-transactional deletions that need to be collected
    if (transaction_.storage_mode == StorageMode::IN_MEMORY_ANALYTICAL) {
      storage_->gc_full_scan_edges_delete_ = true;
    }
  }

  CreateAndLinkDelta(&transaction_, from_vertex, Delta::AddOutEdgeTag(), edge_type, to_vertex, edge_ref);
  CreateAndLinkDelta(&transaction_, to_vertex, Delta::AddInEdgeTag(), edge_type, from_vertex, edge_ref);

  // Decrement edge count.
  storage_->edge_count_.fetch_add(-1, std::memory_order_acq_rel);

  return std::make_optional<EdgeAccessor>(edge_ref, edge_type, from_vertex, to_vertex, &transaction_,
                                          &storage_->indices_, &storage_->constraints_, config_, true);
}

const std::string &Storage::Accessor::LabelToName(LabelId label) const { return storage_->LabelToName(label); }

const std::string &Storage::Accessor::PropertyToName(PropertyId property) const {
  return storage_->PropertyToName(property);
}

const std::string &Storage::Accessor::EdgeTypeToName(EdgeTypeId edge_type) const {
  return storage_->EdgeTypeToName(edge_type);
}

LabelId Storage::Accessor::NameToLabel(const std::string_view name) { return storage_->NameToLabel(name); }

PropertyId Storage::Accessor::NameToProperty(const std::string_view name) { return storage_->NameToProperty(name); }

EdgeTypeId Storage::Accessor::NameToEdgeType(const std::string_view name) { return storage_->NameToEdgeType(name); }

void Storage::Accessor::AdvanceCommand() { ++transaction_.command_id; }

utils::BasicResult<StorageDataManipulationError, void> Storage::Accessor::Commit(
    const std::optional<uint64_t> desired_commit_timestamp) {
  MG_ASSERT(is_transaction_active_, "The transaction is already terminated!");
  MG_ASSERT(!transaction_.must_abort, "The transaction can't be committed!");

  auto could_replicate_all_sync_replicas = true;

  if (transaction_.deltas.empty()) {
    // We don't have to update the commit timestamp here because no one reads
    // it.
    storage_->commit_log_->MarkFinished(transaction_.start_timestamp);
  } else {
    // Validate that existence constraints are satisfied for all modified
    // vertices.
    for (const auto &delta : transaction_.deltas) {
      auto prev = delta.prev.Get();
      MG_ASSERT(prev.type != PreviousPtr::Type::NULLPTR, "Invalid pointer!");
      if (prev.type != PreviousPtr::Type::VERTEX) {
        continue;
      }
      // No need to take any locks here because we modified this vertex and no
      // one else can touch it until we commit.
      auto validation_result = ValidateExistenceConstraints(*prev.vertex, storage_->constraints_);
      if (validation_result) {
        Abort();
        return StorageDataManipulationError{*validation_result};
      }
    }

    // Result of validating the vertex against unqiue constraints. It has to be
    // declared outside of the critical section scope because its value is
    // tested for Abort call which has to be done out of the scope.
    std::optional<ConstraintViolation> unique_constraint_violation;

    // Save these so we can mark them used in the commit log.
    uint64_t start_timestamp = transaction_.start_timestamp;

    {
      std::unique_lock<utils::SpinLock> engine_guard(storage_->engine_lock_);
      commit_timestamp_.emplace(storage_->CommitTimestamp(desired_commit_timestamp));

      // Before committing and validating vertices against unique constraints,
      // we have to update unique constraints with the vertices that are going
      // to be validated/committed.
      for (const auto &delta : transaction_.deltas) {
        auto prev = delta.prev.Get();
        MG_ASSERT(prev.type != PreviousPtr::Type::NULLPTR, "Invalid pointer!");
        if (prev.type != PreviousPtr::Type::VERTEX) {
          continue;
        }
        storage_->constraints_.unique_constraints.UpdateBeforeCommit(prev.vertex, transaction_);
      }

      // Validate that unique constraints are satisfied for all modified
      // vertices.
      for (const auto &delta : transaction_.deltas) {
        auto prev = delta.prev.Get();
        MG_ASSERT(prev.type != PreviousPtr::Type::NULLPTR, "Invalid pointer!");
        if (prev.type != PreviousPtr::Type::VERTEX) {
          continue;
        }

        // No need to take any locks here because we modified this vertex and no
        // one else can touch it until we commit.
        unique_constraint_violation =
            storage_->constraints_.unique_constraints.Validate(*prev.vertex, transaction_, *commit_timestamp_);
        if (unique_constraint_violation) {
          break;
        }
      }

      if (!unique_constraint_violation) {
        // Write transaction to WAL while holding the engine lock to make sure
        // that committed transactions are sorted by the commit timestamp in the
        // WAL files. We supply the new commit timestamp to the function so that
        // it knows what will be the final commit timestamp. The WAL must be
        // written before actually committing the transaction (before setting
        // the commit timestamp) so that no other transaction can see the
        // modifications before they are written to disk.
        // Replica can log only the write transaction received from Main
        // so the Wal files are consistent
        if (storage_->replication_role_ == replication::ReplicationRole::MAIN || desired_commit_timestamp.has_value()) {
          could_replicate_all_sync_replicas = storage_->AppendToWalDataManipulation(transaction_, *commit_timestamp_);
        }

        // Take committed_transactions lock while holding the engine lock to
        // make sure that committed transactions are sorted by the commit
        // timestamp in the list.
        storage_->committed_transactions_.WithLock([&](auto &committed_transactions) {
          // TODO: release lock, and update all deltas to have a local copy
          // of the commit timestamp
          MG_ASSERT(transaction_.commit_timestamp != nullptr, "Invalid database state!");
          transaction_.commit_timestamp->store(*commit_timestamp_, std::memory_order_release);
          // Replica can only update the last commit timestamp with
          // the commits received from main.
          if (storage_->replication_role_ == replication::ReplicationRole::MAIN ||
              desired_commit_timestamp.has_value()) {
            // Update the last commit timestamp
            storage_->last_commit_timestamp_.store(*commit_timestamp_);
          }
          // Release engine lock because we don't have to hold it anymore
          // and emplace back could take a long time.
          engine_guard.unlock();
        });

        storage_->commit_log_->MarkFinished(start_timestamp);
      }
    }

    if (unique_constraint_violation) {
      Abort();
      return StorageDataManipulationError{*unique_constraint_violation};
    }
  }
  is_transaction_active_ = false;

  if (!could_replicate_all_sync_replicas) {
    return StorageDataManipulationError{ReplicationError{}};
  }

  return {};
}

void Storage::Accessor::Abort() {
  MG_ASSERT(is_transaction_active_, "The transaction is already terminated!");

  // We collect vertices and edges we've created here and then splice them into
  // `deleted_vertices_` and `deleted_edges_` lists, instead of adding them one
  // by one and acquiring lock every time.
  std::list<Gid> my_deleted_vertices;
  std::list<Gid> my_deleted_edges;

  for (const auto &delta : transaction_.deltas) {
    auto prev = delta.prev.Get();
    switch (prev.type) {
      case PreviousPtr::Type::VERTEX: {
        auto vertex = prev.vertex;
        std::lock_guard<utils::SpinLock> guard(vertex->lock);
        Delta *current = vertex->delta;
        while (current != nullptr && current->timestamp->load(std::memory_order_acquire) ==
                                         transaction_.transaction_id.load(std::memory_order_acquire)) {
          switch (current->action) {
            case Delta::Action::REMOVE_LABEL: {
              auto it = std::find(vertex->labels.begin(), vertex->labels.end(), current->label);
              MG_ASSERT(it != vertex->labels.end(), "Invalid database state!");
              std::swap(*it, *vertex->labels.rbegin());
              vertex->labels.pop_back();
              break;
            }
            case Delta::Action::ADD_LABEL: {
              auto it = std::find(vertex->labels.begin(), vertex->labels.end(), current->label);
              MG_ASSERT(it == vertex->labels.end(), "Invalid database state!");
              vertex->labels.push_back(current->label);
              break;
            }
            case Delta::Action::SET_PROPERTY: {
              vertex->properties.SetProperty(current->property.key, current->property.value);
              break;
            }
            case Delta::Action::ADD_IN_EDGE: {
              std::tuple<EdgeTypeId, Vertex *, EdgeRef> link{current->vertex_edge.edge_type,
                                                             current->vertex_edge.vertex, current->vertex_edge.edge};
              auto it = std::find(vertex->in_edges.begin(), vertex->in_edges.end(), link);
              MG_ASSERT(it == vertex->in_edges.end(), "Invalid database state!");
              vertex->in_edges.push_back(link);
              break;
            }
            case Delta::Action::ADD_OUT_EDGE: {
              std::tuple<EdgeTypeId, Vertex *, EdgeRef> link{current->vertex_edge.edge_type,
                                                             current->vertex_edge.vertex, current->vertex_edge.edge};
              auto it = std::find(vertex->out_edges.begin(), vertex->out_edges.end(), link);
              MG_ASSERT(it == vertex->out_edges.end(), "Invalid database state!");
              vertex->out_edges.push_back(link);
              // Increment edge count. We only increment the count here because
              // the information in `ADD_IN_EDGE` and `Edge/RECREATE_OBJECT` is
              // redundant. Also, `Edge/RECREATE_OBJECT` isn't available when
              // edge properties are disabled.
              storage_->edge_count_.fetch_add(1, std::memory_order_acq_rel);
              break;
            }
            case Delta::Action::REMOVE_IN_EDGE: {
              std::tuple<EdgeTypeId, Vertex *, EdgeRef> link{current->vertex_edge.edge_type,
                                                             current->vertex_edge.vertex, current->vertex_edge.edge};
              auto it = std::find(vertex->in_edges.begin(), vertex->in_edges.end(), link);
              MG_ASSERT(it != vertex->in_edges.end(), "Invalid database state!");
              std::swap(*it, *vertex->in_edges.rbegin());
              vertex->in_edges.pop_back();
              break;
            }
            case Delta::Action::REMOVE_OUT_EDGE: {
              std::tuple<EdgeTypeId, Vertex *, EdgeRef> link{current->vertex_edge.edge_type,
                                                             current->vertex_edge.vertex, current->vertex_edge.edge};
              auto it = std::find(vertex->out_edges.begin(), vertex->out_edges.end(), link);
              MG_ASSERT(it != vertex->out_edges.end(), "Invalid database state!");
              std::swap(*it, *vertex->out_edges.rbegin());
              vertex->out_edges.pop_back();
              // Decrement edge count. We only decrement the count here because
              // the information in `REMOVE_IN_EDGE` and `Edge/DELETE_OBJECT` is
              // redundant. Also, `Edge/DELETE_OBJECT` isn't available when edge
              // properties are disabled.
              storage_->edge_count_.fetch_add(-1, std::memory_order_acq_rel);
              break;
            }
            case Delta::Action::DELETE_OBJECT: {
              vertex->deleted = true;
              my_deleted_vertices.push_back(vertex->gid);
              break;
            }
            case Delta::Action::RECREATE_OBJECT: {
              vertex->deleted = false;
              break;
            }
          }
          current = current->next.load(std::memory_order_acquire);
        }
        vertex->delta = current;
        if (current != nullptr) {
          current->prev.Set(vertex);
        }

        break;
      }
      case PreviousPtr::Type::EDGE: {
        auto edge = prev.edge;
        std::lock_guard<utils::SpinLock> guard(edge->lock);
        Delta *current = edge->delta;
        while (current != nullptr && current->timestamp->load(std::memory_order_acquire) ==
                                         transaction_.transaction_id.load(std::memory_order_acquire)) {
          switch (current->action) {
            case Delta::Action::SET_PROPERTY: {
              edge->properties.SetProperty(current->property.key, current->property.value);
              break;
            }
            case Delta::Action::DELETE_OBJECT: {
              edge->deleted = true;
              my_deleted_edges.push_back(edge->gid);
              break;
            }
            case Delta::Action::RECREATE_OBJECT: {
              edge->deleted = false;
              break;
            }
            case Delta::Action::REMOVE_LABEL:
            case Delta::Action::ADD_LABEL:
            case Delta::Action::ADD_IN_EDGE:
            case Delta::Action::ADD_OUT_EDGE:
            case Delta::Action::REMOVE_IN_EDGE:
            case Delta::Action::REMOVE_OUT_EDGE: {
              LOG_FATAL("Invalid database state!");
              break;
            }
          }
          current = current->next.load(std::memory_order_acquire);
        }
        edge->delta = current;
        if (current != nullptr) {
          current->prev.Set(edge);
        }

        break;
      }
      case PreviousPtr::Type::DELTA:
      // pointer probably couldn't be set because allocation failed
      case PreviousPtr::Type::NULLPTR:
        break;
    }
  }

  {
    std::unique_lock<utils::SpinLock> engine_guard(storage_->engine_lock_);
    uint64_t mark_timestamp = storage_->timestamp_;
    // Take garbage_undo_buffers lock while holding the engine lock to make
    // sure that entries are sorted by mark timestamp in the list.
    storage_->garbage_undo_buffers_.WithLock([&](auto &garbage_undo_buffers) {
      // Release engine lock because we don't have to hold it anymore and
      // emplace back could take a long time.
      engine_guard.unlock();
      garbage_undo_buffers.emplace_back(mark_timestamp, std::move(transaction_.deltas));
    });
    storage_->deleted_vertices_.WithLock(
        [&](auto &deleted_vertices) { deleted_vertices.splice(deleted_vertices.begin(), my_deleted_vertices); });
    storage_->deleted_edges_.WithLock(
        [&](auto &deleted_edges) { deleted_edges.splice(deleted_edges.begin(), my_deleted_edges); });
  }

  storage_->commit_log_->MarkFinished(transaction_.start_timestamp);
  is_transaction_active_ = false;
}

void Storage::Accessor::FinalizeTransaction() {
  if (commit_timestamp_) {
    storage_->commit_log_->MarkFinished(*commit_timestamp_);
    storage_->committed_transactions_.WithLock(
        [&](auto &committed_transactions) { committed_transactions.emplace_back(std::move(transaction_)); });
    commit_timestamp_.reset();
  }
}

std::optional<uint64_t> Storage::Accessor::GetTransactionId() const {
  if (is_transaction_active_) {
    return transaction_.transaction_id.load(std::memory_order_acquire);
  }
  return {};
}

const std::string &Storage::LabelToName(LabelId label) const { return name_id_mapper_.IdToName(label.AsUint()); }

const std::string &Storage::PropertyToName(PropertyId property) const {
  return name_id_mapper_.IdToName(property.AsUint());
}

const std::string &Storage::EdgeTypeToName(EdgeTypeId edge_type) const {
  return name_id_mapper_.IdToName(edge_type.AsUint());
}

LabelId Storage::NameToLabel(const std::string_view name) { return LabelId::FromUint(name_id_mapper_.NameToId(name)); }

PropertyId Storage::NameToProperty(const std::string_view name) {
  return PropertyId::FromUint(name_id_mapper_.NameToId(name));
}

EdgeTypeId Storage::NameToEdgeType(const std::string_view name) {
  return EdgeTypeId::FromUint(name_id_mapper_.NameToId(name));
}

utils::BasicResult<StorageIndexDefinitionError, void> Storage::CreateIndex(
    LabelId label, const std::optional<uint64_t> desired_commit_timestamp) {
  std::unique_lock<utils::RWLock> storage_guard(main_lock_);
  if (!indices_.label_index.CreateIndex(label, vertices_.access())) {
    return StorageIndexDefinitionError{IndexDefinitionError{}};
  }
  const auto commit_timestamp = CommitTimestamp(desired_commit_timestamp);
  const auto success =
      AppendToWalDataDefinition(durability::StorageGlobalOperation::LABEL_INDEX_CREATE, label, {}, commit_timestamp);
  commit_log_->MarkFinished(commit_timestamp);
  last_commit_timestamp_ = commit_timestamp;

  // We don't care if there is a replication error because on main node the change will go through
  memgraph::metrics::IncrementCounter(memgraph::metrics::ActiveLabelIndices);

  if (success) {
    return {};
  }

  return StorageIndexDefinitionError{ReplicationError{}};
}

utils::BasicResult<StorageIndexDefinitionError, void> Storage::CreateIndex(
    LabelId label, PropertyId property, const std::optional<uint64_t> desired_commit_timestamp) {
  std::unique_lock<utils::RWLock> storage_guard(main_lock_);
  if (!indices_.label_property_index.CreateIndex(label, property, vertices_.access())) {
    return StorageIndexDefinitionError{IndexDefinitionError{}};
  }
  const auto commit_timestamp = CommitTimestamp(desired_commit_timestamp);
  auto success = AppendToWalDataDefinition(durability::StorageGlobalOperation::LABEL_PROPERTY_INDEX_CREATE, label,
                                           {property}, commit_timestamp);
  commit_log_->MarkFinished(commit_timestamp);
  last_commit_timestamp_ = commit_timestamp;

  // We don't care if there is a replication error because on main node the change will go through
  memgraph::metrics::IncrementCounter(memgraph::metrics::ActiveLabelPropertyIndices);

  if (success) {
    return {};
  }

  return StorageIndexDefinitionError{ReplicationError{}};
}

utils::BasicResult<StorageIndexDefinitionError, void> Storage::DropIndex(
    LabelId label, const std::optional<uint64_t> desired_commit_timestamp) {
  std::unique_lock<utils::RWLock> storage_guard(main_lock_);
  if (!indices_.label_index.DropIndex(label)) {
    return StorageIndexDefinitionError{IndexDefinitionError{}};
  }
  const auto commit_timestamp = CommitTimestamp(desired_commit_timestamp);
  auto success =
      AppendToWalDataDefinition(durability::StorageGlobalOperation::LABEL_INDEX_DROP, label, {}, commit_timestamp);
  commit_log_->MarkFinished(commit_timestamp);
  last_commit_timestamp_ = commit_timestamp;

  // We don't care if there is a replication error because on main node the change will go through
  memgraph::metrics::DecrementCounter(memgraph::metrics::ActiveLabelIndices);

  if (success) {
    return {};
  }

  return StorageIndexDefinitionError{ReplicationError{}};
}

utils::BasicResult<StorageIndexDefinitionError, void> Storage::DropIndex(
    LabelId label, PropertyId property, const std::optional<uint64_t> desired_commit_timestamp) {
  std::unique_lock<utils::RWLock> storage_guard(main_lock_);
  if (!indices_.label_property_index.DropIndex(label, property)) {
    return StorageIndexDefinitionError{IndexDefinitionError{}};
  }
  // For a description why using `timestamp_` is correct, see
  // `CreateIndex(LabelId label)`.
  const auto commit_timestamp = CommitTimestamp(desired_commit_timestamp);
  auto success = AppendToWalDataDefinition(durability::StorageGlobalOperation::LABEL_PROPERTY_INDEX_DROP, label,
                                           {property}, commit_timestamp);
  commit_log_->MarkFinished(commit_timestamp);
  last_commit_timestamp_ = commit_timestamp;

  // We don't care if there is a replication error because on main node the change will go through
  memgraph::metrics::DecrementCounter(memgraph::metrics::ActiveLabelPropertyIndices);

  if (success) {
    return {};
  }

  return StorageIndexDefinitionError{ReplicationError{}};
}

=======
>>>>>>> 036da58d
IndicesInfo Storage::ListAllIndices() const {
  std::shared_lock<utils::RWLock> storage_guard_(main_lock_);
  return {indices_.label_index_->ListIndices(), indices_.label_property_index_->ListIndices()};
}

ConstraintsInfo Storage::ListAllConstraints() const {
  std::shared_lock<utils::RWLock> storage_guard_(main_lock_);
  return {constraints_.existence_constraints_->ListConstraints(), constraints_.unique_constraints_->ListConstraints()};
}

<<<<<<< HEAD
bool Storage::AppendToWalDataManipulation(const Transaction &transaction, uint64_t final_commit_timestamp) {
  if (!InitializeWalFile()) {
    return true;
  }
  // Traverse deltas and append them to the WAL file.
  // A single transaction will always be contained in a single WAL file.
  auto current_commit_timestamp = transaction.commit_timestamp->load(std::memory_order_acquire);

  if (replication_role_.load() == replication::ReplicationRole::MAIN) {
    replication_clients_.WithLock([&](auto &clients) {
      for (auto &client : clients) {
        client->StartTransactionReplication(wal_file_->SequenceNumber());
      }
    });
  }

  // Helper lambda that traverses the delta chain on order to find the first
  // delta that should be processed and then appends all discovered deltas.
  auto find_and_apply_deltas = [&](const auto *delta, const auto &parent, auto filter) {
    while (true) {
      auto older = delta->next.load(std::memory_order_acquire);
      if (older == nullptr || older->timestamp->load(std::memory_order_acquire) != current_commit_timestamp) break;
      delta = older;
    }
    while (true) {
      if (filter(delta->action)) {
        wal_file_->AppendDelta(*delta, parent, final_commit_timestamp);
        replication_clients_.WithLock([&](auto &clients) {
          for (auto &client : clients) {
            client->IfStreamingTransaction(
                [&](auto &stream) { stream.AppendDelta(*delta, parent, final_commit_timestamp); });
          }
        });
      }
      auto prev = delta->prev.Get();
      MG_ASSERT(prev.type != PreviousPtr::Type::NULLPTR, "Invalid pointer!");
      if (prev.type != PreviousPtr::Type::DELTA) break;
      delta = prev.delta;
    }
  };

  // The deltas are ordered correctly in the `transaction.deltas` buffer, but we
  // don't traverse them in that order. That is because for each delta we need
  // information about the vertex or edge they belong to and that information
  // isn't stored in the deltas themselves. In order to find out information
  // about the corresponding vertex or edge it is necessary to traverse the
  // delta chain for each delta until a vertex or edge is encountered. This
  // operation is very expensive as the chain grows.
  // Instead, we traverse the edges until we find a vertex or edge and traverse
  // their delta chains. This approach has a drawback because we lose the
  // correct order of the operations. Because of that, we need to traverse the
  // deltas several times and we have to manually ensure that the stored deltas
  // will be ordered correctly.

  // 1. Process all Vertex deltas and store all operations that create vertices
  // and modify vertex data.
  for (const auto &delta : transaction.deltas) {
    auto prev = delta.prev.Get();
    MG_ASSERT(prev.type != PreviousPtr::Type::NULLPTR, "Invalid pointer!");
    if (prev.type != PreviousPtr::Type::VERTEX) continue;
    find_and_apply_deltas(&delta, *prev.vertex, [](auto action) {
      switch (action) {
        case Delta::Action::DELETE_OBJECT:
        case Delta::Action::SET_PROPERTY:
        case Delta::Action::ADD_LABEL:
        case Delta::Action::REMOVE_LABEL:
          return true;

        case Delta::Action::RECREATE_OBJECT:
        case Delta::Action::ADD_IN_EDGE:
        case Delta::Action::ADD_OUT_EDGE:
        case Delta::Action::REMOVE_IN_EDGE:
        case Delta::Action::REMOVE_OUT_EDGE:
          return false;
      }
    });
  }
  // 2. Process all Vertex deltas and store all operations that create edges.
  for (const auto &delta : transaction.deltas) {
    auto prev = delta.prev.Get();
    MG_ASSERT(prev.type != PreviousPtr::Type::NULLPTR, "Invalid pointer!");
    if (prev.type != PreviousPtr::Type::VERTEX) continue;
    find_and_apply_deltas(&delta, *prev.vertex, [](auto action) {
      switch (action) {
        case Delta::Action::REMOVE_OUT_EDGE:
          return true;

        case Delta::Action::DELETE_OBJECT:
        case Delta::Action::RECREATE_OBJECT:
        case Delta::Action::SET_PROPERTY:
        case Delta::Action::ADD_LABEL:
        case Delta::Action::REMOVE_LABEL:
        case Delta::Action::ADD_IN_EDGE:
        case Delta::Action::ADD_OUT_EDGE:
        case Delta::Action::REMOVE_IN_EDGE:
          return false;
      }
    });
  }
  // 3. Process all Edge deltas and store all operations that modify edge data.
  for (const auto &delta : transaction.deltas) {
    auto prev = delta.prev.Get();
    MG_ASSERT(prev.type != PreviousPtr::Type::NULLPTR, "Invalid pointer!");
    if (prev.type != PreviousPtr::Type::EDGE) continue;
    find_and_apply_deltas(&delta, *prev.edge, [](auto action) {
      switch (action) {
        case Delta::Action::SET_PROPERTY:
          return true;

        case Delta::Action::DELETE_OBJECT:
        case Delta::Action::RECREATE_OBJECT:
        case Delta::Action::ADD_LABEL:
        case Delta::Action::REMOVE_LABEL:
        case Delta::Action::ADD_IN_EDGE:
        case Delta::Action::ADD_OUT_EDGE:
        case Delta::Action::REMOVE_IN_EDGE:
        case Delta::Action::REMOVE_OUT_EDGE:
          return false;
      }
    });
  }
  // 4. Process all Vertex deltas and store all operations that delete edges.
  for (const auto &delta : transaction.deltas) {
    auto prev = delta.prev.Get();
    MG_ASSERT(prev.type != PreviousPtr::Type::NULLPTR, "Invalid pointer!");
    if (prev.type != PreviousPtr::Type::VERTEX) continue;
    find_and_apply_deltas(&delta, *prev.vertex, [](auto action) {
      switch (action) {
        case Delta::Action::ADD_OUT_EDGE:
          return true;

        case Delta::Action::DELETE_OBJECT:
        case Delta::Action::RECREATE_OBJECT:
        case Delta::Action::SET_PROPERTY:
        case Delta::Action::ADD_LABEL:
        case Delta::Action::REMOVE_LABEL:
        case Delta::Action::ADD_IN_EDGE:
        case Delta::Action::REMOVE_IN_EDGE:
        case Delta::Action::REMOVE_OUT_EDGE:
          return false;
      }
    });
  }
  // 5. Process all Vertex deltas and store all operations that delete vertices.
  for (const auto &delta : transaction.deltas) {
    auto prev = delta.prev.Get();
    MG_ASSERT(prev.type != PreviousPtr::Type::NULLPTR, "Invalid pointer!");
    if (prev.type != PreviousPtr::Type::VERTEX) continue;
    find_and_apply_deltas(&delta, *prev.vertex, [](auto action) {
      switch (action) {
        case Delta::Action::RECREATE_OBJECT:
          return true;

        case Delta::Action::DELETE_OBJECT:
        case Delta::Action::SET_PROPERTY:
        case Delta::Action::ADD_LABEL:
        case Delta::Action::REMOVE_LABEL:
        case Delta::Action::ADD_IN_EDGE:
        case Delta::Action::ADD_OUT_EDGE:
        case Delta::Action::REMOVE_IN_EDGE:
        case Delta::Action::REMOVE_OUT_EDGE:
          return false;
      }
    });
  }

  // Add a delta that indicates that the transaction is fully written to the WAL
  // file.
  wal_file_->AppendTransactionEnd(final_commit_timestamp);

  FinalizeWalFile();

  auto finalized_on_all_replicas = true;
  replication_clients_.WithLock([&](auto &clients) {
    for (auto &client : clients) {
      client->IfStreamingTransaction([&](auto &stream) { stream.AppendTransactionEnd(final_commit_timestamp); });
      const auto finalized = client->FinalizeTransactionReplication();

      if (client->Mode() == replication::ReplicationMode::SYNC) {
        finalized_on_all_replicas = finalized && finalized_on_all_replicas;
      }
    }
  });

  return finalized_on_all_replicas;
}

bool Storage::AppendToWalDataDefinition(durability::StorageGlobalOperation operation, LabelId label,
                                        const std::set<PropertyId> &properties, uint64_t final_commit_timestamp) {
  if (!InitializeWalFile()) {
    return true;
  }

  auto finalized_on_all_replicas = true;
  wal_file_->AppendOperation(operation, label, properties, final_commit_timestamp);
  {
    if (replication_role_.load() == replication::ReplicationRole::MAIN) {
      replication_clients_.WithLock([&](auto &clients) {
        for (auto &client : clients) {
          client->StartTransactionReplication(wal_file_->SequenceNumber());
          client->IfStreamingTransaction(
              [&](auto &stream) { stream.AppendOperation(operation, label, properties, final_commit_timestamp); });

          const auto finalized = client->FinalizeTransactionReplication();
          if (client->Mode() == replication::ReplicationMode::SYNC) {
            finalized_on_all_replicas = finalized && finalized_on_all_replicas;
          }
        }
      });
    }
  }
  FinalizeWalFile();
  return finalized_on_all_replicas;
}

utils::BasicResult<Storage::CreateSnapshotError> Storage::CreateSnapshot(std::optional<bool> is_periodic) {
  if (replication_role_.load() != replication::ReplicationRole::MAIN) {
    return CreateSnapshotError::DisabledForReplica;
  }

  auto snapshot_creator = [this]() {
    utils::Timer timer;

    auto transaction = CreateTransaction(IsolationLevel::SNAPSHOT_ISOLATION, storage_mode_);
    // Create snapshot.
    durability::CreateSnapshot(&transaction, snapshot_directory_, wal_directory_,
                               config_.durability.snapshot_retention_count, &vertices_, &edges_, &name_id_mapper_,
                               &indices_, &constraints_, config_, uuid_, epoch_id_, epoch_history_, &file_retainer_);
    // Finalize snapshot transaction.
    commit_log_->MarkFinished(transaction.start_timestamp);

    memgraph::metrics::Measure(memgraph::metrics::SnapshotCreationLatency_us,
                               std::chrono::duration_cast<std::chrono::microseconds>(timer.Elapsed()).count());
  };

  std::lock_guard snapshot_guard(snapshot_lock_);

  auto should_try_shared{true};
  auto max_num_tries{10};
  while (max_num_tries) {
    if (should_try_shared) {
      std::shared_lock<utils::RWLock> storage_guard(main_lock_);
      if (storage_mode_ == memgraph::storage::StorageMode::IN_MEMORY_TRANSACTIONAL) {
        snapshot_creator();
        return {};
      }
    } else {
      std::unique_lock main_guard{main_lock_};
      if (storage_mode_ == memgraph::storage::StorageMode::IN_MEMORY_ANALYTICAL) {
        if (is_periodic && *is_periodic) {
          return CreateSnapshotError::DisabledForAnalyticsPeriodicCommit;
        }
        snapshot_creator();
        return {};
      }
    }
    should_try_shared = !should_try_shared;
    max_num_tries--;
  }

  return CreateSnapshotError::ReachedMaxNumTries;
}

utils::FileRetainer::FileLockerAccessor::ret_type Storage::IsPathLocked() {
  auto locker_accessor = global_locker_.Access();
  return locker_accessor.IsPathLocked(config_.durability.storage_directory);
}

utils::FileRetainer::FileLockerAccessor::ret_type Storage::LockPath() {
  auto locker_accessor = global_locker_.Access();
  return locker_accessor.AddPath(config_.durability.storage_directory);
}

utils::FileRetainer::FileLockerAccessor::ret_type Storage::UnlockPath() {
  {
    auto locker_accessor = global_locker_.Access();
    const auto ret = locker_accessor.RemovePath(config_.durability.storage_directory);
    if (ret.HasError() || !ret.GetValue()) {
      // Exit without cleaning the queue
      return ret;
    }
  }

  // We use locker accessor in seperate scope so we don't produce deadlock
  // after we call clean queue.
  file_retainer_.CleanQueue();
  return true;
}

void Storage::FreeMemory(std::unique_lock<utils::RWLock> main_guard) {
  CollectGarbage<true>(std::move(main_guard));

  // SkipList is already threadsafe
  vertices_.run_gc();
  edges_.run_gc();
  indices_.label_index.RunGC();
  indices_.label_property_index.RunGC();
}

uint64_t Storage::CommitTimestamp(const std::optional<uint64_t> desired_commit_timestamp) {
  if (!desired_commit_timestamp) {
    return timestamp_++;
  } else {
    timestamp_ = std::max(timestamp_, *desired_commit_timestamp + 1);
    return *desired_commit_timestamp;
  }
}

bool Storage::SetReplicaRole(io::network::Endpoint endpoint, const replication::ReplicationServerConfig &config) {
  spdlog::trace("Setting role to replica...");
  // We don't want to restart the server if we're already a REPLICA
  if (replication_role_ == replication::ReplicationRole::REPLICA) {
    return false;
  }

  auto port = endpoint.port;  // assigning because we will move the endpoint
  replication_server_ = std::make_unique<ReplicationServer>(this, std::move(endpoint), config);

  if (ShouldStoreAndRestoreReplicationState()) {
    // Only thing that matters here is the role saved as REPLICA and the listening port
    auto data = replication::ReplicationStatusToJSON(
        replication::ReplicationStatus{.name = replication::kReservedReplicationRoleName,
                                       .ip_address = "",
                                       .port = port,
                                       .sync_mode = replication::ReplicationMode::SYNC,
                                       .replica_check_frequency = std::chrono::seconds(0),
                                       .ssl = std::nullopt,
                                       .role = replication::ReplicationRole::REPLICA});

    if (!storage_->Put(replication::kReservedReplicationRoleName, data.dump())) {
      spdlog::error("Error when saving REPLICA replication role in settings.");
      return false;
    }
  }

  replication_role_.store(replication::ReplicationRole::REPLICA);
  return true;
}

bool Storage::SetMainReplicationRole() {
  spdlog::trace("Setting main role...");
  // We don't want to generate new epoch_id and do the
  // cleanup if we're already a MAIN
  if (replication_role_ == replication::ReplicationRole::MAIN) {
    return false;
  }

  // Main instance does not need replication server
  // This should be always called first so we finalize everything
  replication_server_.reset(nullptr);

  {
    std::unique_lock engine_guard{engine_lock_};
    if (wal_file_) {
      wal_file_->FinalizeWal();
      wal_file_.reset();
    }

    // Generate new epoch id and save the last one to the history.
    if (epoch_history_.size() == kEpochHistoryRetention) {
      epoch_history_.pop_front();
    }
    epoch_history_.emplace_back(std::move(epoch_id_), last_commit_timestamp_);
    epoch_id_ = utils::GenerateUUID();
  }

  if (ShouldStoreAndRestoreReplicationState()) {
    // Only thing that matters here is the role saved as MAIN
    auto data = replication::ReplicationStatusToJSON(
        replication::ReplicationStatus{.name = replication::kReservedReplicationRoleName,
                                       .ip_address = "",
                                       .port = 0,
                                       .sync_mode = replication::ReplicationMode::SYNC,
                                       .replica_check_frequency = std::chrono::seconds(0),
                                       .ssl = std::nullopt,
                                       .role = replication::ReplicationRole::MAIN});

    if (!storage_->Put(replication::kReservedReplicationRoleName, data.dump())) {
      spdlog::error("Error when saving MAIN replication role in settings.");
      return false;
    }
  }
  spdlog::info("Instance is now in a MAIN role.");
  replication_role_.store(replication::ReplicationRole::MAIN);

  return true;
}

utils::BasicResult<Storage::RegisterReplicaError> Storage::RegisterReplica(
    std::string name, io::network::Endpoint endpoint, const replication::ReplicationMode replication_mode,
    const replication::RegistrationMode registration_mode, const replication::ReplicationClientConfig &config) {
  MG_ASSERT(replication_role_.load() == replication::ReplicationRole::MAIN,
            "Only main instance can register a replica!");
  spdlog::trace("Registering replica...");

  const bool name_exists = replication_clients_.WithLock([&](auto &clients) {
    return std::any_of(clients.begin(), clients.end(), [&name](const auto &client) { return client->Name() == name; });
  });

  if (name_exists) {
    return RegisterReplicaError::NAME_EXISTS;
  }

  const auto end_point_exists = replication_clients_.WithLock([&endpoint](auto &clients) {
    return std::any_of(clients.begin(), clients.end(),
                       [&endpoint](const auto &client) { return client->Endpoint() == endpoint; });
  });

  if (end_point_exists) {
    return RegisterReplicaError::END_POINT_EXISTS;
  }

  if (ShouldStoreAndRestoreReplicationState()) {
    auto data = replication::ReplicationStatusToJSON(
        replication::ReplicationStatus{.name = name,
                                       .ip_address = endpoint.address,
                                       .port = endpoint.port,
                                       .sync_mode = replication_mode,
                                       .replica_check_frequency = config.replica_check_frequency,
                                       .ssl = config.ssl,
                                       .role = replication::ReplicationRole::REPLICA});
    if (!storage_->Put(name, data.dump())) {
      spdlog::error("Error when saving replica {} in settings.", name);
      return RegisterReplicaError::COULD_NOT_BE_PERSISTED;
    }
  }

  auto client = std::make_unique<ReplicationClient>(std::move(name), this, endpoint, replication_mode, config);

  if (client->State() == replication::ReplicaState::INVALID) {
    if (replication::RegistrationMode::CAN_BE_INVALID != registration_mode) {
      return RegisterReplicaError::CONNECTION_FAILED;
    }

    spdlog::warn("Connection failed when registering replica {}. Replica will still be registered.", client->Name());
  }

  return replication_clients_.WithLock([&](auto &clients) -> utils::BasicResult<Storage::RegisterReplicaError> {
    // Another thread could have added a client with same name while
    // we were connecting to this client.
    if (std::any_of(clients.begin(), clients.end(),
                    [&](const auto &other_client) { return client->Name() == other_client->Name(); })) {
      return RegisterReplicaError::NAME_EXISTS;
    }

    if (std::any_of(clients.begin(), clients.end(),
                    [&client](const auto &other_client) { return client->Endpoint() == other_client->Endpoint(); })) {
      return RegisterReplicaError::END_POINT_EXISTS;
    }

    clients.push_back(std::move(client));
    return {};
  });
  spdlog::info("Replica {} registered.", name);
}

bool Storage::UnregisterReplica(const std::string &name) {
  spdlog::trace("Unregistering replica...");
  MG_ASSERT(replication_role_.load() == replication::ReplicationRole::MAIN,
            "Only main instance can unregister a replica!");
  if (ShouldStoreAndRestoreReplicationState()) {
    if (!storage_->Delete(name)) {
      spdlog::error("Error when removing replica {} from settings.", name);
      return false;
    }
=======
/// Main lock is taken by the caller.
void Storage::SetStorageMode(StorageMode storage_mode) {
  std::unique_lock main_guard{main_lock_};
  MG_ASSERT(
      (storage_mode_ == StorageMode::IN_MEMORY_ANALYTICAL || storage_mode_ == StorageMode::IN_MEMORY_TRANSACTIONAL) &&
      (storage_mode == StorageMode::IN_MEMORY_ANALYTICAL || storage_mode == StorageMode::IN_MEMORY_TRANSACTIONAL));
  if (storage_mode_ != storage_mode) {
    storage_mode_ = storage_mode;
    FreeMemory(std::move(main_guard));
>>>>>>> 036da58d
  }
}

IsolationLevel Storage::GetIsolationLevel() const noexcept { return isolation_level_; }

StorageMode Storage::GetStorageMode() const { return storage_mode_; }

utils::BasicResult<Storage::SetIsolationLevelError> Storage::SetIsolationLevel(IsolationLevel isolation_level) {
  std::unique_lock main_guard{main_lock_};
  if (storage_mode_ == storage::StorageMode::IN_MEMORY_ANALYTICAL) {
    return Storage::SetIsolationLevelError::DisabledForAnalyticalMode;
  }

  isolation_level_ = isolation_level;
  return {};
}

StorageMode Storage::Accessor::GetCreationStorageMode() const { return creation_storage_mode_; }

std::optional<uint64_t> Storage::Accessor::GetTransactionId() const {
  if (is_transaction_active_) {
    return transaction_.transaction_id.load(std::memory_order_acquire);
  }
  return {};
}

void Storage::Accessor::AdvanceCommand() { ++transaction_.command_id; }

}  // namespace memgraph::storage<|MERGE_RESOLUTION|>--- conflicted
+++ resolved
@@ -74,1073 +74,6 @@
   other.commit_timestamp_.reset();
 }
 
-<<<<<<< HEAD
-Storage::Accessor::~Accessor() {
-  if (is_transaction_active_) {
-    Abort();
-  }
-
-  FinalizeTransaction();
-}
-
-VertexAccessor Storage::Accessor::CreateVertex() {
-  OOMExceptionEnabler oom_exception;
-  auto gid = storage_->vertex_id_.fetch_add(1, std::memory_order_acq_rel);
-  auto acc = storage_->vertices_.access();
-
-  auto *delta = CreateDeleteObjectDelta(&transaction_);
-  auto [it, inserted] = acc.insert(Vertex{storage::Gid::FromUint(gid), delta});
-  MG_ASSERT(inserted, "The vertex must be inserted here!");
-  MG_ASSERT(it != acc.end(), "Invalid Vertex accessor!");
-
-  if (delta) {
-    delta->prev.Set(&*it);
-  }
-
-  return VertexAccessor(&*it, &transaction_, &storage_->indices_, &storage_->constraints_, config_);
-}
-
-VertexAccessor Storage::Accessor::CreateVertex(storage::Gid gid) {
-  OOMExceptionEnabler oom_exception;
-  // NOTE: When we update the next `vertex_id_` here we perform a RMW
-  // (read-modify-write) operation that ISN'T atomic! But, that isn't an issue
-  // because this function is only called from the replication delta applier
-  // that runs single-threadedly and while this instance is set-up to apply
-  // threads (it is the replica), it is guaranteed that no other writes are
-  // possible.
-  storage_->vertex_id_.store(std::max(storage_->vertex_id_.load(std::memory_order_acquire), gid.AsUint() + 1),
-                             std::memory_order_release);
-  auto acc = storage_->vertices_.access();
-
-  auto *delta = CreateDeleteObjectDelta(&transaction_);
-  auto [it, inserted] = acc.insert(Vertex{gid, delta});
-  MG_ASSERT(inserted, "The vertex must be inserted here!");
-  MG_ASSERT(it != acc.end(), "Invalid Vertex accessor!");
-  if (delta) {
-    delta->prev.Set(&*it);
-  }
-  return VertexAccessor(&*it, &transaction_, &storage_->indices_, &storage_->constraints_, config_);
-}
-
-std::optional<VertexAccessor> Storage::Accessor::FindVertex(Gid gid, View view) {
-  auto acc = storage_->vertices_.access();
-  auto it = acc.find(gid);
-  if (it == acc.end()) return std::nullopt;
-  return VertexAccessor::Create(&*it, &transaction_, &storage_->indices_, &storage_->constraints_, config_, view);
-}
-
-Result<std::optional<VertexAccessor>> Storage::Accessor::DeleteVertex(VertexAccessor *vertex) {
-  MG_ASSERT(vertex->transaction_ == &transaction_,
-            "VertexAccessor must be from the same transaction as the storage "
-            "accessor when deleting a vertex!");
-  auto *vertex_ptr = vertex->vertex_;
-
-  std::lock_guard<utils::SpinLock> guard(vertex_ptr->lock);
-
-  if (!PrepareForWrite(&transaction_, vertex_ptr)) return Error::SERIALIZATION_ERROR;
-
-  if (vertex_ptr->deleted) {
-    return std::optional<VertexAccessor>{};
-  }
-
-  if (!vertex_ptr->in_edges.empty() || !vertex_ptr->out_edges.empty()) return Error::VERTEX_HAS_EDGES;
-
-  CreateAndLinkDelta(&transaction_, vertex_ptr, Delta::RecreateObjectTag());
-  vertex_ptr->deleted = true;
-
-  // Need to inform the next CollectGarbage call that there are some
-  // non-transactional deletions that need to be collected
-  if (transaction_.storage_mode == StorageMode::IN_MEMORY_ANALYTICAL) {
-    storage_->gc_full_scan_vertices_delete_ = true;
-  }
-
-  return std::make_optional<VertexAccessor>(vertex_ptr, &transaction_, &storage_->indices_, &storage_->constraints_,
-                                            config_, true);
-}
-
-Result<std::optional<std::pair<std::vector<VertexAccessor>, std::vector<EdgeAccessor>>>>
-Storage::Accessor::DetachDeleteVertexBulk(std::vector<VertexAccessor> nodes, std::vector<EdgeAccessor> edges,
-                                          bool detach) {
-  using ReturnType = std::pair<std::vector<VertexAccessor>, std::vector<EdgeAccessor>>;
-
-  // result of the operation
-  std::vector<VertexAccessor> deleted_vertices;
-  std::vector<EdgeAccessor> deleted_edges;
-  std::set<EdgeRef> deleted_edges_set;
-
-  // routine for deleting edges, please use this under the edge spin lock
-  auto mark_edge_as_deleted_func = [this](auto *edge_ptr) {
-    if (!edge_ptr->deleted) {
-      CreateAndLinkDelta(&transaction_, edge_ptr, Delta::RecreateObjectTag());
-      edge_ptr->deleted = true;
-      storage_->edge_count_.fetch_add(-1, std::memory_order_acq_rel);
-
-      // Need to inform the next CollectGarbage call that there are some
-      // non-transactional deletions that need to be collected
-      if (transaction_.storage_mode == StorageMode::IN_MEMORY_ANALYTICAL) {
-        storage_->gc_full_scan_edges_delete_ = true;
-      }
-    }
-  };
-
-  // Gather nodes for deletion
-  std::set<Vertex *> nodes_to_delete;
-  {
-    for (const auto &vertex : nodes) {
-      MG_ASSERT(vertex.transaction_ == &transaction_,
-                "VertexAccessor must be from the same transaction as the storage "
-                "accessor when deleting a vertex!");
-      auto *vertex_ptr = vertex.vertex_;
-
-      {
-        std::lock_guard<utils::SpinLock> guard(vertex_ptr->lock);
-
-        if (!PrepareForWrite(&transaction_, vertex_ptr)) return Error::SERIALIZATION_ERROR;
-
-        if (vertex_ptr->deleted) {
-          continue;
-        }
-      }
-
-      nodes_to_delete.insert(vertex_ptr);
-    }
-
-    deleted_vertices.reserve(nodes_to_delete.size());
-  }
-
-  // Aggregate edges and nodes for partial deletion (edges of nodes which don't need deletion)
-  std::set<Vertex *> partial_src_vertices;
-  std::set<Vertex *> partial_dest_vertices;
-  std::set<EdgeRef> src_edge_refs;
-  std::set<EdgeRef> dest_edge_refs;
-  auto total_edges_to_delete = 0;
-  {
-    if (detach) {
-      auto try_adding_partial_delete_vertices = [&nodes_to_delete, &total_edges_to_delete](
-                                                    auto &partial_delete_vertices, auto &edge_refs, auto &item) {
-        auto [edge_type, opposing_vertex, edge] = item;
-        if (!nodes_to_delete.contains(opposing_vertex)) {
-          partial_delete_vertices.insert(opposing_vertex);
-          edge_refs.insert(edge);
-          total_edges_to_delete++;
-        }
-      };
-
-      for (auto *vertex_ptr : nodes_to_delete) {
-        for (const auto &item : vertex_ptr->in_edges) {
-          try_adding_partial_delete_vertices(partial_src_vertices, src_edge_refs, item);
-        }
-        for (const auto &item : vertex_ptr->out_edges) {
-          try_adding_partial_delete_vertices(partial_dest_vertices, dest_edge_refs, item);
-        }
-      }
-    }
-
-    // also add edges which we want to delete from the query
-    for (const auto &edge_accessor : edges) {
-      partial_src_vertices.insert(edge_accessor.from_vertex_);
-      partial_dest_vertices.insert(edge_accessor.to_vertex_);
-
-      src_edge_refs.insert(edge_accessor.edge_);
-      dest_edge_refs.insert(edge_accessor.edge_);
-      total_edges_to_delete++;
-    }
-  }
-  deleted_edges.reserve(total_edges_to_delete);
-
-  // Detach nodes which need to be deleted
-  if (detach) {
-    auto clear_edges = [this, &deleted_edges, &deleted_edges_set, &mark_edge_as_deleted_func](
-                           auto *vertex_ptr, auto *edges_collection, auto delta,
-                           auto reverse_vertex_order) -> Result<std::optional<ReturnType>> {
-      while (!edges_collection->empty()) {
-        auto [edge_type, opposing_vertex, edge_ref] = *edges_collection->rbegin();
-        std::unique_lock<utils::SpinLock> guard;
-        if (config_.properties_on_edges) {
-          auto edge_ptr = edge_ref.ptr;
-          guard = std::unique_lock<utils::SpinLock>(edge_ptr->lock);
-
-          if (!PrepareForWrite(&transaction_, edge_ptr)) return Error::SERIALIZATION_ERROR;
-
-          // TODO: Not yet sure why this edge should be deleted. This is the implementation
-          // from the unoptimized deletion of edges. I should probably delete this from the vector and put a delta.
-          // if (edge_ptr->deleted) return std::make_optional<bool>(true);
-        }
-
-        std::unique_lock<utils::SpinLock> guard_vertex(vertex_ptr->lock, std::defer_lock);
-        std::unique_lock<utils::SpinLock> guard_opposing_vertex(opposing_vertex->lock, std::defer_lock);
-
-        // Obtain the locks by `gid` order to avoid lock cycles.
-        if (vertex_ptr->gid < opposing_vertex->gid) {
-          guard_vertex.lock();
-          guard_opposing_vertex.lock();
-        } else if (vertex_ptr->gid > opposing_vertex->gid) {
-          guard_opposing_vertex.lock();
-          guard_vertex.lock();
-        } else {
-          // The vertices are the same vertex, only lock one.
-          guard_vertex.lock();
-        }
-
-        if (!PrepareForWrite(&transaction_, vertex_ptr)) return Error::SERIALIZATION_ERROR;
-        MG_ASSERT(!vertex_ptr->deleted, "Invalid database state!");
-
-        if (opposing_vertex != vertex_ptr) {
-          if (!PrepareForWrite(&transaction_, opposing_vertex)) return Error::SERIALIZATION_ERROR;
-          MG_ASSERT(!opposing_vertex->deleted, "Invalid database state!");
-        }
-
-        edges_collection->pop_back();
-        if (config_.properties_on_edges) {
-          auto *edge_ptr = edge_ref.ptr;
-          mark_edge_as_deleted_func(edge_ptr);
-        }
-
-        {
-          if (!deleted_edges_set.insert(edge_ref).second) {
-            auto *from_vertex = reverse_vertex_order ? vertex_ptr : opposing_vertex;
-            auto *to_vertex = reverse_vertex_order ? opposing_vertex : vertex_ptr;
-            deleted_edges.emplace_back(edge_ref, edge_type, from_vertex, to_vertex, &transaction_, &storage_->indices_,
-                                       &storage_->constraints_, config_, true);
-          }
-        }
-
-        CreateAndLinkDelta(&transaction_, vertex_ptr, delta, edge_type, opposing_vertex, edge_ref);
-      }
-
-      return std::make_optional<ReturnType>();
-    };
-
-    // delete the in and out edges from the nodes we want to delete
-    for (auto *vertex_ptr : nodes_to_delete) {
-      auto maybe_error = clear_edges(vertex_ptr, &vertex_ptr->in_edges, Delta::AddInEdgeTag(), false);
-      if (maybe_error.HasError()) {
-        return maybe_error;
-      }
-
-      maybe_error = clear_edges(vertex_ptr, &vertex_ptr->out_edges, Delta::AddOutEdgeTag(), true);
-      if (maybe_error.HasError()) {
-        return maybe_error;
-      }
-    }
-  }
-
-  // Detach nodes on the other end, which don't need deletion, by passing once through their vectors
-  {
-    auto detach_non_deletable_nodes = [this, &mark_edge_as_deleted_func, &deleted_edges, &deleted_edges_set](
-                                          auto *vertex_ptr, auto *edges_collection, auto &set_for_erasure, auto delta,
-                                          auto reverse_vertex_order) {
-      std::lock_guard<utils::SpinLock> guard(vertex_ptr->lock);
-
-      auto mid = std::partition(
-          edges_collection->begin(), edges_collection->end(),
-          [this, &mark_edge_as_deleted_func, &set_for_erasure, &deleted_edges, &deleted_edges_set, vertex_ptr, delta,
-           reverse_vertex_order](auto &edge) {
-            auto [edge_type, opposing_vertex, edge_ref] = edge;
-            if (set_for_erasure.contains(edge_ref)) {
-              std::unique_lock<utils::SpinLock> guard;
-              if (config_.properties_on_edges) {
-                auto edge_ptr = edge_ref.ptr;
-                guard = std::unique_lock<utils::SpinLock>(edge_ptr->lock);
-                // this can happen only if we marked edges for deletion with no nodes,
-                // so the method detaching nodes will not do anything
-                mark_edge_as_deleted_func(edge_ptr);
-              }
-
-              {
-                if (!deleted_edges_set.insert(edge_ref).second) {
-                  auto *from_vertex = reverse_vertex_order ? vertex_ptr : opposing_vertex;
-                  auto *to_vertex = reverse_vertex_order ? opposing_vertex : vertex_ptr;
-                  deleted_edges.emplace_back(edge_ref, edge_type, from_vertex, to_vertex, &transaction_,
-                                             &storage_->indices_, &storage_->constraints_, config_, true);
-                }
-              }
-
-              CreateAndLinkDelta(&transaction_, vertex_ptr, delta, edge_type, opposing_vertex, edge_ref);
-              return false;
-            }
-            return true;
-          });
-
-      edges_collection->erase(mid, edges_collection->end());
-    };
-
-    // remove edges from vertex collections which we aggregated for just detaching
-    for (auto *vertex_ptr : partial_src_vertices) {
-      detach_non_deletable_nodes(vertex_ptr, &vertex_ptr->out_edges, src_edge_refs, Delta::AddOutEdgeTag(), false);
-    }
-    for (auto *vertex_ptr : partial_dest_vertices) {
-      detach_non_deletable_nodes(vertex_ptr, &vertex_ptr->in_edges, dest_edge_refs, Delta::AddInEdgeTag(), true);
-    }
-
-    // finally, delete the nodes
-    for (auto *vertex_ptr : nodes_to_delete) {
-      std::lock_guard<utils::SpinLock> guard(vertex_ptr->lock);
-
-      // We need to check again for serialization errors because we unlocked the
-      // vertex. Some other transaction could have modified the vertex in the
-      // meantime if we didn't have any edges to delete.
-
-      if (!PrepareForWrite(&transaction_, vertex_ptr)) return Error::SERIALIZATION_ERROR;
-
-      MG_ASSERT(!vertex_ptr->deleted, "Invalid database state!");
-
-      if (!vertex_ptr->in_edges.empty() || !vertex_ptr->out_edges.empty()) {
-        return Error::VERTEX_HAS_EDGES;
-      }
-
-      CreateAndLinkDelta(&transaction_, vertex_ptr, Delta::RecreateObjectTag());
-      vertex_ptr->deleted = true;
-
-      // Need to inform the next CollectGarbage call that there are some
-      // non-transactional deletions that need to be collected
-      if (transaction_.storage_mode == StorageMode::IN_MEMORY_ANALYTICAL) {
-        storage_->gc_full_scan_vertices_delete_ = true;
-      }
-
-      deleted_vertices.emplace_back(vertex_ptr, &transaction_, &storage_->indices_, &storage_->constraints_, config_,
-                                    true);
-    }
-  }
-
-  return std::make_optional<ReturnType>(std::move(deleted_vertices), std::move(deleted_edges));
-}
-
-Result<std::optional<std::pair<VertexAccessor, std::vector<EdgeAccessor>>>> Storage::Accessor::DetachDeleteVertex(
-    VertexAccessor *vertex) {
-  using ReturnType = std::pair<VertexAccessor, std::vector<EdgeAccessor>>;
-
-  MG_ASSERT(vertex->transaction_ == &transaction_,
-            "VertexAccessor must be from the same transaction as the storage "
-            "accessor when deleting a vertex!");
-  auto *vertex_ptr = vertex->vertex_;
-
-  std::vector<std::tuple<EdgeTypeId, Vertex *, EdgeRef>> in_edges;
-  std::vector<std::tuple<EdgeTypeId, Vertex *, EdgeRef>> out_edges;
-
-  {
-    std::lock_guard<utils::SpinLock> guard(vertex_ptr->lock);
-
-    if (!PrepareForWrite(&transaction_, vertex_ptr)) return Error::SERIALIZATION_ERROR;
-
-    if (vertex_ptr->deleted) return std::optional<ReturnType>{};
-
-    in_edges = vertex_ptr->in_edges;
-    out_edges = vertex_ptr->out_edges;
-  }
-
-  std::vector<EdgeAccessor> deleted_edges;
-  for (const auto &item : in_edges) {
-    auto [edge_type, from_vertex, edge] = item;
-    EdgeAccessor e(edge, edge_type, from_vertex, vertex_ptr, &transaction_, &storage_->indices_,
-                   &storage_->constraints_, config_);
-    auto ret = DeleteEdge(&e);
-    if (ret.HasError()) {
-      MG_ASSERT(ret.GetError() == Error::SERIALIZATION_ERROR, "Invalid database state!");
-      return ret.GetError();
-    }
-
-    if (ret.GetValue()) {
-      deleted_edges.push_back(*ret.GetValue());
-    }
-  }
-  for (const auto &item : out_edges) {
-    auto [edge_type, to_vertex, edge] = item;
-    EdgeAccessor e(edge, edge_type, vertex_ptr, to_vertex, &transaction_, &storage_->indices_, &storage_->constraints_,
-                   config_);
-    auto ret = DeleteEdge(&e);
-    if (ret.HasError()) {
-      MG_ASSERT(ret.GetError() == Error::SERIALIZATION_ERROR, "Invalid database state!");
-      return ret.GetError();
-    }
-
-    if (ret.GetValue()) {
-      deleted_edges.push_back(*ret.GetValue());
-    }
-  }
-
-  std::lock_guard<utils::SpinLock> guard(vertex_ptr->lock);
-
-  // We need to check again for serialization errors because we unlocked the
-  // vertex. Some other transaction could have modified the vertex in the
-  // meantime if we didn't have any edges to delete.
-
-  if (!PrepareForWrite(&transaction_, vertex_ptr)) return Error::SERIALIZATION_ERROR;
-
-  MG_ASSERT(!vertex_ptr->deleted, "Invalid database state!");
-
-  CreateAndLinkDelta(&transaction_, vertex_ptr, Delta::RecreateObjectTag());
-  vertex_ptr->deleted = true;
-
-  // Need to inform the next CollectGarbage call that there are some
-  // non-transactional deletions that need to be collected
-  if (transaction_.storage_mode == StorageMode::IN_MEMORY_ANALYTICAL) {
-    storage_->gc_full_scan_vertices_delete_ = true;
-  }
-
-  return std::make_optional<ReturnType>(
-      VertexAccessor{vertex_ptr, &transaction_, &storage_->indices_, &storage_->constraints_, config_, true},
-      std::move(deleted_edges));
-}
-
-Result<EdgeAccessor> Storage::Accessor::CreateEdge(VertexAccessor *from, VertexAccessor *to, EdgeTypeId edge_type) {
-  OOMExceptionEnabler oom_exception;
-  MG_ASSERT(from->transaction_ == to->transaction_,
-            "VertexAccessors must be from the same transaction when creating "
-            "an edge!");
-  MG_ASSERT(from->transaction_ == &transaction_,
-            "VertexAccessors must be from the same transaction in when "
-            "creating an edge!");
-
-  auto from_vertex = from->vertex_;
-  auto to_vertex = to->vertex_;
-
-  // Obtain the locks by `gid` order to avoid lock cycles.
-  std::unique_lock<utils::SpinLock> guard_from(from_vertex->lock, std::defer_lock);
-  std::unique_lock<utils::SpinLock> guard_to(to_vertex->lock, std::defer_lock);
-  if (from_vertex->gid < to_vertex->gid) {
-    guard_from.lock();
-    guard_to.lock();
-  } else if (from_vertex->gid > to_vertex->gid) {
-    guard_to.lock();
-    guard_from.lock();
-  } else {
-    // The vertices are the same vertex, only lock one.
-    guard_from.lock();
-  }
-
-  if (!PrepareForWrite(&transaction_, from_vertex)) return Error::SERIALIZATION_ERROR;
-  if (from_vertex->deleted) return Error::DELETED_OBJECT;
-
-  if (to_vertex != from_vertex) {
-    if (!PrepareForWrite(&transaction_, to_vertex)) return Error::SERIALIZATION_ERROR;
-    if (to_vertex->deleted) return Error::DELETED_OBJECT;
-  }
-
-  auto gid = storage::Gid::FromUint(storage_->edge_id_.fetch_add(1, std::memory_order_acq_rel));
-  EdgeRef edge(gid);
-  if (config_.properties_on_edges) {
-    auto acc = storage_->edges_.access();
-
-    auto *delta = CreateDeleteObjectDelta(&transaction_);
-    auto [it, inserted] = acc.insert(Edge(gid, delta));
-    MG_ASSERT(inserted, "The edge must be inserted here!");
-    MG_ASSERT(it != acc.end(), "Invalid Edge accessor!");
-    edge = EdgeRef(&*it);
-    if (delta) {
-      delta->prev.Set(&*it);
-    }
-  }
-
-  CreateAndLinkDelta(&transaction_, from_vertex, Delta::RemoveOutEdgeTag(), edge_type, to_vertex, edge);
-  from_vertex->out_edges.emplace_back(edge_type, to_vertex, edge);
-
-  CreateAndLinkDelta(&transaction_, to_vertex, Delta::RemoveInEdgeTag(), edge_type, from_vertex, edge);
-  to_vertex->in_edges.emplace_back(edge_type, from_vertex, edge);
-
-  // Increment edge count.
-  storage_->edge_count_.fetch_add(1, std::memory_order_acq_rel);
-
-  return EdgeAccessor(edge, edge_type, from_vertex, to_vertex, &transaction_, &storage_->indices_,
-                      &storage_->constraints_, config_);
-}
-
-Result<EdgeAccessor> Storage::Accessor::CreateEdge(VertexAccessor *from, VertexAccessor *to, EdgeTypeId edge_type,
-                                                   storage::Gid gid) {
-  OOMExceptionEnabler oom_exception;
-  MG_ASSERT(from->transaction_ == to->transaction_,
-            "VertexAccessors must be from the same transaction when creating "
-            "an edge!");
-  MG_ASSERT(from->transaction_ == &transaction_,
-            "VertexAccessors must be from the same transaction in when "
-            "creating an edge!");
-
-  auto from_vertex = from->vertex_;
-  auto to_vertex = to->vertex_;
-
-  // Obtain the locks by `gid` order to avoid lock cycles.
-  std::unique_lock<utils::SpinLock> guard_from(from_vertex->lock, std::defer_lock);
-  std::unique_lock<utils::SpinLock> guard_to(to_vertex->lock, std::defer_lock);
-  if (from_vertex->gid < to_vertex->gid) {
-    guard_from.lock();
-    guard_to.lock();
-  } else if (from_vertex->gid > to_vertex->gid) {
-    guard_to.lock();
-    guard_from.lock();
-  } else {
-    // The vertices are the same vertex, only lock one.
-    guard_from.lock();
-  }
-
-  if (!PrepareForWrite(&transaction_, from_vertex)) return Error::SERIALIZATION_ERROR;
-  if (from_vertex->deleted) return Error::DELETED_OBJECT;
-
-  if (to_vertex != from_vertex) {
-    if (!PrepareForWrite(&transaction_, to_vertex)) return Error::SERIALIZATION_ERROR;
-    if (to_vertex->deleted) return Error::DELETED_OBJECT;
-  }
-
-  // NOTE: When we update the next `edge_id_` here we perform a RMW
-  // (read-modify-write) operation that ISN'T atomic! But, that isn't an issue
-  // because this function is only called from the replication delta applier
-  // that runs single-threadedly and while this instance is set-up to apply
-  // threads (it is the replica), it is guaranteed that no other writes are
-  // possible.
-  storage_->edge_id_.store(std::max(storage_->edge_id_.load(std::memory_order_acquire), gid.AsUint() + 1),
-                           std::memory_order_release);
-
-  EdgeRef edge(gid);
-  if (config_.properties_on_edges) {
-    auto acc = storage_->edges_.access();
-
-    auto *delta = CreateDeleteObjectDelta(&transaction_);
-    auto [it, inserted] = acc.insert(Edge(gid, delta));
-    MG_ASSERT(inserted, "The edge must be inserted here!");
-    MG_ASSERT(it != acc.end(), "Invalid Edge accessor!");
-    edge = EdgeRef(&*it);
-    if (delta) {
-      delta->prev.Set(&*it);
-    }
-  }
-
-  CreateAndLinkDelta(&transaction_, from_vertex, Delta::RemoveOutEdgeTag(), edge_type, to_vertex, edge);
-  from_vertex->out_edges.emplace_back(edge_type, to_vertex, edge);
-
-  CreateAndLinkDelta(&transaction_, to_vertex, Delta::RemoveInEdgeTag(), edge_type, from_vertex, edge);
-  to_vertex->in_edges.emplace_back(edge_type, from_vertex, edge);
-
-  // Increment edge count.
-  storage_->edge_count_.fetch_add(1, std::memory_order_acq_rel);
-
-  return EdgeAccessor(edge, edge_type, from_vertex, to_vertex, &transaction_, &storage_->indices_,
-                      &storage_->constraints_, config_);
-}
-
-Result<std::optional<EdgeAccessor>> Storage::Accessor::DeleteEdge(EdgeAccessor *edge) {
-  MG_ASSERT(edge->transaction_ == &transaction_,
-            "EdgeAccessor must be from the same transaction as the storage "
-            "accessor when deleting an edge!");
-  auto edge_ref = edge->edge_;
-  auto edge_type = edge->edge_type_;
-
-  std::unique_lock<utils::SpinLock> guard;
-  if (config_.properties_on_edges) {
-    auto edge_ptr = edge_ref.ptr;
-    guard = std::unique_lock<utils::SpinLock>(edge_ptr->lock);
-
-    if (!PrepareForWrite(&transaction_, edge_ptr)) return Error::SERIALIZATION_ERROR;
-
-    if (edge_ptr->deleted) return std::optional<EdgeAccessor>{};
-  }
-
-  auto *from_vertex = edge->from_vertex_;
-  auto *to_vertex = edge->to_vertex_;
-
-  // Obtain the locks by `gid` order to avoid lock cycles.
-  std::unique_lock<utils::SpinLock> guard_from(from_vertex->lock, std::defer_lock);
-  std::unique_lock<utils::SpinLock> guard_to(to_vertex->lock, std::defer_lock);
-  if (from_vertex->gid < to_vertex->gid) {
-    guard_from.lock();
-    guard_to.lock();
-  } else if (from_vertex->gid > to_vertex->gid) {
-    guard_to.lock();
-    guard_from.lock();
-  } else {
-    // The vertices are the same vertex, only lock one.
-    guard_from.lock();
-  }
-
-  if (!PrepareForWrite(&transaction_, from_vertex)) return Error::SERIALIZATION_ERROR;
-  MG_ASSERT(!from_vertex->deleted, "Invalid database state!");
-
-  if (to_vertex != from_vertex) {
-    if (!PrepareForWrite(&transaction_, to_vertex)) return Error::SERIALIZATION_ERROR;
-    MG_ASSERT(!to_vertex->deleted, "Invalid database state!");
-  }
-
-  auto delete_edge_from_storage = [&edge_type, &edge_ref, this](auto *vertex, auto *edges) {
-    std::tuple<EdgeTypeId, Vertex *, EdgeRef> link(edge_type, vertex, edge_ref);
-    auto it = std::find(edges->begin(), edges->end(), link);
-    if (config_.properties_on_edges) {
-      MG_ASSERT(it != edges->end(), "Invalid database state!");
-    } else if (it == edges->end()) {
-      return false;
-    }
-    std::swap(*it, *edges->rbegin());
-    edges->pop_back();
-    return true;
-  };
-
-  auto op1 = delete_edge_from_storage(to_vertex, &from_vertex->out_edges);
-  auto op2 = delete_edge_from_storage(from_vertex, &to_vertex->in_edges);
-
-  if (config_.properties_on_edges) {
-    MG_ASSERT((op1 && op2), "Invalid database state!");
-  } else {
-    MG_ASSERT((op1 && op2) || (!op1 && !op2), "Invalid database state!");
-    if (!op1 && !op2) {
-      // The edge is already deleted.
-      return std::optional<EdgeAccessor>{};
-    }
-  }
-
-  if (config_.properties_on_edges) {
-    auto *edge_ptr = edge_ref.ptr;
-    CreateAndLinkDelta(&transaction_, edge_ptr, Delta::RecreateObjectTag());
-    edge_ptr->deleted = true;
-
-    // Need to inform the next CollectGarbage call that there are some
-    // non-transactional deletions that need to be collected
-    if (transaction_.storage_mode == StorageMode::IN_MEMORY_ANALYTICAL) {
-      storage_->gc_full_scan_edges_delete_ = true;
-    }
-  }
-
-  CreateAndLinkDelta(&transaction_, from_vertex, Delta::AddOutEdgeTag(), edge_type, to_vertex, edge_ref);
-  CreateAndLinkDelta(&transaction_, to_vertex, Delta::AddInEdgeTag(), edge_type, from_vertex, edge_ref);
-
-  // Decrement edge count.
-  storage_->edge_count_.fetch_add(-1, std::memory_order_acq_rel);
-
-  return std::make_optional<EdgeAccessor>(edge_ref, edge_type, from_vertex, to_vertex, &transaction_,
-                                          &storage_->indices_, &storage_->constraints_, config_, true);
-}
-
-const std::string &Storage::Accessor::LabelToName(LabelId label) const { return storage_->LabelToName(label); }
-
-const std::string &Storage::Accessor::PropertyToName(PropertyId property) const {
-  return storage_->PropertyToName(property);
-}
-
-const std::string &Storage::Accessor::EdgeTypeToName(EdgeTypeId edge_type) const {
-  return storage_->EdgeTypeToName(edge_type);
-}
-
-LabelId Storage::Accessor::NameToLabel(const std::string_view name) { return storage_->NameToLabel(name); }
-
-PropertyId Storage::Accessor::NameToProperty(const std::string_view name) { return storage_->NameToProperty(name); }
-
-EdgeTypeId Storage::Accessor::NameToEdgeType(const std::string_view name) { return storage_->NameToEdgeType(name); }
-
-void Storage::Accessor::AdvanceCommand() { ++transaction_.command_id; }
-
-utils::BasicResult<StorageDataManipulationError, void> Storage::Accessor::Commit(
-    const std::optional<uint64_t> desired_commit_timestamp) {
-  MG_ASSERT(is_transaction_active_, "The transaction is already terminated!");
-  MG_ASSERT(!transaction_.must_abort, "The transaction can't be committed!");
-
-  auto could_replicate_all_sync_replicas = true;
-
-  if (transaction_.deltas.empty()) {
-    // We don't have to update the commit timestamp here because no one reads
-    // it.
-    storage_->commit_log_->MarkFinished(transaction_.start_timestamp);
-  } else {
-    // Validate that existence constraints are satisfied for all modified
-    // vertices.
-    for (const auto &delta : transaction_.deltas) {
-      auto prev = delta.prev.Get();
-      MG_ASSERT(prev.type != PreviousPtr::Type::NULLPTR, "Invalid pointer!");
-      if (prev.type != PreviousPtr::Type::VERTEX) {
-        continue;
-      }
-      // No need to take any locks here because we modified this vertex and no
-      // one else can touch it until we commit.
-      auto validation_result = ValidateExistenceConstraints(*prev.vertex, storage_->constraints_);
-      if (validation_result) {
-        Abort();
-        return StorageDataManipulationError{*validation_result};
-      }
-    }
-
-    // Result of validating the vertex against unqiue constraints. It has to be
-    // declared outside of the critical section scope because its value is
-    // tested for Abort call which has to be done out of the scope.
-    std::optional<ConstraintViolation> unique_constraint_violation;
-
-    // Save these so we can mark them used in the commit log.
-    uint64_t start_timestamp = transaction_.start_timestamp;
-
-    {
-      std::unique_lock<utils::SpinLock> engine_guard(storage_->engine_lock_);
-      commit_timestamp_.emplace(storage_->CommitTimestamp(desired_commit_timestamp));
-
-      // Before committing and validating vertices against unique constraints,
-      // we have to update unique constraints with the vertices that are going
-      // to be validated/committed.
-      for (const auto &delta : transaction_.deltas) {
-        auto prev = delta.prev.Get();
-        MG_ASSERT(prev.type != PreviousPtr::Type::NULLPTR, "Invalid pointer!");
-        if (prev.type != PreviousPtr::Type::VERTEX) {
-          continue;
-        }
-        storage_->constraints_.unique_constraints.UpdateBeforeCommit(prev.vertex, transaction_);
-      }
-
-      // Validate that unique constraints are satisfied for all modified
-      // vertices.
-      for (const auto &delta : transaction_.deltas) {
-        auto prev = delta.prev.Get();
-        MG_ASSERT(prev.type != PreviousPtr::Type::NULLPTR, "Invalid pointer!");
-        if (prev.type != PreviousPtr::Type::VERTEX) {
-          continue;
-        }
-
-        // No need to take any locks here because we modified this vertex and no
-        // one else can touch it until we commit.
-        unique_constraint_violation =
-            storage_->constraints_.unique_constraints.Validate(*prev.vertex, transaction_, *commit_timestamp_);
-        if (unique_constraint_violation) {
-          break;
-        }
-      }
-
-      if (!unique_constraint_violation) {
-        // Write transaction to WAL while holding the engine lock to make sure
-        // that committed transactions are sorted by the commit timestamp in the
-        // WAL files. We supply the new commit timestamp to the function so that
-        // it knows what will be the final commit timestamp. The WAL must be
-        // written before actually committing the transaction (before setting
-        // the commit timestamp) so that no other transaction can see the
-        // modifications before they are written to disk.
-        // Replica can log only the write transaction received from Main
-        // so the Wal files are consistent
-        if (storage_->replication_role_ == replication::ReplicationRole::MAIN || desired_commit_timestamp.has_value()) {
-          could_replicate_all_sync_replicas = storage_->AppendToWalDataManipulation(transaction_, *commit_timestamp_);
-        }
-
-        // Take committed_transactions lock while holding the engine lock to
-        // make sure that committed transactions are sorted by the commit
-        // timestamp in the list.
-        storage_->committed_transactions_.WithLock([&](auto &committed_transactions) {
-          // TODO: release lock, and update all deltas to have a local copy
-          // of the commit timestamp
-          MG_ASSERT(transaction_.commit_timestamp != nullptr, "Invalid database state!");
-          transaction_.commit_timestamp->store(*commit_timestamp_, std::memory_order_release);
-          // Replica can only update the last commit timestamp with
-          // the commits received from main.
-          if (storage_->replication_role_ == replication::ReplicationRole::MAIN ||
-              desired_commit_timestamp.has_value()) {
-            // Update the last commit timestamp
-            storage_->last_commit_timestamp_.store(*commit_timestamp_);
-          }
-          // Release engine lock because we don't have to hold it anymore
-          // and emplace back could take a long time.
-          engine_guard.unlock();
-        });
-
-        storage_->commit_log_->MarkFinished(start_timestamp);
-      }
-    }
-
-    if (unique_constraint_violation) {
-      Abort();
-      return StorageDataManipulationError{*unique_constraint_violation};
-    }
-  }
-  is_transaction_active_ = false;
-
-  if (!could_replicate_all_sync_replicas) {
-    return StorageDataManipulationError{ReplicationError{}};
-  }
-
-  return {};
-}
-
-void Storage::Accessor::Abort() {
-  MG_ASSERT(is_transaction_active_, "The transaction is already terminated!");
-
-  // We collect vertices and edges we've created here and then splice them into
-  // `deleted_vertices_` and `deleted_edges_` lists, instead of adding them one
-  // by one and acquiring lock every time.
-  std::list<Gid> my_deleted_vertices;
-  std::list<Gid> my_deleted_edges;
-
-  for (const auto &delta : transaction_.deltas) {
-    auto prev = delta.prev.Get();
-    switch (prev.type) {
-      case PreviousPtr::Type::VERTEX: {
-        auto vertex = prev.vertex;
-        std::lock_guard<utils::SpinLock> guard(vertex->lock);
-        Delta *current = vertex->delta;
-        while (current != nullptr && current->timestamp->load(std::memory_order_acquire) ==
-                                         transaction_.transaction_id.load(std::memory_order_acquire)) {
-          switch (current->action) {
-            case Delta::Action::REMOVE_LABEL: {
-              auto it = std::find(vertex->labels.begin(), vertex->labels.end(), current->label);
-              MG_ASSERT(it != vertex->labels.end(), "Invalid database state!");
-              std::swap(*it, *vertex->labels.rbegin());
-              vertex->labels.pop_back();
-              break;
-            }
-            case Delta::Action::ADD_LABEL: {
-              auto it = std::find(vertex->labels.begin(), vertex->labels.end(), current->label);
-              MG_ASSERT(it == vertex->labels.end(), "Invalid database state!");
-              vertex->labels.push_back(current->label);
-              break;
-            }
-            case Delta::Action::SET_PROPERTY: {
-              vertex->properties.SetProperty(current->property.key, current->property.value);
-              break;
-            }
-            case Delta::Action::ADD_IN_EDGE: {
-              std::tuple<EdgeTypeId, Vertex *, EdgeRef> link{current->vertex_edge.edge_type,
-                                                             current->vertex_edge.vertex, current->vertex_edge.edge};
-              auto it = std::find(vertex->in_edges.begin(), vertex->in_edges.end(), link);
-              MG_ASSERT(it == vertex->in_edges.end(), "Invalid database state!");
-              vertex->in_edges.push_back(link);
-              break;
-            }
-            case Delta::Action::ADD_OUT_EDGE: {
-              std::tuple<EdgeTypeId, Vertex *, EdgeRef> link{current->vertex_edge.edge_type,
-                                                             current->vertex_edge.vertex, current->vertex_edge.edge};
-              auto it = std::find(vertex->out_edges.begin(), vertex->out_edges.end(), link);
-              MG_ASSERT(it == vertex->out_edges.end(), "Invalid database state!");
-              vertex->out_edges.push_back(link);
-              // Increment edge count. We only increment the count here because
-              // the information in `ADD_IN_EDGE` and `Edge/RECREATE_OBJECT` is
-              // redundant. Also, `Edge/RECREATE_OBJECT` isn't available when
-              // edge properties are disabled.
-              storage_->edge_count_.fetch_add(1, std::memory_order_acq_rel);
-              break;
-            }
-            case Delta::Action::REMOVE_IN_EDGE: {
-              std::tuple<EdgeTypeId, Vertex *, EdgeRef> link{current->vertex_edge.edge_type,
-                                                             current->vertex_edge.vertex, current->vertex_edge.edge};
-              auto it = std::find(vertex->in_edges.begin(), vertex->in_edges.end(), link);
-              MG_ASSERT(it != vertex->in_edges.end(), "Invalid database state!");
-              std::swap(*it, *vertex->in_edges.rbegin());
-              vertex->in_edges.pop_back();
-              break;
-            }
-            case Delta::Action::REMOVE_OUT_EDGE: {
-              std::tuple<EdgeTypeId, Vertex *, EdgeRef> link{current->vertex_edge.edge_type,
-                                                             current->vertex_edge.vertex, current->vertex_edge.edge};
-              auto it = std::find(vertex->out_edges.begin(), vertex->out_edges.end(), link);
-              MG_ASSERT(it != vertex->out_edges.end(), "Invalid database state!");
-              std::swap(*it, *vertex->out_edges.rbegin());
-              vertex->out_edges.pop_back();
-              // Decrement edge count. We only decrement the count here because
-              // the information in `REMOVE_IN_EDGE` and `Edge/DELETE_OBJECT` is
-              // redundant. Also, `Edge/DELETE_OBJECT` isn't available when edge
-              // properties are disabled.
-              storage_->edge_count_.fetch_add(-1, std::memory_order_acq_rel);
-              break;
-            }
-            case Delta::Action::DELETE_OBJECT: {
-              vertex->deleted = true;
-              my_deleted_vertices.push_back(vertex->gid);
-              break;
-            }
-            case Delta::Action::RECREATE_OBJECT: {
-              vertex->deleted = false;
-              break;
-            }
-          }
-          current = current->next.load(std::memory_order_acquire);
-        }
-        vertex->delta = current;
-        if (current != nullptr) {
-          current->prev.Set(vertex);
-        }
-
-        break;
-      }
-      case PreviousPtr::Type::EDGE: {
-        auto edge = prev.edge;
-        std::lock_guard<utils::SpinLock> guard(edge->lock);
-        Delta *current = edge->delta;
-        while (current != nullptr && current->timestamp->load(std::memory_order_acquire) ==
-                                         transaction_.transaction_id.load(std::memory_order_acquire)) {
-          switch (current->action) {
-            case Delta::Action::SET_PROPERTY: {
-              edge->properties.SetProperty(current->property.key, current->property.value);
-              break;
-            }
-            case Delta::Action::DELETE_OBJECT: {
-              edge->deleted = true;
-              my_deleted_edges.push_back(edge->gid);
-              break;
-            }
-            case Delta::Action::RECREATE_OBJECT: {
-              edge->deleted = false;
-              break;
-            }
-            case Delta::Action::REMOVE_LABEL:
-            case Delta::Action::ADD_LABEL:
-            case Delta::Action::ADD_IN_EDGE:
-            case Delta::Action::ADD_OUT_EDGE:
-            case Delta::Action::REMOVE_IN_EDGE:
-            case Delta::Action::REMOVE_OUT_EDGE: {
-              LOG_FATAL("Invalid database state!");
-              break;
-            }
-          }
-          current = current->next.load(std::memory_order_acquire);
-        }
-        edge->delta = current;
-        if (current != nullptr) {
-          current->prev.Set(edge);
-        }
-
-        break;
-      }
-      case PreviousPtr::Type::DELTA:
-      // pointer probably couldn't be set because allocation failed
-      case PreviousPtr::Type::NULLPTR:
-        break;
-    }
-  }
-
-  {
-    std::unique_lock<utils::SpinLock> engine_guard(storage_->engine_lock_);
-    uint64_t mark_timestamp = storage_->timestamp_;
-    // Take garbage_undo_buffers lock while holding the engine lock to make
-    // sure that entries are sorted by mark timestamp in the list.
-    storage_->garbage_undo_buffers_.WithLock([&](auto &garbage_undo_buffers) {
-      // Release engine lock because we don't have to hold it anymore and
-      // emplace back could take a long time.
-      engine_guard.unlock();
-      garbage_undo_buffers.emplace_back(mark_timestamp, std::move(transaction_.deltas));
-    });
-    storage_->deleted_vertices_.WithLock(
-        [&](auto &deleted_vertices) { deleted_vertices.splice(deleted_vertices.begin(), my_deleted_vertices); });
-    storage_->deleted_edges_.WithLock(
-        [&](auto &deleted_edges) { deleted_edges.splice(deleted_edges.begin(), my_deleted_edges); });
-  }
-
-  storage_->commit_log_->MarkFinished(transaction_.start_timestamp);
-  is_transaction_active_ = false;
-}
-
-void Storage::Accessor::FinalizeTransaction() {
-  if (commit_timestamp_) {
-    storage_->commit_log_->MarkFinished(*commit_timestamp_);
-    storage_->committed_transactions_.WithLock(
-        [&](auto &committed_transactions) { committed_transactions.emplace_back(std::move(transaction_)); });
-    commit_timestamp_.reset();
-  }
-}
-
-std::optional<uint64_t> Storage::Accessor::GetTransactionId() const {
-  if (is_transaction_active_) {
-    return transaction_.transaction_id.load(std::memory_order_acquire);
-  }
-  return {};
-}
-
-const std::string &Storage::LabelToName(LabelId label) const { return name_id_mapper_.IdToName(label.AsUint()); }
-
-const std::string &Storage::PropertyToName(PropertyId property) const {
-  return name_id_mapper_.IdToName(property.AsUint());
-}
-
-const std::string &Storage::EdgeTypeToName(EdgeTypeId edge_type) const {
-  return name_id_mapper_.IdToName(edge_type.AsUint());
-}
-
-LabelId Storage::NameToLabel(const std::string_view name) { return LabelId::FromUint(name_id_mapper_.NameToId(name)); }
-
-PropertyId Storage::NameToProperty(const std::string_view name) {
-  return PropertyId::FromUint(name_id_mapper_.NameToId(name));
-}
-
-EdgeTypeId Storage::NameToEdgeType(const std::string_view name) {
-  return EdgeTypeId::FromUint(name_id_mapper_.NameToId(name));
-}
-
-utils::BasicResult<StorageIndexDefinitionError, void> Storage::CreateIndex(
-    LabelId label, const std::optional<uint64_t> desired_commit_timestamp) {
-  std::unique_lock<utils::RWLock> storage_guard(main_lock_);
-  if (!indices_.label_index.CreateIndex(label, vertices_.access())) {
-    return StorageIndexDefinitionError{IndexDefinitionError{}};
-  }
-  const auto commit_timestamp = CommitTimestamp(desired_commit_timestamp);
-  const auto success =
-      AppendToWalDataDefinition(durability::StorageGlobalOperation::LABEL_INDEX_CREATE, label, {}, commit_timestamp);
-  commit_log_->MarkFinished(commit_timestamp);
-  last_commit_timestamp_ = commit_timestamp;
-
-  // We don't care if there is a replication error because on main node the change will go through
-  memgraph::metrics::IncrementCounter(memgraph::metrics::ActiveLabelIndices);
-
-  if (success) {
-    return {};
-  }
-
-  return StorageIndexDefinitionError{ReplicationError{}};
-}
-
-utils::BasicResult<StorageIndexDefinitionError, void> Storage::CreateIndex(
-    LabelId label, PropertyId property, const std::optional<uint64_t> desired_commit_timestamp) {
-  std::unique_lock<utils::RWLock> storage_guard(main_lock_);
-  if (!indices_.label_property_index.CreateIndex(label, property, vertices_.access())) {
-    return StorageIndexDefinitionError{IndexDefinitionError{}};
-  }
-  const auto commit_timestamp = CommitTimestamp(desired_commit_timestamp);
-  auto success = AppendToWalDataDefinition(durability::StorageGlobalOperation::LABEL_PROPERTY_INDEX_CREATE, label,
-                                           {property}, commit_timestamp);
-  commit_log_->MarkFinished(commit_timestamp);
-  last_commit_timestamp_ = commit_timestamp;
-
-  // We don't care if there is a replication error because on main node the change will go through
-  memgraph::metrics::IncrementCounter(memgraph::metrics::ActiveLabelPropertyIndices);
-
-  if (success) {
-    return {};
-  }
-
-  return StorageIndexDefinitionError{ReplicationError{}};
-}
-
-utils::BasicResult<StorageIndexDefinitionError, void> Storage::DropIndex(
-    LabelId label, const std::optional<uint64_t> desired_commit_timestamp) {
-  std::unique_lock<utils::RWLock> storage_guard(main_lock_);
-  if (!indices_.label_index.DropIndex(label)) {
-    return StorageIndexDefinitionError{IndexDefinitionError{}};
-  }
-  const auto commit_timestamp = CommitTimestamp(desired_commit_timestamp);
-  auto success =
-      AppendToWalDataDefinition(durability::StorageGlobalOperation::LABEL_INDEX_DROP, label, {}, commit_timestamp);
-  commit_log_->MarkFinished(commit_timestamp);
-  last_commit_timestamp_ = commit_timestamp;
-
-  // We don't care if there is a replication error because on main node the change will go through
-  memgraph::metrics::DecrementCounter(memgraph::metrics::ActiveLabelIndices);
-
-  if (success) {
-    return {};
-  }
-
-  return StorageIndexDefinitionError{ReplicationError{}};
-}
-
-utils::BasicResult<StorageIndexDefinitionError, void> Storage::DropIndex(
-    LabelId label, PropertyId property, const std::optional<uint64_t> desired_commit_timestamp) {
-  std::unique_lock<utils::RWLock> storage_guard(main_lock_);
-  if (!indices_.label_property_index.DropIndex(label, property)) {
-    return StorageIndexDefinitionError{IndexDefinitionError{}};
-  }
-  // For a description why using `timestamp_` is correct, see
-  // `CreateIndex(LabelId label)`.
-  const auto commit_timestamp = CommitTimestamp(desired_commit_timestamp);
-  auto success = AppendToWalDataDefinition(durability::StorageGlobalOperation::LABEL_PROPERTY_INDEX_DROP, label,
-                                           {property}, commit_timestamp);
-  commit_log_->MarkFinished(commit_timestamp);
-  last_commit_timestamp_ = commit_timestamp;
-
-  // We don't care if there is a replication error because on main node the change will go through
-  memgraph::metrics::DecrementCounter(memgraph::metrics::ActiveLabelPropertyIndices);
-
-  if (success) {
-    return {};
-  }
-
-  return StorageIndexDefinitionError{ReplicationError{}};
-}
-
-=======
->>>>>>> 036da58d
 IndicesInfo Storage::ListAllIndices() const {
   std::shared_lock<utils::RWLock> storage_guard_(main_lock_);
   return {indices_.label_index_->ListIndices(), indices_.label_property_index_->ListIndices()};
@@ -1151,473 +84,6 @@
   return {constraints_.existence_constraints_->ListConstraints(), constraints_.unique_constraints_->ListConstraints()};
 }
 
-<<<<<<< HEAD
-bool Storage::AppendToWalDataManipulation(const Transaction &transaction, uint64_t final_commit_timestamp) {
-  if (!InitializeWalFile()) {
-    return true;
-  }
-  // Traverse deltas and append them to the WAL file.
-  // A single transaction will always be contained in a single WAL file.
-  auto current_commit_timestamp = transaction.commit_timestamp->load(std::memory_order_acquire);
-
-  if (replication_role_.load() == replication::ReplicationRole::MAIN) {
-    replication_clients_.WithLock([&](auto &clients) {
-      for (auto &client : clients) {
-        client->StartTransactionReplication(wal_file_->SequenceNumber());
-      }
-    });
-  }
-
-  // Helper lambda that traverses the delta chain on order to find the first
-  // delta that should be processed and then appends all discovered deltas.
-  auto find_and_apply_deltas = [&](const auto *delta, const auto &parent, auto filter) {
-    while (true) {
-      auto older = delta->next.load(std::memory_order_acquire);
-      if (older == nullptr || older->timestamp->load(std::memory_order_acquire) != current_commit_timestamp) break;
-      delta = older;
-    }
-    while (true) {
-      if (filter(delta->action)) {
-        wal_file_->AppendDelta(*delta, parent, final_commit_timestamp);
-        replication_clients_.WithLock([&](auto &clients) {
-          for (auto &client : clients) {
-            client->IfStreamingTransaction(
-                [&](auto &stream) { stream.AppendDelta(*delta, parent, final_commit_timestamp); });
-          }
-        });
-      }
-      auto prev = delta->prev.Get();
-      MG_ASSERT(prev.type != PreviousPtr::Type::NULLPTR, "Invalid pointer!");
-      if (prev.type != PreviousPtr::Type::DELTA) break;
-      delta = prev.delta;
-    }
-  };
-
-  // The deltas are ordered correctly in the `transaction.deltas` buffer, but we
-  // don't traverse them in that order. That is because for each delta we need
-  // information about the vertex or edge they belong to and that information
-  // isn't stored in the deltas themselves. In order to find out information
-  // about the corresponding vertex or edge it is necessary to traverse the
-  // delta chain for each delta until a vertex or edge is encountered. This
-  // operation is very expensive as the chain grows.
-  // Instead, we traverse the edges until we find a vertex or edge and traverse
-  // their delta chains. This approach has a drawback because we lose the
-  // correct order of the operations. Because of that, we need to traverse the
-  // deltas several times and we have to manually ensure that the stored deltas
-  // will be ordered correctly.
-
-  // 1. Process all Vertex deltas and store all operations that create vertices
-  // and modify vertex data.
-  for (const auto &delta : transaction.deltas) {
-    auto prev = delta.prev.Get();
-    MG_ASSERT(prev.type != PreviousPtr::Type::NULLPTR, "Invalid pointer!");
-    if (prev.type != PreviousPtr::Type::VERTEX) continue;
-    find_and_apply_deltas(&delta, *prev.vertex, [](auto action) {
-      switch (action) {
-        case Delta::Action::DELETE_OBJECT:
-        case Delta::Action::SET_PROPERTY:
-        case Delta::Action::ADD_LABEL:
-        case Delta::Action::REMOVE_LABEL:
-          return true;
-
-        case Delta::Action::RECREATE_OBJECT:
-        case Delta::Action::ADD_IN_EDGE:
-        case Delta::Action::ADD_OUT_EDGE:
-        case Delta::Action::REMOVE_IN_EDGE:
-        case Delta::Action::REMOVE_OUT_EDGE:
-          return false;
-      }
-    });
-  }
-  // 2. Process all Vertex deltas and store all operations that create edges.
-  for (const auto &delta : transaction.deltas) {
-    auto prev = delta.prev.Get();
-    MG_ASSERT(prev.type != PreviousPtr::Type::NULLPTR, "Invalid pointer!");
-    if (prev.type != PreviousPtr::Type::VERTEX) continue;
-    find_and_apply_deltas(&delta, *prev.vertex, [](auto action) {
-      switch (action) {
-        case Delta::Action::REMOVE_OUT_EDGE:
-          return true;
-
-        case Delta::Action::DELETE_OBJECT:
-        case Delta::Action::RECREATE_OBJECT:
-        case Delta::Action::SET_PROPERTY:
-        case Delta::Action::ADD_LABEL:
-        case Delta::Action::REMOVE_LABEL:
-        case Delta::Action::ADD_IN_EDGE:
-        case Delta::Action::ADD_OUT_EDGE:
-        case Delta::Action::REMOVE_IN_EDGE:
-          return false;
-      }
-    });
-  }
-  // 3. Process all Edge deltas and store all operations that modify edge data.
-  for (const auto &delta : transaction.deltas) {
-    auto prev = delta.prev.Get();
-    MG_ASSERT(prev.type != PreviousPtr::Type::NULLPTR, "Invalid pointer!");
-    if (prev.type != PreviousPtr::Type::EDGE) continue;
-    find_and_apply_deltas(&delta, *prev.edge, [](auto action) {
-      switch (action) {
-        case Delta::Action::SET_PROPERTY:
-          return true;
-
-        case Delta::Action::DELETE_OBJECT:
-        case Delta::Action::RECREATE_OBJECT:
-        case Delta::Action::ADD_LABEL:
-        case Delta::Action::REMOVE_LABEL:
-        case Delta::Action::ADD_IN_EDGE:
-        case Delta::Action::ADD_OUT_EDGE:
-        case Delta::Action::REMOVE_IN_EDGE:
-        case Delta::Action::REMOVE_OUT_EDGE:
-          return false;
-      }
-    });
-  }
-  // 4. Process all Vertex deltas and store all operations that delete edges.
-  for (const auto &delta : transaction.deltas) {
-    auto prev = delta.prev.Get();
-    MG_ASSERT(prev.type != PreviousPtr::Type::NULLPTR, "Invalid pointer!");
-    if (prev.type != PreviousPtr::Type::VERTEX) continue;
-    find_and_apply_deltas(&delta, *prev.vertex, [](auto action) {
-      switch (action) {
-        case Delta::Action::ADD_OUT_EDGE:
-          return true;
-
-        case Delta::Action::DELETE_OBJECT:
-        case Delta::Action::RECREATE_OBJECT:
-        case Delta::Action::SET_PROPERTY:
-        case Delta::Action::ADD_LABEL:
-        case Delta::Action::REMOVE_LABEL:
-        case Delta::Action::ADD_IN_EDGE:
-        case Delta::Action::REMOVE_IN_EDGE:
-        case Delta::Action::REMOVE_OUT_EDGE:
-          return false;
-      }
-    });
-  }
-  // 5. Process all Vertex deltas and store all operations that delete vertices.
-  for (const auto &delta : transaction.deltas) {
-    auto prev = delta.prev.Get();
-    MG_ASSERT(prev.type != PreviousPtr::Type::NULLPTR, "Invalid pointer!");
-    if (prev.type != PreviousPtr::Type::VERTEX) continue;
-    find_and_apply_deltas(&delta, *prev.vertex, [](auto action) {
-      switch (action) {
-        case Delta::Action::RECREATE_OBJECT:
-          return true;
-
-        case Delta::Action::DELETE_OBJECT:
-        case Delta::Action::SET_PROPERTY:
-        case Delta::Action::ADD_LABEL:
-        case Delta::Action::REMOVE_LABEL:
-        case Delta::Action::ADD_IN_EDGE:
-        case Delta::Action::ADD_OUT_EDGE:
-        case Delta::Action::REMOVE_IN_EDGE:
-        case Delta::Action::REMOVE_OUT_EDGE:
-          return false;
-      }
-    });
-  }
-
-  // Add a delta that indicates that the transaction is fully written to the WAL
-  // file.
-  wal_file_->AppendTransactionEnd(final_commit_timestamp);
-
-  FinalizeWalFile();
-
-  auto finalized_on_all_replicas = true;
-  replication_clients_.WithLock([&](auto &clients) {
-    for (auto &client : clients) {
-      client->IfStreamingTransaction([&](auto &stream) { stream.AppendTransactionEnd(final_commit_timestamp); });
-      const auto finalized = client->FinalizeTransactionReplication();
-
-      if (client->Mode() == replication::ReplicationMode::SYNC) {
-        finalized_on_all_replicas = finalized && finalized_on_all_replicas;
-      }
-    }
-  });
-
-  return finalized_on_all_replicas;
-}
-
-bool Storage::AppendToWalDataDefinition(durability::StorageGlobalOperation operation, LabelId label,
-                                        const std::set<PropertyId> &properties, uint64_t final_commit_timestamp) {
-  if (!InitializeWalFile()) {
-    return true;
-  }
-
-  auto finalized_on_all_replicas = true;
-  wal_file_->AppendOperation(operation, label, properties, final_commit_timestamp);
-  {
-    if (replication_role_.load() == replication::ReplicationRole::MAIN) {
-      replication_clients_.WithLock([&](auto &clients) {
-        for (auto &client : clients) {
-          client->StartTransactionReplication(wal_file_->SequenceNumber());
-          client->IfStreamingTransaction(
-              [&](auto &stream) { stream.AppendOperation(operation, label, properties, final_commit_timestamp); });
-
-          const auto finalized = client->FinalizeTransactionReplication();
-          if (client->Mode() == replication::ReplicationMode::SYNC) {
-            finalized_on_all_replicas = finalized && finalized_on_all_replicas;
-          }
-        }
-      });
-    }
-  }
-  FinalizeWalFile();
-  return finalized_on_all_replicas;
-}
-
-utils::BasicResult<Storage::CreateSnapshotError> Storage::CreateSnapshot(std::optional<bool> is_periodic) {
-  if (replication_role_.load() != replication::ReplicationRole::MAIN) {
-    return CreateSnapshotError::DisabledForReplica;
-  }
-
-  auto snapshot_creator = [this]() {
-    utils::Timer timer;
-
-    auto transaction = CreateTransaction(IsolationLevel::SNAPSHOT_ISOLATION, storage_mode_);
-    // Create snapshot.
-    durability::CreateSnapshot(&transaction, snapshot_directory_, wal_directory_,
-                               config_.durability.snapshot_retention_count, &vertices_, &edges_, &name_id_mapper_,
-                               &indices_, &constraints_, config_, uuid_, epoch_id_, epoch_history_, &file_retainer_);
-    // Finalize snapshot transaction.
-    commit_log_->MarkFinished(transaction.start_timestamp);
-
-    memgraph::metrics::Measure(memgraph::metrics::SnapshotCreationLatency_us,
-                               std::chrono::duration_cast<std::chrono::microseconds>(timer.Elapsed()).count());
-  };
-
-  std::lock_guard snapshot_guard(snapshot_lock_);
-
-  auto should_try_shared{true};
-  auto max_num_tries{10};
-  while (max_num_tries) {
-    if (should_try_shared) {
-      std::shared_lock<utils::RWLock> storage_guard(main_lock_);
-      if (storage_mode_ == memgraph::storage::StorageMode::IN_MEMORY_TRANSACTIONAL) {
-        snapshot_creator();
-        return {};
-      }
-    } else {
-      std::unique_lock main_guard{main_lock_};
-      if (storage_mode_ == memgraph::storage::StorageMode::IN_MEMORY_ANALYTICAL) {
-        if (is_periodic && *is_periodic) {
-          return CreateSnapshotError::DisabledForAnalyticsPeriodicCommit;
-        }
-        snapshot_creator();
-        return {};
-      }
-    }
-    should_try_shared = !should_try_shared;
-    max_num_tries--;
-  }
-
-  return CreateSnapshotError::ReachedMaxNumTries;
-}
-
-utils::FileRetainer::FileLockerAccessor::ret_type Storage::IsPathLocked() {
-  auto locker_accessor = global_locker_.Access();
-  return locker_accessor.IsPathLocked(config_.durability.storage_directory);
-}
-
-utils::FileRetainer::FileLockerAccessor::ret_type Storage::LockPath() {
-  auto locker_accessor = global_locker_.Access();
-  return locker_accessor.AddPath(config_.durability.storage_directory);
-}
-
-utils::FileRetainer::FileLockerAccessor::ret_type Storage::UnlockPath() {
-  {
-    auto locker_accessor = global_locker_.Access();
-    const auto ret = locker_accessor.RemovePath(config_.durability.storage_directory);
-    if (ret.HasError() || !ret.GetValue()) {
-      // Exit without cleaning the queue
-      return ret;
-    }
-  }
-
-  // We use locker accessor in seperate scope so we don't produce deadlock
-  // after we call clean queue.
-  file_retainer_.CleanQueue();
-  return true;
-}
-
-void Storage::FreeMemory(std::unique_lock<utils::RWLock> main_guard) {
-  CollectGarbage<true>(std::move(main_guard));
-
-  // SkipList is already threadsafe
-  vertices_.run_gc();
-  edges_.run_gc();
-  indices_.label_index.RunGC();
-  indices_.label_property_index.RunGC();
-}
-
-uint64_t Storage::CommitTimestamp(const std::optional<uint64_t> desired_commit_timestamp) {
-  if (!desired_commit_timestamp) {
-    return timestamp_++;
-  } else {
-    timestamp_ = std::max(timestamp_, *desired_commit_timestamp + 1);
-    return *desired_commit_timestamp;
-  }
-}
-
-bool Storage::SetReplicaRole(io::network::Endpoint endpoint, const replication::ReplicationServerConfig &config) {
-  spdlog::trace("Setting role to replica...");
-  // We don't want to restart the server if we're already a REPLICA
-  if (replication_role_ == replication::ReplicationRole::REPLICA) {
-    return false;
-  }
-
-  auto port = endpoint.port;  // assigning because we will move the endpoint
-  replication_server_ = std::make_unique<ReplicationServer>(this, std::move(endpoint), config);
-
-  if (ShouldStoreAndRestoreReplicationState()) {
-    // Only thing that matters here is the role saved as REPLICA and the listening port
-    auto data = replication::ReplicationStatusToJSON(
-        replication::ReplicationStatus{.name = replication::kReservedReplicationRoleName,
-                                       .ip_address = "",
-                                       .port = port,
-                                       .sync_mode = replication::ReplicationMode::SYNC,
-                                       .replica_check_frequency = std::chrono::seconds(0),
-                                       .ssl = std::nullopt,
-                                       .role = replication::ReplicationRole::REPLICA});
-
-    if (!storage_->Put(replication::kReservedReplicationRoleName, data.dump())) {
-      spdlog::error("Error when saving REPLICA replication role in settings.");
-      return false;
-    }
-  }
-
-  replication_role_.store(replication::ReplicationRole::REPLICA);
-  return true;
-}
-
-bool Storage::SetMainReplicationRole() {
-  spdlog::trace("Setting main role...");
-  // We don't want to generate new epoch_id and do the
-  // cleanup if we're already a MAIN
-  if (replication_role_ == replication::ReplicationRole::MAIN) {
-    return false;
-  }
-
-  // Main instance does not need replication server
-  // This should be always called first so we finalize everything
-  replication_server_.reset(nullptr);
-
-  {
-    std::unique_lock engine_guard{engine_lock_};
-    if (wal_file_) {
-      wal_file_->FinalizeWal();
-      wal_file_.reset();
-    }
-
-    // Generate new epoch id and save the last one to the history.
-    if (epoch_history_.size() == kEpochHistoryRetention) {
-      epoch_history_.pop_front();
-    }
-    epoch_history_.emplace_back(std::move(epoch_id_), last_commit_timestamp_);
-    epoch_id_ = utils::GenerateUUID();
-  }
-
-  if (ShouldStoreAndRestoreReplicationState()) {
-    // Only thing that matters here is the role saved as MAIN
-    auto data = replication::ReplicationStatusToJSON(
-        replication::ReplicationStatus{.name = replication::kReservedReplicationRoleName,
-                                       .ip_address = "",
-                                       .port = 0,
-                                       .sync_mode = replication::ReplicationMode::SYNC,
-                                       .replica_check_frequency = std::chrono::seconds(0),
-                                       .ssl = std::nullopt,
-                                       .role = replication::ReplicationRole::MAIN});
-
-    if (!storage_->Put(replication::kReservedReplicationRoleName, data.dump())) {
-      spdlog::error("Error when saving MAIN replication role in settings.");
-      return false;
-    }
-  }
-  spdlog::info("Instance is now in a MAIN role.");
-  replication_role_.store(replication::ReplicationRole::MAIN);
-
-  return true;
-}
-
-utils::BasicResult<Storage::RegisterReplicaError> Storage::RegisterReplica(
-    std::string name, io::network::Endpoint endpoint, const replication::ReplicationMode replication_mode,
-    const replication::RegistrationMode registration_mode, const replication::ReplicationClientConfig &config) {
-  MG_ASSERT(replication_role_.load() == replication::ReplicationRole::MAIN,
-            "Only main instance can register a replica!");
-  spdlog::trace("Registering replica...");
-
-  const bool name_exists = replication_clients_.WithLock([&](auto &clients) {
-    return std::any_of(clients.begin(), clients.end(), [&name](const auto &client) { return client->Name() == name; });
-  });
-
-  if (name_exists) {
-    return RegisterReplicaError::NAME_EXISTS;
-  }
-
-  const auto end_point_exists = replication_clients_.WithLock([&endpoint](auto &clients) {
-    return std::any_of(clients.begin(), clients.end(),
-                       [&endpoint](const auto &client) { return client->Endpoint() == endpoint; });
-  });
-
-  if (end_point_exists) {
-    return RegisterReplicaError::END_POINT_EXISTS;
-  }
-
-  if (ShouldStoreAndRestoreReplicationState()) {
-    auto data = replication::ReplicationStatusToJSON(
-        replication::ReplicationStatus{.name = name,
-                                       .ip_address = endpoint.address,
-                                       .port = endpoint.port,
-                                       .sync_mode = replication_mode,
-                                       .replica_check_frequency = config.replica_check_frequency,
-                                       .ssl = config.ssl,
-                                       .role = replication::ReplicationRole::REPLICA});
-    if (!storage_->Put(name, data.dump())) {
-      spdlog::error("Error when saving replica {} in settings.", name);
-      return RegisterReplicaError::COULD_NOT_BE_PERSISTED;
-    }
-  }
-
-  auto client = std::make_unique<ReplicationClient>(std::move(name), this, endpoint, replication_mode, config);
-
-  if (client->State() == replication::ReplicaState::INVALID) {
-    if (replication::RegistrationMode::CAN_BE_INVALID != registration_mode) {
-      return RegisterReplicaError::CONNECTION_FAILED;
-    }
-
-    spdlog::warn("Connection failed when registering replica {}. Replica will still be registered.", client->Name());
-  }
-
-  return replication_clients_.WithLock([&](auto &clients) -> utils::BasicResult<Storage::RegisterReplicaError> {
-    // Another thread could have added a client with same name while
-    // we were connecting to this client.
-    if (std::any_of(clients.begin(), clients.end(),
-                    [&](const auto &other_client) { return client->Name() == other_client->Name(); })) {
-      return RegisterReplicaError::NAME_EXISTS;
-    }
-
-    if (std::any_of(clients.begin(), clients.end(),
-                    [&client](const auto &other_client) { return client->Endpoint() == other_client->Endpoint(); })) {
-      return RegisterReplicaError::END_POINT_EXISTS;
-    }
-
-    clients.push_back(std::move(client));
-    return {};
-  });
-  spdlog::info("Replica {} registered.", name);
-}
-
-bool Storage::UnregisterReplica(const std::string &name) {
-  spdlog::trace("Unregistering replica...");
-  MG_ASSERT(replication_role_.load() == replication::ReplicationRole::MAIN,
-            "Only main instance can unregister a replica!");
-  if (ShouldStoreAndRestoreReplicationState()) {
-    if (!storage_->Delete(name)) {
-      spdlog::error("Error when removing replica {} from settings.", name);
-      return false;
-    }
-=======
 /// Main lock is taken by the caller.
 void Storage::SetStorageMode(StorageMode storage_mode) {
   std::unique_lock main_guard{main_lock_};
@@ -1627,7 +93,6 @@
   if (storage_mode_ != storage_mode) {
     storage_mode_ = storage_mode;
     FreeMemory(std::move(main_guard));
->>>>>>> 036da58d
   }
 }
 
