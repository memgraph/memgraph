// Copyright 2022 Memgraph Ltd.
//
// Use of this software is governed by the Business Source License
// included in the file licenses/BSL.txt; by using this file, you agree to be bound by the terms of the Business Source
// License, and you may not use this file except in compliance with the Business Source License.
//
// As of the Change Date specified in that file, in accordance with
// the Business Source License, use of this software will be governed
// by the Apache License, Version 2.0, included in the file
// licenses/APL.txt.

#include "storage/v2/storage.hpp"
#include <algorithm>
#include <atomic>
#include <memory>
#include <mutex>
#include <variant>

#include <gflags/gflags.h>
#include <spdlog/spdlog.h>

#include "io/network/endpoint.hpp"
#include "storage/v2/durability/durability.hpp"
#include "storage/v2/durability/metadata.hpp"
#include "storage/v2/durability/paths.hpp"
#include "storage/v2/durability/snapshot.hpp"
#include "storage/v2/durability/wal.hpp"
#include "storage/v2/edge_accessor.hpp"
#include "storage/v2/indices.hpp"
#include "storage/v2/mvcc.hpp"
#include "storage/v2/replication/config.hpp"
#include "storage/v2/replication/replication_persistence_helper.hpp"
#include "storage/v2/transaction.hpp"
#include "storage/v2/vertex_accessor.hpp"
#include "utils/file.hpp"
#include "utils/logging.hpp"
#include "utils/memory_tracker.hpp"
#include "utils/message.hpp"
#include "utils/rw_lock.hpp"
#include "utils/spin_lock.hpp"
#include "utils/stat.hpp"
#include "utils/uuid.hpp"

/// REPLICATION ///
#include "storage/v2/replication/replication_client.hpp"
#include "storage/v2/replication/replication_server.hpp"
#include "storage/v2/replication/rpc.hpp"

namespace memgraph::storage {

using OOMExceptionEnabler = utils::MemoryTracker::OutOfMemoryExceptionEnabler;

namespace {
inline constexpr uint16_t kEpochHistoryRetention = 1000;
}  // namespace

auto AdvanceToVisibleVertex(utils::SkipList<Vertex>::Iterator it, utils::SkipList<Vertex>::Iterator end,
                            std::optional<VertexAccessor> *vertex, Transaction *tx, View view, Indices *indices,
                            Constraints *constraints, Config::Items config) {
  while (it != end) {
    *vertex = VertexAccessor::Create(&*it, tx, indices, constraints, config, view);
    if (!*vertex) {
      ++it;
      continue;
    }
    break;
  }
  return it;
}

AllVerticesIterable::Iterator::Iterator(AllVerticesIterable *self, utils::SkipList<Vertex>::Iterator it)
    : self_(self),
      it_(AdvanceToVisibleVertex(it, self->vertices_accessor_.end(), &self->vertex_, self->transaction_, self->view_,
                                 self->indices_, self_->constraints_, self->config_)) {}

VertexAccessor AllVerticesIterable::Iterator::operator*() const { return *self_->vertex_; }

AllVerticesIterable::Iterator &AllVerticesIterable::Iterator::operator++() {
  ++it_;
  it_ = AdvanceToVisibleVertex(it_, self_->vertices_accessor_.end(), &self_->vertex_, self_->transaction_, self_->view_,
                               self_->indices_, self_->constraints_, self_->config_);
  return *this;
}

VerticesIterable::VerticesIterable(AllVerticesIterable vertices) : type_(Type::ALL) {
  new (&all_vertices_) AllVerticesIterable(std::move(vertices));
}

VerticesIterable::VerticesIterable(LabelIndex::Iterable vertices) : type_(Type::BY_LABEL) {
  new (&vertices_by_label_) LabelIndex::Iterable(std::move(vertices));
}

VerticesIterable::VerticesIterable(LabelPropertyIndex::Iterable vertices) : type_(Type::BY_LABEL_PROPERTY) {
  new (&vertices_by_label_property_) LabelPropertyIndex::Iterable(std::move(vertices));
}

VerticesIterable::VerticesIterable(VerticesIterable &&other) noexcept : type_(other.type_) {
  switch (other.type_) {
    case Type::ALL:
      new (&all_vertices_) AllVerticesIterable(std::move(other.all_vertices_));
      break;
    case Type::BY_LABEL:
      new (&vertices_by_label_) LabelIndex::Iterable(std::move(other.vertices_by_label_));
      break;
    case Type::BY_LABEL_PROPERTY:
      new (&vertices_by_label_property_) LabelPropertyIndex::Iterable(std::move(other.vertices_by_label_property_));
      break;
  }
}

VerticesIterable &VerticesIterable::operator=(VerticesIterable &&other) noexcept {
  switch (type_) {
    case Type::ALL:
      all_vertices_.AllVerticesIterable::~AllVerticesIterable();
      break;
    case Type::BY_LABEL:
      vertices_by_label_.LabelIndex::Iterable::~Iterable();
      break;
    case Type::BY_LABEL_PROPERTY:
      vertices_by_label_property_.LabelPropertyIndex::Iterable::~Iterable();
      break;
  }
  type_ = other.type_;
  switch (other.type_) {
    case Type::ALL:
      new (&all_vertices_) AllVerticesIterable(std::move(other.all_vertices_));
      break;
    case Type::BY_LABEL:
      new (&vertices_by_label_) LabelIndex::Iterable(std::move(other.vertices_by_label_));
      break;
    case Type::BY_LABEL_PROPERTY:
      new (&vertices_by_label_property_) LabelPropertyIndex::Iterable(std::move(other.vertices_by_label_property_));
      break;
  }
  return *this;
}

VerticesIterable::~VerticesIterable() {
  switch (type_) {
    case Type::ALL:
      all_vertices_.AllVerticesIterable::~AllVerticesIterable();
      break;
    case Type::BY_LABEL:
      vertices_by_label_.LabelIndex::Iterable::~Iterable();
      break;
    case Type::BY_LABEL_PROPERTY:
      vertices_by_label_property_.LabelPropertyIndex::Iterable::~Iterable();
      break;
  }
}

VerticesIterable::Iterator VerticesIterable::begin() {
  switch (type_) {
    case Type::ALL:
      return Iterator(all_vertices_.begin());
    case Type::BY_LABEL:
      return Iterator(vertices_by_label_.begin());
    case Type::BY_LABEL_PROPERTY:
      return Iterator(vertices_by_label_property_.begin());
  }
}

VerticesIterable::Iterator VerticesIterable::end() {
  switch (type_) {
    case Type::ALL:
      return Iterator(all_vertices_.end());
    case Type::BY_LABEL:
      return Iterator(vertices_by_label_.end());
    case Type::BY_LABEL_PROPERTY:
      return Iterator(vertices_by_label_property_.end());
  }
}

VerticesIterable::Iterator::Iterator(AllVerticesIterable::Iterator it) : type_(Type::ALL) {
  new (&all_it_) AllVerticesIterable::Iterator(std::move(it));
}

VerticesIterable::Iterator::Iterator(LabelIndex::Iterable::Iterator it) : type_(Type::BY_LABEL) {
  new (&by_label_it_) LabelIndex::Iterable::Iterator(std::move(it));
}

VerticesIterable::Iterator::Iterator(LabelPropertyIndex::Iterable::Iterator it) : type_(Type::BY_LABEL_PROPERTY) {
  new (&by_label_property_it_) LabelPropertyIndex::Iterable::Iterator(std::move(it));
}

VerticesIterable::Iterator::Iterator(const VerticesIterable::Iterator &other) : type_(other.type_) {
  switch (other.type_) {
    case Type::ALL:
      new (&all_it_) AllVerticesIterable::Iterator(other.all_it_);
      break;
    case Type::BY_LABEL:
      new (&by_label_it_) LabelIndex::Iterable::Iterator(other.by_label_it_);
      break;
    case Type::BY_LABEL_PROPERTY:
      new (&by_label_property_it_) LabelPropertyIndex::Iterable::Iterator(other.by_label_property_it_);
      break;
  }
}

VerticesIterable::Iterator &VerticesIterable::Iterator::operator=(const VerticesIterable::Iterator &other) {
  Destroy();
  type_ = other.type_;
  switch (other.type_) {
    case Type::ALL:
      new (&all_it_) AllVerticesIterable::Iterator(other.all_it_);
      break;
    case Type::BY_LABEL:
      new (&by_label_it_) LabelIndex::Iterable::Iterator(other.by_label_it_);
      break;
    case Type::BY_LABEL_PROPERTY:
      new (&by_label_property_it_) LabelPropertyIndex::Iterable::Iterator(other.by_label_property_it_);
      break;
  }
  return *this;
}

VerticesIterable::Iterator::Iterator(VerticesIterable::Iterator &&other) noexcept : type_(other.type_) {
  switch (other.type_) {
    case Type::ALL:
      new (&all_it_) AllVerticesIterable::Iterator(std::move(other.all_it_));
      break;
    case Type::BY_LABEL:
      new (&by_label_it_) LabelIndex::Iterable::Iterator(std::move(other.by_label_it_));
      break;
    case Type::BY_LABEL_PROPERTY:
      new (&by_label_property_it_) LabelPropertyIndex::Iterable::Iterator(std::move(other.by_label_property_it_));
      break;
  }
}

VerticesIterable::Iterator &VerticesIterable::Iterator::operator=(VerticesIterable::Iterator &&other) noexcept {
  Destroy();
  type_ = other.type_;
  switch (other.type_) {
    case Type::ALL:
      new (&all_it_) AllVerticesIterable::Iterator(std::move(other.all_it_));
      break;
    case Type::BY_LABEL:
      new (&by_label_it_) LabelIndex::Iterable::Iterator(std::move(other.by_label_it_));
      break;
    case Type::BY_LABEL_PROPERTY:
      new (&by_label_property_it_) LabelPropertyIndex::Iterable::Iterator(std::move(other.by_label_property_it_));
      break;
  }
  return *this;
}

VerticesIterable::Iterator::~Iterator() { Destroy(); }

void VerticesIterable::Iterator::Destroy() noexcept {
  switch (type_) {
    case Type::ALL:
      all_it_.AllVerticesIterable::Iterator::~Iterator();
      break;
    case Type::BY_LABEL:
      by_label_it_.LabelIndex::Iterable::Iterator::~Iterator();
      break;
    case Type::BY_LABEL_PROPERTY:
      by_label_property_it_.LabelPropertyIndex::Iterable::Iterator::~Iterator();
      break;
  }
}

VertexAccessor VerticesIterable::Iterator::operator*() const {
  switch (type_) {
    case Type::ALL:
      return *all_it_;
    case Type::BY_LABEL:
      return *by_label_it_;
    case Type::BY_LABEL_PROPERTY:
      return *by_label_property_it_;
  }
}

VerticesIterable::Iterator &VerticesIterable::Iterator::operator++() {
  switch (type_) {
    case Type::ALL:
      ++all_it_;
      break;
    case Type::BY_LABEL:
      ++by_label_it_;
      break;
    case Type::BY_LABEL_PROPERTY:
      ++by_label_property_it_;
      break;
  }
  return *this;
}

bool VerticesIterable::Iterator::operator==(const Iterator &other) const {
  switch (type_) {
    case Type::ALL:
      return all_it_ == other.all_it_;
    case Type::BY_LABEL:
      return by_label_it_ == other.by_label_it_;
    case Type::BY_LABEL_PROPERTY:
      return by_label_property_it_ == other.by_label_property_it_;
  }
}

Storage::Storage(Config config)
    : indices_(&constraints_, config.items),
      isolation_level_(config.transaction.isolation_level),
      config_(config),
      snapshot_directory_(config_.durability.storage_directory / durability::kSnapshotDirectory),
      wal_directory_(config_.durability.storage_directory / durability::kWalDirectory),
      lock_file_path_(config_.durability.storage_directory / durability::kLockFile),
      uuid_(utils::GenerateUUID()),
      epoch_id_(utils::GenerateUUID()),
      global_locker_(file_retainer_.AddLocker()) {
  if (config_.durability.snapshot_wal_mode == Config::Durability::SnapshotWalMode::DISABLED &&
      replication_role_ == ReplicationRole::MAIN) {
    spdlog::warn(
        "The instance has the MAIN replication role, but durability logs and snapshots are disabled. Please consider "
        "enabling durability by using --storage-snapshot-interval-sec and --storage-wal-enabled flags because "
        "without write-ahead logs this instance is not replicating any data.");
  }
  if (config_.durability.snapshot_wal_mode != Config::Durability::SnapshotWalMode::DISABLED ||
      config_.durability.snapshot_on_exit || config_.durability.recover_on_startup) {
    // Create the directory initially to crash the database in case of
    // permission errors. This is done early to crash the database on startup
    // instead of crashing the database for the first time during runtime (which
    // could be an unpleasant surprise).
    utils::EnsureDirOrDie(snapshot_directory_);
    // Same reasoning as above.
    utils::EnsureDirOrDie(wal_directory_);

    // Verify that the user that started the process is the same user that is
    // the owner of the storage directory.
    durability::VerifyStorageDirectoryOwnerAndProcessUserOrDie(config_.durability.storage_directory);

    // Create the lock file and open a handle to it. This will crash the
    // database if it can't open the file for writing or if any other process is
    // holding the file opened.
    lock_file_handle_.Open(lock_file_path_, utils::OutputFile::Mode::OVERWRITE_EXISTING);
    MG_ASSERT(lock_file_handle_.AcquireLock(),
              "Couldn't acquire lock on the storage directory {}"
              "!\nAnother Memgraph process is currently running with the same "
              "storage directory, please stop it first before starting this "
              "process!",
              config_.durability.storage_directory);
  }
  if (config_.durability.recover_on_startup) {
    auto info = durability::RecoverData(snapshot_directory_, wal_directory_, &uuid_, &epoch_id_, &epoch_history_,
                                        &vertices_, &edges_, &edge_count_, &name_id_mapper_, &indices_, &constraints_,
                                        config_.items, &wal_seq_num_);
    if (info) {
      vertex_id_ = info->next_vertex_id;
      edge_id_ = info->next_edge_id;
      timestamp_ = std::max(timestamp_, info->next_timestamp);
      if (info->last_commit_timestamp) {
        last_commit_timestamp_ = *info->last_commit_timestamp;
      }
    }
  } else if (config_.durability.snapshot_wal_mode != Config::Durability::SnapshotWalMode::DISABLED ||
             config_.durability.snapshot_on_exit) {
    bool files_moved = false;
    auto backup_root = config_.durability.storage_directory / durability::kBackupDirectory;
    for (const auto &[path, dirname, what] :
         {std::make_tuple(snapshot_directory_, durability::kSnapshotDirectory, "snapshot"),
          std::make_tuple(wal_directory_, durability::kWalDirectory, "WAL")}) {
      if (!utils::DirExists(path)) continue;
      auto backup_curr = backup_root / dirname;
      std::error_code error_code;
      for (const auto &item : std::filesystem::directory_iterator(path, error_code)) {
        utils::EnsureDirOrDie(backup_root);
        utils::EnsureDirOrDie(backup_curr);
        std::error_code item_error_code;
        std::filesystem::rename(item.path(), backup_curr / item.path().filename(), item_error_code);
        MG_ASSERT(!item_error_code, "Couldn't move {} file {} because of: {}", what, item.path(),
                  item_error_code.message());
        files_moved = true;
      }
      MG_ASSERT(!error_code, "Couldn't backup {} files because of: {}", what, error_code.message());
    }
    if (files_moved) {
      spdlog::warn(
          "Since Memgraph was not supposed to recover on startup and "
          "durability is enabled, your current durability files will likely "
          "be overridden. To prevent important data loss, Memgraph has stored "
          "those files into a .backup directory inside the storage directory.");
    }
  }
  if (config_.durability.snapshot_wal_mode != Config::Durability::SnapshotWalMode::DISABLED) {
    snapshot_runner_.Run("Snapshot", config_.durability.snapshot_interval, [this] {
      if (auto maybe_error = this->CreateSnapshot(); maybe_error.HasError()) {
        switch (maybe_error.GetError()) {
          case CreateSnapshotError::DisabledForReplica:
            spdlog::warn(
                utils::MessageWithLink("Snapshots are disabled for replicas.", "https://memgr.ph/replication"));
            break;
        }
      }
    });
  }
  if (config_.gc.type == Config::Gc::Type::PERIODIC) {
    gc_runner_.Run("Storage GC", config_.gc.interval, [this] { this->CollectGarbage<false>(); });
  }

  if (timestamp_ == kTimestampInitialId) {
    commit_log_.emplace();
  } else {
    commit_log_.emplace(timestamp_);
  }

  if (config_.durability.restore_replicas_on_startup) {
    spdlog::info("Replica's configuration will be stored and will be automatically restored in case of a crash.");
    utils::EnsureDirOrDie(config_.durability.storage_directory / durability::kReplicationDirectory);
    kvstorage_ =
        std::make_unique<kvstore::KVStore>(config_.durability.storage_directory / durability::kReplicationDirectory);
    RestoreReplicas();
  } else {
    spdlog::warn("Replicas' configuration will NOT be stored.");
  }
}

Storage::~Storage() {
  if (config_.gc.type == Config::Gc::Type::PERIODIC) {
    gc_runner_.Stop();
  }
  {
    // Clear replication data
    replication_server_.reset();
    replication_clients_.WithLock([&](auto &clients) { clients.clear(); });
  }
  if (wal_file_) {
    wal_file_->FinalizeWal();
    wal_file_ = std::nullopt;
  }
  if (config_.durability.snapshot_wal_mode != Config::Durability::SnapshotWalMode::DISABLED) {
    snapshot_runner_.Stop();
  }
  if (config_.durability.snapshot_on_exit) {
    if (auto maybe_error = this->CreateSnapshot(); maybe_error.HasError()) {
      switch (maybe_error.GetError()) {
        case CreateSnapshotError::DisabledForReplica:
          spdlog::warn(utils::MessageWithLink("Snapshots are disabled for replicas.", "https://memgr.ph/replication"));
          break;
      }
    }
  }
}

Storage::Accessor::Accessor(Storage *storage, IsolationLevel isolation_level)
    : storage_(storage),
      // The lock must be acquired before creating the transaction object to
      // prevent freshly created transactions from dangling in an active state
      // during exclusive operations.
      storage_guard_(storage_->main_lock_),
      transaction_(storage->CreateTransaction(isolation_level)),
      is_transaction_active_(true),
      config_(storage->config_.items) {}

Storage::Accessor::Accessor(Accessor &&other) noexcept
    : storage_(other.storage_),
      storage_guard_(std::move(other.storage_guard_)),
      transaction_(std::move(other.transaction_)),
      commit_timestamp_(other.commit_timestamp_),
      is_transaction_active_(other.is_transaction_active_),
      config_(other.config_) {
  // Don't allow the other accessor to abort our transaction in destructor.
  other.is_transaction_active_ = false;
  other.commit_timestamp_.reset();
}

Storage::Accessor::~Accessor() {
  if (is_transaction_active_) {
    Abort();
  }

  FinalizeTransaction();
}

VertexAccessor Storage::Accessor::CreateVertex() {
  OOMExceptionEnabler oom_exception;
  auto gid = storage_->vertex_id_.fetch_add(1, std::memory_order_acq_rel);
  auto acc = storage_->vertices_.access();
  auto delta = CreateDeleteObjectDelta(&transaction_);
  auto [it, inserted] = acc.insert(Vertex{storage::Gid::FromUint(gid), delta});
  MG_ASSERT(inserted, "The vertex must be inserted here!");
  MG_ASSERT(it != acc.end(), "Invalid Vertex accessor!");
  delta->prev.Set(&*it);
  return VertexAccessor(&*it, &transaction_, &storage_->indices_, &storage_->constraints_, config_);
}

VertexAccessor Storage::Accessor::CreateVertex(storage::Gid gid) {
  OOMExceptionEnabler oom_exception;
  // NOTE: When we update the next `vertex_id_` here we perform a RMW
  // (read-modify-write) operation that ISN'T atomic! But, that isn't an issue
  // because this function is only called from the replication delta applier
  // that runs single-threadedly and while this instance is set-up to apply
  // threads (it is the replica), it is guaranteed that no other writes are
  // possible.
  storage_->vertex_id_.store(std::max(storage_->vertex_id_.load(std::memory_order_acquire), gid.AsUint() + 1),
                             std::memory_order_release);
  auto acc = storage_->vertices_.access();
  auto delta = CreateDeleteObjectDelta(&transaction_);
  auto [it, inserted] = acc.insert(Vertex{gid, delta});
  MG_ASSERT(inserted, "The vertex must be inserted here!");
  MG_ASSERT(it != acc.end(), "Invalid Vertex accessor!");
  delta->prev.Set(&*it);
  return VertexAccessor(&*it, &transaction_, &storage_->indices_, &storage_->constraints_, config_);
}

std::optional<VertexAccessor> Storage::Accessor::FindVertex(Gid gid, View view) {
  auto acc = storage_->vertices_.access();
  auto it = acc.find(gid);
  if (it == acc.end()) return std::nullopt;
  return VertexAccessor::Create(&*it, &transaction_, &storage_->indices_, &storage_->constraints_, config_, view);
}

Result<std::optional<VertexAccessor>> Storage::Accessor::DeleteVertex(VertexAccessor *vertex) {
  MG_ASSERT(vertex->transaction_ == &transaction_,
            "VertexAccessor must be from the same transaction as the storage "
            "accessor when deleting a vertex!");
  auto *vertex_ptr = vertex->vertex_;

  std::lock_guard<utils::SpinLock> guard(vertex_ptr->lock);

  if (!PrepareForWrite(&transaction_, vertex_ptr)) return Error::SERIALIZATION_ERROR;

  if (vertex_ptr->deleted) {
    return std::optional<VertexAccessor>{};
  }

  if (!vertex_ptr->in_edges.empty() || !vertex_ptr->out_edges.empty()) return Error::VERTEX_HAS_EDGES;

  CreateAndLinkDelta(&transaction_, vertex_ptr, Delta::RecreateObjectTag());
  vertex_ptr->deleted = true;

  return std::make_optional<VertexAccessor>(vertex_ptr, &transaction_, &storage_->indices_, &storage_->constraints_,
                                            config_, true);
}

Result<std::optional<std::pair<VertexAccessor, std::vector<EdgeAccessor>>>> Storage::Accessor::DetachDeleteVertex(
    VertexAccessor *vertex) {
  using ReturnType = std::pair<VertexAccessor, std::vector<EdgeAccessor>>;

  MG_ASSERT(vertex->transaction_ == &transaction_,
            "VertexAccessor must be from the same transaction as the storage "
            "accessor when deleting a vertex!");
  auto *vertex_ptr = vertex->vertex_;

  std::vector<std::tuple<EdgeTypeId, Vertex *, EdgeRef>> in_edges;
  std::vector<std::tuple<EdgeTypeId, Vertex *, EdgeRef>> out_edges;

  {
    std::lock_guard<utils::SpinLock> guard(vertex_ptr->lock);

    if (!PrepareForWrite(&transaction_, vertex_ptr)) return Error::SERIALIZATION_ERROR;

    if (vertex_ptr->deleted) return std::optional<ReturnType>{};

    in_edges = vertex_ptr->in_edges;
    out_edges = vertex_ptr->out_edges;
  }

  std::vector<EdgeAccessor> deleted_edges;
  for (const auto &item : in_edges) {
    auto [edge_type, from_vertex, edge] = item;
    EdgeAccessor e(edge, edge_type, from_vertex, vertex_ptr, &transaction_, &storage_->indices_,
                   &storage_->constraints_, config_);
    auto ret = DeleteEdge(&e);
    if (ret.HasError()) {
      MG_ASSERT(ret.GetError() == Error::SERIALIZATION_ERROR, "Invalid database state!");
      return ret.GetError();
    }

    if (ret.GetValue()) {
      deleted_edges.push_back(*ret.GetValue());
    }
  }
  for (const auto &item : out_edges) {
    auto [edge_type, to_vertex, edge] = item;
    EdgeAccessor e(edge, edge_type, vertex_ptr, to_vertex, &transaction_, &storage_->indices_, &storage_->constraints_,
                   config_);
    auto ret = DeleteEdge(&e);
    if (ret.HasError()) {
      MG_ASSERT(ret.GetError() == Error::SERIALIZATION_ERROR, "Invalid database state!");
      return ret.GetError();
    }

    if (ret.GetValue()) {
      deleted_edges.push_back(*ret.GetValue());
    }
  }

  std::lock_guard<utils::SpinLock> guard(vertex_ptr->lock);

  // We need to check again for serialization errors because we unlocked the
  // vertex. Some other transaction could have modified the vertex in the
  // meantime if we didn't have any edges to delete.

  if (!PrepareForWrite(&transaction_, vertex_ptr)) return Error::SERIALIZATION_ERROR;

  MG_ASSERT(!vertex_ptr->deleted, "Invalid database state!");

  CreateAndLinkDelta(&transaction_, vertex_ptr, Delta::RecreateObjectTag());
  vertex_ptr->deleted = true;

  return std::make_optional<ReturnType>(
      VertexAccessor{vertex_ptr, &transaction_, &storage_->indices_, &storage_->constraints_, config_, true},
      std::move(deleted_edges));
}

Result<EdgeAccessor> Storage::Accessor::CreateEdge(VertexAccessor *from, VertexAccessor *to, EdgeTypeId edge_type) {
  OOMExceptionEnabler oom_exception;
  MG_ASSERT(from->transaction_ == to->transaction_,
            "VertexAccessors must be from the same transaction when creating "
            "an edge!");
  MG_ASSERT(from->transaction_ == &transaction_,
            "VertexAccessors must be from the same transaction in when "
            "creating an edge!");

  auto from_vertex = from->vertex_;
  auto to_vertex = to->vertex_;

  // Obtain the locks by `gid` order to avoid lock cycles.
  std::unique_lock<utils::SpinLock> guard_from(from_vertex->lock, std::defer_lock);
  std::unique_lock<utils::SpinLock> guard_to(to_vertex->lock, std::defer_lock);
  if (from_vertex->gid < to_vertex->gid) {
    guard_from.lock();
    guard_to.lock();
  } else if (from_vertex->gid > to_vertex->gid) {
    guard_to.lock();
    guard_from.lock();
  } else {
    // The vertices are the same vertex, only lock one.
    guard_from.lock();
  }

  if (!PrepareForWrite(&transaction_, from_vertex)) return Error::SERIALIZATION_ERROR;
  if (from_vertex->deleted) return Error::DELETED_OBJECT;

  if (to_vertex != from_vertex) {
    if (!PrepareForWrite(&transaction_, to_vertex)) return Error::SERIALIZATION_ERROR;
    if (to_vertex->deleted) return Error::DELETED_OBJECT;
  }

  auto gid = storage::Gid::FromUint(storage_->edge_id_.fetch_add(1, std::memory_order_acq_rel));
  EdgeRef edge(gid);
  if (config_.properties_on_edges) {
    auto acc = storage_->edges_.access();
    auto delta = CreateDeleteObjectDelta(&transaction_);
    auto [it, inserted] = acc.insert(Edge(gid, delta));
    MG_ASSERT(inserted, "The edge must be inserted here!");
    MG_ASSERT(it != acc.end(), "Invalid Edge accessor!");
    edge = EdgeRef(&*it);
    delta->prev.Set(&*it);
  }

  CreateAndLinkDelta(&transaction_, from_vertex, Delta::RemoveOutEdgeTag(), edge_type, to_vertex, edge);
  from_vertex->out_edges.emplace_back(edge_type, to_vertex, edge);

  CreateAndLinkDelta(&transaction_, to_vertex, Delta::RemoveInEdgeTag(), edge_type, from_vertex, edge);
  to_vertex->in_edges.emplace_back(edge_type, from_vertex, edge);

  // Increment edge count.
  storage_->edge_count_.fetch_add(1, std::memory_order_acq_rel);

  return EdgeAccessor(edge, edge_type, from_vertex, to_vertex, &transaction_, &storage_->indices_,
                      &storage_->constraints_, config_);
}

Result<EdgeAccessor> Storage::Accessor::CreateEdge(VertexAccessor *from, VertexAccessor *to, EdgeTypeId edge_type,
                                                   storage::Gid gid) {
  OOMExceptionEnabler oom_exception;
  MG_ASSERT(from->transaction_ == to->transaction_,
            "VertexAccessors must be from the same transaction when creating "
            "an edge!");
  MG_ASSERT(from->transaction_ == &transaction_,
            "VertexAccessors must be from the same transaction in when "
            "creating an edge!");

  auto from_vertex = from->vertex_;
  auto to_vertex = to->vertex_;

  // Obtain the locks by `gid` order to avoid lock cycles.
  std::unique_lock<utils::SpinLock> guard_from(from_vertex->lock, std::defer_lock);
  std::unique_lock<utils::SpinLock> guard_to(to_vertex->lock, std::defer_lock);
  if (from_vertex->gid < to_vertex->gid) {
    guard_from.lock();
    guard_to.lock();
  } else if (from_vertex->gid > to_vertex->gid) {
    guard_to.lock();
    guard_from.lock();
  } else {
    // The vertices are the same vertex, only lock one.
    guard_from.lock();
  }

  if (!PrepareForWrite(&transaction_, from_vertex)) return Error::SERIALIZATION_ERROR;
  if (from_vertex->deleted) return Error::DELETED_OBJECT;

  if (to_vertex != from_vertex) {
    if (!PrepareForWrite(&transaction_, to_vertex)) return Error::SERIALIZATION_ERROR;
    if (to_vertex->deleted) return Error::DELETED_OBJECT;
  }

  // NOTE: When we update the next `edge_id_` here we perform a RMW
  // (read-modify-write) operation that ISN'T atomic! But, that isn't an issue
  // because this function is only called from the replication delta applier
  // that runs single-threadedly and while this instance is set-up to apply
  // threads (it is the replica), it is guaranteed that no other writes are
  // possible.
  storage_->edge_id_.store(std::max(storage_->edge_id_.load(std::memory_order_acquire), gid.AsUint() + 1),
                           std::memory_order_release);

  EdgeRef edge(gid);
  if (config_.properties_on_edges) {
    auto acc = storage_->edges_.access();
    auto delta = CreateDeleteObjectDelta(&transaction_);
    auto [it, inserted] = acc.insert(Edge(gid, delta));
    MG_ASSERT(inserted, "The edge must be inserted here!");
    MG_ASSERT(it != acc.end(), "Invalid Edge accessor!");
    edge = EdgeRef(&*it);
    delta->prev.Set(&*it);
  }

  CreateAndLinkDelta(&transaction_, from_vertex, Delta::RemoveOutEdgeTag(), edge_type, to_vertex, edge);
  from_vertex->out_edges.emplace_back(edge_type, to_vertex, edge);

  CreateAndLinkDelta(&transaction_, to_vertex, Delta::RemoveInEdgeTag(), edge_type, from_vertex, edge);
  to_vertex->in_edges.emplace_back(edge_type, from_vertex, edge);

  // Increment edge count.
  storage_->edge_count_.fetch_add(1, std::memory_order_acq_rel);

  return EdgeAccessor(edge, edge_type, from_vertex, to_vertex, &transaction_, &storage_->indices_,
                      &storage_->constraints_, config_);
}

Result<std::optional<EdgeAccessor>> Storage::Accessor::DeleteEdge(EdgeAccessor *edge) {
  MG_ASSERT(edge->transaction_ == &transaction_,
            "EdgeAccessor must be from the same transaction as the storage "
            "accessor when deleting an edge!");
  auto edge_ref = edge->edge_;
  auto edge_type = edge->edge_type_;

  std::unique_lock<utils::SpinLock> guard;
  if (config_.properties_on_edges) {
    auto edge_ptr = edge_ref.ptr;
    guard = std::unique_lock<utils::SpinLock>(edge_ptr->lock);

    if (!PrepareForWrite(&transaction_, edge_ptr)) return Error::SERIALIZATION_ERROR;

    if (edge_ptr->deleted) return std::optional<EdgeAccessor>{};
  }

  auto *from_vertex = edge->from_vertex_;
  auto *to_vertex = edge->to_vertex_;

  // Obtain the locks by `gid` order to avoid lock cycles.
  std::unique_lock<utils::SpinLock> guard_from(from_vertex->lock, std::defer_lock);
  std::unique_lock<utils::SpinLock> guard_to(to_vertex->lock, std::defer_lock);
  if (from_vertex->gid < to_vertex->gid) {
    guard_from.lock();
    guard_to.lock();
  } else if (from_vertex->gid > to_vertex->gid) {
    guard_to.lock();
    guard_from.lock();
  } else {
    // The vertices are the same vertex, only lock one.
    guard_from.lock();
  }

  if (!PrepareForWrite(&transaction_, from_vertex)) return Error::SERIALIZATION_ERROR;
  MG_ASSERT(!from_vertex->deleted, "Invalid database state!");

  if (to_vertex != from_vertex) {
    if (!PrepareForWrite(&transaction_, to_vertex)) return Error::SERIALIZATION_ERROR;
    MG_ASSERT(!to_vertex->deleted, "Invalid database state!");
  }

  auto delete_edge_from_storage = [&edge_type, &edge_ref, this](auto *vertex, auto *edges) {
    std::tuple<EdgeTypeId, Vertex *, EdgeRef> link(edge_type, vertex, edge_ref);
    auto it = std::find(edges->begin(), edges->end(), link);
    if (config_.properties_on_edges) {
      MG_ASSERT(it != edges->end(), "Invalid database state!");
    } else if (it == edges->end()) {
      return false;
    }
    std::swap(*it, *edges->rbegin());
    edges->pop_back();
    return true;
  };

  auto op1 = delete_edge_from_storage(to_vertex, &from_vertex->out_edges);
  auto op2 = delete_edge_from_storage(from_vertex, &to_vertex->in_edges);

  if (config_.properties_on_edges) {
    MG_ASSERT((op1 && op2), "Invalid database state!");
  } else {
    MG_ASSERT((op1 && op2) || (!op1 && !op2), "Invalid database state!");
    if (!op1 && !op2) {
      // The edge is already deleted.
      return std::optional<EdgeAccessor>{};
    }
  }

  if (config_.properties_on_edges) {
    auto *edge_ptr = edge_ref.ptr;
    CreateAndLinkDelta(&transaction_, edge_ptr, Delta::RecreateObjectTag());
    edge_ptr->deleted = true;
  }

  CreateAndLinkDelta(&transaction_, from_vertex, Delta::AddOutEdgeTag(), edge_type, to_vertex, edge_ref);
  CreateAndLinkDelta(&transaction_, to_vertex, Delta::AddInEdgeTag(), edge_type, from_vertex, edge_ref);

  // Decrement edge count.
  storage_->edge_count_.fetch_add(-1, std::memory_order_acq_rel);

  return std::make_optional<EdgeAccessor>(edge_ref, edge_type, from_vertex, to_vertex, &transaction_,
                                          &storage_->indices_, &storage_->constraints_, config_, true);
}

const std::string &Storage::Accessor::LabelToName(LabelId label) const { return storage_->LabelToName(label); }

const std::string &Storage::Accessor::PropertyToName(PropertyId property) const {
  return storage_->PropertyToName(property);
}

const std::string &Storage::Accessor::EdgeTypeToName(EdgeTypeId edge_type) const {
  return storage_->EdgeTypeToName(edge_type);
}

LabelId Storage::Accessor::NameToLabel(const std::string_view name) { return storage_->NameToLabel(name); }

PropertyId Storage::Accessor::NameToProperty(const std::string_view name) { return storage_->NameToProperty(name); }

EdgeTypeId Storage::Accessor::NameToEdgeType(const std::string_view name) { return storage_->NameToEdgeType(name); }

void Storage::Accessor::AdvanceCommand() { ++transaction_.command_id; }

utils::BasicResult<ConstraintViolation, void> Storage::Accessor::Commit(
    const std::optional<uint64_t> desired_commit_timestamp) {
  MG_ASSERT(is_transaction_active_, "The transaction is already terminated!");
  MG_ASSERT(!transaction_.must_abort, "The transaction can't be committed!");

  if (transaction_.deltas.empty()) {
    // We don't have to update the commit timestamp here because no one reads
    // it.
    storage_->commit_log_->MarkFinished(transaction_.start_timestamp);
  } else {
    // Validate that existence constraints are satisfied for all modified
    // vertices.
    for (const auto &delta : transaction_.deltas) {
      auto prev = delta.prev.Get();
      MG_ASSERT(prev.type != PreviousPtr::Type::NULLPTR, "Invalid pointer!");
      if (prev.type != PreviousPtr::Type::VERTEX) {
        continue;
      }
      // No need to take any locks here because we modified this vertex and no
      // one else can touch it until we commit.
      auto validation_result = ValidateExistenceConstraints(*prev.vertex, storage_->constraints_);
      if (validation_result) {
        Abort();
        return *validation_result;
      }
    }

    // Result of validating the vertex against unqiue constraints. It has to be
    // declared outside of the critical section scope because its value is
    // tested for Abort call which has to be done out of the scope.
    std::optional<ConstraintViolation> unique_constraint_violation;

    // Save these so we can mark them used in the commit log.
    uint64_t start_timestamp = transaction_.start_timestamp;

    {
      std::unique_lock<utils::SpinLock> engine_guard(storage_->engine_lock_);
      commit_timestamp_.emplace(storage_->CommitTimestamp(desired_commit_timestamp));

      // Before committing and validating vertices against unique constraints,
      // we have to update unique constraints with the vertices that are going
      // to be validated/committed.
      for (const auto &delta : transaction_.deltas) {
        auto prev = delta.prev.Get();
        MG_ASSERT(prev.type != PreviousPtr::Type::NULLPTR, "Invalid pointer!");
        if (prev.type != PreviousPtr::Type::VERTEX) {
          continue;
        }
        storage_->constraints_.unique_constraints.UpdateBeforeCommit(prev.vertex, transaction_);
      }

      // Validate that unique constraints are satisfied for all modified
      // vertices.
      for (const auto &delta : transaction_.deltas) {
        auto prev = delta.prev.Get();
        MG_ASSERT(prev.type != PreviousPtr::Type::NULLPTR, "Invalid pointer!");
        if (prev.type != PreviousPtr::Type::VERTEX) {
          continue;
        }

        // No need to take any locks here because we modified this vertex and no
        // one else can touch it until we commit.
        unique_constraint_violation =
            storage_->constraints_.unique_constraints.Validate(*prev.vertex, transaction_, *commit_timestamp_);
        if (unique_constraint_violation) {
          break;
        }
      }

      if (!unique_constraint_violation) {
        // Write transaction to WAL while holding the engine lock to make sure
        // that committed transactions are sorted by the commit timestamp in the
        // WAL files. We supply the new commit timestamp to the function so that
        // it knows what will be the final commit timestamp. The WAL must be
        // written before actually committing the transaction (before setting
        // the commit timestamp) so that no other transaction can see the
        // modifications before they are written to disk.
        // Replica can log only the write transaction received from Main
        // so the Wal files are consistent
        if (storage_->replication_role_ == ReplicationRole::MAIN || desired_commit_timestamp.has_value()) {
          storage_->AppendToWal(transaction_, *commit_timestamp_);
        }

        // Take committed_transactions lock while holding the engine lock to
        // make sure that committed transactions are sorted by the commit
        // timestamp in the list.
        storage_->committed_transactions_.WithLock([&](auto &committed_transactions) {
          // TODO: release lock, and update all deltas to have a local copy
          // of the commit timestamp
          MG_ASSERT(transaction_.commit_timestamp != nullptr, "Invalid database state!");
          transaction_.commit_timestamp->store(*commit_timestamp_, std::memory_order_release);
          // Replica can only update the last commit timestamp with
          // the commits received from main.
          if (storage_->replication_role_ == ReplicationRole::MAIN || desired_commit_timestamp.has_value()) {
            // Update the last commit timestamp
            storage_->last_commit_timestamp_.store(*commit_timestamp_);
          }
          // Release engine lock because we don't have to hold it anymore
          // and emplace back could take a long time.
          engine_guard.unlock();
        });

        storage_->commit_log_->MarkFinished(start_timestamp);
      }
    }

    if (unique_constraint_violation) {
      Abort();
      return *unique_constraint_violation;
    }
  }
  is_transaction_active_ = false;

  return {};
}

void Storage::Accessor::Abort() {
  MG_ASSERT(is_transaction_active_, "The transaction is already terminated!");

  // We collect vertices and edges we've created here and then splice them into
  // `deleted_vertices_` and `deleted_edges_` lists, instead of adding them one
  // by one and acquiring lock every time.
  std::list<Gid> my_deleted_vertices;
  std::list<Gid> my_deleted_edges;

  for (const auto &delta : transaction_.deltas) {
    auto prev = delta.prev.Get();
    switch (prev.type) {
      case PreviousPtr::Type::VERTEX: {
        auto vertex = prev.vertex;
        std::lock_guard<utils::SpinLock> guard(vertex->lock);
        Delta *current = vertex->delta;
        while (current != nullptr &&
               current->timestamp->load(std::memory_order_acquire) == transaction_.transaction_id) {
          switch (current->action) {
            case Delta::Action::REMOVE_LABEL: {
              auto it = std::find(vertex->labels.begin(), vertex->labels.end(), current->label);
              MG_ASSERT(it != vertex->labels.end(), "Invalid database state!");
              std::swap(*it, *vertex->labels.rbegin());
              vertex->labels.pop_back();
              break;
            }
            case Delta::Action::ADD_LABEL: {
              auto it = std::find(vertex->labels.begin(), vertex->labels.end(), current->label);
              MG_ASSERT(it == vertex->labels.end(), "Invalid database state!");
              vertex->labels.push_back(current->label);
              break;
            }
            case Delta::Action::SET_PROPERTY: {
              vertex->properties.SetProperty(current->property.key, current->property.value);
              break;
            }
            case Delta::Action::ADD_IN_EDGE: {
              std::tuple<EdgeTypeId, Vertex *, EdgeRef> link{current->vertex_edge.edge_type,
                                                             current->vertex_edge.vertex, current->vertex_edge.edge};
              auto it = std::find(vertex->in_edges.begin(), vertex->in_edges.end(), link);
              MG_ASSERT(it == vertex->in_edges.end(), "Invalid database state!");
              vertex->in_edges.push_back(link);
              break;
            }
            case Delta::Action::ADD_OUT_EDGE: {
              std::tuple<EdgeTypeId, Vertex *, EdgeRef> link{current->vertex_edge.edge_type,
                                                             current->vertex_edge.vertex, current->vertex_edge.edge};
              auto it = std::find(vertex->out_edges.begin(), vertex->out_edges.end(), link);
              MG_ASSERT(it == vertex->out_edges.end(), "Invalid database state!");
              vertex->out_edges.push_back(link);
              // Increment edge count. We only increment the count here because
              // the information in `ADD_IN_EDGE` and `Edge/RECREATE_OBJECT` is
              // redundant. Also, `Edge/RECREATE_OBJECT` isn't available when
              // edge properties are disabled.
              storage_->edge_count_.fetch_add(1, std::memory_order_acq_rel);
              break;
            }
            case Delta::Action::REMOVE_IN_EDGE: {
              std::tuple<EdgeTypeId, Vertex *, EdgeRef> link{current->vertex_edge.edge_type,
                                                             current->vertex_edge.vertex, current->vertex_edge.edge};
              auto it = std::find(vertex->in_edges.begin(), vertex->in_edges.end(), link);
              MG_ASSERT(it != vertex->in_edges.end(), "Invalid database state!");
              std::swap(*it, *vertex->in_edges.rbegin());
              vertex->in_edges.pop_back();
              break;
            }
            case Delta::Action::REMOVE_OUT_EDGE: {
              std::tuple<EdgeTypeId, Vertex *, EdgeRef> link{current->vertex_edge.edge_type,
                                                             current->vertex_edge.vertex, current->vertex_edge.edge};
              auto it = std::find(vertex->out_edges.begin(), vertex->out_edges.end(), link);
              MG_ASSERT(it != vertex->out_edges.end(), "Invalid database state!");
              std::swap(*it, *vertex->out_edges.rbegin());
              vertex->out_edges.pop_back();
              // Decrement edge count. We only decrement the count here because
              // the information in `REMOVE_IN_EDGE` and `Edge/DELETE_OBJECT` is
              // redundant. Also, `Edge/DELETE_OBJECT` isn't available when edge
              // properties are disabled.
              storage_->edge_count_.fetch_add(-1, std::memory_order_acq_rel);
              break;
            }
            case Delta::Action::DELETE_OBJECT: {
              vertex->deleted = true;
              my_deleted_vertices.push_back(vertex->gid);
              break;
            }
            case Delta::Action::RECREATE_OBJECT: {
              vertex->deleted = false;
              break;
            }
          }
          current = current->next.load(std::memory_order_acquire);
        }
        vertex->delta = current;
        if (current != nullptr) {
          current->prev.Set(vertex);
        }

        break;
      }
      case PreviousPtr::Type::EDGE: {
        auto edge = prev.edge;
        std::lock_guard<utils::SpinLock> guard(edge->lock);
        Delta *current = edge->delta;
        while (current != nullptr &&
               current->timestamp->load(std::memory_order_acquire) == transaction_.transaction_id) {
          switch (current->action) {
            case Delta::Action::SET_PROPERTY: {
              edge->properties.SetProperty(current->property.key, current->property.value);
              break;
            }
            case Delta::Action::DELETE_OBJECT: {
              edge->deleted = true;
              my_deleted_edges.push_back(edge->gid);
              break;
            }
            case Delta::Action::RECREATE_OBJECT: {
              edge->deleted = false;
              break;
            }
            case Delta::Action::REMOVE_LABEL:
            case Delta::Action::ADD_LABEL:
            case Delta::Action::ADD_IN_EDGE:
            case Delta::Action::ADD_OUT_EDGE:
            case Delta::Action::REMOVE_IN_EDGE:
            case Delta::Action::REMOVE_OUT_EDGE: {
              LOG_FATAL("Invalid database state!");
              break;
            }
          }
          current = current->next.load(std::memory_order_acquire);
        }
        edge->delta = current;
        if (current != nullptr) {
          current->prev.Set(edge);
        }

        break;
      }
      case PreviousPtr::Type::DELTA:
      // pointer probably couldn't be set because allocation failed
      case PreviousPtr::Type::NULLPTR:
        break;
    }
  }

  {
    std::unique_lock<utils::SpinLock> engine_guard(storage_->engine_lock_);
    uint64_t mark_timestamp = storage_->timestamp_;
    // Take garbage_undo_buffers lock while holding the engine lock to make
    // sure that entries are sorted by mark timestamp in the list.
    storage_->garbage_undo_buffers_.WithLock([&](auto &garbage_undo_buffers) {
      // Release engine lock because we don't have to hold it anymore and
      // emplace back could take a long time.
      engine_guard.unlock();
      garbage_undo_buffers.emplace_back(mark_timestamp, std::move(transaction_.deltas));
    });
    storage_->deleted_vertices_.WithLock(
        [&](auto &deleted_vertices) { deleted_vertices.splice(deleted_vertices.begin(), my_deleted_vertices); });
    storage_->deleted_edges_.WithLock(
        [&](auto &deleted_edges) { deleted_edges.splice(deleted_edges.begin(), my_deleted_edges); });
  }

  storage_->commit_log_->MarkFinished(transaction_.start_timestamp);
  is_transaction_active_ = false;
}

void Storage::Accessor::FinalizeTransaction() {
  if (commit_timestamp_) {
    storage_->commit_log_->MarkFinished(*commit_timestamp_);
    storage_->committed_transactions_.WithLock(
        [&](auto &committed_transactions) { committed_transactions.emplace_back(std::move(transaction_)); });
    commit_timestamp_.reset();
  }
}

const std::string &Storage::LabelToName(LabelId label) const { return name_id_mapper_.IdToName(label.AsUint()); }

const std::string &Storage::PropertyToName(PropertyId property) const {
  return name_id_mapper_.IdToName(property.AsUint());
}

const std::string &Storage::EdgeTypeToName(EdgeTypeId edge_type) const {
  return name_id_mapper_.IdToName(edge_type.AsUint());
}

LabelId Storage::NameToLabel(const std::string_view name) { return LabelId::FromUint(name_id_mapper_.NameToId(name)); }

PropertyId Storage::NameToProperty(const std::string_view name) {
  return PropertyId::FromUint(name_id_mapper_.NameToId(name));
}

EdgeTypeId Storage::NameToEdgeType(const std::string_view name) {
  return EdgeTypeId::FromUint(name_id_mapper_.NameToId(name));
}

bool Storage::CreateIndex(LabelId label, const std::optional<uint64_t> desired_commit_timestamp) {
  std::unique_lock<utils::RWLock> storage_guard(main_lock_);
  if (!indices_.label_index.CreateIndex(label, vertices_.access())) return false;
  const auto commit_timestamp = CommitTimestamp(desired_commit_timestamp);
  AppendToWal(durability::StorageGlobalOperation::LABEL_INDEX_CREATE, label, {}, commit_timestamp);
  commit_log_->MarkFinished(commit_timestamp);
  last_commit_timestamp_ = commit_timestamp;
  return true;
}

bool Storage::CreateIndex(LabelId label, PropertyId property, const std::optional<uint64_t> desired_commit_timestamp) {
  std::unique_lock<utils::RWLock> storage_guard(main_lock_);
  if (!indices_.label_property_index.CreateIndex(label, property, vertices_.access())) return false;
  const auto commit_timestamp = CommitTimestamp(desired_commit_timestamp);
  AppendToWal(durability::StorageGlobalOperation::LABEL_PROPERTY_INDEX_CREATE, label, {property}, commit_timestamp);
  commit_log_->MarkFinished(commit_timestamp);
  last_commit_timestamp_ = commit_timestamp;
  return true;
}

bool Storage::DropIndex(LabelId label, const std::optional<uint64_t> desired_commit_timestamp) {
  std::unique_lock<utils::RWLock> storage_guard(main_lock_);
  if (!indices_.label_index.DropIndex(label)) return false;
  const auto commit_timestamp = CommitTimestamp(desired_commit_timestamp);
  AppendToWal(durability::StorageGlobalOperation::LABEL_INDEX_DROP, label, {}, commit_timestamp);
  commit_log_->MarkFinished(commit_timestamp);
  last_commit_timestamp_ = commit_timestamp;
  return true;
}

bool Storage::DropIndex(LabelId label, PropertyId property, const std::optional<uint64_t> desired_commit_timestamp) {
  std::unique_lock<utils::RWLock> storage_guard(main_lock_);
  if (!indices_.label_property_index.DropIndex(label, property)) return false;
  // For a description why using `timestamp_` is correct, see
  // `CreateIndex(LabelId label)`.
  const auto commit_timestamp = CommitTimestamp(desired_commit_timestamp);
  AppendToWal(durability::StorageGlobalOperation::LABEL_PROPERTY_INDEX_DROP, label, {property}, commit_timestamp);
  commit_log_->MarkFinished(commit_timestamp);
  last_commit_timestamp_ = commit_timestamp;
  return true;
}

IndicesInfo Storage::ListAllIndices() const {
  std::shared_lock<utils::RWLock> storage_guard_(main_lock_);
  return {indices_.label_index.ListIndices(), indices_.label_property_index.ListIndices()};
}

utils::BasicResult<ConstraintViolation, bool> Storage::CreateExistenceConstraint(
    LabelId label, PropertyId property, const std::optional<uint64_t> desired_commit_timestamp) {
  std::unique_lock<utils::RWLock> storage_guard(main_lock_);
  auto ret = storage::CreateExistenceConstraint(&constraints_, label, property, vertices_.access());
  if (ret.HasError() || !ret.GetValue()) return ret;
  const auto commit_timestamp = CommitTimestamp(desired_commit_timestamp);
  AppendToWal(durability::StorageGlobalOperation::EXISTENCE_CONSTRAINT_CREATE, label, {property}, commit_timestamp);
  commit_log_->MarkFinished(commit_timestamp);
  last_commit_timestamp_ = commit_timestamp;
  return true;
}

bool Storage::DropExistenceConstraint(LabelId label, PropertyId property,
                                      const std::optional<uint64_t> desired_commit_timestamp) {
  std::unique_lock<utils::RWLock> storage_guard(main_lock_);
  if (!storage::DropExistenceConstraint(&constraints_, label, property)) return false;
  const auto commit_timestamp = CommitTimestamp(desired_commit_timestamp);
  AppendToWal(durability::StorageGlobalOperation::EXISTENCE_CONSTRAINT_DROP, label, {property}, commit_timestamp);
  commit_log_->MarkFinished(commit_timestamp);
  last_commit_timestamp_ = commit_timestamp;
  return true;
}

utils::BasicResult<ConstraintViolation, UniqueConstraints::CreationStatus> Storage::CreateUniqueConstraint(
    LabelId label, const std::set<PropertyId> &properties, const std::optional<uint64_t> desired_commit_timestamp) {
  std::unique_lock<utils::RWLock> storage_guard(main_lock_);
  auto ret = constraints_.unique_constraints.CreateConstraint(label, properties, vertices_.access());
  if (ret.HasError() || ret.GetValue() != UniqueConstraints::CreationStatus::SUCCESS) {
    return ret;
  }
  const auto commit_timestamp = CommitTimestamp(desired_commit_timestamp);
  AppendToWal(durability::StorageGlobalOperation::UNIQUE_CONSTRAINT_CREATE, label, properties, commit_timestamp);
  commit_log_->MarkFinished(commit_timestamp);
  last_commit_timestamp_ = commit_timestamp;
  return UniqueConstraints::CreationStatus::SUCCESS;
}

UniqueConstraints::DeletionStatus Storage::DropUniqueConstraint(
    LabelId label, const std::set<PropertyId> &properties, const std::optional<uint64_t> desired_commit_timestamp) {
  std::unique_lock<utils::RWLock> storage_guard(main_lock_);
  auto ret = constraints_.unique_constraints.DropConstraint(label, properties);
  if (ret != UniqueConstraints::DeletionStatus::SUCCESS) {
    return ret;
  }
  const auto commit_timestamp = CommitTimestamp(desired_commit_timestamp);
  AppendToWal(durability::StorageGlobalOperation::UNIQUE_CONSTRAINT_DROP, label, properties, commit_timestamp);
  commit_log_->MarkFinished(commit_timestamp);
  last_commit_timestamp_ = commit_timestamp;
  return UniqueConstraints::DeletionStatus::SUCCESS;
}

ConstraintsInfo Storage::ListAllConstraints() const {
  std::shared_lock<utils::RWLock> storage_guard_(main_lock_);
  return {ListExistenceConstraints(constraints_), constraints_.unique_constraints.ListConstraints()};
}

StorageInfo Storage::GetInfo() const {
  auto vertex_count = vertices_.size();
  auto edge_count = edge_count_.load(std::memory_order_acquire);
  double average_degree = 0.0;
  if (vertex_count) {
    average_degree = 2.0 * static_cast<double>(edge_count) / vertex_count;
  }
  return {vertex_count, edge_count, average_degree, utils::GetMemoryUsage(),
          utils::GetDirDiskUsage(config_.durability.storage_directory)};
}

VerticesIterable Storage::Accessor::Vertices(LabelId label, View view) {
  return VerticesIterable(storage_->indices_.label_index.Vertices(label, view, &transaction_));
}

VerticesIterable Storage::Accessor::Vertices(LabelId label, PropertyId property, View view) {
  return VerticesIterable(storage_->indices_.label_property_index.Vertices(label, property, std::nullopt, std::nullopt,
                                                                           view, &transaction_));
}

VerticesIterable Storage::Accessor::Vertices(LabelId label, PropertyId property, const PropertyValue &value,
                                             View view) {
  return VerticesIterable(storage_->indices_.label_property_index.Vertices(
      label, property, utils::MakeBoundInclusive(value), utils::MakeBoundInclusive(value), view, &transaction_));
}

VerticesIterable Storage::Accessor::Vertices(LabelId label, PropertyId property,
                                             const std::optional<utils::Bound<PropertyValue>> &lower_bound,
                                             const std::optional<utils::Bound<PropertyValue>> &upper_bound, View view) {
  return VerticesIterable(
      storage_->indices_.label_property_index.Vertices(label, property, lower_bound, upper_bound, view, &transaction_));
}

Transaction Storage::CreateTransaction(IsolationLevel isolation_level) {
  // We acquire the transaction engine lock here because we access (and
  // modify) the transaction engine variables (`transaction_id` and
  // `timestamp`) below.
  uint64_t transaction_id;
  uint64_t start_timestamp;
  {
    std::lock_guard<utils::SpinLock> guard(engine_lock_);
    transaction_id = transaction_id_++;
    // Replica should have only read queries and the write queries
    // can come from main instance with any past timestamp.
    // To preserve snapshot isolation we set the start timestamp
    // of any query on replica to the last commited transaction
    // which is timestamp_ as only commit of transaction with writes
    // can change the value of it.
    if (replication_role_ == ReplicationRole::REPLICA) {
      start_timestamp = timestamp_;
    } else {
      start_timestamp = timestamp_++;
    }
  }
  return {transaction_id, start_timestamp, isolation_level};
}

template <bool force>
void Storage::CollectGarbage() {
  if constexpr (force) {
    // We take the unique lock on the main storage lock so we can forcefully clean
    // everything we can
    if (!main_lock_.try_lock()) {
      CollectGarbage<false>();
      return;
    }
  } else {
    // Because the garbage collector iterates through the indices and constraints
    // to clean them up, it must take the main lock for reading to make sure that
    // the indices and constraints aren't concurrently being modified.
    main_lock_.lock_shared();
  }

  utils::OnScopeExit lock_releaser{[&] {
    if constexpr (force) {
      main_lock_.unlock();
    } else {
      main_lock_.unlock_shared();
    }
  }};

  // Garbage collection must be performed in two phases. In the first phase,
  // deltas that won't be applied by any transaction anymore are unlinked from
  // the version chains. They cannot be deleted immediately, because there
  // might be a transaction that still needs them to terminate the version
  // chain traversal. They are instead marked for deletion and will be deleted
  // in the second GC phase in this GC iteration or some of the following
  // ones.
  std::unique_lock<std::mutex> gc_guard(gc_lock_, std::try_to_lock);
  if (!gc_guard.owns_lock()) {
    return;
  }

  uint64_t oldest_active_start_timestamp = commit_log_->OldestActive();
  // We don't move undo buffers of unlinked transactions to garbage_undo_buffers
  // list immediately, because we would have to repeatedly take
  // garbage_undo_buffers lock.
  std::list<std::pair<uint64_t, std::list<Delta>>> unlinked_undo_buffers;

  // We will only free vertices deleted up until now in this GC cycle, and we
  // will do it after cleaning-up the indices. That way we are sure that all
  // vertices that appear in an index also exist in main storage.
  std::list<Gid> current_deleted_edges;
  std::list<Gid> current_deleted_vertices;
  deleted_vertices_->swap(current_deleted_vertices);
  deleted_edges_->swap(current_deleted_edges);

  // Flag that will be used to determine whether the Index GC should be run. It
  // should be run when there were any items that were cleaned up (there were
  // updates between this run of the GC and the previous run of the GC). This
  // eliminates high CPU usage when the GC doesn't have to clean up anything.
  bool run_index_cleanup = !committed_transactions_->empty() || !garbage_undo_buffers_->empty();

  while (true) {
    // We don't want to hold the lock on commited transactions for too long,
    // because that prevents other transactions from committing.
    Transaction *transaction;
    {
      auto committed_transactions_ptr = committed_transactions_.Lock();
      if (committed_transactions_ptr->empty()) {
        break;
      }
      transaction = &committed_transactions_ptr->front();
    }

    auto commit_timestamp = transaction->commit_timestamp->load(std::memory_order_acquire);
    if (commit_timestamp >= oldest_active_start_timestamp) {
      break;
    }

    // When unlinking a delta which is the first delta in its version chain,
    // special care has to be taken to avoid the following race condition:
    //
    // [Vertex] --> [Delta A]
    //
    //    GC thread: Delta A is the first in its chain, it must be unlinked from
    //               vertex and marked for deletion
    //    TX thread: Update vertex and add Delta B with Delta A as next
    //
    // [Vertex] --> [Delta B] <--> [Delta A]
    //
    //    GC thread: Unlink delta from Vertex
    //
    // [Vertex] --> (nullptr)
    //
    // When processing a delta that is the first one in its chain, we
    // obtain the corresponding vertex or edge lock, and then verify that this
    // delta still is the first in its chain.
    // When processing a delta that is in the middle of the chain we only
    // process the final delta of the given transaction in that chain. We
    // determine the owner of the chain (either a vertex or an edge), obtain the
    // corresponding lock, and then verify that this delta is still in the same
    // position as it was before taking the lock.
    //
    // Even though the delta chain is lock-free (both `next` and `prev`) the
    // chain should not be modified without taking the lock from the object that
    // owns the chain (either a vertex or an edge). Modifying the chain without
    // taking the lock will cause subtle race conditions that will leave the
    // chain in a broken state.
    // The chain can be only read without taking any locks.

    for (Delta &delta : transaction->deltas) {
      while (true) {
        auto prev = delta.prev.Get();
        switch (prev.type) {
          case PreviousPtr::Type::VERTEX: {
            Vertex *vertex = prev.vertex;
            std::lock_guard<utils::SpinLock> vertex_guard(vertex->lock);
            if (vertex->delta != &delta) {
              // Something changed, we're not the first delta in the chain
              // anymore.
              continue;
            }
            vertex->delta = nullptr;
            if (vertex->deleted) {
              current_deleted_vertices.push_back(vertex->gid);
            }
            break;
          }
          case PreviousPtr::Type::EDGE: {
            Edge *edge = prev.edge;
            std::lock_guard<utils::SpinLock> edge_guard(edge->lock);
            if (edge->delta != &delta) {
              // Something changed, we're not the first delta in the chain
              // anymore.
              continue;
            }
            edge->delta = nullptr;
            if (edge->deleted) {
              current_deleted_edges.push_back(edge->gid);
            }
            break;
          }
          case PreviousPtr::Type::DELTA: {
            if (prev.delta->timestamp->load(std::memory_order_acquire) == commit_timestamp) {
              // The delta that is newer than this one is also a delta from this
              // transaction. We skip the current delta and will remove it as a
              // part of the suffix later.
              break;
            }
            std::unique_lock<utils::SpinLock> guard;
            {
              // We need to find the parent object in order to be able to use
              // its lock.
              auto parent = prev;
              while (parent.type == PreviousPtr::Type::DELTA) {
                parent = parent.delta->prev.Get();
              }
              switch (parent.type) {
                case PreviousPtr::Type::VERTEX:
                  guard = std::unique_lock<utils::SpinLock>(parent.vertex->lock);
                  break;
                case PreviousPtr::Type::EDGE:
                  guard = std::unique_lock<utils::SpinLock>(parent.edge->lock);
                  break;
                case PreviousPtr::Type::DELTA:
                case PreviousPtr::Type::NULLPTR:
                  LOG_FATAL("Invalid database state!");
              }
            }
            if (delta.prev.Get() != prev) {
              // Something changed, we could now be the first delta in the
              // chain.
              continue;
            }
            Delta *prev_delta = prev.delta;
            prev_delta->next.store(nullptr, std::memory_order_release);
            break;
          }
          case PreviousPtr::Type::NULLPTR: {
            LOG_FATAL("Invalid pointer!");
          }
        }
        break;
      }
    }

    committed_transactions_.WithLock([&](auto &committed_transactions) {
      unlinked_undo_buffers.emplace_back(0, std::move(transaction->deltas));
      committed_transactions.pop_front();
    });
  }

  // After unlinking deltas from vertices, we refresh the indices. That way
  // we're sure that none of the vertices from `current_deleted_vertices`
  // appears in an index, and we can safely remove the from the main storage
  // after the last currently active transaction is finished.
  if (run_index_cleanup) {
    // This operation is very expensive as it traverses through all of the items
    // in every index every time.
    RemoveObsoleteEntries(&indices_, oldest_active_start_timestamp);
    constraints_.unique_constraints.RemoveObsoleteEntries(oldest_active_start_timestamp);
  }

  {
    std::unique_lock<utils::SpinLock> guard(engine_lock_);
    uint64_t mark_timestamp = timestamp_;
    // Take garbage_undo_buffers lock while holding the engine lock to make
    // sure that entries are sorted by mark timestamp in the list.
    garbage_undo_buffers_.WithLock([&](auto &garbage_undo_buffers) {
      // Release engine lock because we don't have to hold it anymore and
      // this could take a long time.
      guard.unlock();
      // TODO(mtomic): holding garbage_undo_buffers_ lock here prevents
      // transactions from aborting until we're done marking, maybe we should
      // add them one-by-one or something
      for (auto &[timestamp, undo_buffer] : unlinked_undo_buffers) {
        timestamp = mark_timestamp;
      }
      garbage_undo_buffers.splice(garbage_undo_buffers.end(), unlinked_undo_buffers);
    });
    for (auto vertex : current_deleted_vertices) {
      garbage_vertices_.emplace_back(mark_timestamp, vertex);
    }
  }

  garbage_undo_buffers_.WithLock([&](auto &undo_buffers) {
    // if force is set to true we can simply delete all the leftover undos because
    // no transaction is active
    if constexpr (force) {
      undo_buffers.clear();
    } else {
      while (!undo_buffers.empty() && undo_buffers.front().first <= oldest_active_start_timestamp) {
        undo_buffers.pop_front();
      }
    }
  });

  {
    auto vertex_acc = vertices_.access();
    if constexpr (force) {
      // if force is set to true, then we have unique_lock and no transactions are active
      // so we can clean all of the deleted vertices
      while (!garbage_vertices_.empty()) {
        MG_ASSERT(vertex_acc.remove(garbage_vertices_.front().second), "Invalid database state!");
        garbage_vertices_.pop_front();
      }
    } else {
      while (!garbage_vertices_.empty() && garbage_vertices_.front().first < oldest_active_start_timestamp) {
        MG_ASSERT(vertex_acc.remove(garbage_vertices_.front().second), "Invalid database state!");
        garbage_vertices_.pop_front();
      }
    }
  }
  {
    auto edge_acc = edges_.access();
    for (auto edge : current_deleted_edges) {
      MG_ASSERT(edge_acc.remove(edge), "Invalid database state!");
    }
  }
}

// tell the linker he can find the CollectGarbage definitions here
template void Storage::CollectGarbage<true>();
template void Storage::CollectGarbage<false>();

bool Storage::InitializeWalFile() {
  if (config_.durability.snapshot_wal_mode != Config::Durability::SnapshotWalMode::PERIODIC_SNAPSHOT_WITH_WAL)
    return false;
  if (!wal_file_) {
    wal_file_.emplace(wal_directory_, uuid_, epoch_id_, config_.items, &name_id_mapper_, wal_seq_num_++,
                      &file_retainer_);
  }
  return true;
}

void Storage::FinalizeWalFile() {
  ++wal_unsynced_transactions_;
  if (wal_unsynced_transactions_ >= config_.durability.wal_file_flush_every_n_tx) {
    wal_file_->Sync();
    wal_unsynced_transactions_ = 0;
  }
  if (wal_file_->GetSize() / 1024 >= config_.durability.wal_file_size_kibibytes) {
    wal_file_->FinalizeWal();
    wal_file_ = std::nullopt;
    wal_unsynced_transactions_ = 0;
  } else {
    // Try writing the internal buffer if possible, if not
    // the data should be written as soon as it's possible
    // (triggered by the new transaction commit, or some
    // reading thread EnabledFlushing)
    wal_file_->TryFlushing();
  }
}

void Storage::AppendToWal(const Transaction &transaction, uint64_t final_commit_timestamp) {
  if (!InitializeWalFile()) return;
  // Traverse deltas and append them to the WAL file.
  // A single transaction will always be contained in a single WAL file.
  auto current_commit_timestamp = transaction.commit_timestamp->load(std::memory_order_acquire);

  if (replication_role_.load() == ReplicationRole::MAIN) {
    replication_clients_.WithLock([&](auto &clients) {
      for (auto &client : clients) {
        client->StartTransactionReplication(wal_file_->SequenceNumber());
      }
    });
  }

  // Helper lambda that traverses the delta chain on order to find the first
  // delta that should be processed and then appends all discovered deltas.
  auto find_and_apply_deltas = [&](const auto *delta, const auto &parent, auto filter) {
    while (true) {
      auto older = delta->next.load(std::memory_order_acquire);
      if (older == nullptr || older->timestamp->load(std::memory_order_acquire) != current_commit_timestamp) break;
      delta = older;
    }
    while (true) {
      if (filter(delta->action)) {
        wal_file_->AppendDelta(*delta, parent, final_commit_timestamp);
        replication_clients_.WithLock([&](auto &clients) {
          for (auto &client : clients) {
            client->IfStreamingTransaction(
                [&](auto &stream) { stream.AppendDelta(*delta, parent, final_commit_timestamp); });
          }
        });
      }
      auto prev = delta->prev.Get();
      MG_ASSERT(prev.type != PreviousPtr::Type::NULLPTR, "Invalid pointer!");
      if (prev.type != PreviousPtr::Type::DELTA) break;
      delta = prev.delta;
    }
  };

  // The deltas are ordered correctly in the `transaction.deltas` buffer, but we
  // don't traverse them in that order. That is because for each delta we need
  // information about the vertex or edge they belong to and that information
  // isn't stored in the deltas themselves. In order to find out information
  // about the corresponding vertex or edge it is necessary to traverse the
  // delta chain for each delta until a vertex or edge is encountered. This
  // operation is very expensive as the chain grows.
  // Instead, we traverse the edges until we find a vertex or edge and traverse
  // their delta chains. This approach has a drawback because we lose the
  // correct order of the operations. Because of that, we need to traverse the
  // deltas several times and we have to manually ensure that the stored deltas
  // will be ordered correctly.

  // 1. Process all Vertex deltas and store all operations that create vertices
  // and modify vertex data.
  for (const auto &delta : transaction.deltas) {
    auto prev = delta.prev.Get();
    MG_ASSERT(prev.type != PreviousPtr::Type::NULLPTR, "Invalid pointer!");
    if (prev.type != PreviousPtr::Type::VERTEX) continue;
    find_and_apply_deltas(&delta, *prev.vertex, [](auto action) {
      switch (action) {
        case Delta::Action::DELETE_OBJECT:
        case Delta::Action::SET_PROPERTY:
        case Delta::Action::ADD_LABEL:
        case Delta::Action::REMOVE_LABEL:
          return true;

        case Delta::Action::RECREATE_OBJECT:
        case Delta::Action::ADD_IN_EDGE:
        case Delta::Action::ADD_OUT_EDGE:
        case Delta::Action::REMOVE_IN_EDGE:
        case Delta::Action::REMOVE_OUT_EDGE:
          return false;
      }
    });
  }
  // 2. Process all Vertex deltas and store all operations that create edges.
  for (const auto &delta : transaction.deltas) {
    auto prev = delta.prev.Get();
    MG_ASSERT(prev.type != PreviousPtr::Type::NULLPTR, "Invalid pointer!");
    if (prev.type != PreviousPtr::Type::VERTEX) continue;
    find_and_apply_deltas(&delta, *prev.vertex, [](auto action) {
      switch (action) {
        case Delta::Action::REMOVE_OUT_EDGE:
          return true;

        case Delta::Action::DELETE_OBJECT:
        case Delta::Action::RECREATE_OBJECT:
        case Delta::Action::SET_PROPERTY:
        case Delta::Action::ADD_LABEL:
        case Delta::Action::REMOVE_LABEL:
        case Delta::Action::ADD_IN_EDGE:
        case Delta::Action::ADD_OUT_EDGE:
        case Delta::Action::REMOVE_IN_EDGE:
          return false;
      }
    });
  }
  // 3. Process all Edge deltas and store all operations that modify edge data.
  for (const auto &delta : transaction.deltas) {
    auto prev = delta.prev.Get();
    MG_ASSERT(prev.type != PreviousPtr::Type::NULLPTR, "Invalid pointer!");
    if (prev.type != PreviousPtr::Type::EDGE) continue;
    find_and_apply_deltas(&delta, *prev.edge, [](auto action) {
      switch (action) {
        case Delta::Action::SET_PROPERTY:
          return true;

        case Delta::Action::DELETE_OBJECT:
        case Delta::Action::RECREATE_OBJECT:
        case Delta::Action::ADD_LABEL:
        case Delta::Action::REMOVE_LABEL:
        case Delta::Action::ADD_IN_EDGE:
        case Delta::Action::ADD_OUT_EDGE:
        case Delta::Action::REMOVE_IN_EDGE:
        case Delta::Action::REMOVE_OUT_EDGE:
          return false;
      }
    });
  }
  // 4. Process all Vertex deltas and store all operations that delete edges.
  for (const auto &delta : transaction.deltas) {
    auto prev = delta.prev.Get();
    MG_ASSERT(prev.type != PreviousPtr::Type::NULLPTR, "Invalid pointer!");
    if (prev.type != PreviousPtr::Type::VERTEX) continue;
    find_and_apply_deltas(&delta, *prev.vertex, [](auto action) {
      switch (action) {
        case Delta::Action::ADD_OUT_EDGE:
          return true;

        case Delta::Action::DELETE_OBJECT:
        case Delta::Action::RECREATE_OBJECT:
        case Delta::Action::SET_PROPERTY:
        case Delta::Action::ADD_LABEL:
        case Delta::Action::REMOVE_LABEL:
        case Delta::Action::ADD_IN_EDGE:
        case Delta::Action::REMOVE_IN_EDGE:
        case Delta::Action::REMOVE_OUT_EDGE:
          return false;
      }
    });
  }
  // 5. Process all Vertex deltas and store all operations that delete vertices.
  for (const auto &delta : transaction.deltas) {
    auto prev = delta.prev.Get();
    MG_ASSERT(prev.type != PreviousPtr::Type::NULLPTR, "Invalid pointer!");
    if (prev.type != PreviousPtr::Type::VERTEX) continue;
    find_and_apply_deltas(&delta, *prev.vertex, [](auto action) {
      switch (action) {
        case Delta::Action::RECREATE_OBJECT:
          return true;

        case Delta::Action::DELETE_OBJECT:
        case Delta::Action::SET_PROPERTY:
        case Delta::Action::ADD_LABEL:
        case Delta::Action::REMOVE_LABEL:
        case Delta::Action::ADD_IN_EDGE:
        case Delta::Action::ADD_OUT_EDGE:
        case Delta::Action::REMOVE_IN_EDGE:
        case Delta::Action::REMOVE_OUT_EDGE:
          return false;
      }
    });
  }

  // Add a delta that indicates that the transaction is fully written to the WAL
  // file.
  wal_file_->AppendTransactionEnd(final_commit_timestamp);

  FinalizeWalFile();

  replication_clients_.WithLock([&](auto &clients) {
    for (auto &client : clients) {
      client->IfStreamingTransaction([&](auto &stream) { stream.AppendTransactionEnd(final_commit_timestamp); });
      client->FinalizeTransactionReplication();
    }
  });
}

void Storage::AppendToWal(durability::StorageGlobalOperation operation, LabelId label,
                          const std::set<PropertyId> &properties, uint64_t final_commit_timestamp) {
  if (!InitializeWalFile()) return;
  wal_file_->AppendOperation(operation, label, properties, final_commit_timestamp);
  {
    if (replication_role_.load() == ReplicationRole::MAIN) {
      replication_clients_.WithLock([&](auto &clients) {
        for (auto &client : clients) {
          client->StartTransactionReplication(wal_file_->SequenceNumber());
          client->IfStreamingTransaction(
              [&](auto &stream) { stream.AppendOperation(operation, label, properties, final_commit_timestamp); });
          client->FinalizeTransactionReplication();
        }
      });
    }
  }
  FinalizeWalFile();
}

utils::BasicResult<Storage::CreateSnapshotError> Storage::CreateSnapshot() {
  if (replication_role_.load() != ReplicationRole::MAIN) {
    return CreateSnapshotError::DisabledForReplica;
  }

  std::lock_guard snapshot_guard(snapshot_lock_);

  // Take master RW lock (for reading).
  std::shared_lock<utils::RWLock> storage_guard(main_lock_);

  // Create the transaction used to create the snapshot.
  auto transaction = CreateTransaction(IsolationLevel::SNAPSHOT_ISOLATION);

  // Create snapshot.
  durability::CreateSnapshot(&transaction, snapshot_directory_, wal_directory_,
                             config_.durability.snapshot_retention_count, &vertices_, &edges_, &name_id_mapper_,
                             &indices_, &constraints_, config_.items, uuid_, epoch_id_, epoch_history_,
                             &file_retainer_);

  // Finalize snapshot transaction.
  commit_log_->MarkFinished(transaction.start_timestamp);
  return {};
}

bool Storage::LockPath() {
  auto locker_accessor = global_locker_.Access();
  return locker_accessor.AddPath(config_.durability.storage_directory);
}

bool Storage::UnlockPath() {
  {
    auto locker_accessor = global_locker_.Access();
    if (!locker_accessor.RemovePath(config_.durability.storage_directory)) {
      return false;
    }
  }

  // We use locker accessor in seperate scope so we don't produce deadlock
  // after we call clean queue.
  file_retainer_.CleanQueue();
  return true;
}

void Storage::FreeMemory() {
  CollectGarbage<true>();

  // SkipList is already threadsafe
  vertices_.run_gc();
  edges_.run_gc();
  indices_.label_index.RunGC();
  indices_.label_property_index.RunGC();
}

uint64_t Storage::CommitTimestamp(const std::optional<uint64_t> desired_commit_timestamp) {
  if (!desired_commit_timestamp) {
    return timestamp_++;
  } else {
    timestamp_ = std::max(timestamp_, *desired_commit_timestamp + 1);
    return *desired_commit_timestamp;
  }
}

bool Storage::SetReplicaRole(io::network::Endpoint endpoint, const replication::ReplicationServerConfig &config) {
  // We don't want to restart the server if we're already a REPLICA
  if (replication_role_ == ReplicationRole::REPLICA) {
    return false;
  }

  replication_server_ = std::make_unique<ReplicationServer>(this, std::move(endpoint), config);

  replication_role_.store(ReplicationRole::REPLICA);
  return true;
}

bool Storage::SetMainReplicationRole() {
  // We don't want to generate new epoch_id and do the
  // cleanup if we're already a MAIN
  if (replication_role_ == ReplicationRole::MAIN) {
    return false;
  }

  // Main instance does not need replication server
  // This should be always called first so we finalize everything
  replication_server_.reset(nullptr);

  {
    std::unique_lock engine_guard{engine_lock_};
    if (wal_file_) {
      wal_file_->FinalizeWal();
      wal_file_.reset();
    }

    // Generate new epoch id and save the last one to the history.
    if (epoch_history_.size() == kEpochHistoryRetention) {
      epoch_history_.pop_front();
    }
    epoch_history_.emplace_back(std::move(epoch_id_), last_commit_timestamp_);
    epoch_id_ = utils::GenerateUUID();
  }

  replication_role_.store(ReplicationRole::MAIN);
  return true;
}

utils::BasicResult<Storage::RegisterReplicaError> Storage::RegisterReplica(
    std::string name, io::network::Endpoint endpoint, const replication::ReplicationMode replication_mode,
    const replication::ReplicationClientConfig &config) {
  MG_ASSERT(replication_role_.load() == ReplicationRole::MAIN, "Only main instance can register a replica!");

  const bool name_exists = replication_clients_.WithLock([&](auto &clients) {
    return std::any_of(clients.begin(), clients.end(), [&name](const auto &client) { return client->Name() == name; });
  });

  if (name_exists) {
    return RegisterReplicaError::NAME_EXISTS;
  }

  const auto end_point_exists = replication_clients_.WithLock([&endpoint](auto &clients) {
    return std::any_of(clients.begin(), clients.end(),
                       [&endpoint](const auto &client) { return client->Endpoint() == endpoint; });
  });

  if (end_point_exists) {
    return RegisterReplicaError::END_POINT_EXISTS;
  }

<<<<<<< HEAD
  MG_ASSERT(replication_mode == replication::ReplicationMode::SYNC || !config.timeout,
            "Only SYNC mode can have a timeout set");

  if (ShouldStoreAndRestoreReplicas()) {
    auto data = replication::ReplicaStatusToJSON(
        replication::ReplicaStatus{.name = name,
                                   .ip_address = endpoint.address,
                                   .port = endpoint.port,
                                   .sync_mode = replication_mode,
                                   .timeout = config.timeout,
                                   .replica_check_frequency = config.replica_check_frequency,
                                   .ssl = config.ssl});
    if (!kvstorage_->Put(name, data.dump())) {
      spdlog::error("Error when saving replica {} in settings.", name);
      return RegisterReplicaError::COULD_NOT_BE_PERSISTED;
    }
  }

=======
>>>>>>> b737e534
  auto client = std::make_unique<ReplicationClient>(std::move(name), this, endpoint, replication_mode, config);
  if (client->State() == replication::ReplicaState::INVALID) {
    return RegisterReplicaError::CONNECTION_FAILED;
  }

  return replication_clients_.WithLock([&](auto &clients) -> utils::BasicResult<Storage::RegisterReplicaError> {
    // Another thread could have added a client with same name while
    // we were connecting to this client.
    if (std::any_of(clients.begin(), clients.end(),
                    [&](const auto &other_client) { return client->Name() == other_client->Name(); })) {
      return RegisterReplicaError::NAME_EXISTS;
    }

    if (std::any_of(clients.begin(), clients.end(),
                    [&client](const auto &other_client) { return client->Endpoint() == other_client->Endpoint(); })) {
      return RegisterReplicaError::END_POINT_EXISTS;
    }

    clients.push_back(std::move(client));
    return {};
  });
}

bool Storage::UnregisterReplica(const std::string &name) {
  MG_ASSERT(replication_role_.load() == ReplicationRole::MAIN, "Only main instance can unregister a replica!");
  if (ShouldStoreAndRestoreReplicas()) {
    if (!kvstorage_->Delete(name)) {
      spdlog::error("Error when removing replica {} from settings.", name);
      return false;
    }
  }

  return replication_clients_.WithLock([&](auto &clients) {
    return std::erase_if(clients, [&](const auto &client) { return client->Name() == name; });
  });
}

std::optional<replication::ReplicaState> Storage::GetReplicaState(const std::string_view name) {
  return replication_clients_.WithLock([&](auto &clients) -> std::optional<replication::ReplicaState> {
    const auto client_it =
        std::find_if(clients.cbegin(), clients.cend(), [name](auto &client) { return client->Name() == name; });
    if (client_it == clients.cend()) {
      return std::nullopt;
    }
    return (*client_it)->State();
  });
}

ReplicationRole Storage::GetReplicationRole() const { return replication_role_; }

std::vector<Storage::ReplicaInfo> Storage::ReplicasInfo() {
  return replication_clients_.WithLock([](auto &clients) {
    std::vector<Storage::ReplicaInfo> replica_info;
    replica_info.reserve(clients.size());
    std::transform(
        clients.begin(), clients.end(), std::back_inserter(replica_info), [](const auto &client) -> ReplicaInfo {
          return {client->Name(), client->Mode(), client->Endpoint(), client->State(), client->GetTimestampInfo()};
        });
    return replica_info;
  });
}

void Storage::SetIsolationLevel(IsolationLevel isolation_level) {
  std::unique_lock main_guard{main_lock_};
  isolation_level_ = isolation_level;
}

void Storage::RestoreReplicas() {
  MG_ASSERT(memgraph::storage::ReplicationRole::MAIN == GetReplicationRole());
  if (!ShouldStoreAndRestoreReplicas()) {
    return;
  }
  spdlog::info("Restoring replicas.");

  for (const auto &[replica_name, replica_data] : *kvstorage_) {
    spdlog::info("Restoring replica {}.", replica_name);

    const auto maybe_replica_status = replication::JSONToReplicaStatus(nlohmann::json::parse(replica_data));
    if (!maybe_replica_status.has_value()) {
      LOG_FATAL("Cannot parse previously saved configuration of replica {}.", replica_name);
    }

    auto replica_status = *maybe_replica_status;
    MG_ASSERT(replica_status.name == replica_name, "Expected replica name is '{}', but got '{}'", replica_status.name,
              replica_name);

    auto ret = RegisterReplica(std::move(replica_status.name),
                               {std::move(replica_status.ip_address), replica_status.port}, replica_status.sync_mode,
                               {
                                   .timeout = replica_status.timeout,
                                   .replica_check_frequency = replica_status.replica_check_frequency,
                                   .ssl = replica_status.ssl,
                               });
    if (ret.HasError()) {
      LOG_FATAL("Failure when restoring replica {}: {}.", replica_name, ret.GetError());
    }
    spdlog::info("Replica {} restored.", replica_name);
  }
}

bool Storage::ShouldStoreAndRestoreReplicas() const { return nullptr != kvstorage_; }

}  // namespace memgraph::storage<|MERGE_RESOLUTION|>--- conflicted
+++ resolved
@@ -1914,17 +1914,12 @@
     return RegisterReplicaError::END_POINT_EXISTS;
   }
 
-<<<<<<< HEAD
-  MG_ASSERT(replication_mode == replication::ReplicationMode::SYNC || !config.timeout,
-            "Only SYNC mode can have a timeout set");
-
   if (ShouldStoreAndRestoreReplicas()) {
     auto data = replication::ReplicaStatusToJSON(
         replication::ReplicaStatus{.name = name,
                                    .ip_address = endpoint.address,
                                    .port = endpoint.port,
                                    .sync_mode = replication_mode,
-                                   .timeout = config.timeout,
                                    .replica_check_frequency = config.replica_check_frequency,
                                    .ssl = config.ssl});
     if (!kvstorage_->Put(name, data.dump())) {
@@ -1933,8 +1928,6 @@
     }
   }
 
-=======
->>>>>>> b737e534
   auto client = std::make_unique<ReplicationClient>(std::move(name), this, endpoint, replication_mode, config);
   if (client->State() == replication::ReplicaState::INVALID) {
     return RegisterReplicaError::CONNECTION_FAILED;
@@ -2024,7 +2017,6 @@
     auto ret = RegisterReplica(std::move(replica_status.name),
                                {std::move(replica_status.ip_address), replica_status.port}, replica_status.sync_mode,
                                {
-                                   .timeout = replica_status.timeout,
                                    .replica_check_frequency = replica_status.replica_check_frequency,
                                    .ssl = replica_status.ssl,
                                });
