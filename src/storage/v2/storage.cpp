--- conflicted
+++ resolved
@@ -1968,13 +1968,8 @@
   return finalized_on_all_replicas;
 }
 
-<<<<<<< HEAD
-utils::BasicResult<Storage::CreateSnapshotError> Storage::CreateSnapshot() {
-  if (replication_role_.load() != replication::ReplicationRole::MAIN) {
-=======
 utils::BasicResult<Storage::CreateSnapshotError> Storage::CreateSnapshot(std::optional<bool> is_periodic) {
   if (replication_role_.load() != ReplicationRole::MAIN) {
->>>>>>> 30ec570b
     return CreateSnapshotError::DisabledForReplica;
   }
 
@@ -2260,7 +2255,6 @@
   return {};
 }
 
-<<<<<<< HEAD
 void Storage::RestoreReplicationRole() {
   if (!ShouldStoreAndRestoreReplicationState()) {
     return;
@@ -2301,7 +2295,6 @@
                replication_role_ == replication::ReplicationRole::MAIN ? "MAIN" : "REPLICA");
 }
 
-=======
 IsolationLevel Storage::GetIsolationLevel() const noexcept { return isolation_level_; }
 
 void Storage::SetStorageMode(StorageMode storage_mode) {
@@ -2311,7 +2304,6 @@
 
 StorageMode Storage::GetStorageMode() { return storage_mode_; }
 
->>>>>>> 30ec570b
 void Storage::RestoreReplicas() {
   if (!ShouldStoreAndRestoreReplicationState()) {
     return;
