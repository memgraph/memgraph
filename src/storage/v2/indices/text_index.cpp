--- conflicted
+++ resolved
@@ -34,13 +34,8 @@
         mgcxx::text_search::create_index(index_path, mgcxx::text_search::IndexConfig{.mappings = mappings.dump()}),
         index_info.label_, index_info.properties_);
     if (!success) {
-<<<<<<< HEAD
       throw query::TextSearchException("Text index \"{}\" already exists at path: {}.", index_info.index_name_,
                                        index_path);
-=======
-      spdlog::error("Text index {} already exists at path: {}.", index_info.index_name_, index_path);
-      throw query::TextSearchException("Text index {} already exists at path: {}.", index_info.index_name_, index_path);
->>>>>>> 13013bf9
     }
   } catch (const std::exception &e) {
     spdlog::error("Failed to create text index {} at path: {}. Error: {}", index_info.index_name_, index_path,
@@ -148,22 +143,10 @@
 }
 
 void TextIndex::DropIndex(const std::string &index_name) {
-<<<<<<< HEAD
-  try {
-    index_.erase(index_name);
-    mgcxx::text_search::drop_index(MakeIndexPath(text_index_storage_dir_, index_name));
-  } catch (const std::exception &e) {
-    throw query::TextSearchException("Tantivy error: {}", e.what());
-  }
-}
-
-bool TextIndex::IndexExists(const std::string &index_name) const { return index_.contains(index_name); }
-=======
   auto node = index_.extract(index_name);
   if (node.empty()) {
     throw query::TextSearchException("Text index {} doesn't exist.", index_name);
   }
->>>>>>> 13013bf9
 
   auto &entry = node.mapped();
   try {
