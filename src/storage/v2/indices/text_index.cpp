--- conflicted
+++ resolved
@@ -69,8 +69,6 @@
   return applicable_text_indices;
 }
 
-<<<<<<< HEAD
-=======
 std::map<PropertyId, PropertyValue> TextIndex::ExtractVertexProperties(const PropertyStore &property_store,
                                                                        std::span<PropertyId const> properties) {
   if (properties.empty()) {
@@ -88,26 +86,6 @@
          r::to<std::map<PropertyId, PropertyValue>>();
 }
 
-void TextIndex::AddNodeToTextIndex(std::int64_t gid, const nlohmann::json &properties,
-                                   const std::string &property_values_as_str, mgcxx::text_search::Context &context) {
-  nlohmann::json document = {};
-  document["data"] = properties;
-  document["all"] = property_values_as_str;
-  document["metadata"] = {};
-  document["metadata"]["gid"] = gid;
-
-  try {
-    mgcxx::text_search::add_document(
-        context,
-        mgcxx::text_search::DocumentInput{.data =
-                                              document.dump(-1, ' ', false, nlohmann::json::error_handler_t::replace)},
-        kDoSkipCommit);
-  } catch (const std::exception &e) {
-    throw query::TextSearchException("Tantivy error: {}", e.what());
-  }
-}
-
->>>>>>> 4d2bf8b9
 void TextIndex::UpdateOnAddLabel(LabelId label, Vertex *vertex, Transaction &tx) {
   auto applicable_text_indices = GetApplicableTextIndices(std::array{label}, vertex->properties.ExtractPropertyIds());
   if (applicable_text_indices.empty()) return;
@@ -146,13 +124,8 @@
     auto vertex_properties = index_info.properties_.empty()
                                  ? v.Properties(View::NEW).GetValue()
                                  : v.PropertiesByPropertyIds(index_info.properties_, View::NEW).GetValue();
-<<<<<<< HEAD
     AddEntryToTextIndex(v.Gid().AsInt(), SerializeProperties(vertex_properties, name_id_mapper),
                         StringifyProperties(vertex_properties), index_data.context_);
-=======
-    AddNodeToTextIndex(v.Gid().AsInt(), SerializeProperties(vertex_properties, name_id_mapper),
-                       StringifyProperties(vertex_properties), index_data.context_);
->>>>>>> 4d2bf8b9
   }
   try {
     mgcxx::text_search::commit(index_data.context_);
@@ -310,11 +283,7 @@
 void TextIndex::ApplyTrackedChanges(Transaction &tx, NameIdMapper *name_id_mapper) {
   for (const auto &[index_data_ptr, pending] : tx.text_index_change_collector_) {
     // Take exclusive lock to properly serialize all updates and hold it for the entire operation
-<<<<<<< HEAD
     std::lock_guard lock(index_data_ptr->write_mutex_);
-=======
-    const std::lock_guard lock(index_data_ptr->write_mutex_);
->>>>>>> 4d2bf8b9
     try {
       for (const auto *vertex : pending.to_remove_) {
         auto search_node_to_be_deleted =
@@ -324,15 +293,9 @@
       for (const auto *vertex : pending.to_add_) {
         auto vertex_properties = index_data_ptr->properties_.empty()
                                      ? vertex->properties.Properties()
-<<<<<<< HEAD
                                      : ExtractProperties(vertex->properties, index_data_ptr->properties_);
         AddEntryToTextIndex(vertex->gid.AsInt(), SerializeProperties(vertex_properties, name_id_mapper),
                             StringifyProperties(vertex_properties), index_data_ptr->context_);
-=======
-                                     : ExtractVertexProperties(vertex->properties, index_data_ptr->properties_);
-        AddNodeToTextIndex(vertex->gid.AsInt(), SerializeProperties(vertex_properties, name_id_mapper),
-                           StringifyProperties(vertex_properties), index_data_ptr->context_);
->>>>>>> 4d2bf8b9
       }
       mgcxx::text_search::commit(index_data_ptr->context_);
     } catch (const std::exception &e) {
