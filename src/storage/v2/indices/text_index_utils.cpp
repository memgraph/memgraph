--- conflicted
+++ resolved
@@ -12,11 +12,7 @@
 #include <filesystem>
 
 #include <nlohmann/json.hpp>
-#include "query/exceptions.hpp"
-<<<<<<< HEAD
 #include "storage/v2/indices/property_path.hpp"
-=======
->>>>>>> 13013bf9
 #include "storage/v2/indices/text_index_utils.hpp"
 #include "storage/v2/name_id_mapper.hpp"
 #include "storage/v2/property_value.hpp"
@@ -158,7 +154,6 @@
   }
 }
 
-<<<<<<< HEAD
 void TrackTextEdgeIndexChange(TextEdgeIndexChangeCollector &collector, std::span<TextEdgeIndexData *> indices,
                               const Edge *edge, const Vertex *from_vertex, const Vertex *to_vertex, TextIndexOp op) {
   if (!edge || !from_vertex || !to_vertex) return;
@@ -176,36 +171,6 @@
       entry.to_add_.erase(edge_with_vertices);
       entry.to_remove_.insert(edge);
     }
-=======
-mgcxx::text_search::SearchOutput SearchGivenProperties(const std::string &search_query,
-                                                       mgcxx::text_search::Context &context) {
-  try {
-    return mgcxx::text_search::search(
-        context, mgcxx::text_search::SearchInput{.search_query = search_query, .return_fields = {"metadata"}});
-  } catch (const std::exception &e) {
-    throw query::TextSearchException("Tantivy error: {}", e.what());
-  }
-}
-
-mgcxx::text_search::SearchOutput RegexSearch(const std::string &search_query, mgcxx::text_search::Context &context) {
-  try {
-    return mgcxx::text_search::regex_search(
-        context, mgcxx::text_search::SearchInput{
-                     .search_fields = {"all"}, .search_query = search_query, .return_fields = {"metadata"}});
-  } catch (const std::exception &e) {
-    throw query::TextSearchException("Tantivy error: {}", e.what());
-  }
-}
-
-mgcxx::text_search::SearchOutput SearchAllProperties(const std::string &search_query,
-                                                     mgcxx::text_search::Context &context) {
-  try {
-    return mgcxx::text_search::search(
-        context, mgcxx::text_search::SearchInput{
-                     .search_fields = {"all"}, .search_query = search_query, .return_fields = {"metadata"}});
-  } catch (const std::exception &e) {
-    throw query::TextSearchException("Tantivy error: {}", e.what());
->>>>>>> 13013bf9
   }
 }
 
