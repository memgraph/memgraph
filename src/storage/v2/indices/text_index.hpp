--- conflicted
+++ resolved
@@ -45,8 +45,11 @@
   std::vector<TextIndexData *> GetApplicableTextIndices(std::span<storage::LabelId const> labels,
                                                         std::span<PropertyId const> properties);
 
-  static void AddVertexToTextIndex(std::int64_t gid, nlohmann::json properties, std::string property_values_as_str,
-                                   mgcxx::text_search::Context &context);
+  static void AddNodeToTextIndex(std::int64_t gid, const nlohmann::json &properties,
+                                 const std::string &property_values_as_str, mgcxx::text_search::Context &context);
+
+  static std::map<PropertyId, PropertyValue> ExtractVertexProperties(const PropertyStore &property_store,
+                                                                     std::span<PropertyId const> properties);
 
  public:
   explicit TextIndex(const std::filesystem::path &storage_dir)
@@ -59,19 +62,13 @@
 
   ~TextIndex() = default;
 
-<<<<<<< HEAD
-  std::map<std::string, TextIndexData> index_;
+  void RemoveNode(Vertex *vertex_after_update, Transaction &tx);
 
-  void RemoveNode(const Vertex *vertex_after_update, Transaction &tx);
-=======
-  void RemoveNode(Vertex *vertex_after_update, Transaction &tx);
->>>>>>> 13013bf9
+  void UpdateOnAddLabel(LabelId label, Vertex *vertex, Transaction &tx);
 
-  void UpdateOnAddLabel(LabelId label, const Vertex *vertex, Transaction &tx);
+  void UpdateOnRemoveLabel(LabelId label, Vertex *vertex, Transaction &tx);
 
-  void UpdateOnRemoveLabel(LabelId label, const Vertex *vertex, Transaction &tx);
-
-  void UpdateOnSetProperty(const Vertex *vertex, Transaction &tx);
+  void UpdateOnSetProperty(Vertex *vertex, Transaction &tx);
 
   void CreateIndex(const TextIndexSpec &index_info, VerticesIterable vertices, NameIdMapper *name_id_mapper);
 
