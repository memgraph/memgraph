// Copyright 2025 Memgraph Ltd.
//
// Use of this software is governed by the Business Source License
// included in the file licenses/BSL.txt; by using this file, you agree to be bound by the terms of the Business Source
// License, and you may not use this file except in compliance with the Business Source License.
//
// As of the Change Date specified in that file, in accordance with
// the Business Source License, use of this software will be governed
// by the Apache License, Version 2.0, included in the file
// licenses/APL.txt.

#pragma once

#include <nlohmann/json_fwd.hpp>
#include <shared_mutex>
#include "mg_procedure.h"
#include "storage/v2/id_types.hpp"
#include "storage/v2/name_id_mapper.hpp"
#include "storage/v2/snapshot_observer_info.hpp"
#include "storage/v2/vertex.hpp"
#include "storage/v2/vertices_iterable.hpp"
#include "text_search.hpp"

namespace memgraph::query {
class DbAccessor;
}  // namespace memgraph::query

namespace memgraph::storage {

inline constexpr std::string_view kTextIndicesDirectory = "text_indices";
struct TextIndexData {
  mgcxx::text_search::Context context_;
  LabelId scope_;
  std::vector<PropertyId> properties_;
};

class TextIndex {
 private:
  static constexpr bool kDoSkipCommit = true;

  // Boolean operators that should be preserved in uppercase for Tantivy
  static constexpr std::string_view kBooleanAnd = "AND";
  static constexpr std::string_view kBooleanOr = "OR";
  static constexpr std::string_view kBooleanNot = "NOT";

  std::filesystem::path text_index_storage_dir_;
  std::shared_mutex
      index_writer_mutex_;  // This mutex is used to protect add_document, remove_document, commit and rollback
                            // operations. Underlying Tantivy IndexWriter requires unique lock for commit and rollback
                            // operations and shared lock for add_document and remove_document operations.
                            // TODO(@DavIvek): Better approach would be to add locking on mgcxx side.

  inline std::string MakeIndexPath(std::string_view index_name) const;

  void CreateTantivyIndex(const std::string &index_name, LabelId label, const std::string &index_path,
                          std::span<PropertyId const> properties);

  static nlohmann::json SerializeProperties(const std::map<PropertyId, PropertyValue> &properties,
                                            NameIdMapper *name_id_mapper);

  static std::string StringifyProperties(const std::map<PropertyId, PropertyValue> &properties);

  static std::string ToLowerCasePreservingBooleanOperators(std::string_view input);

  std::vector<TextIndexData *> GetApplicableTextIndices(std::span<storage::LabelId const> labels);

  void AddNodeToTextIndex(std::int64_t gid, const nlohmann::json &properties, const std::string &property_values_as_str,
                          mgcxx::text_search::Context *applicable_text_index);

  static std::map<PropertyId, PropertyValue> ExtractVertexProperties(const PropertyStore &property_store,
                                                                     std::span<PropertyId const> properties);

  mgcxx::text_search::SearchOutput SearchGivenProperties(const std::string &index_name,
                                                         const std::string &search_query);

  mgcxx::text_search::SearchOutput RegexSearch(const std::string &index_name, const std::string &search_query);

  mgcxx::text_search::SearchOutput SearchAllProperties(const std::string &index_name, const std::string &search_query);

 public:
  explicit TextIndex(const std::filesystem::path &storage_dir)
      : text_index_storage_dir_(storage_dir / kTextIndicesDirectory) {}

  TextIndex(const TextIndex &) = delete;
  TextIndex(TextIndex &&) = delete;
  TextIndex &operator=(const TextIndex &) = delete;
  TextIndex &operator=(TextIndex &&) = delete;

  ~TextIndex() = default;

  std::map<std::string, TextIndexData> index_;
  std::map<LabelId, std::string> label_to_index_;

  void AddNode(Vertex *vertex, NameIdMapper *name_id_mapper,
               const std::vector<TextIndexData *> &applicable_text_indices);

  void UpdateNode(Vertex *vertex, NameIdMapper *name_id_mapper);

  void RemoveNode(Vertex *vertex_after_update);

  void RemoveNode(Vertex *vertex, const std::vector<TextIndexData *> &applicable_text_indices);

  void UpdateOnAddLabel(LabelId label, Vertex *vertex, NameIdMapper *name_id_mapper);

  void UpdateOnRemoveLabel(LabelId label, Vertex *vertex);

  void UpdateOnSetProperty(Vertex *vertex, NameIdMapper *name_id_mapper);

  void CreateIndex(std::string const &index_name, LabelId label, VerticesIterable vertices,
<<<<<<< HEAD
                   NameIdMapper *name_id_mapper, std::span<PropertyId const> properties);

  void RecoverIndex(const std::string &index_name, LabelId label, std::span<PropertyId const> properties,
=======
                   NameIdMapper *name_id_mapper);

  void RecoverIndex(const std::string &index_name, LabelId label,
>>>>>>> c239dd60
                    std::optional<SnapshotObserverInfo> const &snapshot_info = std::nullopt);

  LabelId DropIndex(const std::string &index_name);

  bool IndexExists(const std::string &index_name) const;

  std::vector<Gid> Search(const std::string &index_name, const std::string &search_query, text_search_mode search_mode);

  std::string Aggregate(const std::string &index_name, const std::string &search_query,
                        const std::string &aggregation_query);

  void Commit();

  void Rollback();

  std::vector<std::pair<std::string, LabelId>> ListIndices() const;

  void Clear();
};

}  // namespace memgraph::storage<|MERGE_RESOLUTION|>--- conflicted
+++ resolved
@@ -23,6 +23,7 @@
 
 namespace memgraph::query {
 class DbAccessor;
+}  // namespace memgraph::query
 }  // namespace memgraph::query
 
 namespace memgraph::storage {
@@ -107,15 +108,9 @@
   void UpdateOnSetProperty(Vertex *vertex, NameIdMapper *name_id_mapper);
 
   void CreateIndex(std::string const &index_name, LabelId label, VerticesIterable vertices,
-<<<<<<< HEAD
                    NameIdMapper *name_id_mapper, std::span<PropertyId const> properties);
 
   void RecoverIndex(const std::string &index_name, LabelId label, std::span<PropertyId const> properties,
-=======
-                   NameIdMapper *name_id_mapper);
-
-  void RecoverIndex(const std::string &index_name, LabelId label,
->>>>>>> c239dd60
                     std::optional<SnapshotObserverInfo> const &snapshot_info = std::nullopt);
 
   LabelId DropIndex(const std::string &index_name);
