--- conflicted
+++ resolved
@@ -46,20 +46,12 @@
 
   void CommitLoadedNodes(mgcxx::text_search::Context &index_context);
 
-<<<<<<< HEAD
-  void AddNode(Vertex *vertex, NameIdMapper *name_id_mapper,
-               const std::vector<mgcxx::text_search::Context *> &applicable_text_indices);
-
-  void RemoveNode(Vertex *vertex, const std::vector<mgcxx::text_search::Context *> &applicable_text_indices);
-
   mgcxx::text_search::SearchOutput TQLSearch(const std::string &index_name, const std::string &search_query);
 
   mgcxx::text_search::SearchOutput RegexSearch(const std::string &index_name, const std::string &search_query);
 
   mgcxx::text_search::SearchOutput SearchAllProperties(const std::string &index_name, const std::string &search_query);
 
-=======
->>>>>>> 9c31408a
  public:
   TextIndex() = default;
 
