--- conflicted
+++ resolved
@@ -11,29 +11,24 @@
 
 #pragma once
 
+#include <mgcxx_text_search.hpp>
 #include <span>
 #include <string_view>
 #include <vector>
 
-#include "absl/container/flat_hash_map.h"
 #include "absl/container/flat_hash_set.h"
 #include "nlohmann/json_fwd.hpp"
 #include "storage/v2/id_types.hpp"
 #include "storage/v2/property_store.hpp"
 #include "storage/v2/property_value.hpp"
-#include "text_search.hpp"
 
 namespace memgraph::storage {
 
 class NameIdMapper;
 struct Vertex;
-<<<<<<< HEAD
 struct Edge;
 struct TextIndexData;
 struct TextEdgeIndexData;
-=======
-struct TextIndexData;
->>>>>>> 4d2bf8b9
 
 inline constexpr std::string_view kTextIndicesDirectory = "text_indices";
 inline constexpr bool kDoSkipCommit = true;
@@ -55,7 +50,6 @@
 // Convert properties to string representation
 std::string StringifyProperties(const std::map<PropertyId, PropertyValue> &properties);
 
-<<<<<<< HEAD
 // Add a node or edge to the text index
 void AddEntryToTextIndex(std::int64_t gid, const nlohmann::json &properties, const std::string &property_values_as_str,
                          mgcxx::text_search::Context &context);
@@ -80,16 +74,11 @@
   EdgeTypeId edge_type_;
   std::vector<PropertyId> properties_;
 };
-=======
-// Text index change tracking
-enum class TextIndexOp { ADD, UPDATE, REMOVE };
->>>>>>> 4d2bf8b9
 
 struct TextIndexPending {
   absl::flat_hash_set<Vertex const *> to_add_;
   absl::flat_hash_set<Vertex const *> to_remove_;
 };
-<<<<<<< HEAD
 struct TextEdgeIndexPending {
   absl::flat_hash_set<Edge const *> to_add_;
   absl::flat_hash_set<Edge const *> to_remove_;
@@ -103,13 +92,5 @@
                           TextIndexOp op);
 void TrackTextEdgeIndexChange(TextEdgeIndexChangeCollector &collector, std::span<TextEdgeIndexData *> indices,
                               Edge *edge, TextIndexOp op);
-=======
-
-// Text index change collector for transaction-level batching
-using TextIndexChangeCollector = absl::flat_hash_map<TextIndexData *, TextIndexPending>;
-
-void TrackTextIndexChange(TextIndexChangeCollector &collector, std::span<TextIndexData *> indices, Vertex *vertex,
-                          TextIndexOp op);
->>>>>>> 4d2bf8b9
 
 }  // namespace memgraph::storage