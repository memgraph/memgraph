// Copyright 2025 Memgraph Ltd.
//
// Use of this software is governed by the Business Source License
// included in the file licenses/BSL.txt; by using this file, you agree to be bound by the terms of the Business Source
// License, and you may not use this file except in compliance with the Business Source License.
//
// As of the Change Date specified in that file, in accordance with
// the Business Source License, use of this software will be governed
// by the Apache License, Version 2.0, included in the file
// licenses/APL.txt.

#include "storage/v2/indices/indices.hpp"
#include "flags/experimental.hpp"
#include "storage/v2/disk/edge_type_index.hpp"
#include "storage/v2/disk/edge_type_property_index.hpp"
#include "storage/v2/disk/label_index.hpp"
#include "storage/v2/disk/label_property_composite_index.hpp"
#include "storage/v2/disk/label_property_index.hpp"
#include "storage/v2/id_types.hpp"
#include "storage/v2/inmemory/edge_type_index.hpp"
#include "storage/v2/inmemory/edge_type_property_index.hpp"
#include "storage/v2/inmemory/label_index.hpp"
#include "storage/v2/inmemory/label_property_composite_index.hpp"
#include "storage/v2/inmemory/label_property_index.hpp"
#include "storage/v2/storage.hpp"

namespace memgraph::storage {

void Indices::AbortEntries(LabelId labelId, std::span<Vertex *const> vertices, uint64_t exact_start_timestamp) const {
  static_cast<InMemoryLabelIndex *>(label_index_.get())->AbortEntries(labelId, vertices, exact_start_timestamp);
}

void Indices::AbortEntries(PropertyId property, std::span<std::pair<PropertyValue, Vertex *> const> vertices,
                           uint64_t exact_start_timestamp) const {
  static_cast<InMemoryLabelPropertyIndex *>(label_property_index_.get())
      ->AbortEntries(property, vertices, exact_start_timestamp);
  static_cast<InMemoryLabelPropertyCompositeIndex *>(label_property_composite_index_.get())
      ->AbortEntries(property, vertices, exact_start_timestamp);
}
void Indices::AbortEntries(LabelId label, std::span<std::pair<PropertyValue, Vertex *> const> vertices,
                           uint64_t exact_start_timestamp) const {
  static_cast<InMemoryLabelPropertyIndex *>(label_property_index_.get())
      ->AbortEntries(label, vertices, exact_start_timestamp);
  static_cast<InMemoryLabelPropertyCompositeIndex *>(label_property_composite_index_.get())
      ->AbortEntries(label, vertices, exact_start_timestamp);
}

void Indices::AbortEntries(EdgeTypeId edge_type,
                           std::span<std::tuple<Vertex *const, Vertex *const, Edge *const> const> edges,
                           uint64_t exact_start_timestamp) const {
  static_cast<InMemoryEdgeTypeIndex *>(edge_type_index_.get())->AbortEntries(edge_type, edges, exact_start_timestamp);
}

void Indices::AbortEntries(std::pair<EdgeTypeId, PropertyId> edge_type_property,
                           std::span<std::tuple<Vertex *const, Vertex *const, Edge *const, PropertyValue> const> edges,
                           uint64_t exact_start_timestamp) const {
  static_cast<InMemoryEdgeTypePropertyIndex *>(edge_type_property_index_.get())
      ->AbortEntries(edge_type_property, edges, exact_start_timestamp);
}

void Indices::RemoveObsoleteVertexEntries(uint64_t oldest_active_start_timestamp, std::stop_token token) const {
  static_cast<InMemoryLabelIndex *>(label_index_.get())->RemoveObsoleteEntries(oldest_active_start_timestamp, token);
  static_cast<InMemoryLabelPropertyIndex *>(label_property_index_.get())
      ->RemoveObsoleteEntries(oldest_active_start_timestamp, token);
<<<<<<< HEAD
  static_cast<InMemoryLabelPropertyCompositeIndex *>(label_property_composite_index_.get())
      ->RemoveObsoleteEntries(oldest_active_start_timestamp, token);
  if (flags::AreExperimentsEnabled(flags::Experiments::VECTOR_SEARCH)) {
    vector_index_.RemoveObsoleteEntries(token);
  }
=======
  vector_index_.RemoveObsoleteEntries(token);
>>>>>>> 7ccd3bf2
}

void Indices::RemoveObsoleteEdgeEntries(uint64_t oldest_active_start_timestamp, std::stop_token token) const {
  static_cast<InMemoryEdgeTypeIndex *>(edge_type_index_.get())
      ->RemoveObsoleteEntries(oldest_active_start_timestamp, token);
  static_cast<InMemoryEdgeTypePropertyIndex *>(edge_type_property_index_.get())
      ->RemoveObsoleteEntries(oldest_active_start_timestamp, token);
}

void Indices::DropGraphClearIndices() {
  static_cast<InMemoryLabelIndex *>(label_index_.get())->DropGraphClearIndices();
  static_cast<InMemoryLabelPropertyIndex *>(label_property_index_.get())->DropGraphClearIndices();
  static_cast<InMemoryLabelPropertyCompositeIndex *>(label_property_composite_index_.get())->DropGraphClearIndices();
  static_cast<InMemoryEdgeTypeIndex *>(edge_type_index_.get())->DropGraphClearIndices();
  static_cast<InMemoryEdgeTypePropertyIndex *>(edge_type_property_index_.get())->DropGraphClearIndices();
  point_index_.Clear();
  vector_index_.Clear();
}

void Indices::UpdateOnAddLabel(LabelId label, Vertex *vertex, const Transaction &tx) const {
  label_index_->UpdateOnAddLabel(label, vertex, tx);
  label_property_index_->UpdateOnAddLabel(label, vertex, tx);
<<<<<<< HEAD
  label_property_composite_index_->UpdateOnAddLabel(label, vertex, tx);
  if (flags::AreExperimentsEnabled(flags::Experiments::VECTOR_SEARCH)) {
    vector_index_.UpdateOnAddLabel(label, vertex);
  }
=======
  vector_index_.UpdateOnAddLabel(label, vertex);
>>>>>>> 7ccd3bf2
}

void Indices::UpdateOnRemoveLabel(LabelId label, Vertex *vertex, const Transaction &tx) const {
  label_index_->UpdateOnRemoveLabel(label, vertex, tx);
  label_property_index_->UpdateOnRemoveLabel(label, vertex, tx);
<<<<<<< HEAD
  label_property_composite_index_->UpdateOnRemoveLabel(label, vertex, tx);
  if (flags::AreExperimentsEnabled(flags::Experiments::VECTOR_SEARCH)) {
    vector_index_.UpdateOnRemoveLabel(label, vertex);
  }
=======
  vector_index_.UpdateOnRemoveLabel(label, vertex);
>>>>>>> 7ccd3bf2
}

void Indices::UpdateOnSetProperty(PropertyId property, const PropertyValue &value, Vertex *vertex,
                                  const Transaction &tx) const {
  label_property_index_->UpdateOnSetProperty(property, value, vertex, tx);
<<<<<<< HEAD
  label_property_composite_index_->UpdateOnSetProperty(property, value, vertex, tx);
  if (flags::AreExperimentsEnabled(flags::Experiments::VECTOR_SEARCH)) {
    vector_index_.UpdateOnSetProperty(property, value, vertex);
  }
=======
  vector_index_.UpdateOnSetProperty(property, value, vertex);
>>>>>>> 7ccd3bf2
}

void Indices::UpdateOnSetProperty(EdgeTypeId edge_type, PropertyId property, const PropertyValue &value,
                                  Vertex *from_vertex, Vertex *to_vertex, Edge *edge, const Transaction &tx) const {
  edge_type_property_index_->UpdateOnSetProperty(from_vertex, to_vertex, edge, edge_type, property, value,
                                                 tx.start_timestamp);
}

void Indices::UpdateOnEdgeCreation(Vertex *from, Vertex *to, EdgeRef edge_ref, EdgeTypeId edge_type,
                                   const Transaction &tx) const {
  edge_type_index_->UpdateOnEdgeCreation(from, to, edge_ref, edge_type, tx);
}

Indices::Indices(const Config &config, StorageMode storage_mode) {
  std::invoke([this, config, storage_mode]() {
    if (storage_mode == StorageMode::IN_MEMORY_TRANSACTIONAL || storage_mode == StorageMode::IN_MEMORY_ANALYTICAL) {
      label_index_ = std::make_unique<InMemoryLabelIndex>();
      label_property_index_ = std::make_unique<InMemoryLabelPropertyIndex>();
      label_property_composite_index_ = std::make_unique<InMemoryLabelPropertyCompositeIndex>();
      edge_type_index_ = std::make_unique<InMemoryEdgeTypeIndex>();
      edge_type_property_index_ = std::make_unique<InMemoryEdgeTypePropertyIndex>();
    } else {
      label_index_ = std::make_unique<DiskLabelIndex>(config);
      label_property_index_ = std::make_unique<DiskLabelPropertyIndex>(config);
      label_property_composite_index_ = std::make_unique<DiskLabelPropertyCompositeIndex>(config);
      edge_type_index_ = std::make_unique<DiskEdgeTypeIndex>();
      edge_type_property_index_ = std::make_unique<DiskEdgeTypePropertyIndex>();
    }
  });
}

Indices::IndexStats Indices::Analysis() const {
  return {static_cast<InMemoryLabelIndex *>(label_index_.get())->Analysis(),
          static_cast<InMemoryLabelPropertyIndex *>(label_property_index_.get())->Analysis(),
          static_cast<InMemoryLabelPropertyCompositeIndex *>(label_property_composite_index_.get())->Analysis(),
          static_cast<InMemoryEdgeTypeIndex *>(edge_type_index_.get())->Analysis(),
          static_cast<InMemoryEdgeTypePropertyIndex *>(edge_type_property_index_.get())->Analysis(),
          vector_index_.Analysis()};
}

}  // namespace memgraph::storage<|MERGE_RESOLUTION|>--- conflicted
+++ resolved
@@ -62,15 +62,9 @@
   static_cast<InMemoryLabelIndex *>(label_index_.get())->RemoveObsoleteEntries(oldest_active_start_timestamp, token);
   static_cast<InMemoryLabelPropertyIndex *>(label_property_index_.get())
       ->RemoveObsoleteEntries(oldest_active_start_timestamp, token);
-<<<<<<< HEAD
   static_cast<InMemoryLabelPropertyCompositeIndex *>(label_property_composite_index_.get())
       ->RemoveObsoleteEntries(oldest_active_start_timestamp, token);
-  if (flags::AreExperimentsEnabled(flags::Experiments::VECTOR_SEARCH)) {
-    vector_index_.RemoveObsoleteEntries(token);
-  }
-=======
   vector_index_.RemoveObsoleteEntries(token);
->>>>>>> 7ccd3bf2
 }
 
 void Indices::RemoveObsoleteEdgeEntries(uint64_t oldest_active_start_timestamp, std::stop_token token) const {
@@ -93,40 +87,22 @@
 void Indices::UpdateOnAddLabel(LabelId label, Vertex *vertex, const Transaction &tx) const {
   label_index_->UpdateOnAddLabel(label, vertex, tx);
   label_property_index_->UpdateOnAddLabel(label, vertex, tx);
-<<<<<<< HEAD
   label_property_composite_index_->UpdateOnAddLabel(label, vertex, tx);
-  if (flags::AreExperimentsEnabled(flags::Experiments::VECTOR_SEARCH)) {
-    vector_index_.UpdateOnAddLabel(label, vertex);
-  }
-=======
   vector_index_.UpdateOnAddLabel(label, vertex);
->>>>>>> 7ccd3bf2
 }
 
 void Indices::UpdateOnRemoveLabel(LabelId label, Vertex *vertex, const Transaction &tx) const {
   label_index_->UpdateOnRemoveLabel(label, vertex, tx);
   label_property_index_->UpdateOnRemoveLabel(label, vertex, tx);
-<<<<<<< HEAD
   label_property_composite_index_->UpdateOnRemoveLabel(label, vertex, tx);
-  if (flags::AreExperimentsEnabled(flags::Experiments::VECTOR_SEARCH)) {
-    vector_index_.UpdateOnRemoveLabel(label, vertex);
-  }
-=======
   vector_index_.UpdateOnRemoveLabel(label, vertex);
->>>>>>> 7ccd3bf2
 }
 
 void Indices::UpdateOnSetProperty(PropertyId property, const PropertyValue &value, Vertex *vertex,
                                   const Transaction &tx) const {
   label_property_index_->UpdateOnSetProperty(property, value, vertex, tx);
-<<<<<<< HEAD
   label_property_composite_index_->UpdateOnSetProperty(property, value, vertex, tx);
-  if (flags::AreExperimentsEnabled(flags::Experiments::VECTOR_SEARCH)) {
-    vector_index_.UpdateOnSetProperty(property, value, vertex);
-  }
-=======
   vector_index_.UpdateOnSetProperty(property, value, vertex);
->>>>>>> 7ccd3bf2
 }
 
 void Indices::UpdateOnSetProperty(EdgeTypeId edge_type, PropertyId property, const PropertyValue &value,
