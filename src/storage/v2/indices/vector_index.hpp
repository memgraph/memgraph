// Copyright 2025 Memgraph Ltd.
//
// Use of this software is governed by the Business Source License
// included in the file licenses/BSL.txt; by using this file, you agree to be bound by the terms of the Business Source
// License, and you may not use this file except in compliance with the Business Source License.
//
// As of the Change Date specified in that file, in accordance with
// the Business Source License, use of this software will be governed
// by the Apache License, Version 2.0, included in the file
// licenses/APL.txt.

#pragma once

#include <cstdint>
#include <unordered_map>

#include "storage/v2/id_types.hpp"
#include "storage/v2/property_value.hpp"
#include "storage/v2/snapshot_observer_info.hpp"
#include "storage/v2/vertex.hpp"
#include "usearch/index_dense.hpp"
#include "utils/skip_list.hpp"

namespace memgraph::storage {

using mg_vector_index_t = unum::usearch::index_dense_gt<Vertex *, unum::usearch::uint40_t>;

/// @struct VectorIndexInfo
/// @brief Represents information about a vector index in the system.
///
/// This structure includes the index name, the label and property on which the index is created,
/// the dimension of the vectors in the index, and the size of the index.
struct VectorIndexInfo {
  std::string index_name;
  LabelId label_id;
  PropertyId property;
  std::string metric;
  std::uint16_t dimension;
  std::size_t capacity;
  std::size_t size;
  std::string scalar_kind;
};

/// @struct VectorIndexSpec
/// @brief Represents a specification for creating a vector index in the system.
///
/// This structure includes the index name, the label and property on which the index is created,
/// and the configuration options for the index in the form of a JSON object.
struct VectorIndexSpec {
  std::string index_name;
  LabelId label_id;
  PropertyId property;
  unum::usearch::metric_kind_t metric_kind;
  std::uint16_t dimension;
  std::uint16_t resize_coefficient;
  std::size_t capacity;
  unum::usearch::scalar_kind_t scalar_kind;

  friend bool operator==(const VectorIndexSpec &, const VectorIndexSpec &) = default;
};

struct VectorIndexRecoveryInfo {
  VectorIndexSpec spec;
  std::unordered_map<Gid, std::vector<float>> index_entries;
};

// Forward declaration
class NameIdMapper;

/// @struct VectorIndexRecovery
/// @brief Handles recovery operations for vector indices during WAL replay and snapshot recovery.
///
/// This struct encapsulates all recovery-related operations for vector indices,
/// separating recovery logic from the main VectorIndex class for better
/// separation of concerns and testability.
struct VectorIndexRecovery {
  /// @brief Updates recovery info when an index is dropped.
  /// @param index_name The name of the index being dropped.
  /// @param name_id_mapper Mapper for name/ID conversions.
  /// @param recovery_info_vec The vector of recovery info to update.
  /// @param vertices Accessor to the vertices skip list.
  static void UpdateOnIndexDrop(std::string_view index_name, NameIdMapper *name_id_mapper,
                                std::vector<VectorIndexRecoveryInfo> &recovery_info_vec,
                                utils::SkipList<Vertex>::Accessor &vertices);

  /// @brief Updates recovery info when a label is added to a vertex.
  /// @param label The label being added.
  /// @param vertex The vertex receiving the label.
  /// @param name_id_mapper Mapper for name/ID conversions.
  /// @param recovery_info_vec The vector of recovery info to update.
  static void UpdateOnLabelAddition(LabelId label, Vertex *vertex, NameIdMapper *name_id_mapper,
                                    std::vector<VectorIndexRecoveryInfo> &recovery_info_vec);

  /// @brief Updates recovery info when a label is removed from a vertex.
  /// @param label The label being removed.
  /// @param vertex The vertex losing the label.
  /// @param name_id_mapper Mapper for name/ID conversions.
  /// @param recovery_info_vec The vector of recovery info to update.
  static void UpdateOnLabelRemoval(LabelId label, Vertex *vertex, NameIdMapper *name_id_mapper,
                                   std::vector<VectorIndexRecoveryInfo> &recovery_info_vec);

  /// @brief Updates recovery info when a property changes on a vertex.
  /// @param property The property that changed.
  /// @param value The new property value.
  /// @param vertex The vertex with the changed property.
  /// @param recovery_info_vec The vector of recovery info to update.
  static void UpdateOnPropertyChange(PropertyId property, PropertyValue &value, Vertex *vertex,
                                     std::vector<VectorIndexRecoveryInfo> &recovery_info_vec);

 private:
  /// @brief Finds all recovery info entries matching a given label.
  /// @param label The label to match.
  /// @param recovery_info_vec The vector of recovery info to search.
  /// @return Vector of pointers to matching recovery info entries.
  static std::vector<VectorIndexRecoveryInfo *> FindMatchingIndices(
      LabelId label, std::vector<VectorIndexRecoveryInfo> &recovery_info_vec);

  /// @brief Extracts a vector from a property value, handling VectorIndexId cases.
  /// @param value The property value to extract from.
  /// @param vertex The vertex containing the property.
  /// @param recovery_info_vec The recovery info vector to look up vectors in.
  /// @param name_id_mapper Mapper for name/ID conversions.
  /// @return The extracted vector of floats.
  static std::vector<float> ExtractVectorForRecovery(const PropertyValue &value, Vertex *vertex,
                                                     const std::vector<VectorIndexRecoveryInfo> &recovery_info_vec,
                                                     NameIdMapper *name_id_mapper);
};

/// @class VectorIndex
/// @brief High-level interface for managing vector indexes.
///
/// The VectorIndex class supports creating new indexes, adding nodes to an index,
/// listing all indexes, and searching for nodes using a query vector.
/// Currently, vector index operates in READ_UNCOMMITTED isolation level. Database can
/// still operate in any other isolation level.
/// This class is thread-safe and uses the Pimpl (Pointer to Implementation) idiom
/// to hide implementation details.
class VectorIndex {
 public:
  using LabelToAdd = std::set<LabelId>;
  using LabelToRemove = std::set<LabelId>;
  using PropertyToAbort = std::map<PropertyId, PropertyValue>;
  using AbortableInfo = std::map<Vertex *, std::tuple<LabelToAdd, LabelToRemove, PropertyToAbort>>;
  struct AbortProcessor {
    std::map<LabelId, std::vector<PropertyId>> l2p;
    std::map<PropertyId, std::vector<LabelId>> p2l;

    void CollectOnLabelRemoval(LabelId label, Vertex *vertex);
    void CollectOnLabelAddition(LabelId label, Vertex *vertex);
    void CollectOnPropertyChange(PropertyId propId, const PropertyValue &old_value, Vertex *vertex);

    AbortableInfo cleanup_collection;
  };

  using VectorSearchNodeResults = std::vector<std::tuple<Vertex *, double, double>>;

  VectorIndex();
  ~VectorIndex();
  VectorIndex(VectorIndex &&) noexcept;
  VectorIndex &operator=(VectorIndex &&) noexcept;

  /// @brief Creates a new index based on the provided specification.
  /// @param spec The specification for the index to be created.
  /// @param snapshot_info
  /// @param vertices vertices from which to create vector index
  /// @return true if the index was created successfully, false otherwise.
  bool CreateIndex(const VectorIndexSpec &spec, utils::SkipList<Vertex>::Accessor &vertices,
                   NameIdMapper *name_id_mapper,
                   std::optional<SnapshotObserverInfo> const &snapshot_info = std::nullopt);

<<<<<<< HEAD
  void RecoverIndexEntries(const VectorIndexRecoveryInfo &recovery_info, utils::SkipList<Vertex>::Accessor &vertices,
                           NameIdMapper *name_id_mapper);
=======
  /// @brief Recovers a vector index based on the provided specification.
  /// @param spec The specification for the index to be recovered.
  /// @param vertices vertices from which to recover the index.
  /// @param snapshot_info Optional snapshot observer for progress tracking.
  void RecoverIndex(const VectorIndexSpec &spec, utils::SkipList<Vertex>::Accessor &vertices,
                    std::optional<SnapshotObserverInfo> const &snapshot_info = std::nullopt);
>>>>>>> d12ec59f

  /// @brief Drops an existing index.
  /// @param index_name The name of the index to be dropped.
  /// @return true if the index was dropped successfully, false otherwise.
  bool DropIndex(std::string_view index_name, utils::SkipList<Vertex>::Accessor &vertices,
                 NameIdMapper *name_id_mapper);

  /// @brief Drops all existing indexes.
  void Clear();

  void RemoveNode(Vertex *vertex);

  void UpdateOnAddLabel(LabelId label, Vertex *vertex, NameIdMapper *name_id_mapper);

  void UpdateOnRemoveLabel(LabelId label, Vertex *vertex, NameIdMapper *name_id_mapper);

  void AbortEntries(NameIdMapper *name_id_mapper, AbortableInfo &cleanup_collection);

  /// @brief Updates the vector index when a property is modified on a vertex.
  /// @param value The new value of the property.
  /// @param vertex The vertex on which the property was modified.
  /// @param index_name Optional name of the index to update. If not provided and value is VectorIndexId, updates all
  /// indices.
  /// @param name_id_mapper Mapper for name/ID conversions.
  void UpdateIndex(const PropertyValue &value, Vertex *vertex, std::optional<std::string_view> index_name,
                   NameIdMapper *name_id_mapper);

  /// @brief Retrieves the vector of a vertex as a PropertyValue.
  /// @param vertex The vertex to retrieve the vector from.
  /// @param index_name The name of the index to retrieve the vector from.
  /// @return The vector of the vertex as a PropertyValue.
  PropertyValue GetPropertyValue(Vertex *vertex, std::string_view index_name) const;

  /// @brief Retrieves the vector of a vertex as a list of float values.
  /// @param vertex The vertex to retrieve the vector from.
  /// @param index_name The name of the index to retrieve the vector from.
  /// @return The vector of the vertex as a list of float values.
  std::vector<float> GetVectorProperty(Vertex *vertex, std::string_view index_name) const;

  /// @brief Lists the info of all existing indexes.
  /// @return A vector of VectorIndexInfo objects representing the indexes.
  std::vector<VectorIndexInfo> ListVectorIndicesInfo() const;

  /// @brief Lists the labels and properties that have vector indices.
  /// @return A vector of specs representing vector indices configurations.
  std::vector<VectorIndexSpec> ListIndices() const;

  /// @brief Returns number of vertices in the index.
  /// @param label The label of the vertices in the index.
  /// @param property The property of the vertices in the index.
  /// @return The number of vertices in the index.
  std::optional<uint64_t> ApproximateNodesVectorCount(LabelId label, PropertyId property) const;

  /// @brief Searches for nodes in the specified index using a query vector.
  /// @param index_name The name of the index to search.
  /// @param result_set_size The number of results to return.
  /// @param query_vector The vector to be used for the search query.
  /// @return A vector of tuples containing the vertex, distance, and similarity of the search results.
  VectorSearchNodeResults SearchNodes(std::string_view index_name, uint64_t result_set_size,
                                      const std::vector<float> &query_vector) const;

  /// @brief Returns an abort processor snapshot used during transaction abort.
  /// @return AbortProcessor containing label/property mappings for vector indices.
  AbortProcessor GetAbortProcessor() const;

  /// @brief Checks if a vector index exists for the given name.
  /// @param index_name The name of the index to check.
  /// @return true if the index exists, false otherwise.
  bool IndexExists(std::string_view index_name) const;

<<<<<<< HEAD
  /// @brief Checks if the property is in the vector index.
  /// @param vertex The vertex to check.
  /// @param property The property to check.
  /// @return true if the property is in the vector index, false otherwise.
  utils::small_vector<uint64_t> GetVectorIndexIdsForVertex(Vertex *vertex, PropertyId property,
                                                           NameIdMapper *name_id_mapper);

  /// @brief Gets all properties that have vector indices for the given label.
  /// @param label The label to get the properties for.
  /// @return A map of property ids to index names.
  std::unordered_map<PropertyId, std::string> GetProperties(LabelId label) const;

  /// @brief Gets all labels that have vector indices for the given property.
  /// @param property The property to get the labels for.
  /// @return A map of label ids to index names.
  std::unordered_map<LabelId, std::string> GetLabels(PropertyId property) const;

 private:
  void RemoveVertexFromIndex(Vertex *vertex, std::string_view index_name);

  /// @brief Creates the index structure (metric, index, and internal maps) without populating it.
  /// @param spec The specification for the index to be created.
  /// @return A pair containing the created index and the label_prop key.
  /// @throws query::VectorSearchException if the index already exists or creation fails.
  std::pair<mg_vector_index_t, LabelPropKey> CreateIndexStructure(const VectorIndexSpec &spec);

  /// @brief Populates an index with vertices from the skip list (used by both CreateIndex and RecoverIndexEntries).
  /// @param mg_vector_index The index to populate.
  /// @param spec The index specification.
  /// @param vertices Accessor to the vertices skip list.
  /// @param name_id_mapper Mapper for name/ID conversions.
  /// @param recovery_entries Optional map of recovery entries (nullptr for create, non-null for recovery).
  static void PopulateIndexFromVerticesForCreate(mg_vector_index_t &mg_vector_index, const VectorIndexSpec &spec,
                                                 utils::SkipList<Vertex>::Accessor &vertices,
                                                 NameIdMapper *name_id_mapper);
  static void PopulateIndexFromVerticesForRecovery(mg_vector_index_t &mg_vector_index, const VectorIndexSpec &spec,
                                                   utils::SkipList<Vertex>::Accessor &vertices,
                                                   NameIdMapper *name_id_mapper,
                                                   const std::unordered_map<Gid, std::vector<float>> &recovery_entries);
=======
  /// @brief Returns the vector from a vertex for a given index.
  /// @param vertex The vertex to get the vector from.
  /// @param index_name The name of the index to get the vector from.
  /// @return The vector from the vertex.
  /// NOTE: Currently used only in the tests but we will use it in the future when we'll store vectors only in the
  /// index.
  std::vector<float> GetVectorFromVertex(Vertex *vertex, std::string_view index_name) const;

 private:
  /// @brief Sets up a new vector index structure without populating it.
  /// @param spec The specification for the index to be created.
  /// @throws query::VectorSearchException if index already exists or creation fails.
  void SetupIndex(const VectorIndexSpec &spec);

  /// @brief Cleans up index structures after a failed index creation.
  /// @param spec The specification of the failed index.
  void CleanupFailedIndex(const VectorIndexSpec &spec);

  /// @brief Adds a vertex to an existing index.
  /// @param vertex The vertex to be added.
  /// @param label_prop The label and property key for the index.
  /// @param value The value of the property (optional, if null will be fetched from vertex).
  /// @return true if the vertex was added, false if property is null.
  /// @throws query::VectorSearchException on validation errors.
  bool UpdateVectorIndex(Vertex *vertex, const LabelPropKey &label_prop, const PropertyValue *value = nullptr);
>>>>>>> d12ec59f

  /// @brief Populates the index with vertices on a single thread.
  /// @param vertices Accessor to the vertices to scan.
  /// @param spec The index specification.
  /// @param snapshot_info Optional snapshot observer for progress tracking.
  void PopulateIndexOnSingleThread(utils::SkipList<Vertex>::Accessor &vertices, const VectorIndexSpec &spec,
                                   std::optional<SnapshotObserverInfo> const &snapshot_info);

  /// @brief Populates the index with vertices using multiple threads.
  /// @param vertices Accessor to the vertices to scan.
  /// @param spec The index specification.
  /// @param snapshot_info Optional snapshot observer for progress tracking.
  void PopulateIndexOnMultipleThreads(utils::SkipList<Vertex>::Accessor &vertices, const VectorIndexSpec &spec,
                                      std::optional<SnapshotObserverInfo> const &snapshot_info);

  struct Impl;
  std::unique_ptr<Impl> pimpl;
};

}  // namespace memgraph::storage<|MERGE_RESOLUTION|>--- conflicted
+++ resolved
@@ -168,17 +168,15 @@
                    NameIdMapper *name_id_mapper,
                    std::optional<SnapshotObserverInfo> const &snapshot_info = std::nullopt);
 
-<<<<<<< HEAD
   void RecoverIndexEntries(const VectorIndexRecoveryInfo &recovery_info, utils::SkipList<Vertex>::Accessor &vertices,
                            NameIdMapper *name_id_mapper);
-=======
+
   /// @brief Recovers a vector index based on the provided specification.
   /// @param spec The specification for the index to be recovered.
   /// @param vertices vertices from which to recover the index.
   /// @param snapshot_info Optional snapshot observer for progress tracking.
   void RecoverIndex(const VectorIndexSpec &spec, utils::SkipList<Vertex>::Accessor &vertices,
                     std::optional<SnapshotObserverInfo> const &snapshot_info = std::nullopt);
->>>>>>> d12ec59f
 
   /// @brief Drops an existing index.
   /// @param index_name The name of the index to be dropped.
@@ -249,7 +247,6 @@
   /// @return true if the index exists, false otherwise.
   bool IndexExists(std::string_view index_name) const;
 
-<<<<<<< HEAD
   /// @brief Checks if the property is in the vector index.
   /// @param vertex The vertex to check.
   /// @param property The property to check.
@@ -266,6 +263,14 @@
   /// @param property The property to get the labels for.
   /// @return A map of label ids to index names.
   std::unordered_map<LabelId, std::string> GetLabels(PropertyId property) const;
+
+  /// @brief Returns the vector from a vertex for a given index.
+  /// @param vertex The vertex to get the vector from.
+  /// @param index_name The name of the index to get the vector from.
+  /// @return The vector from the vertex.
+  /// NOTE: Currently used only in the tests but we will use it in the future when we'll store vectors only in the
+  /// index.
+  std::vector<float> GetVectorFromVertex(Vertex *vertex, std::string_view index_name) const;
 
  private:
   void RemoveVertexFromIndex(Vertex *vertex, std::string_view index_name);
@@ -289,16 +294,6 @@
                                                    utils::SkipList<Vertex>::Accessor &vertices,
                                                    NameIdMapper *name_id_mapper,
                                                    const std::unordered_map<Gid, std::vector<float>> &recovery_entries);
-=======
-  /// @brief Returns the vector from a vertex for a given index.
-  /// @param vertex The vertex to get the vector from.
-  /// @param index_name The name of the index to get the vector from.
-  /// @return The vector from the vertex.
-  /// NOTE: Currently used only in the tests but we will use it in the future when we'll store vectors only in the
-  /// index.
-  std::vector<float> GetVectorFromVertex(Vertex *vertex, std::string_view index_name) const;
-
- private:
   /// @brief Sets up a new vector index structure without populating it.
   /// @param spec The specification for the index to be created.
   /// @throws query::VectorSearchException if index already exists or creation fails.
@@ -315,7 +310,6 @@
   /// @return true if the vertex was added, false if property is null.
   /// @throws query::VectorSearchException on validation errors.
   bool UpdateVectorIndex(Vertex *vertex, const LabelPropKey &label_prop, const PropertyValue *value = nullptr);
->>>>>>> d12ec59f
 
   /// @brief Populates the index with vertices on a single thread.
   /// @param vertices Accessor to the vertices to scan.
