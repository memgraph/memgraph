// Copyright 2025 Memgraph Ltd.
//
// Use of this software is governed by the Business Source License
// included in the file licenses/BSL.txt; by using this file, you agree to be bound by the terms of the Business Source
// License, and you may not use this file except in compliance with the Business Source License.
//
// As of the Change Date specified in that file, in accordance with
// the Business Source License, use of this software will be governed
// by the Apache License, Version 2.0, included in the file
// licenses/APL.txt.

#include <cstdint>
#include <ranges>
#include <shared_mutex>
#include <stop_token>
#include <string_view>

#include "flags/bolt.hpp"
#include "query/exceptions.hpp"
#include "spdlog/spdlog.h"
#include "storage/v2/id_types.hpp"
#include "storage/v2/indices/vector_index.hpp"

#include "storage/v2/property_value.hpp"
#include "storage/v2/vertex.hpp"
#include "usearch/index_dense.hpp"
#include "utils/algorithm.hpp"
#include "utils/counter.hpp"
#include "utils/synchronized.hpp"

namespace r = ranges;
namespace rv = r::views;

namespace memgraph::storage {

// unum::usearch::index_dense_gt is the index type used for vector indices. It is thread-safe and supports concurrent
// operations.
using mg_vector_index_t = unum::usearch::index_dense_gt<Vertex *, unum::usearch::uint40_t>;
using synchronized_mg_vector_index_t = utils::Synchronized<mg_vector_index_t, std::shared_mutex>;

// NOLINTNEXTLINE(bugprone-exception-escape)
struct IndexItem {
  // unum::usearch::index_dense_gt is thread-safe and supports concurrent operations. However, we still need to use
  // locking because resizing the index requires exclusive access. For all other operations, we can use shared lock even
  // though we are modifying index. In the case of removing or adding elements to the index we will use
  // MutableSharedLock to acquire an shared lock.
  std::shared_ptr<synchronized_mg_vector_index_t> mg_index;
  VectorIndexSpec spec;
};

/// @brief Implements the underlying functionality of the `VectorIndex` class.
///
/// The `Impl` structure follows the PIMPL (Pointer to Implementation) idiom to separate
/// the interface of `VectorIndex` from its implementation
struct VectorIndex::Impl {
  /// The `index_` member is a map that associates a `LabelPropKey` (a combination of label and property)
  /// with the pair of a IndexItem.
  absl::flat_hash_map<LabelPropKey, IndexItem> index_;

  /// The `index_name_to_label_prop_` is a map that maps an index name (as a string) to the corresponding
  /// `LabelPropKey`. This allows the system to quickly resolve an index name to the spec
  /// associated with that index, enabling easy lookup and management of indexes by name.
  std::map<std::string, LabelPropKey, std::less<>> index_name_to_label_prop_;

  /// The `label_to_index_` is a map that maps a label to a map of property ids to index names. This allows the system
  /// to quickly resolve a label to the indexes associated with that label, enabling easy lookup and management of
  /// indexes by label.
  std::unordered_map<LabelId, std::unordered_map<PropertyId, std::string>> label_to_index_;
};

VectorIndex::VectorIndex() : pimpl(std::make_unique<Impl>()) {}
VectorIndex::~VectorIndex() = default;

// TODO: add name_id_mapper here in order to set correct property to property store
bool VectorIndex::CreateIndex(const VectorIndexSpec &spec, utils::SkipList<Vertex>::Accessor &vertices,
                              NameIdMapper *name_id_mapper,
                              std::optional<SnapshotObserverInfo> const & /*snapshot_info*/) {
  utils::MemoryTracker::OutOfMemoryExceptionEnabler oom_exception;
  const auto label_prop = LabelPropKey{spec.label_id, spec.property};
  try {
    // Create the index
    const unum::usearch::metric_punned_t metric(spec.dimension, spec.metric_kind, spec.scalar_kind);

    // use the number of workers as the number of possible concurrent index operations
    const unum::usearch::index_limits_t limits(spec.capacity, FLAGS_bolt_num_workers);
    if (pimpl->index_.contains(label_prop) || pimpl->index_name_to_label_prop_.contains(spec.index_name)) {
      throw query::VectorSearchException("Given vector index already exists.");
    }
    auto mg_vector_index = mg_vector_index_t::make(metric);
    if (!mg_vector_index) {
      throw query::VectorSearchException(fmt::format("Failed to create vector index {}, error message: {}",
                                                     spec.index_name, mg_vector_index.error.what()));
    }
    pimpl->index_name_to_label_prop_.try_emplace(spec.index_name, label_prop);
    pimpl->label_to_index_[spec.label_id].emplace(spec.property, spec.index_name);
    if (mg_vector_index.index.try_reserve(limits)) {
      spdlog::info("Created vector index {}", spec.index_name);
    } else {
      throw query::VectorSearchException(
          fmt::format("Failed to create vector index {}", spec.index_name, ". Failed to reserve memory for the index"));
    }
<<<<<<< HEAD
=======
    pimpl->index_.try_emplace(
        label_prop, IndexItem{.mg_index = std::make_shared<utils::Synchronized<mg_vector_index_t, std::shared_mutex>>(
                                  std::move(mg_vector_index.index)),
                              .spec = spec});
>>>>>>> 62ae8b55

    // Update the index with the vertices
    for (auto &vertex : vertices) {
      if (!utils::Contains(vertex.labels, spec.label_id)) {
        continue;
      }
      auto property = vertex.properties.GetProperty(spec.property);
      if (property.IsNull()) {
        continue;
      }
      if (!property.IsList()) {
        throw query::VectorSearchException("Vector index property must be a list.");
      }
      std::vector<float> vector;
      vector.reserve(property.ValueList().size());
      std::transform(
          property.ValueList().begin(), property.ValueList().end(), std::back_inserter(vector), [](const auto &value) {
            if (value.IsDouble()) {
              return static_cast<float>(value.ValueDouble());
            }
            if (value.IsInt()) {
              return static_cast<float>(value.ValueInt());
            }
            throw query::VectorSearchException("Vector index property must be a list of floats or integers.");
          });
      if (vector.size() != spec.dimension) {
        throw query::VectorSearchException(
            "Vector index property must have the same number of dimensions as the index.");
      }
      auto is_index_full = mg_vector_index.index.size() == mg_vector_index.index.capacity();
      if (is_index_full) {
        const auto new_size = spec.resize_coefficient * mg_vector_index.index.capacity();
        const unum::usearch::index_limits_t new_limits(new_size, FLAGS_bolt_num_workers);
        if (!mg_vector_index.index.try_reserve(new_limits)) {
          throw query::VectorSearchException("Failed to resize vector index.");
        }
      }
      mg_vector_index.index.add(&vertex, vector.data());
      auto index_id = name_id_mapper->NameToId(spec.index_name);
      vertex.properties.SetProperty(spec.property, PropertyValue({index_id}, std::vector<float>{}));
    }
    pimpl->index_.try_emplace(
        label_prop, IndexItem{.mg_index = std::make_shared<utils::Synchronized<mg_vector_index_t, std::shared_mutex>>(
                                  std::move(mg_vector_index.index)),
                              .spec = spec});
  } catch (const utils::OutOfMemoryException &) {
    utils::MemoryTracker::OutOfMemoryExceptionBlocker oom_exception_blocker;
    pimpl->index_name_to_label_prop_.erase(spec.index_name);
    pimpl->index_.erase(label_prop);
    pimpl->label_to_index_.erase(spec.label_id);
    throw;
  }
  return true;
}

bool VectorIndex::DropIndex(std::string_view index_name, utils::SkipList<Vertex>::Accessor &vertices) {
  auto it = pimpl->index_name_to_label_prop_.find(index_name);
  if (it == pimpl->index_name_to_label_prop_.end()) {
    return false;
  }
  const auto &label_prop = it->second;
  for (auto &vertex : vertices) {
    if (!utils::Contains(vertex.labels, label_prop.label())) {
      continue;
    }
    vertex.properties.SetProperty(label_prop.property(),
                                  PropertyValue());  // TODO: consider adding vector back to property store
  }
  pimpl->index_.erase(label_prop);
  pimpl->index_name_to_label_prop_.erase(it);
  pimpl->label_to_index_.erase(label_prop.label());
  spdlog::info("Dropped vector index {}", index_name);
  return true;
}

void VectorIndex::DoCleanup(const PropertyValue &value, PropertyId property, Vertex *vertex,
                            NameIdMapper *name_id_mapper) {
  if (!value.IsVectorIndexId() && !value.IsList() && !value.IsNull()) {
    return;
  }
  auto property_value = vertex->properties.GetProperty(property);
  const auto &new_ids = value.IsVectorIndexId() ? value.ValueVectorIndexIds() : std::vector<uint64_t>{};
  const auto &old_ids =
      property_value.IsVectorIndexId() ? property_value.ValueVectorIndexIds() : std::vector<uint64_t>{};

  // for each old id, if it's not in new ids, remove it from the index
  auto old_ids_to_remove = old_ids | rv::filter([&](const auto &old_id) {
                             return std::find(new_ids.begin(), new_ids.end(), old_id) == new_ids.end();
                           });
  for (const auto &old_id : old_ids_to_remove) {
    auto label_prop = pimpl->index_name_to_label_prop_.at(name_id_mapper->IdToName(old_id));
    auto &[mg_index, _] = pimpl->index_.at(label_prop);
    auto locked_index = mg_index->MutableSharedLock();
    locked_index->remove(vertex);
  }

  // add new ids to the index
  for (const auto &new_id : new_ids) {
    auto label_prop = pimpl->index_name_to_label_prop_.at(name_id_mapper->IdToName(new_id));
    auto &[mg_index, spec] = pimpl->index_.at(label_prop);
    auto locked_index = mg_index->MutableSharedLock();
    locked_index->remove(vertex);
    locked_index->add(vertex, value.ValueVectorIndexList().data());
  }
}

void VectorIndex::Clear() {
  // TODO: Is this enough or we should go through all nodes with this index?
  pimpl->index_name_to_label_prop_.clear();
  pimpl->index_.clear();
  pimpl->label_to_index_.clear();
}

std::vector<LabelPropKey> VectorIndex::GetMatchingLabelProps(std::span<LabelId const> labels,
                                                             std::span<PropertyId const> properties) const {
  auto has_property = [&](const auto &label_prop) { return utils::Contains(properties, label_prop.property()); };
  auto has_label = [&](const auto &label_prop) { return utils::Contains(labels, label_prop.label()); };
  return pimpl->index_ | rv::keys | rv::filter(has_label) | rv::filter(has_property) | r::to<std::vector>();
}

void VectorIndex::UpdateOnSetProperty(const PropertyValue &value, Vertex *vertex, NameIdMapper *name_id_mapper) {
  if (!value.IsVectorIndexId()) {
    return;
  }
  auto index_ids = value.ValueVectorIndexIds();
  for (const auto &index_id : index_ids) {
    auto index_name = name_id_mapper->IdToName(index_id);
    auto label_prop = pimpl->index_name_to_label_prop_.at(index_name);
    // This means that label is already on the vertex and we are setting a property in the index
    auto &[mg_index, spec] = pimpl->index_.at(label_prop);
    bool is_index_full = false;
    {
      auto locked_index = mg_index->MutableSharedLock();
      locked_index->remove(vertex);
      is_index_full = locked_index->size() == locked_index->capacity();
    }
    if (is_index_full) {
      spdlog::warn("Vector index is full, resizing...");
      auto exclusively_locked_index = mg_index->Lock();
      const auto new_size = spec.resize_coefficient * exclusively_locked_index->capacity();
      const unum::usearch::index_limits_t new_limits(new_size, FLAGS_bolt_num_workers);
      if (!exclusively_locked_index->try_reserve(new_limits)) {
        throw query::VectorSearchException("Failed to resize vector index.");
      }
    }
    const auto &vector_property = value.ValueVectorIndexList();
    if (vector_property.empty()) {
      continue;
    }
    if (spec.dimension != vector_property.size()) {
      throw query::VectorSearchException("Vector index property must have the same number of dimensions as the index.");
    }
    auto locked_index = mg_index->MutableSharedLock();
    locked_index->add(vertex, vector_property.data());
  }
}

std::vector<float> VectorIndex::UpdateIndex(const PropertyValue &value, Vertex *vertex, std::string_view index_name,
                                            NameIdMapper *name_id_mapper) {
  auto label_prop = pimpl->index_name_to_label_prop_.at(index_name.data());
  auto &[mg_index, spec] = pimpl->index_.at(label_prop);
  bool is_index_full = false;
  {
    auto locked_index = mg_index->MutableSharedLock();
    locked_index->remove(vertex);
    is_index_full = locked_index->size() == locked_index->capacity();
  }
<<<<<<< HEAD
  if (is_index_full) {
    spdlog::warn("Vector index is full, resizing...");
=======

  const auto &property = (value != nullptr ? *value : vertex->properties.GetProperty(label_prop.property()));
  if (property.IsNull()) {
    // if property is null, that means that the vertex should not be in the index and we shouldn't do any other updates
    return false;
  }
  if (!property.IsAnyList()) {
    throw query::VectorSearchException("Vector index property must be a list.");
  }
  const auto vector_size = GetListSize(property);
  if (spec.dimension != vector_size) {
    throw query::VectorSearchException("Vector index property must have the same number of dimensions as the index.");
  }

  if (is_index_full) {
    spdlog::warn("Vector index is full, resizing...");
    // we need unique lock when we are resizing the index
>>>>>>> 62ae8b55
    auto exclusively_locked_index = mg_index->Lock();
    const auto new_size = spec.resize_coefficient * exclusively_locked_index->capacity();
    const unum::usearch::index_limits_t new_limits(new_size, FLAGS_bolt_num_workers);
    if (!exclusively_locked_index->try_reserve(new_limits)) {
      throw query::VectorSearchException("Failed to resize vector index.");
    }
    spec.capacity = exclusively_locked_index->capacity();  // capacity might be larger than the requested capacity
  }
<<<<<<< HEAD
  if (value.IsNull()) {
    // if property is null, that means that the vertex should not be in the index and we shouldn't do any other
    // updates
    return {};
  }
  auto vector_property = std::invoke([&]() {
    if (value.IsVectorIndexId()) {
      // property is in vector index, so we need to return the list from the vector index
      return GetVectorProperty(vertex, name_id_mapper->IdToName(value.ValueVectorIndexIds().front()));
    }
    if (value.IsList()) {
      auto vector_property = value.ValueList();
      std::vector<float> vector;
      vector.reserve(vector_property.size());
      std::transform(vector_property.begin(), vector_property.end(), std::back_inserter(vector), [](const auto &value) {
        if (value.IsDouble()) {
          return static_cast<float>(value.ValueDouble());
        }
        if (value.IsInt()) {
          return static_cast<float>(value.ValueInt());
        }
        throw query::VectorSearchException("Vector index property must be a list of floats or integers.");
      });
      return vector;
    }
    throw query::VectorSearchException("Vector index property must be a list of floats or integers.");
  });
  if (vector_property.empty()) {
    return {};
=======

  std::vector<float> vector;
  vector.reserve(vector_size);
  for (size_t i = 0; i < vector_size; ++i) {
    const auto numeric_value = GetNumericValueAt(property, i);
    if (!numeric_value) {
      throw query::VectorSearchException("Vector index property must be a list of numeric values.");
    }
    const auto float_value =
        std::visit([](const auto &val) -> float { return static_cast<float>(val); }, *numeric_value);
    vector.push_back(float_value);
  }
  {
    auto locked_index = mg_index->MutableSharedLock();
    locked_index->add(vertex, vector.data());
>>>>>>> 62ae8b55
  }
  if (spec.dimension != vector_property.size()) {
    throw query::VectorSearchException("Vector index property must have the same number of dimensions as the index.");
  }
  auto locked_index = mg_index->MutableSharedLock();
  locked_index->add(vertex, vector_property.data());
  return vector_property;
}

PropertyValue VectorIndex::GetPropertyValue(Vertex *vertex, std::string_view index_name) const {
  auto it = pimpl->index_name_to_label_prop_.find(index_name);
  if (it == pimpl->index_name_to_label_prop_.end()) {
    throw query::VectorSearchException(fmt::format("Vector index {} does not exist.", index_name));
  }
  auto &[mg_index, _] = pimpl->index_.at(it->second);
  return GetVectorAsPropertyValue(mg_index, vertex);
}

std::vector<float> VectorIndex::GetVectorProperty(Vertex *vertex, std::string_view index_name) const {
  auto it = pimpl->index_name_to_label_prop_.find(index_name);
  if (it == pimpl->index_name_to_label_prop_.end()) {
    throw query::VectorSearchException(fmt::format("Vector index {} does not exist.", index_name));
  }
  auto &[mg_index, _] = pimpl->index_.at(it->second);
  return GetVector(mg_index, vertex);
}

std::vector<VectorIndexInfo> VectorIndex::ListVectorIndicesInfo() const {
  std::vector<VectorIndexInfo> result;
  result.reserve(pimpl->index_.size());
  for (const auto &[_, index_item] : pimpl->index_) {
    const auto &[mg_index, spec] = index_item;
    auto locked_index = mg_index->ReadLock();
    result.emplace_back(spec.index_name, spec.label_id, spec.property,
                        NameFromMetric(locked_index->metric().metric_kind()),
                        static_cast<std::uint16_t>(locked_index->dimensions()), locked_index->capacity(),
                        locked_index->size(), NameFromScalar(locked_index->metric().scalar_kind()));
  }
  return result;
}

std::vector<VectorIndexSpec> VectorIndex::ListIndices() const {
  std::vector<VectorIndexSpec> result;
  result.reserve(pimpl->index_.size());
  r::transform(pimpl->index_, std::back_inserter(result),
               [](const auto &label_prop_index_item) { return label_prop_index_item.second.spec; });
  return result;
}

std::optional<uint64_t> VectorIndex::ApproximateNodesVectorCount(LabelId label, PropertyId property) const {
  auto it = pimpl->index_.find(LabelPropKey{label, property});
  if (it == pimpl->index_.end()) {
    return std::nullopt;
  }
  auto &[mg_index, _] = it->second;
  auto locked_index = mg_index->ReadLock();
  return locked_index->size();
}

VectorIndex::VectorSearchNodeResults VectorIndex::SearchNodes(std::string_view index_name, uint64_t result_set_size,
                                                              const std::vector<float> &query_vector) const {
  const auto label_prop = pimpl->index_name_to_label_prop_.find(index_name);
  if (label_prop == pimpl->index_name_to_label_prop_.end()) {
    throw query::VectorSearchException(fmt::format("Vector index {} does not exist.", index_name));
  }
  auto &[mg_index, _] = pimpl->index_.at(label_prop->second);

  // The result vector will contain pairs of vertices and their score.
  VectorSearchNodeResults result;
  result.reserve(result_set_size);

  auto locked_index = mg_index->ReadLock();
  const auto result_keys =
      locked_index->filtered_search(query_vector.data(), result_set_size, [](const Vertex *vertex) {
        auto guard = std::shared_lock{vertex->lock};
        return !vertex->deleted;
      });
  for (std::size_t i = 0; i < result_keys.size(); ++i) {
    const auto &vertex = static_cast<Vertex *>(result_keys[i].member.key);
    result.emplace_back(
        vertex, static_cast<double>(result_keys[i].distance),
        std::abs(SimilarityFromDistance(locked_index->metric().metric_kind(), result_keys[i].distance)));
  }

  return result;
}

void VectorIndex::RemoveObsoleteEntries(std::stop_token token) const {
  auto maybe_stop = utils::ResettableCounter(2048);
  for (auto &[_, index_item] : pimpl->index_) {
    if (maybe_stop() && token.stop_requested()) {
      return;
    }
    auto &[mg_index, spec] = index_item;
    auto locked_index = mg_index->MutableSharedLock();
    std::vector<Vertex *> vertices_to_remove(locked_index->size());
    locked_index->export_keys(vertices_to_remove.data(), 0, locked_index->size());

    auto deleted = vertices_to_remove | rv::filter([](const Vertex *vertex) {
                     auto guard = std::shared_lock{vertex->lock};
                     return vertex->deleted;
                   });
    for (const auto &vertex : deleted) {
      locked_index->remove(vertex);
    }
  }
}

VectorIndex::IndexStats VectorIndex::Analysis() const {
  IndexStats res{};
  for (const auto &[label_prop, _] : pimpl->index_) {
    const auto label = label_prop.label();
    const auto property = label_prop.property();
    res.l2p[label].emplace_back(property);
    res.p2l[property].emplace_back(label);
  }
  return res;
}

bool VectorIndex::IndexExists(std::string_view index_name) const {
  return pimpl->index_name_to_label_prop_.contains(index_name);
}

std::optional<std::vector<uint64_t>> VectorIndex::IsPropertyInVectorIndex(Vertex *vertex, PropertyId property,
                                                                          NameIdMapper *name_id_mapper) {
  auto matching_label_props = GetMatchingLabelProps(vertex->labels, std::array{property});
  if (matching_label_props.empty()) {
    return std::nullopt;
  }
  std::vector<uint64_t> index_ids;
  index_ids.reserve(matching_label_props.size());
  for (const auto &label_prop : matching_label_props) {
    auto [_, spec] = pimpl->index_.at(label_prop);
    auto index_id = name_id_mapper->NameToId(spec.index_name);
    index_ids.emplace_back(index_id);
  }
  return index_ids;
}

std::unordered_map<PropertyId, std::string> VectorIndex::GetProperties(LabelId label) const {
  if (pimpl->label_to_index_.empty()) {
    return {};
  }
  if (auto it = pimpl->label_to_index_.find(label); it != pimpl->label_to_index_.end()) {
    return it->second;
  }
  return {};
}
}  // namespace memgraph::storage<|MERGE_RESOLUTION|>--- conflicted
+++ resolved
@@ -99,13 +99,6 @@
       throw query::VectorSearchException(
           fmt::format("Failed to create vector index {}", spec.index_name, ". Failed to reserve memory for the index"));
     }
-<<<<<<< HEAD
-=======
-    pimpl->index_.try_emplace(
-        label_prop, IndexItem{.mg_index = std::make_shared<utils::Synchronized<mg_vector_index_t, std::shared_mutex>>(
-                                  std::move(mg_vector_index.index)),
-                              .spec = spec});
->>>>>>> 62ae8b55
 
     // Update the index with the vertices
     for (auto &vertex : vertices) {
@@ -273,10 +266,6 @@
     locked_index->remove(vertex);
     is_index_full = locked_index->size() == locked_index->capacity();
   }
-<<<<<<< HEAD
-  if (is_index_full) {
-    spdlog::warn("Vector index is full, resizing...");
-=======
 
   const auto &property = (value != nullptr ? *value : vertex->properties.GetProperty(label_prop.property()));
   if (property.IsNull()) {
@@ -294,7 +283,6 @@
   if (is_index_full) {
     spdlog::warn("Vector index is full, resizing...");
     // we need unique lock when we are resizing the index
->>>>>>> 62ae8b55
     auto exclusively_locked_index = mg_index->Lock();
     const auto new_size = spec.resize_coefficient * exclusively_locked_index->capacity();
     const unum::usearch::index_limits_t new_limits(new_size, FLAGS_bolt_num_workers);
@@ -303,7 +291,6 @@
     }
     spec.capacity = exclusively_locked_index->capacity();  // capacity might be larger than the requested capacity
   }
-<<<<<<< HEAD
   if (value.IsNull()) {
     // if property is null, that means that the vertex should not be in the index and we shouldn't do any other
     // updates
@@ -333,23 +320,6 @@
   });
   if (vector_property.empty()) {
     return {};
-=======
-
-  std::vector<float> vector;
-  vector.reserve(vector_size);
-  for (size_t i = 0; i < vector_size; ++i) {
-    const auto numeric_value = GetNumericValueAt(property, i);
-    if (!numeric_value) {
-      throw query::VectorSearchException("Vector index property must be a list of numeric values.");
-    }
-    const auto float_value =
-        std::visit([](const auto &val) -> float { return static_cast<float>(val); }, *numeric_value);
-    vector.push_back(float_value);
-  }
-  {
-    auto locked_index = mg_index->MutableSharedLock();
-    locked_index->add(vertex, vector.data());
->>>>>>> 62ae8b55
   }
   if (spec.dimension != vector_property.size()) {
     throw query::VectorSearchException("Vector index property must have the same number of dimensions as the index.");
