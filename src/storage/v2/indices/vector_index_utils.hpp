// Copyright 2025 Memgraph Ltd.
//
// Use of this software is governed by the Business Source License
// included in the file licenses/BSL.txt; by using this file, you agree to be bound by the terms of the Business Source
// License, and you may not use this file except in compliance with the Business Source License.
//
// As of the Change Date specified in that file, in accordance with
// the Business Source License, use of this software will be governed
// by the Apache License, Version 2.0, included in the file
// licenses/APL.txt.

#pragma once

<<<<<<< HEAD
#include <cstddef>
#include <cstdint>
#include <shared_mutex>
#include <string_view>
#include <vector>

#include "flags/bolt.hpp"
#include "query/exceptions.hpp"
#include "spdlog/spdlog.h"
#include "storage/v2/id_types.hpp"
#include "storage/v2/property_value.hpp"
=======
#include "flags/bolt.hpp"
#include "flags/general.hpp"
#include "query/exceptions.hpp"
#include "storage/v2/snapshot_observer_info.hpp"
>>>>>>> d12ec59f
#include "storage/v2/vertex.hpp"
#include "usearch/index_plugins.hpp"
#include "utils/synchronized.hpp"

namespace memgraph::storage {

/// @enum VectorIndexType
/// @brief Represents the type of vector index.
enum class VectorIndexType : uint8_t {
  ON_NODES,
  ON_EDGES,
};

/// @brief Converts a VectorIndexType to a string representation.
/// @param type The VectorIndexType to convert.
/// @return A string representation of the VectorIndexType.
/// @throws query::VectorSearchException if the type is unsupported.
constexpr const char *VectorIndexTypeToString(VectorIndexType type) {
  switch (type) {
    case VectorIndexType::ON_NODES:
      return "label+property_vector";
    case VectorIndexType::ON_EDGES:
      return "edge-type+property_vector";
    default:
      return "unsupported vector index type";
  }
}

/// @struct VectorIndexConfigMap
/// @brief Represents the configuration options for a vector index.
///
/// This structure includes the metric name, the dimension of the vectors in the index,
/// the capacity of the index, and the resize coefficient for the index.
struct VectorIndexConfigMap {
  unum::usearch::metric_kind_t metric;
  std::uint16_t dimension;
  std::size_t capacity;
  std::uint16_t resize_coefficient;
  unum::usearch::scalar_kind_t scalar_kind;
};

/// @brief Converts a metric kind to its string representation.
/// @param metric The metric kind to convert.
/// @return A string representation of the metric kind.
/// @throws query::VectorSearchException if the metric kind is unsupported.
const char *NameFromMetric(unum::usearch::metric_kind_t metric);

/// @brief Converts a metric name to its corresponding metric kind.
/// @param name The name of the metric.
/// @return The corresponding metric kind.
/// @throws query::VectorSearchException if the metric name is unsupported.
unum::usearch::metric_kind_t MetricFromName(std::string_view name);

/// @brief Converts a scalar kind to its string representation.
/// @param scalar The scalar kind to convert.
/// @return A string representation of the scalar kind.
/// @throws query::VectorSearchException if the scalar kind is unsupported.
const char *NameFromScalar(unum::usearch::scalar_kind_t scalar);

/// @brief Converts a scalar name to its corresponding scalar kind.
/// @param name The name of the scalar.
/// @return The corresponding scalar kind.
/// @throws query::VectorSearchException if the scalar name is unsupported.
unum::usearch::scalar_kind_t ScalarFromName(std::string_view name);

/// @brief Converts a distance to a similarity score based on the metric kind.
/// @param metric The metric kind used for the distance.
/// @param distance The distance value to convert.
/// @return The similarity score corresponding to the distance.
/// @throws query::VectorSearchException if the metric kind is unsupported.
double SimilarityFromDistance(unum::usearch::metric_kind_t metric, double distance);

/// @brief Retrieves a vector from a USearch index using the get method and returns it as a PropertyValue of type
/// double.
/// @tparam IndexType The type of the USearch index (e.g., mg_vector_index_t or mg_vector_edge_index_t).
/// @tparam KeyType The type of the key used in the index (e.g., Vertex* or EdgeIndexEntry).
/// @param index The USearch index to retrieve the vector from.
/// @param key The key to look up in the index.
/// @return A PropertyValue containing the vector as a list of double values.
/// @throws query::VectorSearchException if the key is not found in the index or if retrieval fails.
template <typename IndexType, typename KeyType>
PropertyValue GetVectorAsPropertyValue(const std::shared_ptr<utils::Synchronized<IndexType, std::shared_mutex>> &index,
                                       KeyType key) {
  auto locked_index = index->ReadLock();
  const auto dimension = locked_index->dimensions();
  std::vector<double> vector(dimension);
  const auto retrieved_count = locked_index->get(key, vector.data());
  if (retrieved_count == 0) {
    return {};
  }
  std::vector<PropertyValue> double_values;
  double_values.reserve(dimension);
  for (const auto &value : vector) {
    double_values.emplace_back(static_cast<double>(value));
  }
  return PropertyValue(std::move(double_values));
}

/// @brief Retrieves a vector from a USearch index using the get method and returns it as a list of float values.
/// @tparam IndexType The type of the USearch index (e.g., mg_vector_index_t or mg_vector_edge_index_t).
/// @tparam KeyType The type of the key used in the index (e.g., Vertex* or EdgeIndexEntry).
/// @param index The USearch index to retrieve the vector from.
/// @param key The key to look up in the index.
/// @return A list of float values representing the vector.
/// @throws query::VectorSearchException if the key is not found in the index or if retrieval fails.
template <typename IndexType, typename KeyType>
std::vector<float> GetVector(const std::shared_ptr<utils::Synchronized<IndexType, std::shared_mutex>> &index,
                             KeyType key) {
  auto locked_index = index->ReadLock();
  const auto dimension = locked_index->dimensions();
  std::vector<unum::usearch::f32_t> vector(dimension);
  const auto retrieved_count = locked_index->get(key, vector.data(), 1);
  if (retrieved_count == 0) {
    return {};
  }
  return vector;
}

/// @brief Converts a PropertyValue list to a vector of floats.
/// @param value The PropertyValue to convert. Must be a list of numeric values (floats or integers).
/// @return A vector of float values.
/// @throws query::VectorSearchException if the value is not a list or contains non-numeric values.
std::vector<float> ListToVector(const PropertyValue &value);

/// @brief Converts a vector of floats to a vector of doubles (for PropertyValue storage).
/// @param vector The vector of floats to convert.
/// @return A vector of double values.
std::vector<double> FloatVectorToDoubleVector(const std::vector<float> &vector);

/// @brief Restores a vector property on a vertex by setting it as a PropertyValue with double values.
/// @param vertex The vertex to restore the property on.
/// @param property_id The property ID to restore.
/// @param vector The vector of float values to restore.
void RestoreVectorOnVertex(Vertex *vertex, PropertyId property_id, const std::vector<float> &vector);

/// @brief Creates a PropertyValue from a vector and index IDs for vector index storage.
/// @param vector The vector of float values.
/// @param index_ids The index IDs associated with this vector.
/// @return A PropertyValue containing the vector index ID and vector data.
PropertyValue CreateVectorIndexIdProperty(const std::vector<float> &vector,
                                          const utils::small_vector<uint64_t> &index_ids);

/// @brief Removes an index ID from a property's vector index ID list.
/// @param property_value The property value to modify (must be a VectorIndexId).
/// @param index_id The index ID to remove.
/// @return true if the property should be restored (no more index IDs), false otherwise.
bool RemoveIndexIdFromProperty(PropertyValue &property_value, uint64_t index_id);

// Helper function to validate vector dimension
void ValidateVectorDimension(const std::vector<float> &vector, std::uint16_t expected_dimension);

/// @brief Updates a single vector index with a vector (common logic for vertex and edge indices).
/// @tparam IndexItemType Type of the index item (must have mg_index and spec members).
/// @tparam KeyType Type of the key used in the index (e.g., Vertex* or EdgeIndexEntry).
/// @param index_item The index item containing the synchronized index and spec.
/// @param key The key to add/update in the index.
/// @param vector The vector data to add.
/// @param update_capacity Whether to update the spec.capacity after resizing (default: true).
/// @throws query::VectorSearchException if dimension mismatch or resize fails.
template <typename IndexItemType, typename KeyType>
void UpdateSingleVectorIndex(IndexItemType &index_item, KeyType key, const std::vector<float> &vector,
                             bool update_capacity = true) {
  auto &[mg_index, spec] = index_item;
  bool is_index_full = false;
  {
    auto locked_index = mg_index->MutableSharedLock();
    if (locked_index->contains(key)) {
      locked_index->remove(key);
    }
    is_index_full = locked_index->size() == locked_index->capacity();
  }

  if (is_index_full) {
    spdlog::warn("Vector index is full, resizing...");
    auto exclusively_locked_index = mg_index->Lock();
    const auto new_size = spec.resize_coefficient * exclusively_locked_index->capacity();
    const unum::usearch::index_limits_t new_limits(new_size, FLAGS_bolt_num_workers);
    if (!exclusively_locked_index->try_reserve(new_limits)) {
      throw query::VectorSearchException("Failed to resize vector index.");
    }
    if (update_capacity) {
      spec.capacity = exclusively_locked_index->capacity();  // capacity might be larger than the requested capacity
    }
  }

  if (vector.empty()) {
    return;
  }

  if (spec.dimension != vector.size()) {
    throw query::VectorSearchException("Vector index property must have the same number of dimensions as the index.");
  }

  auto locked_index = mg_index->MutableSharedLock();
  locked_index->add(key, vector.data());
}

/// @brief Converts a property value to a float vector for vector index operations.
/// @param property The property value to convert (must be a list of numeric values).
/// @param expected_dimension The expected dimension of the vector.
/// @return A vector of floats representing the property value.
/// @throws query::VectorSearchException if the property is not a valid vector.
[[nodiscard]] inline std::vector<float> PropertyToFloatVector(const PropertyValue &property,
                                                              std::uint16_t expected_dimension) {
  if (!property.IsAnyList()) {
    throw query::VectorSearchException("Vector index property must be a list.");
  }

  const auto vector_size = GetListSize(property);
  if (expected_dimension != vector_size) {
    throw query::VectorSearchException("Vector index property must have the same number of dimensions as the index.");
  }

  std::vector<float> vector;
  vector.reserve(vector_size);
  for (size_t i = 0; i < vector_size; ++i) {
    const auto numeric_value = GetNumericValueAt(property, i);
    if (!numeric_value) {
      throw query::VectorSearchException("Vector index property must be a list of numeric values.");
    }
    vector.push_back(std::visit([](const auto &val) -> float { return static_cast<float>(val); }, *numeric_value));
  }
  return vector;
}

/// @brief Returns the maximum number of concurrent threads for vector index operations.
inline std::size_t GetVectorIndexThreadCount() {
  return std::max(static_cast<std::size_t>(FLAGS_bolt_num_workers),
                  static_cast<std::size_t>(FLAGS_storage_recovery_thread_count));
}

/// @brief Adds an entry to the vector index with automatic resize if the index is full.
/// No need to throw if the error occurred because it will be raised on result destruction.
/// @tparam Index The usearch index type (e.g., index_dense_gt<Key, ...>).
/// @tparam Key The key type used in the index (e.g., Vertex*, EdgeIndexEntry).
/// @tparam Spec The index specification type.
/// @param mg_index The synchronized index wrapper.
/// @param spec The index specification (will be updated if resize occurs).
/// @param key The key to add to the index.
/// @param vector_data Pointer to the float vector data.
/// @param thread_id Optional thread ID hint for usearch's internal thread-local optimizations.
/// @throws query::VectorSearchException if add fails for reasons other than capacity.
template <typename Index, typename Key, typename Spec>
void AddToVectorIndex(utils::Synchronized<Index, std::shared_mutex> &mg_index, Spec &spec, const Key &key,
                      const float *vector_data, std::optional<std::size_t> thread_id = std::nullopt) {
  const auto thread_id_for_adding = thread_id ? *thread_id : Index::any_thread();
  {
    auto locked_index = mg_index.MutableSharedLock();
    auto result = locked_index->add(key, vector_data, thread_id_for_adding);
    if (!result.error) return;
    if (locked_index->size() >= locked_index->capacity()) {
      // Error is due to capacity, release the error because we will resize the index.
      result.error.release();
    }
  }
  {
    // In order to resize the index, we need to acquire an exclusive lock.
    auto exclusively_locked_index = mg_index.Lock();
    if (exclusively_locked_index->size() >= exclusively_locked_index->capacity()) {
      const auto new_size = static_cast<std::size_t>(spec.resize_coefficient * exclusively_locked_index->capacity());
      const unum::usearch::index_limits_t new_limits(new_size, GetVectorIndexThreadCount());
      if (!exclusively_locked_index->try_reserve(new_limits)) {
        throw query::VectorSearchException("Failed to resize vector index.");
      }
      spec.capacity = exclusively_locked_index->capacity();
    }
    auto result = exclusively_locked_index->add(key, vector_data, thread_id_for_adding);
  }
}

/// @brief Populates a vector index by iterating over vertices on a single thread.
/// @tparam SyncIndex The synchronized index wrapper type.
/// @tparam Spec The index specification type.
/// @tparam ProcessFunc Callable with signature void(SyncIndex&, Spec&, Vertex&, const
/// std::optional<SnapshotObserverInfo>&, std::optional<std::size_t> thread_id).
/// @param mg_index The synchronized index wrapper.
/// @param spec The index specification (may be modified if resize occurs).
/// @param vertices The vertices accessor to iterate over.
/// @param snapshot_info Optional snapshot observer info.
/// @param process The function to call for each vertex.
template <typename SyncIndex, typename Spec, typename ProcessFunc>
void PopulateVectorIndexSingleThreaded(SyncIndex &mg_index, Spec &spec, utils::SkipList<Vertex>::Accessor &vertices,
                                       std::optional<SnapshotObserverInfo> const &snapshot_info,
                                       const ProcessFunc &process) {
  for (auto &vertex : vertices) {
    process(mg_index, spec, vertex, snapshot_info, std::nullopt);
  }
}

/// @brief Populates a vector index by iterating over vertices using multiple threads.
/// @tparam SyncIndex The synchronized index wrapper type.
/// @tparam Spec The index specification type (must have resize_coefficient and capacity).
/// @tparam ProcessFunc Callable with signature void(SyncIndex&, Spec&, Vertex&, const
/// std::optional<SnapshotObserverInfo>&, std::optional<std::size_t> thread_id).
/// @param mg_index The synchronized index wrapper.
/// @param spec The index specification (may be modified if resize occurs).
/// @param vertices The vertices accessor to iterate over.
/// @param snapshot_info Optional snapshot observer info.
/// @param process The function to call for each vertex.
template <typename SyncIndex, typename Spec, typename ProcessFunc>
void PopulateVectorIndexMultiThreaded(SyncIndex &mg_index, Spec &spec, utils::SkipList<Vertex>::Accessor &vertices,
                                      std::optional<SnapshotObserverInfo> const &snapshot_info,
                                      const ProcessFunc &process) {
  const auto thread_count = FLAGS_storage_recovery_thread_count;
  auto vertices_chunks = vertices.create_chunks(thread_count);
  std::vector<std::jthread> threads;
  threads.reserve(thread_count);

  for (std::size_t i = 0; i < thread_count; ++i) {
    threads.emplace_back([&, i]() {
      auto &chunk = vertices_chunks[i];
      for (auto &vertex : chunk) {
        process(mg_index, spec, vertex, snapshot_info, i);
      }
    });
  }
}

}  // namespace memgraph::storage<|MERGE_RESOLUTION|>--- conflicted
+++ resolved
@@ -11,24 +11,17 @@
 
 #pragma once
 
-<<<<<<< HEAD
-#include <cstddef>
-#include <cstdint>
-#include <shared_mutex>
 #include <string_view>
 #include <vector>
+#include "flags/bolt.hpp"
+#include "flags/general.hpp" #include < shared_mutex>
 
 #include "flags/bolt.hpp"
 #include "query/exceptions.hpp"
 #include "spdlog/spdlog.h"
 #include "storage/v2/id_types.hpp"
 #include "storage/v2/property_value.hpp"
-=======
-#include "flags/bolt.hpp"
-#include "flags/general.hpp"
-#include "query/exceptions.hpp"
 #include "storage/v2/snapshot_observer_info.hpp"
->>>>>>> d12ec59f
 #include "storage/v2/vertex.hpp"
 #include "usearch/index_plugins.hpp"
 #include "utils/synchronized.hpp"
@@ -345,6 +338,130 @@
       }
     });
   }
+
+  auto locked_index = mg_index->MutableSharedLock();
+  locked_index->add(key, vector.data());
+}
+
+/// @brief Converts a property value to a float vector for vector index operations.
+/// @param property The property value to convert (must be a list of numeric values).
+/// @param expected_dimension The expected dimension of the vector.
+/// @return A vector of floats representing the property value.
+/// @throws query::VectorSearchException if the property is not a valid vector.
+[[nodiscard]] inline std::vector<float> PropertyToFloatVector(const PropertyValue &property,
+                                                              std::uint16_t expected_dimension) {
+  if (!property.IsAnyList()) {
+    throw query::VectorSearchException("Vector index property must be a list.");
+  }
+
+  const auto vector_size = GetListSize(property);
+  if (expected_dimension != vector_size) {
+    throw query::VectorSearchException("Vector index property must have the same number of dimensions as the index.");
+  }
+
+  std::vector<float> vector;
+  vector.reserve(vector_size);
+  for (size_t i = 0; i < vector_size; ++i) {
+    const auto numeric_value = GetNumericValueAt(property, i);
+    if (!numeric_value) {
+      throw query::VectorSearchException("Vector index property must be a list of numeric values.");
+    }
+    vector.push_back(std::visit([](const auto &val) -> float { return static_cast<float>(val); }, *numeric_value));
+  }
+  return vector;
+}
+
+/// @brief Returns the maximum number of concurrent threads for vector index operations.
+inline std::size_t GetVectorIndexThreadCount() {
+  return std::max(static_cast<std::size_t>(FLAGS_bolt_num_workers),
+                  static_cast<std::size_t>(FLAGS_storage_recovery_thread_count));
+}
+
+/// @brief Adds an entry to the vector index with automatic resize if the index is full.
+/// No need to throw if the error occurred because it will be raised on result destruction.
+/// @tparam Index The usearch index type (e.g., index_dense_gt<Key, ...>).
+/// @tparam Key The key type used in the index (e.g., Vertex*, EdgeIndexEntry).
+/// @tparam Spec The index specification type.
+/// @param mg_index The synchronized index wrapper.
+/// @param spec The index specification (will be updated if resize occurs).
+/// @param key The key to add to the index.
+/// @param vector_data Pointer to the float vector data.
+/// @param thread_id Optional thread ID hint for usearch's internal thread-local optimizations.
+/// @throws query::VectorSearchException if add fails for reasons other than capacity.
+template <typename Index, typename Key, typename Spec>
+void AddToVectorIndex(utils::Synchronized<Index, std::shared_mutex> &mg_index, Spec &spec, const Key &key,
+                      const float *vector_data, std::optional<std::size_t> thread_id = std::nullopt) {
+  const auto thread_id_for_adding = thread_id ? *thread_id : Index::any_thread();
+  {
+    auto locked_index = mg_index.MutableSharedLock();
+    auto result = locked_index->add(key, vector_data, thread_id_for_adding);
+    if (!result.error) return;
+    if (locked_index->size() >= locked_index->capacity()) {
+      // Error is due to capacity, release the error because we will resize the index.
+      result.error.release();
+    }
+  }
+  {
+    // In order to resize the index, we need to acquire an exclusive lock.
+    auto exclusively_locked_index = mg_index.Lock();
+    if (exclusively_locked_index->size() >= exclusively_locked_index->capacity()) {
+      const auto new_size = static_cast<std::size_t>(spec.resize_coefficient * exclusively_locked_index->capacity());
+      const unum::usearch::index_limits_t new_limits(new_size, GetVectorIndexThreadCount());
+      if (!exclusively_locked_index->try_reserve(new_limits)) {
+        throw query::VectorSearchException("Failed to resize vector index.");
+      }
+      spec.capacity = exclusively_locked_index->capacity();
+    }
+    auto result = exclusively_locked_index->add(key, vector_data, thread_id_for_adding);
+  }
+}
+
+/// @brief Populates a vector index by iterating over vertices on a single thread.
+/// @tparam SyncIndex The synchronized index wrapper type.
+/// @tparam Spec The index specification type.
+/// @tparam ProcessFunc Callable with signature void(SyncIndex&, Spec&, Vertex&, const
+/// std::optional<SnapshotObserverInfo>&, std::optional<std::size_t> thread_id).
+/// @param mg_index The synchronized index wrapper.
+/// @param spec The index specification (may be modified if resize occurs).
+/// @param vertices The vertices accessor to iterate over.
+/// @param snapshot_info Optional snapshot observer info.
+/// @param process The function to call for each vertex.
+template <typename SyncIndex, typename Spec, typename ProcessFunc>
+void PopulateVectorIndexSingleThreaded(SyncIndex &mg_index, Spec &spec, utils::SkipList<Vertex>::Accessor &vertices,
+                                       std::optional<SnapshotObserverInfo> const &snapshot_info,
+                                       const ProcessFunc &process) {
+  for (auto &vertex : vertices) {
+    process(mg_index, spec, vertex, snapshot_info, std::nullopt);
+  }
+}
+
+/// @brief Populates a vector index by iterating over vertices using multiple threads.
+/// @tparam SyncIndex The synchronized index wrapper type.
+/// @tparam Spec The index specification type (must have resize_coefficient and capacity).
+/// @tparam ProcessFunc Callable with signature void(SyncIndex&, Spec&, Vertex&, const
+/// std::optional<SnapshotObserverInfo>&, std::optional<std::size_t> thread_id).
+/// @param mg_index The synchronized index wrapper.
+/// @param spec The index specification (may be modified if resize occurs).
+/// @param vertices The vertices accessor to iterate over.
+/// @param snapshot_info Optional snapshot observer info.
+/// @param process The function to call for each vertex.
+template <typename SyncIndex, typename Spec, typename ProcessFunc>
+void PopulateVectorIndexMultiThreaded(SyncIndex &mg_index, Spec &spec, utils::SkipList<Vertex>::Accessor &vertices,
+                                      std::optional<SnapshotObserverInfo> const &snapshot_info,
+                                      const ProcessFunc &process) {
+  const auto thread_count = FLAGS_storage_recovery_thread_count;
+  auto vertices_chunks = vertices.create_chunks(thread_count);
+  std::vector<std::jthread> threads;
+  threads.reserve(thread_count);
+
+  for (std::size_t i = 0; i < thread_count; ++i) {
+    threads.emplace_back([&, i]() {
+      auto &chunk = vertices_chunks[i];
+      for (auto &vertex : chunk) {
+        process(mg_index, spec, vertex, snapshot_info, i);
+      }
+    });
+  }
 }
 
 }  // namespace memgraph::storage