// Copyright 2024 Memgraph Ltd.
//
// Use of this software is governed by the Business Source License
// included in the file licenses/BSL.txt; by using this file, you agree to be bound by the terms of the Business Source
// License, and you may not use this file except in compliance with the Business Source License.
//
// As of the Change Date specified in that file, in accordance with
// the Business Source License, use of this software will be governed
// by the Apache License, Version 2.0, included in the file
// licenses/APL.txt.

#pragma once

namespace memgraph::storage::durability {

/// Enum used to indicate a global database operation that isn't transactional.
enum class StorageMetadataOperation {
  LABEL_INDEX_CREATE,
  LABEL_INDEX_DROP,
  LABEL_INDEX_STATS_SET,
  LABEL_INDEX_STATS_CLEAR,
  LABEL_PROPERTY_INDEX_CREATE,
  LABEL_PROPERTY_INDEX_DROP,
  LABEL_PROPERTY_INDEX_STATS_SET,
  LABEL_PROPERTY_INDEX_STATS_CLEAR,
<<<<<<< HEAD
  TEXT_INDEX_CREATE,
  TEXT_INDEX_DROP,
=======
  EDGE_TYPE_INDEX_CREATE,
  EDGE_TYPE_INDEX_DROP,
>>>>>>> 8bc8e867
  EXISTENCE_CONSTRAINT_CREATE,
  EXISTENCE_CONSTRAINT_DROP,
  UNIQUE_CONSTRAINT_CREATE,
  UNIQUE_CONSTRAINT_DROP,
};

}  // namespace memgraph::storage::durability<|MERGE_RESOLUTION|>--- conflicted
+++ resolved
@@ -23,13 +23,10 @@
   LABEL_PROPERTY_INDEX_DROP,
   LABEL_PROPERTY_INDEX_STATS_SET,
   LABEL_PROPERTY_INDEX_STATS_CLEAR,
-<<<<<<< HEAD
+  EDGE_TYPE_INDEX_CREATE,
+  EDGE_TYPE_INDEX_DROP,
   TEXT_INDEX_CREATE,
   TEXT_INDEX_DROP,
-=======
-  EDGE_TYPE_INDEX_CREATE,
-  EDGE_TYPE_INDEX_DROP,
->>>>>>> 8bc8e867
   EXISTENCE_CONSTRAINT_CREATE,
   EXISTENCE_CONSTRAINT_DROP,
   UNIQUE_CONSTRAINT_CREATE,
