--- conflicted
+++ resolved
@@ -67,15 +67,10 @@
     LABEL_PROPERTY_INDEX_DROP,
     LABEL_PROPERTY_INDEX_STATS_SET,
     LABEL_PROPERTY_INDEX_STATS_CLEAR,
-<<<<<<< HEAD
     EDGE_INDEX_CREATE,
     EDGE_INDEX_DROP,
     EDGE_PROPERTY_INDEX_CREATE,
     EDGE_PROPERTY_INDEX_DROP,
-=======
-    EDGE_TYPE_INDEX_CREATE,
-    EDGE_TYPE_INDEX_DROP,
->>>>>>> 364f2002
     TEXT_INDEX_CREATE,
     TEXT_INDEX_DROP,
     EXISTENCE_CONSTRAINT_CREATE,
@@ -200,15 +195,10 @@
     case WalDeltaData::Type::LABEL_PROPERTY_INDEX_DROP:
     case WalDeltaData::Type::LABEL_PROPERTY_INDEX_STATS_SET:
     case WalDeltaData::Type::LABEL_PROPERTY_INDEX_STATS_CLEAR:
-<<<<<<< HEAD
     case WalDeltaData::Type::EDGE_INDEX_CREATE:
     case WalDeltaData::Type::EDGE_INDEX_DROP:
     case WalDeltaData::Type::EDGE_PROPERTY_INDEX_CREATE:
     case WalDeltaData::Type::EDGE_PROPERTY_INDEX_DROP:
-=======
-    case WalDeltaData::Type::EDGE_TYPE_INDEX_CREATE:
-    case WalDeltaData::Type::EDGE_TYPE_INDEX_DROP:
->>>>>>> 364f2002
     case WalDeltaData::Type::TEXT_INDEX_CREATE:
     case WalDeltaData::Type::TEXT_INDEX_DROP:
     case WalDeltaData::Type::EXISTENCE_CONSTRAINT_CREATE:
@@ -262,16 +252,6 @@
 /// Function used to encode the transaction end.
 void EncodeTransactionEnd(BaseEncoder *encoder, uint64_t timestamp);
 
-<<<<<<< HEAD
-/// Function used to encode non-transactional operation.
-void EncodeOperation(BaseEncoder *encoder, NameIdMapper *name_id_mapper, StorageMetadataOperation operation,
-                     const std::optional<std::string> text_index_name, LabelId label,
-                     const std::set<PropertyId> &properties, const LabelIndexStats &stats,
-                     const LabelPropertyIndexStats &property_stats, uint64_t timestamp);
-
-void EncodeOperation(BaseEncoder *encoder, NameIdMapper *name_id_mapper, StorageMetadataOperation operation,
-                     EdgeTypeId edge_type, const std::set<PropertyId> &properties, uint64_t timestamp);
-=======
 // Common to WAL & replication
 void EncodeEdgeTypeIndex(BaseEncoder &encoder, NameIdMapper &name_id_mapper, EdgeTypeId edge_type);
 void EncodeEnumAlterAdd(BaseEncoder &encoder, EnumStore const &enum_store, Enum enum_val);
@@ -289,7 +269,6 @@
                      LabelId label);
 
 void EncodeOperationPreamble(BaseEncoder &encoder, StorageMetadataOperation Op, uint64_t timestamp);
->>>>>>> 364f2002
 
 /// Function used to load the WAL data into the storage.
 /// @throw RecoveryFailure
@@ -320,7 +299,6 @@
 
   void AppendTransactionEnd(uint64_t timestamp);
 
-<<<<<<< HEAD
   void AppendOperation(StorageMetadataOperation operation, const std::optional<std::string> text_index_name,
                        LabelId label, const std::set<PropertyId> &properties, const LabelIndexStats &stats,
                        const LabelPropertyIndexStats &property_stats, uint64_t timestamp);
@@ -328,8 +306,6 @@
   void AppendOperation(StorageMetadataOperation operation, EdgeTypeId edge_type, const std::set<PropertyId> &properties,
                        uint64_t timestamp);
 
-=======
->>>>>>> 364f2002
   void Sync();
 
   uint64_t GetSize();
