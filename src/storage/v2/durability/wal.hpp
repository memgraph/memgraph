--- conflicted
+++ resolved
@@ -243,11 +243,8 @@
                WalLabelPropertyIndexStatsSet, WalEdgeTypePropertyIndexCreate, WalEdgeTypePropertyIndexDrop,
                WalUniqueConstraintCreate, WalUniqueConstraintDrop, WalTypeConstraintCreate, WalTypeConstraintDrop,
                WalTextIndexCreate, WalTextIndexDrop, WalEnumCreate, WalEnumAlterAdd, WalEnumAlterUpdate,
-<<<<<<< HEAD
-               WalLabelPropertyCompositeIndexCreate, WalLabelPropertyCompositeIndexDrop>
-=======
-               WalVectorIndexCreate, WalVectorIndexDrop>
->>>>>>> 7ccd3bf2
+               WalVectorIndexCreate, WalVectorIndexDrop, WalLabelPropertyCompositeIndexCreate,
+               WalLabelPropertyCompositeIndexDrop>
       data_ = WalTransactionEnd{};
 };
 
@@ -295,13 +292,10 @@
                         [](WalPointIndexDrop const &) { return true; },
                         [](WalTypeConstraintCreate const &) { return true; },
                         [](WalTypeConstraintDrop const &) { return true; },
-<<<<<<< HEAD
+                        [](WalVectorIndexCreate const &) { return true; },
+                        [](WalVectorIndexDrop const &) { return true; },
                         [](WalLabelPropertyCompositeIndexCreate const &) { return true; },
                         [](WalLabelPropertyCompositeIndexDrop const &) { return true; },
-=======
-                        [](WalVectorIndexCreate const &) { return true; },
-                        [](WalVectorIndexDrop const &) { return true; },
->>>>>>> 7ccd3bf2
                     },
                     delta.data_);
 }
