// Copyright 2024 Memgraph Ltd.
//
// Use of this software is governed by the Business Source License
// included in the file licenses/BSL.txt; by using this file, you agree to be bound by the terms of the Business Source
// License, and you may not use this file except in compliance with the Business Source License.
//
// As of the Change Date specified in that file, in accordance with
// the Business Source License, use of this software will be governed
// by the Apache License, Version 2.0, included in the file
// licenses/APL.txt.

#pragma once

#include <cstdint>
#include <filesystem>
#include <set>
#include <string>

#include "storage/v2/config.hpp"
#include "storage/v2/delta.hpp"
#include "storage/v2/durability/metadata.hpp"
#include "storage/v2/durability/serialization.hpp"
#include "storage/v2/durability/storage_global_operation.hpp"
#include "storage/v2/durability/version.hpp"
#include "storage/v2/edge.hpp"
#include "storage/v2/id_types.hpp"
#include "storage/v2/indices/label_index_stats.hpp"
#include "storage/v2/indices/label_property_index_stats.hpp"
#include "storage/v2/name_id_mapper.hpp"
#include "storage/v2/property_value.hpp"
#include "storage/v2/vertex.hpp"
#include "utils/file_locker.hpp"
#include "utils/skip_list.hpp"

namespace memgraph::storage::durability {

/// Structure used to hold information about a WAL.
struct WalInfo {
  uint64_t offset_metadata;
  uint64_t offset_deltas;

  std::string uuid;
  std::string epoch_id;
  uint64_t seq_num;
  uint64_t from_timestamp;
  uint64_t to_timestamp;
  uint64_t num_deltas;
};

/// Structure used to return loaded WAL delta data.
struct WalDeltaData {
  enum class Type {
    VERTEX_CREATE,
    VERTEX_DELETE,
    VERTEX_ADD_LABEL,
    VERTEX_REMOVE_LABEL,
    VERTEX_SET_PROPERTY,
    EDGE_CREATE,
    EDGE_DELETE,
    EDGE_SET_PROPERTY,
    TRANSACTION_END,
    LABEL_INDEX_CREATE,
    LABEL_INDEX_DROP,
    LABEL_INDEX_STATS_SET,
    LABEL_INDEX_STATS_CLEAR,
    LABEL_PROPERTY_INDEX_CREATE,
    LABEL_PROPERTY_INDEX_DROP,
    LABEL_PROPERTY_INDEX_STATS_SET,
    LABEL_PROPERTY_INDEX_STATS_CLEAR,
<<<<<<< HEAD
    TEXT_INDEX_CREATE,
    TEXT_INDEX_DROP,
=======
    EDGE_INDEX_CREATE,
    EDGE_INDEX_DROP,
>>>>>>> 8bc8e867
    EXISTENCE_CONSTRAINT_CREATE,
    EXISTENCE_CONSTRAINT_DROP,
    UNIQUE_CONSTRAINT_CREATE,
    UNIQUE_CONSTRAINT_DROP,
  };

  Type type{Type::TRANSACTION_END};

  struct {
    Gid gid;
  } vertex_create_delete;

  struct {
    Gid gid;
    std::string label;
  } vertex_add_remove_label;

  struct {
    Gid gid;
    std::string property;
    PropertyValue value;
  } vertex_edge_set_property;

  struct {
    Gid gid;
    std::string edge_type;
    Gid from_vertex;
    Gid to_vertex;
  } edge_create_delete;

  struct {
    std::string label;
  } operation_label;

  struct {
    std::string label;
    std::string property;
  } operation_label_property;

  struct {
    std::string label;
    std::set<std::string, std::less<>> properties;
  } operation_label_properties;

  struct {
    std::string edge_type;
  } operation_edge_type;

  struct {
    std::string label;
    std::string stats;
  } operation_label_stats;

  struct {
    std::string label;
    std::string property;
    std::string stats;
  } operation_label_property_stats;

  struct {
    std::string index_name;
    std::string label;
  } operation_text;
};

bool operator==(const WalDeltaData &a, const WalDeltaData &b);
bool operator!=(const WalDeltaData &a, const WalDeltaData &b);

constexpr bool IsWalDeltaDataTypeTransactionEndVersion15(const WalDeltaData::Type type) {
  switch (type) {
    // These delta actions are all found inside transactions so they don't
    // indicate a transaction end.
    case WalDeltaData::Type::VERTEX_CREATE:
    case WalDeltaData::Type::VERTEX_DELETE:
    case WalDeltaData::Type::VERTEX_ADD_LABEL:
    case WalDeltaData::Type::VERTEX_REMOVE_LABEL:
    case WalDeltaData::Type::EDGE_CREATE:
    case WalDeltaData::Type::EDGE_DELETE:
    case WalDeltaData::Type::VERTEX_SET_PROPERTY:
    case WalDeltaData::Type::EDGE_SET_PROPERTY:
      return false;

    // This delta explicitly indicates that a transaction is done.
    case WalDeltaData::Type::TRANSACTION_END:
      return true;

    // These operations aren't transactional and they are encoded only using
    // a single delta, so they each individually mark the end of their
    // 'transaction'.
    case WalDeltaData::Type::LABEL_INDEX_CREATE:
    case WalDeltaData::Type::LABEL_INDEX_DROP:
    case WalDeltaData::Type::LABEL_INDEX_STATS_SET:
    case WalDeltaData::Type::LABEL_INDEX_STATS_CLEAR:
    case WalDeltaData::Type::LABEL_PROPERTY_INDEX_CREATE:
    case WalDeltaData::Type::LABEL_PROPERTY_INDEX_DROP:
    case WalDeltaData::Type::LABEL_PROPERTY_INDEX_STATS_SET:
    case WalDeltaData::Type::LABEL_PROPERTY_INDEX_STATS_CLEAR:
<<<<<<< HEAD
    case WalDeltaData::Type::TEXT_INDEX_CREATE:
    case WalDeltaData::Type::TEXT_INDEX_DROP:
=======
    case WalDeltaData::Type::EDGE_INDEX_CREATE:
    case WalDeltaData::Type::EDGE_INDEX_DROP:
>>>>>>> 8bc8e867
    case WalDeltaData::Type::EXISTENCE_CONSTRAINT_CREATE:
    case WalDeltaData::Type::EXISTENCE_CONSTRAINT_DROP:
    case WalDeltaData::Type::UNIQUE_CONSTRAINT_CREATE:
    case WalDeltaData::Type::UNIQUE_CONSTRAINT_DROP:
      return true;  // TODO: Still true?
  }
}

constexpr bool IsWalDeltaDataTypeTransactionEnd(const WalDeltaData::Type type, const uint64_t version = kVersion) {
  if (version < 17U) {
    return IsWalDeltaDataTypeTransactionEndVersion15(type);
  }
  // All deltas are now handled in a transactional scope
  return type == WalDeltaData::Type::TRANSACTION_END;
}

/// Function used to read information about the WAL file.
/// @throw RecoveryFailure
WalInfo ReadWalInfo(const std::filesystem::path &path);

/// Function used to read the WAL delta header. The function returns the delta
/// timestamp.
/// @throw RecoveryFailure
uint64_t ReadWalDeltaHeader(BaseDecoder *decoder);

/// Function used to read the current WAL delta data. The function returns the
/// read delta data. The WAL delta header must be read before calling this
/// function.
/// @throw RecoveryFailure
WalDeltaData ReadWalDeltaData(BaseDecoder *decoder);

/// Function used to skip the current WAL delta data. The function returns the
/// skipped delta type. The WAL delta header must be read before calling this
/// function.
/// @throw RecoveryFailure
WalDeltaData::Type SkipWalDeltaData(BaseDecoder *decoder);

/// Function used to encode a `Delta` that originated from a `Vertex`.
void EncodeDelta(BaseEncoder *encoder, NameIdMapper *name_id_mapper, SalientConfig::Items items, const Delta &delta,
                 const Vertex &vertex, uint64_t timestamp);

/// Function used to encode a `Delta` that originated from an `Edge`.
void EncodeDelta(BaseEncoder *encoder, NameIdMapper *name_id_mapper, const Delta &delta, const Edge &edge,
                 uint64_t timestamp);

/// Function used to encode the transaction end.
void EncodeTransactionEnd(BaseEncoder *encoder, uint64_t timestamp);

/// Function used to encode non-transactional operation.
void EncodeOperation(BaseEncoder *encoder, NameIdMapper *name_id_mapper, StorageMetadataOperation operation,
                     const std::optional<std::string> text_index_name, LabelId label,
                     const std::set<PropertyId> &properties, const LabelIndexStats &stats,
                     const LabelPropertyIndexStats &property_stats, uint64_t timestamp);

void EncodeOperation(BaseEncoder *encoder, NameIdMapper *name_id_mapper, StorageMetadataOperation operation,
                     EdgeTypeId edge_type, uint64_t timestamp);

/// Function used to load the WAL data into the storage.
/// @throw RecoveryFailure
RecoveryInfo LoadWal(const std::filesystem::path &path, RecoveredIndicesAndConstraints *indices_constraints,
                     std::optional<uint64_t> last_loaded_timestamp, utils::SkipList<Vertex> *vertices,
                     utils::SkipList<Edge> *edges, NameIdMapper *name_id_mapper, std::atomic<uint64_t> *edge_count,
                     SalientConfig::Items items);

/// WalFile class used to append deltas and operations to the WAL file.
class WalFile {
 public:
  WalFile(const std::filesystem::path &wal_directory, std::string_view uuid, std::string_view epoch_id,
          SalientConfig::Items items, NameIdMapper *name_id_mapper, uint64_t seq_num,
          utils::FileRetainer *file_retainer);
  WalFile(std::filesystem::path current_wal_path, SalientConfig::Items items, NameIdMapper *name_id_mapper,
          uint64_t seq_num, uint64_t from_timestamp, uint64_t to_timestamp, uint64_t count,
          utils::FileRetainer *file_retainer);

  WalFile(const WalFile &) = delete;
  WalFile(WalFile &&) = delete;
  WalFile &operator=(const WalFile &) = delete;
  WalFile &operator=(WalFile &&) = delete;

  ~WalFile();

  void AppendDelta(const Delta &delta, const Vertex &vertex, uint64_t timestamp);
  void AppendDelta(const Delta &delta, const Edge &edge, uint64_t timestamp);

  void AppendTransactionEnd(uint64_t timestamp);

  void AppendOperation(StorageMetadataOperation operation, const std::optional<std::string> text_index_name,
                       LabelId label, const std::set<PropertyId> &properties, const LabelIndexStats &stats,
                       const LabelPropertyIndexStats &property_stats, uint64_t timestamp);

  void AppendOperation(StorageMetadataOperation operation, EdgeTypeId edge_type, uint64_t timestamp);

  void Sync();

  uint64_t GetSize();

  uint64_t SequenceNumber() const;

  auto FromTimestamp() const { return from_timestamp_; }

  auto ToTimestamp() const { return to_timestamp_; }

  auto Count() const { return count_; }

  // Disable flushing of the internal buffer.
  void DisableFlushing();
  // Enable flushing of the internal buffer.
  void EnableFlushing();
  // Try flushing the internal buffer.
  void TryFlushing();
  // Get the internal buffer with its size.
  std::pair<const uint8_t *, size_t> CurrentFileBuffer() const;

  // Get the path of the current WAL file.
  const auto &Path() const { return path_; }

  void FinalizeWal();
  void DeleteWal();

 private:
  void UpdateStats(uint64_t timestamp);

  SalientConfig::Items items_;
  NameIdMapper *name_id_mapper_;
  Encoder wal_;
  std::filesystem::path path_;
  uint64_t from_timestamp_;
  uint64_t to_timestamp_;
  uint64_t count_;
  uint64_t seq_num_;

  utils::FileRetainer *file_retainer_;
};

}  // namespace memgraph::storage::durability<|MERGE_RESOLUTION|>--- conflicted
+++ resolved
@@ -67,13 +67,10 @@
     LABEL_PROPERTY_INDEX_DROP,
     LABEL_PROPERTY_INDEX_STATS_SET,
     LABEL_PROPERTY_INDEX_STATS_CLEAR,
-<<<<<<< HEAD
+    EDGE_INDEX_CREATE,
+    EDGE_INDEX_DROP,
     TEXT_INDEX_CREATE,
     TEXT_INDEX_DROP,
-=======
-    EDGE_INDEX_CREATE,
-    EDGE_INDEX_DROP,
->>>>>>> 8bc8e867
     EXISTENCE_CONSTRAINT_CREATE,
     EXISTENCE_CONSTRAINT_DROP,
     UNIQUE_CONSTRAINT_CREATE,
@@ -171,13 +168,10 @@
     case WalDeltaData::Type::LABEL_PROPERTY_INDEX_DROP:
     case WalDeltaData::Type::LABEL_PROPERTY_INDEX_STATS_SET:
     case WalDeltaData::Type::LABEL_PROPERTY_INDEX_STATS_CLEAR:
-<<<<<<< HEAD
+    case WalDeltaData::Type::EDGE_INDEX_CREATE:
+    case WalDeltaData::Type::EDGE_INDEX_DROP:
     case WalDeltaData::Type::TEXT_INDEX_CREATE:
     case WalDeltaData::Type::TEXT_INDEX_DROP:
-=======
-    case WalDeltaData::Type::EDGE_INDEX_CREATE:
-    case WalDeltaData::Type::EDGE_INDEX_DROP:
->>>>>>> 8bc8e867
     case WalDeltaData::Type::EXISTENCE_CONSTRAINT_CREATE:
     case WalDeltaData::Type::EXISTENCE_CONSTRAINT_DROP:
     case WalDeltaData::Type::UNIQUE_CONSTRAINT_CREATE:
