--- conflicted
+++ resolved
@@ -84,46 +84,10 @@
   case StorageMetadataOperation::E: \
     return Marker::DELTA_##E
   switch (operation) {
-<<<<<<< HEAD
-    case StorageMetadataOperation::LABEL_INDEX_CREATE:
-      return Marker::DELTA_LABEL_INDEX_CREATE;
-    case StorageMetadataOperation::LABEL_INDEX_DROP:
-      return Marker::DELTA_LABEL_INDEX_DROP;
-    case StorageMetadataOperation::LABEL_INDEX_STATS_SET:
-      return Marker::DELTA_LABEL_INDEX_STATS_SET;
-    case StorageMetadataOperation::LABEL_INDEX_STATS_CLEAR:
-      return Marker::DELTA_LABEL_INDEX_STATS_CLEAR;
-    case StorageMetadataOperation::LABEL_PROPERTY_INDEX_CREATE:
-      return Marker::DELTA_LABEL_PROPERTY_INDEX_CREATE;
-    case StorageMetadataOperation::LABEL_PROPERTY_INDEX_DROP:
-      return Marker::DELTA_LABEL_PROPERTY_INDEX_DROP;
-    case StorageMetadataOperation::LABEL_PROPERTY_INDEX_STATS_SET:
-      return Marker::DELTA_LABEL_PROPERTY_INDEX_STATS_SET;
-    case StorageMetadataOperation::LABEL_PROPERTY_INDEX_STATS_CLEAR:
-      return Marker::DELTA_LABEL_PROPERTY_INDEX_STATS_CLEAR;
-    case StorageMetadataOperation::EDGE_TYPE_INDEX_CREATE:
-      return Marker::DELTA_EDGE_TYPE_INDEX_CREATE;
-    case StorageMetadataOperation::EDGE_TYPE_INDEX_DROP:
-      return Marker::DELTA_EDGE_TYPE_INDEX_DROP;
-    case StorageMetadataOperation::EDGE_TYPE_PROPERTY_INDEX_CREATE:
-      return Marker::DELTA_EDGE_TYPE_PROPERTY_INDEX_CREATE;
-    case StorageMetadataOperation::EDGE_TYPE_PROPERTY_INDEX_DROP:
-      return Marker::DELTA_EDGE_TYPE_PROPERTY_INDEX_DROP;
-    case StorageMetadataOperation::TEXT_INDEX_CREATE:
-      return Marker::DELTA_TEXT_INDEX_CREATE;
-    case StorageMetadataOperation::TEXT_INDEX_DROP:
-      return Marker::DELTA_TEXT_INDEX_DROP;
-    case StorageMetadataOperation::EXISTENCE_CONSTRAINT_CREATE:
-      return Marker::DELTA_EXISTENCE_CONSTRAINT_CREATE;
-    case StorageMetadataOperation::EXISTENCE_CONSTRAINT_DROP:
-      return Marker::DELTA_EXISTENCE_CONSTRAINT_DROP;
-    case StorageMetadataOperation::UNIQUE_CONSTRAINT_CREATE:
-      return Marker::DELTA_UNIQUE_CONSTRAINT_CREATE;
-    case StorageMetadataOperation::UNIQUE_CONSTRAINT_DROP:
-      return Marker::DELTA_UNIQUE_CONSTRAINT_DROP;
-=======
     add_case(EDGE_TYPE_INDEX_CREATE);
     add_case(EDGE_TYPE_INDEX_DROP);
+    add_case(EDGE_TYPE_PROPERTY_INDEX_CREATE);
+    add_case(EDGE_TYPE_PROPERTY_INDEX_DROP);
     add_case(ENUM_ALTER_ADD);
     add_case(ENUM_ALTER_UPDATE);
     add_case(ENUM_CREATE);
@@ -141,7 +105,6 @@
     add_case(TEXT_INDEX_DROP);
     add_case(UNIQUE_CONSTRAINT_CREATE);
     add_case(UNIQUE_CONSTRAINT_DROP);
->>>>>>> 364f2002
   }
 #undef add_case
 }
@@ -182,67 +145,13 @@
   case Marker::DELTA_##E: \
     return WalDeltaData::Type::E
   switch (marker) {
-<<<<<<< HEAD
-    case Marker::DELTA_VERTEX_CREATE:
-      return WalDeltaData::Type::VERTEX_CREATE;
-    case Marker::DELTA_VERTEX_DELETE:
-      return WalDeltaData::Type::VERTEX_DELETE;
-    case Marker::DELTA_VERTEX_ADD_LABEL:
-      return WalDeltaData::Type::VERTEX_ADD_LABEL;
-    case Marker::DELTA_VERTEX_REMOVE_LABEL:
-      return WalDeltaData::Type::VERTEX_REMOVE_LABEL;
-    case Marker::DELTA_EDGE_CREATE:
-      return WalDeltaData::Type::EDGE_CREATE;
-    case Marker::DELTA_EDGE_DELETE:
-      return WalDeltaData::Type::EDGE_DELETE;
-    case Marker::DELTA_VERTEX_SET_PROPERTY:
-      return WalDeltaData::Type::VERTEX_SET_PROPERTY;
-    case Marker::DELTA_EDGE_SET_PROPERTY:
-      return WalDeltaData::Type::EDGE_SET_PROPERTY;
-    case Marker::DELTA_TRANSACTION_END:
-      return WalDeltaData::Type::TRANSACTION_END;
-    case Marker::DELTA_LABEL_INDEX_CREATE:
-      return WalDeltaData::Type::LABEL_INDEX_CREATE;
-    case Marker::DELTA_LABEL_INDEX_DROP:
-      return WalDeltaData::Type::LABEL_INDEX_DROP;
-    case Marker::DELTA_LABEL_INDEX_STATS_SET:
-      return WalDeltaData::Type::LABEL_INDEX_STATS_SET;
-    case Marker::DELTA_LABEL_INDEX_STATS_CLEAR:
-      return WalDeltaData::Type::LABEL_INDEX_STATS_CLEAR;
-    case Marker::DELTA_LABEL_PROPERTY_INDEX_CREATE:
-      return WalDeltaData::Type::LABEL_PROPERTY_INDEX_CREATE;
-    case Marker::DELTA_LABEL_PROPERTY_INDEX_DROP:
-      return WalDeltaData::Type::LABEL_PROPERTY_INDEX_DROP;
-    case Marker::DELTA_TEXT_INDEX_CREATE:
-      return WalDeltaData::Type::TEXT_INDEX_CREATE;
-    case Marker::DELTA_TEXT_INDEX_DROP:
-      return WalDeltaData::Type::TEXT_INDEX_DROP;
-    case Marker::DELTA_LABEL_PROPERTY_INDEX_STATS_SET:
-      return WalDeltaData::Type::LABEL_PROPERTY_INDEX_STATS_SET;
-    case Marker::DELTA_LABEL_PROPERTY_INDEX_STATS_CLEAR:
-      return WalDeltaData::Type::LABEL_PROPERTY_INDEX_STATS_CLEAR;
-    case Marker::DELTA_EDGE_TYPE_INDEX_CREATE:
-      return WalDeltaData::Type::EDGE_INDEX_CREATE;
-    case Marker::DELTA_EDGE_TYPE_INDEX_DROP:
-      return WalDeltaData::Type::EDGE_INDEX_DROP;
-    case Marker::DELTA_EDGE_TYPE_PROPERTY_INDEX_CREATE:
-      return WalDeltaData::Type::EDGE_PROPERTY_INDEX_CREATE;
-    case Marker::DELTA_EDGE_TYPE_PROPERTY_INDEX_DROP:
-      return WalDeltaData::Type::EDGE_PROPERTY_INDEX_DROP;
-    case Marker::DELTA_EXISTENCE_CONSTRAINT_CREATE:
-      return WalDeltaData::Type::EXISTENCE_CONSTRAINT_CREATE;
-    case Marker::DELTA_EXISTENCE_CONSTRAINT_DROP:
-      return WalDeltaData::Type::EXISTENCE_CONSTRAINT_DROP;
-    case Marker::DELTA_UNIQUE_CONSTRAINT_CREATE:
-      return WalDeltaData::Type::UNIQUE_CONSTRAINT_CREATE;
-    case Marker::DELTA_UNIQUE_CONSTRAINT_DROP:
-      return WalDeltaData::Type::UNIQUE_CONSTRAINT_DROP;
-=======
     add_case(EDGE_CREATE);
     add_case(EDGE_DELETE);
     add_case(EDGE_SET_PROPERTY);
     add_case(EDGE_TYPE_INDEX_CREATE);
     add_case(EDGE_TYPE_INDEX_DROP);
+    add_case(EDGE_TYPE_PROPERTY_INDEX_CREATE);
+    add_case(EDGE_TYPE_PROPERTY_INDEX_DROP);
     add_case(ENUM_ALTER_ADD);
     add_case(ENUM_ALTER_UPDATE);
     add_case(ENUM_CREATE);
@@ -266,7 +175,6 @@
     add_case(VERTEX_DELETE);
     add_case(VERTEX_REMOVE_LABEL);
     add_case(VERTEX_SET_PROPERTY);
->>>>>>> 364f2002
 
     case Marker::TYPE_NULL:
     case Marker::TYPE_BOOL:
@@ -725,12 +633,10 @@
     case WalDeltaData::Type::EDGE_TYPE_INDEX_CREATE:
     case WalDeltaData::Type::EDGE_TYPE_INDEX_DROP:
       return a.operation_edge_type.edge_type == b.operation_edge_type.edge_type;
-<<<<<<< HEAD
     case WalDeltaData::Type::EDGE_PROPERTY_INDEX_CREATE:
     case WalDeltaData::Type::EDGE_PROPERTY_INDEX_DROP:
       return a.operation_edge_type_property.edge_type == b.operation_edge_type_property.edge_type &&
              a.operation_edge_type_property.property == b.operation_edge_type_property.property;
-=======
     case WalDeltaData::Type::ENUM_CREATE: {
       return std::tie(a.operation_enum_create.etype, a.operation_enum_create.evalues) ==
              std::tie(b.operation_enum_create.etype, b.operation_enum_create.evalues);
@@ -745,7 +651,6 @@
                                                                             b.operation_enum_alter_update.evalue_old,
                                                                             b.operation_enum_alter_update.evalue_new);
     }
->>>>>>> 364f2002
   }
 }
 bool operator!=(const WalDeltaData &a, const WalDeltaData &b) { return !(a == b); }
@@ -874,7 +779,6 @@
   encoder->WriteMarker(Marker::DELTA_TRANSACTION_END);
 }
 
-<<<<<<< HEAD
 void EncodeOperation(BaseEncoder *encoder, NameIdMapper *name_id_mapper, StorageMetadataOperation operation,
                      const std::optional<std::string> text_index_name, LabelId label,
                      const std::set<PropertyId> &properties, const LabelIndexStats &stats,
@@ -984,10 +888,6 @@
 
 RecoveryInfo LoadWal(const std::filesystem::path &path, RecoveredIndicesAndConstraints *indices_constraints,
                      const std::optional<uint64_t> last_loaded_timestamp, utils::SkipList<Vertex> *vertices,
-=======
-RecoveryInfo LoadWal(std::filesystem::path const &path, RecoveredIndicesAndConstraints *indices_constraints,
-                     std::optional<uint64_t> last_loaded_timestamp, utils::SkipList<Vertex> *vertices,
->>>>>>> 364f2002
                      utils::SkipList<Edge> *edges, NameIdMapper *name_id_mapper, std::atomic<uint64_t> *edge_count,
                      SalientConfig::Items items, EnumStore *enum_store) {
   spdlog::info("Trying to load WAL file {}.", path);
@@ -1454,7 +1354,6 @@
   UpdateStats(timestamp);
 }
 
-<<<<<<< HEAD
 void WalFile::AppendOperation(StorageMetadataOperation operation, const std::optional<std::string> text_index_name,
                               LabelId label, const std::set<PropertyId> &properties, const LabelIndexStats &stats,
                               const LabelPropertyIndexStats &property_stats, uint64_t timestamp) {
@@ -1469,8 +1368,6 @@
   UpdateStats(timestamp);
 }
 
-=======
->>>>>>> 364f2002
 void WalFile::Sync() { wal_.Sync(); }
 
 uint64_t WalFile::GetSize() { return wal_.GetSize(); }
