// Copyright 2025 Memgraph Ltd.
//
// Use of this software is governed by the Business Source License
// included in the file licenses/BSL.txt; by using this file, you agree to be bound by the terms of the Business Source
// License, and you may not use this file except in compliance with the Business Source License.
//
// As of the Change Date specified in that file, in accordance with
// the Business Source License, use of this software will be governed
// by the Apache License, Version 2.0, included in the file
// licenses/APL.txt.

#include "storage/v2/durability/wal.hpp"
#include <algorithm>
#include <cstdint>
#include <type_traits>
#include <usearch/index_plugins.hpp>

#include "storage/v2/constraints/type_constraints_kind.hpp"
#include "storage/v2/delta.hpp"
#include "storage/v2/durability/exceptions.hpp"
#include "storage/v2/durability/marker.hpp"
#include "storage/v2/durability/metadata.hpp"
#include "storage/v2/durability/paths.hpp"
#include "storage/v2/durability/serialization.hpp"
#include "storage/v2/durability/version.hpp"
#include "storage/v2/edge.hpp"
#include "storage/v2/indices/label_index_stats.hpp"
#include "storage/v2/indices/vector_index.hpp"
#include "storage/v2/property_value.hpp"
#include "storage/v2/schema_info.hpp"
#include "storage/v2/vertex.hpp"
#include "utils/file_locker.hpp"
#include "utils/logging.hpp"
#include "utils/tag.hpp"

static constexpr std::string_view kInvalidWalErrorMessage =
    "Invalid WAL data! Your durability WAL files somehow got corrupted. Please contact the Memgraph team for support.";

namespace memgraph::storage::durability {

// WAL format:
//
// 1) Magic string (non-encoded)
//
// 2) WAL version (non-encoded, little-endian)
//
// 3) Section offsets:
//     * offset to the metadata section
//     * offset to the first delta in the WAL
//
// 4) Metadata
//     * storage UUID
//     * sequence number (number indicating the sequence position of this WAL
//       file)
//
// 5) Encoded deltas; each delta is written in the following format:
//     * commit timestamp
//     * action (only one of the actions below are encoded)
//         * vertex create, vertex delete
//              * gid
//         * vertex add label, vertex remove label
//              * gid
//              * label name
//         * vertex set property
//              * gid
//              * property name
//              * property value
//         * edge create, edge delete
//              * gid
//              * edge type name
//              * from vertex gid
//              * to vertex gid
//         * edge set property
//              * gid
//              * property name
//              * property value
//         * transaction end (marks that the whole transaction is
//           stored in the WAL file)
//         * label index create, label index drop
//              * label name
//         * label property index create, label property index drop,
//           existence constraint create, existence constraint drop
//              * label name
//              * property name
//         * unique constraint create, unique constraint drop
//              * label name
//              * property names
//
// IMPORTANT: When changing WAL encoding/decoding bump the snapshot/WAL version
// in `version.hpp`.

namespace {

constexpr Marker OperationToMarker(StorageMetadataOperation operation) {
  // NOLINTNEXTLINE(cppcoreguidelines-macro-usage)
#define add_case(E)                 \
  case StorageMetadataOperation::E: \
    return Marker::DELTA_##E
  switch (operation) {
    add_case(EDGE_INDEX_CREATE);
    add_case(EDGE_INDEX_DROP);
    add_case(EDGE_PROPERTY_INDEX_CREATE);
    add_case(EDGE_PROPERTY_INDEX_DROP);
    add_case(ENUM_ALTER_ADD);
    add_case(ENUM_ALTER_UPDATE);
    add_case(ENUM_CREATE);
    add_case(EXISTENCE_CONSTRAINT_CREATE);
    add_case(EXISTENCE_CONSTRAINT_DROP);
    add_case(LABEL_INDEX_CREATE);
    add_case(LABEL_INDEX_DROP);
    add_case(LABEL_INDEX_STATS_CLEAR);
    add_case(LABEL_INDEX_STATS_SET);
    add_case(LABEL_PROPERTY_INDEX_CREATE);
    add_case(LABEL_PROPERTY_INDEX_DROP);
    add_case(LABEL_PROPERTY_INDEX_STATS_CLEAR);
    add_case(LABEL_PROPERTY_INDEX_STATS_SET);
    add_case(TEXT_INDEX_CREATE);
    add_case(TEXT_INDEX_DROP);
    add_case(UNIQUE_CONSTRAINT_CREATE);
    add_case(UNIQUE_CONSTRAINT_DROP);
    add_case(TYPE_CONSTRAINT_CREATE);
    add_case(TYPE_CONSTRAINT_DROP);
    add_case(POINT_INDEX_CREATE);
    add_case(POINT_INDEX_DROP);
<<<<<<< HEAD
    add_case(LABEL_PROPERTY_COMPOSITE_INDEX_CREATE);
    add_case(LABEL_PROPERTY_COMPOSITE_INDEX_DROP);
=======
    add_case(VECTOR_INDEX_CREATE);
    add_case(VECTOR_INDEX_DROP);
>>>>>>> 7ccd3bf2
  }
#undef add_case
}

constexpr Marker DeltaActionToMarker(Delta::Action action) {
  // When converting a Delta to a WAL delta the logic is inverted. That is
  // because the Delta's represent undo actions and we want to store redo
  // actions.
  switch (action) {
    case Delta::Action::DELETE_DESERIALIZED_OBJECT:
    case Delta::Action::DELETE_OBJECT:
      return Marker::DELTA_VERTEX_CREATE;
    case Delta::Action::RECREATE_OBJECT:
      return Marker::DELTA_VERTEX_DELETE;
    case Delta::Action::SET_PROPERTY:
      return Marker::DELTA_VERTEX_SET_PROPERTY;
    case Delta::Action::ADD_LABEL:
      return Marker::DELTA_VERTEX_REMOVE_LABEL;
    case Delta::Action::REMOVE_LABEL:
      return Marker::DELTA_VERTEX_ADD_LABEL;
    case Delta::Action::ADD_IN_EDGE:
    case Delta::Action::ADD_OUT_EDGE:
      return Marker::DELTA_EDGE_DELETE;
    case Delta::Action::REMOVE_IN_EDGE:
    case Delta::Action::REMOVE_OUT_EDGE:
      return Marker::DELTA_EDGE_CREATE;
  }
}

constexpr bool IsMarkerImplicitTransactionEndVersion15(Marker marker) {
  switch (marker) {
    using enum Marker;

    // These delta actions are all found inside transactions so they don't
    // indicate a transaction end.
    case DELTA_VERTEX_CREATE:
    case DELTA_VERTEX_DELETE:
    case DELTA_VERTEX_ADD_LABEL:
    case DELTA_VERTEX_REMOVE_LABEL:
    case DELTA_EDGE_CREATE:
    case DELTA_EDGE_DELETE:
    case DELTA_VERTEX_SET_PROPERTY:
    case DELTA_EDGE_SET_PROPERTY:
      return false;

    // This delta explicitly indicates that a transaction is done.
    // NOLINTNEXTLINE (bugprone-branch-clone)
    case DELTA_TRANSACTION_END:
      return true;

    // These operations aren't transactional and they are encoded only using
    // a single delta, so they each individually mark the end of their
    // 'transaction'.
    case DELTA_LABEL_INDEX_CREATE:
    case DELTA_LABEL_INDEX_DROP:
    case DELTA_LABEL_INDEX_STATS_SET:
    case DELTA_LABEL_INDEX_STATS_CLEAR:
    case DELTA_LABEL_PROPERTY_INDEX_CREATE:
    case DELTA_LABEL_PROPERTY_INDEX_DROP:
    case DELTA_LABEL_PROPERTY_INDEX_STATS_SET:
    case DELTA_LABEL_PROPERTY_INDEX_STATS_CLEAR:
    case DELTA_EDGE_INDEX_CREATE:
    case DELTA_EDGE_INDEX_DROP:
    case DELTA_EDGE_PROPERTY_INDEX_CREATE:
    case DELTA_EDGE_PROPERTY_INDEX_DROP:
    case DELTA_TEXT_INDEX_CREATE:
    case DELTA_TEXT_INDEX_DROP:
    case DELTA_EXISTENCE_CONSTRAINT_CREATE:
    case DELTA_EXISTENCE_CONSTRAINT_DROP:
    case DELTA_UNIQUE_CONSTRAINT_CREATE:
    case DELTA_UNIQUE_CONSTRAINT_DROP:
    case DELTA_ENUM_CREATE:
    case DELTA_ENUM_ALTER_ADD:
    case DELTA_ENUM_ALTER_UPDATE:
    case DELTA_POINT_INDEX_CREATE:
    case DELTA_POINT_INDEX_DROP:
    case DELTA_TYPE_CONSTRAINT_CREATE:
    case DELTA_TYPE_CONSTRAINT_DROP:
<<<<<<< HEAD
    case DELTA_LABEL_PROPERTY_COMPOSITE_INDEX_CREATE:
    case DELTA_LABEL_PROPERTY_COMPOSITE_INDEX_DROP:
=======
    case DELTA_VECTOR_INDEX_CREATE:
    case DELTA_VECTOR_INDEX_DROP:
>>>>>>> 7ccd3bf2
      return true;

    // Not deltas
    case TYPE_NULL:
    case TYPE_BOOL:
    case TYPE_INT:
    case TYPE_DOUBLE:
    case TYPE_STRING:
    case TYPE_LIST:
    case TYPE_MAP:
    case TYPE_TEMPORAL_DATA:
    case TYPE_ZONED_TEMPORAL_DATA:
    case TYPE_PROPERTY_VALUE:
    case TYPE_ENUM:
    case TYPE_POINT_2D:
    case TYPE_POINT_3D:
    case SECTION_VERTEX:
    case SECTION_EDGE:
    case SECTION_MAPPER:
    case SECTION_METADATA:
    case SECTION_INDICES:
    case SECTION_CONSTRAINTS:
    case SECTION_DELTA:
    case SECTION_EPOCH_HISTORY:
    case SECTION_EDGE_INDICES:
    case SECTION_OFFSETS:
    case SECTION_ENUMS:
    case VALUE_FALSE:
    case VALUE_TRUE:
      throw RecoveryFailure(kInvalidWalErrorMessage);
  }
}

constexpr bool IsMarkerTransactionEnd(const Marker marker, const uint64_t version = kVersion) {
  if (version < kMetaDataDeltasHaveExplicitTransactionEnd) [[unlikely]] {
    return IsMarkerImplicitTransactionEndVersion15(marker);
  }
  // All deltas are now handled in a transactional scope
  return marker == Marker::DELTA_TRANSACTION_END;
}

template <bool is_read>
auto Decode(utils::tag_type<Gid> /*unused*/, BaseDecoder *decoder, const uint64_t /*version*/)
    -> std::conditional_t<is_read, Gid, void> {
  const auto gid = decoder->ReadUint();
  if (!gid) throw RecoveryFailure(kInvalidWalErrorMessage);
  if constexpr (is_read) {
    return Gid::FromUint(*gid);
  }
}

template <bool is_read>
auto Decode(utils::tag_type<std::string> /*unused*/, BaseDecoder *decoder, const uint64_t /*version*/)
    -> std::conditional_t<is_read, std::string, void> {
  if constexpr (is_read) {
    auto str = decoder->ReadString();
    if (!str) throw RecoveryFailure(kInvalidWalErrorMessage);
    return *std::move(str);
  } else {
    if (!decoder->SkipString()) throw RecoveryFailure(kInvalidWalErrorMessage);
  }
}

template <bool is_read>
auto Decode(utils::tag_type<PropertyValue> /*unused*/, BaseDecoder *decoder, const uint64_t /*version*/)
    -> std::conditional_t<is_read, PropertyValue, void> {
  if constexpr (is_read) {
    auto str = decoder->ReadPropertyValue();
    if (!str) throw RecoveryFailure(kInvalidWalErrorMessage);
    return *std::move(str);
  } else {
    if (!decoder->SkipPropertyValue()) throw RecoveryFailure(kInvalidWalErrorMessage);
  }
}

template <bool is_read, auto MIN_VER, typename Type>
auto Decode(utils::tag_type<VersionDependant<MIN_VER, Type>> /*unused*/, BaseDecoder *decoder, const uint64_t version)
    -> std::conditional_t<is_read, std::optional<Type>, void> {
  if (MIN_VER <= version) {
    return Decode<is_read>(utils::tag_t<Type>, decoder, version);
  }
  if constexpr (is_read) {
    return std::nullopt;
  }
}

template <bool is_read>
auto Decode(utils::tag_type<std::set<std::string, std::less<>>> /*unused*/, BaseDecoder *decoder,
            const uint64_t /*version*/) -> std::conditional_t<is_read, std::set<std::string, std::less<>>, void> {
  if constexpr (is_read) {
    std::set<std::string, std::less<>> strings;
    const auto count = decoder->ReadUint();
    if (!count) throw RecoveryFailure(kInvalidWalErrorMessage);
    for (uint64_t i = 0; i < *count; ++i) {
      auto str = decoder->ReadString();
      if (!str) throw RecoveryFailure(kInvalidWalErrorMessage);
      strings.emplace(*std::move(str));
    }
    return strings;
  } else {
    const auto count = decoder->ReadUint();
    if (!count) throw RecoveryFailure(kInvalidWalErrorMessage);
    for (uint64_t i = 0; i < *count; ++i) {
      if (!decoder->SkipString()) throw RecoveryFailure(kInvalidWalErrorMessage);
    }
  }
}

template <bool is_read>
auto Decode(utils::tag_type<std::vector<std::string>> /*unused*/, BaseDecoder *decoder, const uint64_t /*version*/)
    -> std::conditional_t<is_read, std::vector<std::string>, void> {
  if constexpr (is_read) {
    const auto count = decoder->ReadUint();
    if (!count) throw RecoveryFailure(kInvalidWalErrorMessage);
    std::vector<std::string> strings;
    strings.reserve(*count);
    for (uint64_t i = 0; i < *count; ++i) {
      auto str = decoder->ReadString();
      if (!str) throw RecoveryFailure(kInvalidWalErrorMessage);
      strings.emplace_back(*std::move(str));
    }
    return strings;
  } else {
    const auto count = decoder->ReadUint();
    if (!count) throw RecoveryFailure(kInvalidWalErrorMessage);
    for (uint64_t i = 0; i < *count; ++i) {
      if (!decoder->SkipString()) throw RecoveryFailure(kInvalidWalErrorMessage);
    }
  }
}

template <bool is_read>
auto Decode(utils::tag_type<TypeConstraintKind> /*unused*/, BaseDecoder *decoder, const uint64_t /*version*/)
    -> std::conditional_t<is_read, TypeConstraintKind, void> {
  if constexpr (is_read) {
    auto kind = decoder->ReadUint();
    if (!kind) throw RecoveryFailure(kInvalidWalErrorMessage);
    return static_cast<TypeConstraintKind>(*kind);
  } else {
    if (!decoder->ReadUint()) throw RecoveryFailure(kInvalidWalErrorMessage);
  }
}

template <bool is_read>
auto Decode(utils::tag_type<uint16_t> /*unused*/, BaseDecoder *decoder, const uint64_t /*version*/)
    -> std::conditional_t<is_read, uint16_t, void> {
  const auto uint16 = decoder->ReadUint();
  if (!uint16) throw RecoveryFailure(kInvalidWalErrorMessage);
  if constexpr (is_read) {
    return static_cast<uint16_t>(*uint16);
  }
}

template <bool is_read>
auto Decode(utils::tag_type<std::size_t> /*unused*/, BaseDecoder *decoder, const uint64_t /*version*/)
    -> std::conditional_t<is_read, std::size_t, void> {
  const auto size = decoder->ReadUint();
  if (!size) throw RecoveryFailure(kInvalidWalErrorMessage);
  if constexpr (is_read) {
    return static_cast<std::size_t>(*size);
  }
}

template <typename T>
auto Read(BaseDecoder *decoder, const uint64_t version) -> T {
  using ctr_types = typename T::ctr_types;

  return [&]<auto... I>(std::index_sequence<I...>) {
    // https://www.open-std.org/jtc1/sc22/wg21/docs/papers/2023/n4950.pdf
    // see [dcl.init.list] 9.4.5.4
    // Ordering of these constructor argument calls is well defined
    return T{Decode<true>(utils::tag_t<std::tuple_element_t<I, ctr_types>>, decoder, version)...};
  }
  (std::make_index_sequence<std::tuple_size_v<ctr_types>>{});
}

template <typename T>
auto Skip(BaseDecoder *decoder, const uint64_t version) -> void {
  using ctr_types = typename T::ctr_types;

  [&]<auto... I>(std::index_sequence<I...>) {
    (Decode<false>(utils::tag_t<std::tuple_element_t<I, ctr_types>>, decoder, version), ...);
  }
  (std::make_index_sequence<std::tuple_size_v<ctr_types>>{});
}

// Function used to either read or skip the current WAL delta data. The WAL
// delta header must be read before calling this function. If the delta data is
// read then the data returned is valid, if the delta data is skipped then the
// returned data is not guaranteed to be set (it could be empty) and shouldn't
// be used.
// @throw RecoveryFailure
template <bool read_data>
auto ReadSkipWalDeltaData(BaseDecoder *decoder, const uint64_t version)
    -> std::conditional_t<read_data, WalDeltaData, bool> {
  auto action = decoder->ReadMarker();
  if (!action) throw RecoveryFailure(kInvalidWalErrorMessage);

    // NOLINTNEXTLINE(cppcoreguidelines-macro-usage)
#define read_skip(enum_val, decode_to)                     \
  case Marker::DELTA_##enum_val: {                         \
    if constexpr (read_data) {                             \
      return {.data_ = Read<decode_to>(decoder, version)}; \
    } else {                                               \
      Skip<decode_to>(decoder, version);                   \
      return IsMarkerTransactionEnd(*action, version);     \
    }                                                      \
  }

  switch (*action) {
    read_skip(VERTEX_CREATE, WalVertexCreate);
    read_skip(VERTEX_DELETE, WalVertexDelete);
    read_skip(VERTEX_ADD_LABEL, WalVertexAddLabel);
    read_skip(VERTEX_REMOVE_LABEL, WalVertexRemoveLabel);
    read_skip(VERTEX_SET_PROPERTY, WalVertexSetProperty);
    read_skip(EDGE_SET_PROPERTY, WalEdgeSetProperty);
    read_skip(EDGE_CREATE, WalEdgeCreate);
    read_skip(EDGE_DELETE, WalEdgeDelete);
    read_skip(TRANSACTION_END, WalTransactionEnd);
    read_skip(LABEL_INDEX_CREATE, WalLabelIndexCreate);
    read_skip(LABEL_INDEX_DROP, WalLabelIndexDrop);
    read_skip(LABEL_INDEX_STATS_CLEAR, WalLabelIndexStatsClear);
    read_skip(LABEL_PROPERTY_INDEX_STATS_CLEAR, WalLabelPropertyIndexStatsClear);
    read_skip(EDGE_INDEX_CREATE, WalEdgeTypeIndexCreate);
    read_skip(EDGE_INDEX_DROP, WalEdgeTypeIndexDrop);
    read_skip(LABEL_INDEX_STATS_SET, WalLabelIndexStatsSet);
    read_skip(LABEL_PROPERTY_INDEX_CREATE, WalLabelPropertyIndexCreate);
    read_skip(LABEL_PROPERTY_INDEX_DROP, WalLabelPropertyIndexDrop);
    read_skip(POINT_INDEX_CREATE, WalPointIndexCreate);
    read_skip(POINT_INDEX_DROP, WalPointIndexDrop);
    read_skip(EXISTENCE_CONSTRAINT_CREATE, WalExistenceConstraintCreate);
    read_skip(EXISTENCE_CONSTRAINT_DROP, WalExistenceConstraintDrop);
    read_skip(LABEL_PROPERTY_INDEX_STATS_SET, WalLabelPropertyIndexStatsSet);
    read_skip(EDGE_PROPERTY_INDEX_CREATE, WalEdgeTypePropertyIndexCreate);
    read_skip(EDGE_PROPERTY_INDEX_DROP, WalEdgeTypePropertyIndexDrop);
    read_skip(UNIQUE_CONSTRAINT_CREATE, WalUniqueConstraintCreate);
    read_skip(UNIQUE_CONSTRAINT_DROP, WalUniqueConstraintDrop);
    read_skip(TYPE_CONSTRAINT_CREATE, WalTypeConstraintCreate);
    read_skip(TYPE_CONSTRAINT_DROP, WalTypeConstraintDrop);
    read_skip(TEXT_INDEX_CREATE, WalTextIndexCreate);
    read_skip(TEXT_INDEX_DROP, WalTextIndexDrop);
    read_skip(ENUM_CREATE, WalEnumCreate);
    read_skip(ENUM_ALTER_ADD, WalEnumAlterAdd);
    read_skip(ENUM_ALTER_UPDATE, WalEnumAlterUpdate);
<<<<<<< HEAD
    read_skip(LABEL_PROPERTY_COMPOSITE_INDEX_CREATE, WalLabelPropertyCompositeIndexCreate);
    read_skip(LABEL_PROPERTY_COMPOSITE_INDEX_DROP, WalLabelPropertyCompositeIndexDrop);
=======
    read_skip(VECTOR_INDEX_CREATE, WalVectorIndexCreate);
    read_skip(VECTOR_INDEX_DROP, WalVectorIndexDrop);
>>>>>>> 7ccd3bf2

    // Other markers are not actions
    case Marker::TYPE_NULL:
    case Marker::TYPE_BOOL:
    case Marker::TYPE_INT:
    case Marker::TYPE_DOUBLE:
    case Marker::TYPE_STRING:
    case Marker::TYPE_LIST:
    case Marker::TYPE_MAP:
    case Marker::TYPE_TEMPORAL_DATA:
    case Marker::TYPE_ZONED_TEMPORAL_DATA:
    case Marker::TYPE_PROPERTY_VALUE:
    case Marker::TYPE_ENUM:
    case Marker::TYPE_POINT_2D:
    case Marker::TYPE_POINT_3D:
    case Marker::SECTION_VERTEX:
    case Marker::SECTION_EDGE:
    case Marker::SECTION_MAPPER:
    case Marker::SECTION_METADATA:
    case Marker::SECTION_INDICES:
    case Marker::SECTION_CONSTRAINTS:
    case Marker::SECTION_DELTA:
    case Marker::SECTION_EPOCH_HISTORY:
    case Marker::SECTION_EDGE_INDICES:
    case Marker::SECTION_OFFSETS:
    case Marker::SECTION_ENUMS:
    case Marker::VALUE_FALSE:
    case Marker::VALUE_TRUE:
      throw RecoveryFailure(kInvalidWalErrorMessage);
  }
#undef read_skip
}

}  // namespace

// Function used to read information about the WAL file.
WalInfo ReadWalInfo(const std::filesystem::path &path) {
  // Check magic and version.
  Decoder wal;
  auto version = wal.Initialize(path, kWalMagic);
  if (!version) throw RecoveryFailure("Couldn't read WAL magic and/or version!");
  if (!IsVersionSupported(*version)) throw RecoveryFailure("Invalid WAL version!");

  // Prepare return value.
  WalInfo info;

  // Read offsets.
  {
    auto marker = wal.ReadMarker();
    if (!marker || *marker != Marker::SECTION_OFFSETS) throw RecoveryFailure(kInvalidWalErrorMessage);

    auto wal_size = wal.GetSize();
    if (!wal_size) throw RecoveryFailure(kInvalidWalErrorMessage);

    auto read_offset = [&wal, wal_size] {
      auto maybe_offset = wal.ReadUint();
      if (!maybe_offset) throw RecoveryFailure("Invalid WAL format!");
      auto offset = *maybe_offset;
      if (offset > *wal_size) throw RecoveryFailure("Invalid WAL format!");
      return offset;
    };

    info.offset_metadata = read_offset();
    info.offset_deltas = read_offset();
  }

  // Read metadata.
  {
    wal.SetPosition(info.offset_metadata);

    auto marker = wal.ReadMarker();
    if (!marker || *marker != Marker::SECTION_METADATA) throw RecoveryFailure(kInvalidWalErrorMessage);

    auto maybe_uuid = wal.ReadString();
    if (!maybe_uuid) throw RecoveryFailure(kInvalidWalErrorMessage);
    info.uuid = std::move(*maybe_uuid);

    auto maybe_epoch_id = wal.ReadString();
    if (!maybe_epoch_id) throw RecoveryFailure(kInvalidWalErrorMessage);
    info.epoch_id = std::move(*maybe_epoch_id);

    auto maybe_seq_num = wal.ReadUint();
    if (!maybe_seq_num) throw RecoveryFailure(kInvalidWalErrorMessage);
    info.seq_num = *maybe_seq_num;
  }

  // Read deltas.
  info.num_deltas = 0;
  auto validate_delta = [&wal, version = *version]() -> std::optional<std::pair<uint64_t, bool>> {
    try {
      auto timestamp = ReadWalDeltaHeader(&wal);
      auto is_transaction_end = SkipWalDeltaData(&wal, version);
      return {{timestamp, is_transaction_end}};
    } catch (const RecoveryFailure &) {
      return std::nullopt;
    }
  };
  auto size = wal.GetSize();
  // Here we read the whole file and determine the number of valid deltas. A
  // delta is valid only if all of its data can be successfully read. This
  // allows us to recover data from WAL files that are corrupt at the end (eg.
  // because of power loss) but are still valid at the beginning. While reading
  // the deltas we only count deltas which are a part of a fully valid
  // transaction (indicated by a TRANSACTION_END delta or any other
  // non-transactional operation).
  std::optional<uint64_t> current_timestamp;
  uint64_t num_deltas = 0;
  while (wal.GetPosition() != size) {
    auto ret = validate_delta();
    if (!ret) break;
    auto [timestamp, is_end_of_transaction] = *ret;
    if (!current_timestamp) current_timestamp = timestamp;
    if (*current_timestamp != timestamp) break;
    ++num_deltas;
    if (is_end_of_transaction) {
      if (info.num_deltas == 0) {
        info.from_timestamp = timestamp;
        info.to_timestamp = timestamp;
      }
      if (timestamp < info.from_timestamp || timestamp < info.to_timestamp) break;
      info.to_timestamp = timestamp;
      info.num_deltas += num_deltas;
      current_timestamp = std::nullopt;
      num_deltas = 0;
    }
  }

  if (info.num_deltas == 0) throw RecoveryFailure(kInvalidWalErrorMessage);

  return info;
}

// Function used to read the WAL delta header. The function returns the delta
// timestamp.
uint64_t ReadWalDeltaHeader(BaseDecoder *decoder) {
  auto marker = decoder->ReadMarker();
  if (!marker || *marker != Marker::SECTION_DELTA) throw RecoveryFailure(kInvalidWalErrorMessage);

  auto timestamp = decoder->ReadUint();
  if (!timestamp) throw RecoveryFailure(kInvalidWalErrorMessage);
  return *timestamp;
}

// Function used to read the current WAL delta data. The WAL delta header must
// be read before calling this function.
WalDeltaData ReadWalDeltaData(BaseDecoder *decoder, const uint64_t version) {
  return ReadSkipWalDeltaData<true>(decoder, version);
}

// Function used to skip the current WAL delta data. The WAL delta header must
// be read before calling this function.
bool SkipWalDeltaData(BaseDecoder *decoder, const uint64_t version) {
  return ReadSkipWalDeltaData<false>(decoder, version);
}

void EncodeDelta(BaseEncoder *encoder, NameIdMapper *name_id_mapper, SalientConfig::Items items, const Delta &delta,
                 const Vertex &vertex, uint64_t timestamp) {
  // When converting a Delta to a WAL delta the logic is inverted. That is
  // because the Delta's represent undo actions and we want to store redo
  // actions.
  encoder->WriteMarker(Marker::SECTION_DELTA);
  encoder->WriteUint(timestamp);
  auto guard = std::shared_lock{vertex.lock};
  switch (delta.action) {
    case Delta::Action::DELETE_DESERIALIZED_OBJECT:
    case Delta::Action::DELETE_OBJECT:
    case Delta::Action::RECREATE_OBJECT: {
      encoder->WriteMarker(DeltaActionToMarker(delta.action));
      encoder->WriteUint(vertex.gid.AsUint());
      break;
    }
    case Delta::Action::SET_PROPERTY: {
      encoder->WriteMarker(Marker::DELTA_VERTEX_SET_PROPERTY);
      encoder->WriteUint(vertex.gid.AsUint());
      encoder->WriteString(name_id_mapper->IdToName(delta.property.key.AsUint()));
      // The property value is the value that is currently stored in the
      // vertex.
      // TODO (mferencevic): Mitigate the memory allocation introduced here
      // (with the `GetProperty` call). It is the only memory allocation in the
      // entire WAL file writing logic.
      encoder->WritePropertyValue(vertex.properties.GetProperty(delta.property.key));
      break;
    }
    case Delta::Action::ADD_LABEL:
    case Delta::Action::REMOVE_LABEL: {
      encoder->WriteMarker(DeltaActionToMarker(delta.action));
      encoder->WriteUint(vertex.gid.AsUint());
      encoder->WriteString(name_id_mapper->IdToName(delta.label.value.AsUint()));
      break;
    }
    case Delta::Action::ADD_OUT_EDGE:
    case Delta::Action::REMOVE_OUT_EDGE: {
      encoder->WriteMarker(DeltaActionToMarker(delta.action));
      if (items.properties_on_edges) {
        encoder->WriteUint(delta.vertex_edge.edge.ptr->gid.AsUint());
      } else {
        encoder->WriteUint(delta.vertex_edge.edge.gid.AsUint());
      }
      encoder->WriteString(name_id_mapper->IdToName(delta.vertex_edge.edge_type.AsUint()));
      encoder->WriteUint(vertex.gid.AsUint());
      encoder->WriteUint(delta.vertex_edge.vertex->gid.AsUint());
      break;
    }
    case Delta::Action::ADD_IN_EDGE:
    case Delta::Action::REMOVE_IN_EDGE:
      // These actions are already encoded in the *_OUT_EDGE actions. This
      // function should never be called for this type of deltas.
      LOG_FATAL("Invalid delta action!");
  }
}

void EncodeDelta(BaseEncoder *encoder, NameIdMapper *name_id_mapper, const Delta &delta, const Edge &edge,
                 uint64_t timestamp) {
  // When converting a Delta to a WAL delta the logic is inverted. That is
  // because the Delta's represent undo actions and we want to store redo
  // actions.
  encoder->WriteMarker(Marker::SECTION_DELTA);
  encoder->WriteUint(timestamp);
  auto guard = std::shared_lock{edge.lock};
  switch (delta.action) {
    case Delta::Action::SET_PROPERTY: {
      encoder->WriteMarker(Marker::DELTA_EDGE_SET_PROPERTY);
      encoder->WriteUint(edge.gid.AsUint());
      encoder->WriteString(name_id_mapper->IdToName(delta.property.key.AsUint()));
      // The property value is the value that is currently stored in the
      // edge.
      // TODO (mferencevic): Mitigate the memory allocation introduced here
      // (with the `GetProperty` call). It is the only memory allocation in the
      // entire WAL file writing logic.
      encoder->WritePropertyValue(edge.properties.GetProperty(delta.property.key));
      DMG_ASSERT(delta.property.out_vertex, "Out vertex undefined!");
      encoder->WriteUint(delta.property.out_vertex->gid.AsUint());
      break;
    }
    case Delta::Action::DELETE_DESERIALIZED_OBJECT:
    case Delta::Action::DELETE_OBJECT:
    case Delta::Action::RECREATE_OBJECT:
      // These actions are already encoded in vertex *_OUT_EDGE actions. Also,
      // these deltas don't contain any information about the from vertex, to
      // vertex or edge type so they are useless. This function should never
      // be called for this type of deltas.
      LOG_FATAL("Invalid delta action!");
    case Delta::Action::ADD_LABEL:
    case Delta::Action::REMOVE_LABEL:
    case Delta::Action::ADD_OUT_EDGE:
    case Delta::Action::REMOVE_OUT_EDGE:
    case Delta::Action::ADD_IN_EDGE:
    case Delta::Action::REMOVE_IN_EDGE:
      // These deltas shouldn't appear for edges.
      LOG_FATAL("Invalid database state!");
  }
}

void EncodeTransactionEnd(BaseEncoder *encoder, uint64_t timestamp) {
  encoder->WriteMarker(Marker::SECTION_DELTA);
  encoder->WriteUint(timestamp);
  encoder->WriteMarker(Marker::DELTA_TRANSACTION_END);
}

RecoveryInfo LoadWal(const std::filesystem::path &path, RecoveredIndicesAndConstraints *indices_constraints,
                     const std::optional<uint64_t> last_loaded_timestamp, utils::SkipList<Vertex> *vertices,
                     utils::SkipList<Edge> *edges, NameIdMapper *name_id_mapper, std::atomic<uint64_t> *edge_count,
                     SalientConfig::Items items, EnumStore *enum_store, SharedSchemaTracking *schema_info,
                     std::function<std::optional<std::tuple<EdgeRef, EdgeTypeId, Vertex *, Vertex *>>(Gid)> find_edge) {
  spdlog::info("Trying to load WAL file {}.", path);
  RecoveryInfo ret;

  Decoder wal;
  auto version = wal.Initialize(path, kWalMagic);
  if (!version) throw RecoveryFailure("Couldn't read WAL magic and/or version!");
  if (!IsVersionSupported(*version)) throw RecoveryFailure("Invalid WAL version!");

  // Read wal info.
  auto info = ReadWalInfo(path);
  ret.last_durable_timestamp = info.to_timestamp;

  // Check timestamp.
  if (last_loaded_timestamp && info.to_timestamp <= *last_loaded_timestamp) {
    spdlog::info("Skip loading WAL file because it is too old.");
    return ret;
  }

  // Recover deltas.
  wal.SetPosition(info.offset_deltas);
  uint64_t deltas_applied = 0;
  auto edge_acc = edges->access();
  auto vertex_acc = vertices->access();
  spdlog::info("WAL file contains {} deltas.", info.num_deltas);

  auto delta_apply = utils::Overloaded{
      [&](WalVertexCreate const &data) {
        auto [vertex, inserted] = vertex_acc.insert(Vertex{data.gid, nullptr});
        if (!inserted) throw RecoveryFailure("The vertex must be inserted here!");
        ret.next_vertex_id = std::max(ret.next_vertex_id, data.gid.AsUint() + 1);
        if (schema_info) schema_info->AddVertex(&*vertex);
      },
      [&](WalVertexDelete const &data) {
        const auto vertex = vertex_acc.find(data.gid);
        if (vertex == vertex_acc.end()) throw RecoveryFailure("The vertex doesn't exist!");
        if (!vertex->in_edges.empty() || !vertex->out_edges.empty())
          throw RecoveryFailure("The vertex can't be deleted because it still has edges!");
        if (!vertex_acc.remove(data.gid)) throw RecoveryFailure("The vertex must be removed here!");
        if (schema_info) schema_info->DeleteVertex(&*vertex);
      },
      [&](WalVertexAddLabel const &data) {
        const auto vertex = vertex_acc.find(data.gid);
        if (vertex == vertex_acc.end()) throw RecoveryFailure("The vertex doesn't exist!");
        const auto label_id = LabelId::FromUint(name_id_mapper->NameToId(data.label));
        if (ranges::contains(vertex->labels, label_id)) throw RecoveryFailure("The vertex already has the label!");
        std::optional<utils::small_vector<LabelId>> old_labels{};
        if (schema_info) old_labels.emplace(vertex->labels);
        vertex->labels.push_back(label_id);
        if (schema_info) schema_info->UpdateLabels(&*vertex, *old_labels, vertex->labels, items.properties_on_edges);
      },
      [&](WalVertexRemoveLabel const &data) {
        const auto vertex = vertex_acc.find(data.gid);
        if (vertex == vertex_acc.end()) throw RecoveryFailure("The vertex doesn't exist!");
        const auto label_id = LabelId::FromUint(name_id_mapper->NameToId(data.label));
        auto it = std::ranges::find(vertex->labels, label_id);
        if (it == vertex->labels.end()) throw RecoveryFailure("The vertex doesn't have the label!");
        std::optional<utils::small_vector<LabelId>> old_labels{};
        if (schema_info) old_labels.emplace(vertex->labels);
        std::swap(*it, vertex->labels.back());
        vertex->labels.pop_back();
        if (schema_info) schema_info->UpdateLabels(&*vertex, *old_labels, vertex->labels, items.properties_on_edges);
      },
      [&](WalVertexSetProperty const &data) {
        const auto vertex = vertex_acc.find(data.gid);
        if (vertex == vertex_acc.end()) throw RecoveryFailure("The vertex doesn't exist!");
        auto property_id = PropertyId::FromUint(name_id_mapper->NameToId(data.property));
        if (schema_info) {
          const auto old_type = vertex->properties.GetExtendedPropertyType(property_id);
          schema_info->SetProperty(&*vertex, property_id, ExtendedPropertyType{(data.value)}, old_type);
        }
        vertex->properties.SetProperty(property_id, data.value);
      },
      [&](WalEdgeCreate const &data) {
        const auto from_vertex = vertex_acc.find(data.from_vertex);
        if (from_vertex == vertex_acc.end()) throw RecoveryFailure("The from vertex doesn't exist!");
        const auto to_vertex = vertex_acc.find(data.to_vertex);
        if (to_vertex == vertex_acc.end()) throw RecoveryFailure("The to vertex doesn't exist!");

        auto edge_type_id = EdgeTypeId::FromUint(name_id_mapper->NameToId(data.edge_type));
        auto edge_ref = std::invoke([&]() -> EdgeRef {
          if (items.properties_on_edges) {
            auto [edge, inserted] = edge_acc.insert(Edge{(data.gid), nullptr});
            if (!inserted) throw RecoveryFailure("The edge must be inserted here!");
            return EdgeRef{&*edge};
          }
          return EdgeRef{data.gid};
        });
        auto out_link = std::tuple{edge_type_id, &*to_vertex, edge_ref};
        if (ranges::contains(from_vertex->out_edges, out_link))
          throw RecoveryFailure("The from vertex already has this edge!");
        from_vertex->out_edges.push_back(out_link);
        auto in_link = std::tuple{edge_type_id, &*from_vertex, edge_ref};
        if (ranges::contains(to_vertex->in_edges, in_link))
          throw RecoveryFailure("The to vertex already has this edge!");
        to_vertex->in_edges.push_back(in_link);

        ret.next_edge_id = std::max(ret.next_edge_id, data.gid.AsUint() + 1);

        // Increment edge count.
        edge_count->fetch_add(1, std::memory_order_acq_rel);

        if (schema_info) schema_info->CreateEdge(&*from_vertex, &*to_vertex, edge_type_id);
      },
      [&](WalEdgeDelete const &data) {
        const auto from_vertex = vertex_acc.find(data.from_vertex);
        if (from_vertex == vertex_acc.end()) throw RecoveryFailure("The from vertex doesn't exist!");
        const auto to_vertex = vertex_acc.find(data.to_vertex);
        if (to_vertex == vertex_acc.end()) throw RecoveryFailure("The to vertex doesn't exist!");

        auto edge_type_id = EdgeTypeId::FromUint(name_id_mapper->NameToId(data.edge_type));
        auto edge_ref = std::invoke([&]() -> EdgeRef {
          if (items.properties_on_edges) {
            auto edge = edge_acc.find(data.gid);
            if (edge == edge_acc.end()) throw RecoveryFailure("The edge doesn't exist!");
            return EdgeRef{&*edge};
          }
          return EdgeRef{data.gid};
        });

        {
          auto out_link = std::tuple{edge_type_id, &*to_vertex, edge_ref};
          auto it = std::ranges::find(from_vertex->out_edges, out_link);
          if (it == from_vertex->out_edges.end()) throw RecoveryFailure("The from vertex doesn't have this edge!");
          std::swap(*it, from_vertex->out_edges.back());
          from_vertex->out_edges.pop_back();
        }
        {
          auto in_link = std::tuple{edge_type_id, &*from_vertex, edge_ref};
          auto it = std::ranges::find(to_vertex->in_edges, in_link);
          if (it == to_vertex->in_edges.end()) throw RecoveryFailure("The to vertex doesn't have this edge!");
          std::swap(*it, to_vertex->in_edges.back());
          to_vertex->in_edges.pop_back();
        }
        if (items.properties_on_edges) {
          if (!edge_acc.remove(data.gid)) throw RecoveryFailure("The edge must be removed here!");
        }

        // Decrement edge count.
        edge_count->fetch_add(-1, std::memory_order_acq_rel);

        if (schema_info)
          schema_info->DeleteEdge(edge_type_id, edge_ref, &*from_vertex, &*to_vertex, items.properties_on_edges);
      },
      [&](WalEdgeSetProperty const &data) {
        if (!items.properties_on_edges)
          throw RecoveryFailure(
              "The WAL has properties on edges, but the storage is "
              "configured without properties on edges!");

        auto edge = edge_acc.find(data.gid);
        if (edge == edge_acc.end()) throw RecoveryFailure("The edge doesn't exist!");
        const auto property_id = PropertyId::FromUint(name_id_mapper->NameToId(data.property));

        if (schema_info) {
          const auto &[edge_ref, edge_type, from_vertex, to_vertex] = std::invoke([&] {
            if (data.from_gid.has_value()) {
              const auto from_vertex = vertex_acc.find(data.from_gid);
              if (from_vertex == vertex_acc.end()) throw RecoveryFailure("The from vertex doesn't exist!");
              const auto found_edge = std::ranges::find_if(from_vertex->out_edges, [&edge](const auto &edge_info) {
                const auto &[edge_type, to_vertex, edge_ref] = edge_info;
                return edge_ref.ptr == &*edge;
              });
              if (found_edge == from_vertex->out_edges.end()) throw RecoveryFailure("Recovery failed, edge not found.");
              const auto &[edge_type, to_vertex, edge_ref] = *found_edge;
              return std::tuple{edge_ref, edge_type, &*from_vertex, to_vertex};
            }
            // Fallback on user defined find edge function
            const auto maybe_edge = find_edge(edge->gid);
            if (!maybe_edge) throw RecoveryFailure("Recovery failed, edge not found.");
            return *maybe_edge;
          });

          const auto old_type = edge->properties.GetExtendedPropertyType(property_id);
          schema_info->SetProperty(edge_type, from_vertex, to_vertex, property_id, ExtendedPropertyType{data.value},
                                   old_type, items.properties_on_edges);
        }

        edge->properties.SetProperty(property_id, data.value);
      },
      [&](WalTransactionEnd const &) { /*Nothing to apply*/ },
      [&](WalLabelIndexCreate const &data) {
        const auto label_id = LabelId::FromUint(name_id_mapper->NameToId(data.label));
        AddRecoveredIndexConstraint(&indices_constraints->indices.label, label_id, "The label index already exists!");
      },
      [&](WalLabelIndexDrop const &data) {
        auto label_id = LabelId::FromUint(name_id_mapper->NameToId(data.label));
        RemoveRecoveredIndexConstraint(&indices_constraints->indices.label, label_id, "The label index doesn't exist!");
      },
      [&](WalEdgeTypeIndexCreate const &data) {
        auto edge_type_id = EdgeTypeId::FromUint(name_id_mapper->NameToId(data.edge_type));
        AddRecoveredIndexConstraint(&indices_constraints->indices.edge, edge_type_id,
                                    "The edge-type index already exists!");
      },
      [&](WalEdgeTypeIndexDrop const &data) {
        auto edge_type_id = EdgeTypeId::FromUint(name_id_mapper->NameToId(data.edge_type));
        RemoveRecoveredIndexConstraint(&indices_constraints->indices.edge, edge_type_id,
                                       "The edge-type index doesn't exist!");
      },
      [&](WalEdgeTypePropertyIndexCreate const &data) {
        auto edge_type_id = EdgeTypeId::FromUint(name_id_mapper->NameToId(data.edge_type));
        auto property_id = PropertyId::FromUint(name_id_mapper->NameToId(data.property));
        AddRecoveredIndexConstraint(&indices_constraints->indices.edge_property, {edge_type_id, property_id},
                                    "The edge-type + property index already exists!");
      },
      [&](WalEdgeTypePropertyIndexDrop const &data) {
        auto edge_type_id = EdgeTypeId::FromUint(name_id_mapper->NameToId(data.edge_type));
        auto property_id = PropertyId::FromUint(name_id_mapper->NameToId(data.property));
        RemoveRecoveredIndexConstraint(&indices_constraints->indices.edge_property, {edge_type_id, property_id},
                                       "The edge-type + property index doesn't exist!");
      },
      [&](WalLabelIndexStatsSet const &data) {
        auto label_id = LabelId::FromUint(name_id_mapper->NameToId(data.label));
        LabelIndexStats stats{};
        if (!FromJson(data.json_stats, stats)) {
          throw RecoveryFailure("Failed to read statistics!");
        }
        indices_constraints->indices.label_stats.emplace_back(label_id, stats);
      },
      [&](WalLabelIndexStatsClear const &data) {
        auto label_id = LabelId::FromUint(name_id_mapper->NameToId(data.label));
        RemoveRecoveredIndexStats(&indices_constraints->indices.label_stats, label_id,
                                  "The label index stats doesn't exist!");
      },
      [&](WalLabelPropertyIndexCreate const &data) {
        auto label_id = LabelId::FromUint(name_id_mapper->NameToId(data.label));
        auto property_id = PropertyId::FromUint(name_id_mapper->NameToId(data.property));
        AddRecoveredIndexConstraint(&indices_constraints->indices.label_property, {label_id, property_id},
                                    "The label property index already exists!");
      },
      [&](WalLabelPropertyIndexDrop const &data) {
        auto label_id = LabelId::FromUint(name_id_mapper->NameToId(data.label));
        auto property_id = PropertyId::FromUint(name_id_mapper->NameToId(data.property));
        RemoveRecoveredIndexConstraint(&indices_constraints->indices.label_property, {label_id, property_id},
                                       "The label property index doesn't exist!");
      },
      [&](WalPointIndexCreate const &data) {
        auto label_id = LabelId::FromUint(name_id_mapper->NameToId(data.label));
        auto property_id = PropertyId::FromUint(name_id_mapper->NameToId(data.property));
        AddRecoveredIndexConstraint(&indices_constraints->indices.point_label_property, {label_id, property_id},
                                    "The label property index already exists!");
      },
      [&](WalPointIndexDrop const &data) {
        auto label_id = LabelId::FromUint(name_id_mapper->NameToId(data.label));
        auto property_id = PropertyId::FromUint(name_id_mapper->NameToId(data.property));
        RemoveRecoveredIndexConstraint(&indices_constraints->indices.point_label_property, {label_id, property_id},
                                       "The label property index doesn't exist!");
      },
      [&](WalLabelPropertyIndexStatsSet const &data) {
        auto label_id = LabelId::FromUint(name_id_mapper->NameToId(data.label));
        auto property_id = PropertyId::FromUint(name_id_mapper->NameToId(data.property));
        LabelPropertyIndexStats stats{};
        if (!FromJson(data.json_stats, stats)) {
          throw RecoveryFailure("Failed to read statistics!");
        }
        indices_constraints->indices.label_property_stats.emplace_back(label_id, std::make_pair(property_id, stats));
      },
      [&](WalLabelPropertyIndexStatsClear const &data) {
        auto label_id = LabelId::FromUint(name_id_mapper->NameToId(data.label));
        RemoveRecoveredIndexStats(&indices_constraints->indices.label_property_stats, label_id,
                                  "The label index stats doesn't exist!");
      },
      [&](WalTextIndexCreate const &data) {
        auto label = LabelId::FromUint(name_id_mapper->NameToId(data.label));
        AddRecoveredIndexConstraint(&indices_constraints->indices.text_indices, {data.index_name, label},
                                    "The text index already exists!");
      },
      [&](WalTextIndexDrop const &data) {
        auto label = LabelId::FromUint(name_id_mapper->NameToId(data.label));
        RemoveRecoveredIndexConstraint(&indices_constraints->indices.text_indices, {data.index_name, label},
                                       "The text index doesn't exist!");
      },
      [&](WalExistenceConstraintCreate const &data) {
        auto label_id = LabelId::FromUint(name_id_mapper->NameToId(data.label));
        auto property_id = PropertyId::FromUint(name_id_mapper->NameToId(data.property));
        AddRecoveredIndexConstraint(&indices_constraints->constraints.existence, {label_id, property_id},
                                    "The existence constraint already exists!");
      },
      [&](WalExistenceConstraintDrop const &data) {
        auto label_id = LabelId::FromUint(name_id_mapper->NameToId(data.label));
        auto property_id = PropertyId::FromUint(name_id_mapper->NameToId(data.property));
        RemoveRecoveredIndexConstraint(&indices_constraints->constraints.existence, {label_id, property_id},
                                       "The existence constraint doesn't exist!");
      },
      [&](WalUniqueConstraintCreate const &data) {
        auto label_id = LabelId::FromUint(name_id_mapper->NameToId(data.label));
        std::set<PropertyId> property_ids;
        for (const auto &prop : data.properties) {
          property_ids.insert(PropertyId::FromUint(name_id_mapper->NameToId(prop)));
        }
        AddRecoveredIndexConstraint(&indices_constraints->constraints.unique, {label_id, property_ids},
                                    "The unique constraint already exists!");
      },
      [&](WalUniqueConstraintDrop const &data) {
        auto label_id = LabelId::FromUint(name_id_mapper->NameToId(data.label));
        std::set<PropertyId> property_ids;
        for (const auto &prop : data.properties) {
          property_ids.insert(PropertyId::FromUint(name_id_mapper->NameToId(prop)));
        }
        RemoveRecoveredIndexConstraint(&indices_constraints->constraints.unique, {label_id, property_ids},
                                       "The unique constraint doesn't exist!");
      },
      [&](WalTypeConstraintCreate const &data) {
        auto label = LabelId::FromUint(name_id_mapper->NameToId(data.label));
        auto property = PropertyId::FromUint(name_id_mapper->NameToId(data.property));
        AddRecoveredIndexConstraint(&indices_constraints->constraints.type, {label, property, data.kind},
                                    "The type constraint already exists!");
      },
      [&](WalTypeConstraintDrop const &data) {
        auto label = LabelId::FromUint(name_id_mapper->NameToId(data.label));
        auto property = PropertyId::FromUint(name_id_mapper->NameToId(data.property));
        RemoveRecoveredIndexConstraint(&indices_constraints->constraints.type, {label, property, data.kind},
                                       "The type constraint doesn't exist!");
      },
      [&](WalEnumCreate &data) {
        auto res = enum_store->RegisterEnum(std::move(data.etype), std::move(data.evalues));
        if (res.HasError()) {
          switch (res.GetError()) {
            case EnumStorageError::EnumExists:
              throw RecoveryFailure("The enum already exist!");
            case EnumStorageError::InvalidValue:
              throw RecoveryFailure("The enum has invalid values!");
            default:
              // Should not happen
              throw RecoveryFailure("The enum could not be registered!");
          }
        }
      },
      [&](WalEnumAlterAdd &data) {
        auto res = enum_store->AddValue(std::move(data.etype), std::move(data.evalue));
        if (res.HasError()) {
          switch (res.GetError()) {
            case EnumStorageError::InvalidValue:
              throw RecoveryFailure("Enum value already exists.");
            case EnumStorageError::UnknownEnumType:
              throw RecoveryFailure("Unknown Enum type.");
            default:
              // Should not happen
              throw RecoveryFailure("Enum could not be altered.");
          }
        }
      },
      [&](WalEnumAlterUpdate const &data) {
        auto const &[enum_name, enum_value_old, enum_value_new] = data;
        auto res = enum_store->UpdateValue(enum_name, enum_value_old, enum_value_new);
        if (res.HasError()) {
          switch (res.GetError()) {
            case EnumStorageError::InvalidValue:
              throw RecoveryFailure("Enum value {}::{} already exists.", enum_name, enum_value_new);
            case EnumStorageError::UnknownEnumType:
              throw RecoveryFailure("Unknown Enum name {}.", enum_name);
            case EnumStorageError::UnknownEnumValue:
              throw RecoveryFailure("Unknown Enum value {}::{}.", enum_name, enum_value_old);
            default:
              // Should not happen
              throw RecoveryFailure("Enum could not be altered.");
          }
        }
      },
<<<<<<< HEAD
      [&](WalLabelPropertyCompositeIndexCreate const &data) {
        auto label_id = LabelId::FromUint(name_id_mapper->NameToId(data.label));
        std::vector<PropertyId> property_ids;
        for (const auto &prop : data.properties) {
          property_ids.emplace_back(PropertyId::FromUint(name_id_mapper->NameToId(prop)));
        }
        AddRecoveredIndexConstraint(&indices_constraints->indices.label_property_composite, {label_id, property_ids},
                                    "The label property composite index already exists!");
      },
      [&](WalLabelPropertyCompositeIndexDrop const &data) {
        auto label_id = LabelId::FromUint(name_id_mapper->NameToId(data.label));
        std::vector<PropertyId> property_ids;
        for (const auto &prop : data.properties) {
          property_ids.emplace_back(PropertyId::FromUint(name_id_mapper->NameToId(prop)));
        }
        RemoveRecoveredIndexConstraint(&indices_constraints->indices.label_property_composite, {label_id, property_ids},
                                       "The label property composite index doesn't exist!");
=======
      [&](WalVectorIndexCreate const &data) {
        if (std::ranges::any_of(indices_constraints->indices.vector_indices,
                                [&](const auto &index) { return index.index_name == data.index_name; })) {
          throw RecoveryFailure("The vector index already exists!");
        }

        auto label_id = LabelId::FromUint(name_id_mapper->NameToId(data.label));
        auto property_id = PropertyId::FromUint(name_id_mapper->NameToId(data.property));
        const auto unum_metric_kind = VectorIndex::MetricFromName(data.metric_kind);
        indices_constraints->indices.vector_indices.emplace_back(data.index_name, label_id, property_id,
                                                                 unum_metric_kind, data.dimension,
                                                                 data.resize_coefficient, data.capacity);
      },
      [&](WalVectorIndexDrop const &data) {
        std::erase_if(indices_constraints->indices.vector_indices,
                      [&](const auto &index) { return index.index_name == data.index_name; });
>>>>>>> 7ccd3bf2
      },
  };

  for (uint64_t i = 0; i < info.num_deltas; ++i) {
    // Read WAL delta header to find out the delta timestamp.
    auto timestamp = ReadWalDeltaHeader(&wal);

    if (!last_loaded_timestamp || timestamp > *last_loaded_timestamp) {
      // This delta should be loaded.
      auto delta = ReadWalDeltaData(&wal, *version);
      std::visit(delta_apply, delta.data_);
      ret.next_timestamp = std::max(ret.next_timestamp, timestamp + 1);
      ++deltas_applied;
    } else {
      // This delta should be skipped.
      SkipWalDeltaData(&wal, *version);
    }
  }

  spdlog::info("Applied {} deltas from WAL. Skipped {} deltas, because they were too old.", deltas_applied,
               info.num_deltas - deltas_applied);

  return ret;
}

WalFile::WalFile(const std::filesystem::path &wal_directory, utils::UUID const &uuid, const std::string_view epoch_id,
                 SalientConfig::Items items, NameIdMapper *name_id_mapper, uint64_t seq_num,
                 utils::FileRetainer *file_retainer)
    : items_(items),
      name_id_mapper_(name_id_mapper),
      path_(wal_directory / MakeWalName()),
      from_timestamp_(0),
      to_timestamp_(0),
      count_(0),
      seq_num_(seq_num),
      file_retainer_(file_retainer) {
  // Ensure that the storage directory exists.
  utils::EnsureDirOrDie(wal_directory);

  // Initialize the WAL file.
  wal_.Initialize(path_, kWalMagic, kVersion);

  // Write placeholder offsets.
  uint64_t offset_offsets = 0;
  uint64_t offset_metadata = 0;
  uint64_t offset_deltas = 0;
  wal_.WriteMarker(Marker::SECTION_OFFSETS);
  offset_offsets = wal_.GetPosition();
  wal_.WriteUint(offset_metadata);
  wal_.WriteUint(offset_deltas);

  // Write metadata.
  offset_metadata = wal_.GetPosition();
  wal_.WriteMarker(Marker::SECTION_METADATA);
  wal_.WriteString(std::string{uuid});
  wal_.WriteString(epoch_id);
  wal_.WriteUint(seq_num);

  // Write final offsets.
  offset_deltas = wal_.GetPosition();
  wal_.SetPosition(offset_offsets);
  wal_.WriteUint(offset_metadata);
  wal_.WriteUint(offset_deltas);
  wal_.SetPosition(offset_deltas);

  // Sync the initial data.
  wal_.Sync();
}

WalFile::WalFile(std::filesystem::path current_wal_path, SalientConfig::Items items, NameIdMapper *name_id_mapper,
                 uint64_t seq_num, uint64_t from_timestamp, uint64_t to_timestamp, uint64_t count,
                 utils::FileRetainer *file_retainer)
    : items_(items),
      name_id_mapper_(name_id_mapper),
      path_(std::move(current_wal_path)),
      from_timestamp_(from_timestamp),
      to_timestamp_(to_timestamp),
      count_(count),
      seq_num_(seq_num),
      file_retainer_(file_retainer) {
  wal_.OpenExisting(path_);
}

void WalFile::FinalizeWal() {
  if (count_ != 0) {
    wal_.Finalize();
    // Rename file.
    std::filesystem::path new_path(path_);
    new_path.replace_filename(RemakeWalName(path_.filename(), from_timestamp_, to_timestamp_));

    utils::CopyFile(path_, new_path);
    wal_.Close();
    file_retainer_->DeleteFile(path_);
    path_ = std::move(new_path);
  }
}

void WalFile::DeleteWal() {
  wal_.Close();
  file_retainer_->DeleteFile(path_);
}

WalFile::~WalFile() {
  if (count_ == 0) {
    // Remove empty WAL file.
    utils::DeleteFile(path_);
  }
}

void WalFile::AppendDelta(const Delta &delta, const Vertex &vertex, uint64_t timestamp) {
  EncodeDelta(&wal_, name_id_mapper_, items_, delta, vertex, timestamp);
  UpdateStats(timestamp);
}

void WalFile::AppendDelta(const Delta &delta, const Edge &edge, uint64_t timestamp) {
  EncodeDelta(&wal_, name_id_mapper_, delta, edge, timestamp);
  UpdateStats(timestamp);
}

void WalFile::AppendTransactionEnd(uint64_t timestamp) {
  EncodeTransactionEnd(&wal_, timestamp);
  UpdateStats(timestamp);
}

void WalFile::Sync() { wal_.Sync(); }

uint64_t WalFile::GetSize() { return wal_.GetSize(); }

uint64_t WalFile::SequenceNumber() const { return seq_num_; }

void WalFile::UpdateStats(uint64_t timestamp) {
  if (count_ == 0) from_timestamp_ = timestamp;
  to_timestamp_ = timestamp;
  count_ += 1;
}

void WalFile::DisableFlushing() { wal_.DisableFlushing(); }

void WalFile::EnableFlushing() { wal_.EnableFlushing(); }

void WalFile::TryFlushing() { wal_.TryFlushing(); }

std::pair<const uint8_t *, size_t> WalFile::CurrentFileBuffer() const { return wal_.CurrentFileBuffer(); }

void EncodeEnumAlterAdd(BaseEncoder &encoder, EnumStore const &enum_store, Enum enum_val) {
  auto etype_str = enum_store.ToTypeString(enum_val.type_id());
  DMG_ASSERT(etype_str.HasValue());
  encoder.WriteString(*etype_str);
  auto value_str = enum_store.ToValueString(enum_val.type_id(), enum_val.value_id());
  DMG_ASSERT(value_str.HasValue());
  encoder.WriteString(*value_str);
}

void EncodeEnumAlterUpdate(BaseEncoder &encoder, EnumStore const &enum_store, Enum enum_val,
                           std::string enum_value_old) {
  auto etype_str = enum_store.ToTypeString(enum_val.type_id());
  DMG_ASSERT(etype_str.HasValue());
  encoder.WriteString(*etype_str);
  encoder.WriteString(enum_value_old);
  auto value_str = enum_store.ToValueString(enum_val.type_id(), enum_val.value_id());
  DMG_ASSERT(value_str.HasValue());
  encoder.WriteString(*value_str);
}

void EncodeEnumCreate(BaseEncoder &encoder, EnumStore const &enum_store, EnumTypeId etype) {
  auto etype_str = enum_store.ToTypeString(etype);
  DMG_ASSERT(etype_str.HasValue());
  encoder.WriteString(*etype_str);
  auto const *values = enum_store.ToValuesStrings(etype);
  DMG_ASSERT(values);
  encoder.WriteUint(values->size());
  for (auto const &value : *values) {
    encoder.WriteString(value);
  }
}

void EncodeLabel(BaseEncoder &encoder, NameIdMapper &name_id_mapper, LabelId label) {
  encoder.WriteString(name_id_mapper.IdToName(label.AsUint()));
}

void EncodeLabelProperty(BaseEncoder &encoder, NameIdMapper &name_id_mapper, LabelId label, PropertyId prop) {
  encoder.WriteString(name_id_mapper.IdToName(label.AsUint()));
  encoder.WriteString(name_id_mapper.IdToName(prop.AsUint()));
}

void EncodeLabelPropertyStats(BaseEncoder &encoder, NameIdMapper &name_id_mapper, LabelId label, PropertyId prop,
                              LabelPropertyIndexStats const &stats) {
  encoder.WriteString(name_id_mapper.IdToName(label.AsUint()));
  encoder.WriteString(name_id_mapper.IdToName(prop.AsUint()));
  encoder.WriteString(ToJson(stats));
}

void EncodeLabelStats(BaseEncoder &encoder, NameIdMapper &name_id_mapper, LabelId label, LabelIndexStats stats) {
  encoder.WriteString(name_id_mapper.IdToName(label.AsUint()));
  encoder.WriteString(ToJson(stats));
}

void EncodeEdgeTypeIndex(BaseEncoder &encoder, NameIdMapper &name_id_mapper, EdgeTypeId edge_type) {
  encoder.WriteString(name_id_mapper.IdToName(edge_type.AsUint()));
}

void EncodeEdgeTypePropertyIndex(BaseEncoder &encoder, NameIdMapper &name_id_mapper, EdgeTypeId edge_type,
                                 PropertyId prop) {
  encoder.WriteString(name_id_mapper.IdToName(edge_type.AsUint()));
  encoder.WriteString(name_id_mapper.IdToName(prop.AsUint()));
}

void EncodeLabelPropertiesSet(BaseEncoder &encoder, NameIdMapper &name_id_mapper, LabelId label,
                              std::set<PropertyId> const &properties) {
  encoder.WriteString(name_id_mapper.IdToName(label.AsUint()));
  encoder.WriteUint(properties.size());
  for (const auto &property : properties) {
    encoder.WriteString(name_id_mapper.IdToName(property.AsUint()));
  }
}

void EncodeLabelPropertiesVector(BaseEncoder &encoder, NameIdMapper &name_id_mapper, LabelId label,
                                 std::vector<PropertyId> const &properties) {
  encoder.WriteString(name_id_mapper.IdToName(label.AsUint()));
  encoder.WriteUint(properties.size());
  for (const auto &property : properties) {
    encoder.WriteString(name_id_mapper.IdToName(property.AsUint()));
  }
}

void EncodeTypeConstraint(BaseEncoder &encoder, NameIdMapper &name_id_mapper, LabelId label, PropertyId property,
                          TypeConstraintKind type) {
  encoder.WriteString(name_id_mapper.IdToName(label.AsUint()));
  encoder.WriteString(name_id_mapper.IdToName(property.AsUint()));
  encoder.WriteUint(static_cast<uint64_t>(type));
}

void EncodeTextIndex(BaseEncoder &encoder, NameIdMapper &name_id_mapper, std::string_view text_index_name,
                     LabelId label) {
  encoder.WriteString(text_index_name);
  encoder.WriteString(name_id_mapper.IdToName(label.AsUint()));
}

void EncodeVectorIndexSpec(BaseEncoder &encoder, NameIdMapper &name_id_mapper, const VectorIndexSpec &index_spec) {
  encoder.WriteString(index_spec.index_name);
  encoder.WriteString(name_id_mapper.IdToName(index_spec.label.AsUint()));
  encoder.WriteString(name_id_mapper.IdToName(index_spec.property.AsUint()));
  encoder.WriteString(VectorIndex::NameFromMetric(index_spec.metric_kind));
  encoder.WriteUint(index_spec.dimension);
  encoder.WriteUint(index_spec.resize_coefficient);
  encoder.WriteUint(index_spec.capacity);
}

void EncodeVectorIndexName(BaseEncoder &encoder, std::string_view index_name) { encoder.WriteString(index_name); }

void EncodeOperationPreamble(BaseEncoder &encoder, StorageMetadataOperation Op, uint64_t timestamp) {
  encoder.WriteMarker(Marker::SECTION_DELTA);
  encoder.WriteUint(timestamp);
  encoder.WriteMarker(OperationToMarker(Op));
}

}  // namespace memgraph::storage::durability<|MERGE_RESOLUTION|>--- conflicted
+++ resolved
@@ -122,13 +122,10 @@
     add_case(TYPE_CONSTRAINT_DROP);
     add_case(POINT_INDEX_CREATE);
     add_case(POINT_INDEX_DROP);
-<<<<<<< HEAD
+    add_case(VECTOR_INDEX_CREATE);
+    add_case(VECTOR_INDEX_DROP);
     add_case(LABEL_PROPERTY_COMPOSITE_INDEX_CREATE);
     add_case(LABEL_PROPERTY_COMPOSITE_INDEX_DROP);
-=======
-    add_case(VECTOR_INDEX_CREATE);
-    add_case(VECTOR_INDEX_DROP);
->>>>>>> 7ccd3bf2
   }
 #undef add_case
 }
@@ -207,13 +204,10 @@
     case DELTA_POINT_INDEX_DROP:
     case DELTA_TYPE_CONSTRAINT_CREATE:
     case DELTA_TYPE_CONSTRAINT_DROP:
-<<<<<<< HEAD
+    case DELTA_VECTOR_INDEX_CREATE:
+    case DELTA_VECTOR_INDEX_DROP:
     case DELTA_LABEL_PROPERTY_COMPOSITE_INDEX_CREATE:
     case DELTA_LABEL_PROPERTY_COMPOSITE_INDEX_DROP:
-=======
-    case DELTA_VECTOR_INDEX_CREATE:
-    case DELTA_VECTOR_INDEX_DROP:
->>>>>>> 7ccd3bf2
       return true;
 
     // Not deltas
@@ -458,13 +452,10 @@
     read_skip(ENUM_CREATE, WalEnumCreate);
     read_skip(ENUM_ALTER_ADD, WalEnumAlterAdd);
     read_skip(ENUM_ALTER_UPDATE, WalEnumAlterUpdate);
-<<<<<<< HEAD
+    read_skip(VECTOR_INDEX_CREATE, WalVectorIndexCreate);
+    read_skip(VECTOR_INDEX_DROP, WalVectorIndexDrop);
     read_skip(LABEL_PROPERTY_COMPOSITE_INDEX_CREATE, WalLabelPropertyCompositeIndexCreate);
     read_skip(LABEL_PROPERTY_COMPOSITE_INDEX_DROP, WalLabelPropertyCompositeIndexDrop);
-=======
-    read_skip(VECTOR_INDEX_CREATE, WalVectorIndexCreate);
-    read_skip(VECTOR_INDEX_DROP, WalVectorIndexDrop);
->>>>>>> 7ccd3bf2
 
     // Other markers are not actions
     case Marker::TYPE_NULL:
@@ -1087,25 +1078,6 @@
           }
         }
       },
-<<<<<<< HEAD
-      [&](WalLabelPropertyCompositeIndexCreate const &data) {
-        auto label_id = LabelId::FromUint(name_id_mapper->NameToId(data.label));
-        std::vector<PropertyId> property_ids;
-        for (const auto &prop : data.properties) {
-          property_ids.emplace_back(PropertyId::FromUint(name_id_mapper->NameToId(prop)));
-        }
-        AddRecoveredIndexConstraint(&indices_constraints->indices.label_property_composite, {label_id, property_ids},
-                                    "The label property composite index already exists!");
-      },
-      [&](WalLabelPropertyCompositeIndexDrop const &data) {
-        auto label_id = LabelId::FromUint(name_id_mapper->NameToId(data.label));
-        std::vector<PropertyId> property_ids;
-        for (const auto &prop : data.properties) {
-          property_ids.emplace_back(PropertyId::FromUint(name_id_mapper->NameToId(prop)));
-        }
-        RemoveRecoveredIndexConstraint(&indices_constraints->indices.label_property_composite, {label_id, property_ids},
-                                       "The label property composite index doesn't exist!");
-=======
       [&](WalVectorIndexCreate const &data) {
         if (std::ranges::any_of(indices_constraints->indices.vector_indices,
                                 [&](const auto &index) { return index.index_name == data.index_name; })) {
@@ -1122,7 +1094,24 @@
       [&](WalVectorIndexDrop const &data) {
         std::erase_if(indices_constraints->indices.vector_indices,
                       [&](const auto &index) { return index.index_name == data.index_name; });
->>>>>>> 7ccd3bf2
+      },
+      [&](WalLabelPropertyCompositeIndexCreate const &data) {
+        auto label_id = LabelId::FromUint(name_id_mapper->NameToId(data.label));
+        std::vector<PropertyId> property_ids;
+        for (const auto &prop : data.properties) {
+          property_ids.emplace_back(PropertyId::FromUint(name_id_mapper->NameToId(prop)));
+        }
+        AddRecoveredIndexConstraint(&indices_constraints->indices.label_property_composite, {label_id, property_ids},
+                                    "The label property composite index already exists!");
+      },
+      [&](WalLabelPropertyCompositeIndexDrop const &data) {
+        auto label_id = LabelId::FromUint(name_id_mapper->NameToId(data.label));
+        std::vector<PropertyId> property_ids;
+        for (const auto &prop : data.properties) {
+          property_ids.emplace_back(PropertyId::FromUint(name_id_mapper->NameToId(prop)));
+        }
+        RemoveRecoveredIndexConstraint(&indices_constraints->indices.label_property_composite, {label_id, property_ids},
+                                       "The label property composite index doesn't exist!");
       },
   };
 
