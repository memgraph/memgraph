--- conflicted
+++ resolved
@@ -43,11 +43,8 @@
     std::vector<std::pair<LabelId, PropertyId>> label_property;
     std::vector<std::pair<LabelId, LabelIndexStats>> label_stats;
     std::vector<std::pair<LabelId, std::pair<PropertyId, LabelPropertyIndexStats>>> label_property_stats;
-<<<<<<< HEAD
+    std::vector<EdgeTypeId> edge;
     std::vector<std::pair<std::string, LabelId>> text_indices;
-=======
-    std::vector<EdgeTypeId> edge;
->>>>>>> 8bc8e867
   } indices;
 
   struct ConstraintsMetadata {
