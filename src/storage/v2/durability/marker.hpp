// Copyright 2024 Memgraph Ltd.
//
// Use of this software is governed by the Business Source License
// included in the file licenses/BSL.txt; by using this file, you agree to be bound by the terms of the Business Source
// License, and you may not use this file except in compliance with the Business Source License.
//
// As of the Change Date specified in that file, in accordance with
// the Business Source License, use of this software will be governed
// by the Apache License, Version 2.0, included in the file
// licenses/APL.txt.

#pragma once

#include <cstdint>

namespace memgraph::storage::durability {

/// Markers that are used to indicate crucial parts of the snapshot/WAL.
/// IMPORTANT: Don't forget to update the list of all markers `kMarkersAll` when
/// you add a new Marker.
enum class Marker : uint8_t {
  TYPE_NULL = 0x10,
  TYPE_BOOL = 0x11,
  TYPE_INT = 0x12,
  TYPE_DOUBLE = 0x13,
  TYPE_STRING = 0x14,
  TYPE_LIST = 0x15,
  TYPE_MAP = 0x16,
  TYPE_PROPERTY_VALUE = 0x17,
  TYPE_TEMPORAL_DATA = 0x18,

  SECTION_VERTEX = 0x20,
  SECTION_EDGE = 0x21,
  SECTION_MAPPER = 0x22,
  SECTION_METADATA = 0x23,
  SECTION_INDICES = 0x24,
  SECTION_CONSTRAINTS = 0x25,
  SECTION_DELTA = 0x26,
  SECTION_EPOCH_HISTORY = 0x27,
  SECTION_EDGE_INDICES = 0x28,

  SECTION_OFFSETS = 0x42,

  DELTA_VERTEX_CREATE = 0x50,
  DELTA_VERTEX_DELETE = 0x51,
  DELTA_VERTEX_ADD_LABEL = 0x52,
  DELTA_VERTEX_REMOVE_LABEL = 0x53,
  DELTA_VERTEX_SET_PROPERTY = 0x54,
  DELTA_EDGE_CREATE = 0x55,
  DELTA_EDGE_DELETE = 0x56,
  DELTA_EDGE_SET_PROPERTY = 0x57,
  DELTA_TRANSACTION_END = 0x58,
  DELTA_LABEL_INDEX_CREATE = 0x59,
  DELTA_LABEL_INDEX_DROP = 0x5a,
  DELTA_LABEL_PROPERTY_INDEX_CREATE = 0x5b,
  DELTA_LABEL_PROPERTY_INDEX_DROP = 0x5c,
  DELTA_EXISTENCE_CONSTRAINT_CREATE = 0x5d,
  DELTA_EXISTENCE_CONSTRAINT_DROP = 0x5e,
  DELTA_UNIQUE_CONSTRAINT_CREATE = 0x5f,
  DELTA_UNIQUE_CONSTRAINT_DROP = 0x60,
  DELTA_LABEL_INDEX_STATS_SET = 0x61,
  DELTA_LABEL_INDEX_STATS_CLEAR = 0x62,
  DELTA_LABEL_PROPERTY_INDEX_STATS_SET = 0x63,
  DELTA_LABEL_PROPERTY_INDEX_STATS_CLEAR = 0x64,
<<<<<<< HEAD
  DELTA_TEXT_INDEX_CREATE = 0x65,
  DELTA_TEXT_INDEX_DROP = 0x66,
=======
  DELTA_EDGE_TYPE_INDEX_CREATE = 0x65,
  DELTA_EDGE_TYPE_INDEX_DROP = 0x66,
>>>>>>> 8bc8e867

  VALUE_FALSE = 0x00,
  VALUE_TRUE = 0xff,
};

/// List of all available markers.
/// IMPORTANT: Don't forget to update this list when you add a new Marker.
static const Marker kMarkersAll[] = {
    Marker::TYPE_NULL,
    Marker::TYPE_BOOL,
    Marker::TYPE_INT,
    Marker::TYPE_DOUBLE,
    Marker::TYPE_STRING,
    Marker::TYPE_LIST,
    Marker::TYPE_MAP,
    Marker::TYPE_TEMPORAL_DATA,
    Marker::TYPE_PROPERTY_VALUE,
    Marker::SECTION_VERTEX,
    Marker::SECTION_EDGE,
    Marker::SECTION_MAPPER,
    Marker::SECTION_METADATA,
    Marker::SECTION_INDICES,
    Marker::SECTION_CONSTRAINTS,
    Marker::SECTION_DELTA,
    Marker::SECTION_EPOCH_HISTORY,
    Marker::SECTION_EDGE_INDICES,
    Marker::SECTION_OFFSETS,
    Marker::DELTA_VERTEX_CREATE,
    Marker::DELTA_VERTEX_DELETE,
    Marker::DELTA_VERTEX_ADD_LABEL,
    Marker::DELTA_VERTEX_REMOVE_LABEL,
    Marker::DELTA_VERTEX_SET_PROPERTY,
    Marker::DELTA_EDGE_CREATE,
    Marker::DELTA_EDGE_DELETE,
    Marker::DELTA_EDGE_SET_PROPERTY,
    Marker::DELTA_TRANSACTION_END,
    Marker::DELTA_LABEL_INDEX_CREATE,
    Marker::DELTA_LABEL_INDEX_DROP,
    Marker::DELTA_LABEL_INDEX_STATS_SET,
    Marker::DELTA_LABEL_INDEX_STATS_CLEAR,
    Marker::DELTA_LABEL_PROPERTY_INDEX_STATS_SET,
    Marker::DELTA_LABEL_PROPERTY_INDEX_STATS_CLEAR,
    Marker::DELTA_LABEL_PROPERTY_INDEX_CREATE,
    Marker::DELTA_LABEL_PROPERTY_INDEX_DROP,
<<<<<<< HEAD
    Marker::DELTA_TEXT_INDEX_CREATE,
    Marker::DELTA_TEXT_INDEX_DROP,
=======
    Marker::DELTA_EDGE_TYPE_INDEX_CREATE,
    Marker::DELTA_EDGE_TYPE_INDEX_DROP,
>>>>>>> 8bc8e867
    Marker::DELTA_EXISTENCE_CONSTRAINT_CREATE,
    Marker::DELTA_EXISTENCE_CONSTRAINT_DROP,
    Marker::DELTA_UNIQUE_CONSTRAINT_CREATE,
    Marker::DELTA_UNIQUE_CONSTRAINT_DROP,
    Marker::VALUE_FALSE,
    Marker::VALUE_TRUE,
};

}  // namespace memgraph::storage::durability<|MERGE_RESOLUTION|>--- conflicted
+++ resolved
@@ -62,13 +62,10 @@
   DELTA_LABEL_INDEX_STATS_CLEAR = 0x62,
   DELTA_LABEL_PROPERTY_INDEX_STATS_SET = 0x63,
   DELTA_LABEL_PROPERTY_INDEX_STATS_CLEAR = 0x64,
-<<<<<<< HEAD
-  DELTA_TEXT_INDEX_CREATE = 0x65,
-  DELTA_TEXT_INDEX_DROP = 0x66,
-=======
   DELTA_EDGE_TYPE_INDEX_CREATE = 0x65,
   DELTA_EDGE_TYPE_INDEX_DROP = 0x66,
->>>>>>> 8bc8e867
+  DELTA_TEXT_INDEX_CREATE = 0x67,
+  DELTA_TEXT_INDEX_DROP = 0x68,
 
   VALUE_FALSE = 0x00,
   VALUE_TRUE = 0xff,
@@ -113,13 +110,10 @@
     Marker::DELTA_LABEL_PROPERTY_INDEX_STATS_CLEAR,
     Marker::DELTA_LABEL_PROPERTY_INDEX_CREATE,
     Marker::DELTA_LABEL_PROPERTY_INDEX_DROP,
-<<<<<<< HEAD
+    Marker::DELTA_EDGE_TYPE_INDEX_CREATE,
+    Marker::DELTA_EDGE_TYPE_INDEX_DROP,
     Marker::DELTA_TEXT_INDEX_CREATE,
     Marker::DELTA_TEXT_INDEX_DROP,
-=======
-    Marker::DELTA_EDGE_TYPE_INDEX_CREATE,
-    Marker::DELTA_EDGE_TYPE_INDEX_DROP,
->>>>>>> 8bc8e867
     Marker::DELTA_EXISTENCE_CONSTRAINT_CREATE,
     Marker::DELTA_EXISTENCE_CONSTRAINT_DROP,
     Marker::DELTA_UNIQUE_CONSTRAINT_CREATE,
