// Copyright 2024 Memgraph Ltd.
//
// Use of this software is governed by the Business Source License
// included in the file licenses/BSL.txt; by using this file, you agree to be bound by the terms of the Business Source
// License, and you may not use this file except in compliance with the Business Source License.
//
// As of the Change Date specified in that file, in accordance with
// the Business Source License, use of this software will be governed
// by the Apache License, Version 2.0, included in the file
// licenses/APL.txt.

#include "storage/v2/durability/snapshot.hpp"

#include <thread>

#include "flags/experimental.hpp"
#include "flags/run_time_configurable.hpp"
#include "spdlog/spdlog.h"
#include "storage/v2/durability/exceptions.hpp"
#include "storage/v2/durability/paths.hpp"
#include "storage/v2/durability/serialization.hpp"
#include "storage/v2/durability/version.hpp"
#include "storage/v2/durability/wal.hpp"
#include "storage/v2/edge.hpp"
#include "storage/v2/edge_accessor.hpp"
#include "storage/v2/edge_ref.hpp"
#include "storage/v2/fmt.hpp"
#include "storage/v2/id_types.hpp"
#include "storage/v2/indices/label_index_stats.hpp"
#include "storage/v2/indices/label_property_index_stats.hpp"
#include "storage/v2/inmemory/label_index.hpp"
#include "storage/v2/inmemory/label_property_index.hpp"
#include "storage/v2/mvcc.hpp"
#include "storage/v2/storage.hpp"
#include "storage/v2/vertex.hpp"
#include "storage/v2/vertex_accessor.hpp"
#include "utils/concepts.hpp"
#include "utils/file.hpp"
#include "utils/file_locker.hpp"
#include "utils/logging.hpp"
#include "utils/message.hpp"
#include "utils/spin_lock.hpp"
#include "utils/synchronized.hpp"

namespace memgraph::storage::durability {

// Snapshot format:
//
// 1) Magic string (non-encoded)
//
// 2) Snapshot version (non-encoded, little-endian)
//
// 3) Section offsets:
//     * offset to the first edge in the snapshot (`0` if properties on edges
//       are disabled)
//     * offset to the first vertex in the snapshot
//     * offset to the indices section
//     * offset to the constraints section
//     * offset to the mapper section
//     * offset to the metadata section
//     * offset to the offset-count pair of the first edge batch (`0` if properties on edges are disabled)
//     * offset to the offset-count pair of the first vertex batch
//
// 4) Encoded edges (if properties on edges are enabled); each edge is written
//    in the following format:
//     * gid
//     * properties
//
// 5) Encoded vertices; each vertex is written in the following format:
//     * gid
//     * labels
//     * properties
//     * in edges
//         * edge gid
//         * from vertex gid
//         * edge type
//     * out edges
//         * edge gid
//         * to vertex gid
//         * edge type
//
// 6) Indices
//     * label indices
//         * label
//     * label+property indices
//         * label
//         * property
//
// 7) Constraints
//     * existence constraints
//         * label
//         * property
//     * unique constraints (from version 13)
//         * label
//         * properties
//
// 8) Name to ID mapper data
//     * id to name mappings
//         * id
//         * name
//
// 9) Metadata
//     * storage UUID
//     * snapshot transaction start timestamp (required when recovering
//       from snapshot combined with WAL to determine what deltas need to be
//       applied)
//     * number of edges
//     * number of vertices
//
// 10) Batch infos
//     * number of edge batch infos
//     * edge batch infos
//        * starting offset of the batch
//        * number of edges in the batch
//     * vertex batch infos
//        * starting offset of the batch
//        * number of vertices in the batch
//
// IMPORTANT: When changing snapshot encoding/decoding bump the snapshot/WAL
// version in `version.hpp`.

struct BatchInfo {
  uint64_t offset;
  uint64_t count;
};

// Function used to read information about the snapshot file.
SnapshotInfo ReadSnapshotInfo(const std::filesystem::path &path) {
  // Check magic and version.
  Decoder snapshot;
  auto version = snapshot.Initialize(path, kSnapshotMagic);
  if (!version) throw RecoveryFailure("Couldn't read snapshot magic and/or version!");
  if (!IsVersionSupported(*version)) throw RecoveryFailure("Invalid snapshot version!");

  // Prepare return value.
  SnapshotInfo info;

  // Read offsets.
  {
    auto marker = snapshot.ReadMarker();
    if (!marker || *marker != Marker::SECTION_OFFSETS)
      throw RecoveryFailure("Couldn't read marker for section offsets!");

    auto snapshot_size = snapshot.GetSize();
    if (!snapshot_size) throw RecoveryFailure("Couldn't read snapshot size!");

    auto read_offset = [&snapshot, snapshot_size] {
      auto maybe_offset = snapshot.ReadUint();
      if (!maybe_offset) throw RecoveryFailure("Invalid snapshot format!");
      auto offset = *maybe_offset;
      if (offset > *snapshot_size) throw RecoveryFailure("Invalid snapshot format!");
      return offset;
    };

    info.offset_edges = read_offset();
    info.offset_vertices = read_offset();
    info.offset_indices = read_offset();
    if (*version >= 17) {
      info.offset_edge_indices = read_offset();
    } else {
      info.offset_edge_indices = 0U;
    }
    info.offset_constraints = read_offset();
    info.offset_mapper = read_offset();
    if (*version >= kEnumsVersion) {
      info.offset_enums = read_offset();
    } else {
      info.offset_enums = 0U;
    }
    info.offset_epoch_history = read_offset();
    info.offset_metadata = read_offset();
    if (*version >= 15U) {
      info.offset_edge_batches = read_offset();
      info.offset_vertex_batches = read_offset();
    } else {
      info.offset_edge_batches = 0U;
      info.offset_vertex_batches = 0U;
    }
  }

  // Read metadata.
  {
    if (!snapshot.SetPosition(info.offset_metadata)) throw RecoveryFailure("Couldn't read metadata offset!");

    auto marker = snapshot.ReadMarker();
    if (!marker || *marker != Marker::SECTION_METADATA)
      throw RecoveryFailure("Couldn't read marker for section metadata!");

    auto maybe_uuid = snapshot.ReadString();
    if (!maybe_uuid) throw RecoveryFailure("Couldn't read uuid!");
    info.uuid = std::move(*maybe_uuid);

    auto maybe_epoch_id = snapshot.ReadString();
    if (!maybe_epoch_id) throw RecoveryFailure("Couldn't read epoch id!");
    info.epoch_id = std::move(*maybe_epoch_id);

    auto maybe_timestamp = snapshot.ReadUint();
    if (!maybe_timestamp) throw RecoveryFailure("Couldn't read start timestamp!");
    info.start_timestamp = *maybe_timestamp;

    auto maybe_edges = snapshot.ReadUint();
    if (!maybe_edges) throw RecoveryFailure("Couldn't read the number of edges!");
    info.edges_count = *maybe_edges;

    auto maybe_vertices = snapshot.ReadUint();
    if (!maybe_vertices) throw RecoveryFailure("Couldn't read the number of vertices!");
    info.vertices_count = *maybe_vertices;
  }

  return info;
}

std::vector<BatchInfo> ReadBatchInfos(Decoder &snapshot) {
  std::vector<BatchInfo> infos;
  const auto infos_size = snapshot.ReadUint();
  if (!infos_size.has_value()) {
    throw RecoveryFailure("Couldn't read number of batch infos!");
  }
  infos.reserve(*infos_size);

  for (auto i{0U}; i < *infos_size; ++i) {
    const auto offset = snapshot.ReadUint();
    if (!offset.has_value()) {
      throw RecoveryFailure("Couldn't read batch info offset!");
    }

    const auto count = snapshot.ReadUint();
    if (!count.has_value()) {
      throw RecoveryFailure("Couldn't read batch info count!");
    }
    infos.push_back(BatchInfo{*offset, *count});
  }
  return infos;
}

template <typename TFunc>
void LoadPartialEdges(const std::filesystem::path &path, utils::SkipList<Edge> &edges, const uint64_t from_offset,
                      const uint64_t edges_count, const SalientConfig::Items items, TFunc get_property_from_id) {
  Decoder snapshot;
  snapshot.Initialize(path, kSnapshotMagic);

  // Recover edges.
  auto edge_acc = edges.access();
  uint64_t last_edge_gid = 0;
  spdlog::info("Recovering {} edges.", edges_count);
  if (!snapshot.SetPosition(from_offset)) throw RecoveryFailure("Couldn't set offset position for reading edges!");

  std::vector<std::pair<PropertyId, PropertyValue>> read_properties;
  uint64_t five_percent_chunk = edges_count / 20;
  if (five_percent_chunk == 0) {
    spdlog::debug("Started to recover edge set <0 - {}>", edges_count);
  } else {
    spdlog::debug("Started to recover edge set <0 - {}>.", 0 + five_percent_chunk);
  }

  uint64_t percentage_delta = 0;
  for (uint64_t i = 0; i < edges_count; ++i) {
    if (five_percent_chunk != 0) {
      if (i > 0 && i % five_percent_chunk == 0 && percentage_delta != 100) {
        percentage_delta += 5;
        spdlog::info("Recovered {}% of edges.", percentage_delta);
        if (percentage_delta == 95)
          spdlog::debug("Started to recover edge set <{} - {}>", i, edges_count);
        else if (percentage_delta != 100)
          spdlog::debug("Started to recover edge set <{} - {}>", i, i + five_percent_chunk);
      }
    }

    {
      const auto marker = snapshot.ReadMarker();
      if (!marker || *marker != Marker::SECTION_EDGE) throw RecoveryFailure("Couldn't read section edge marker!");
    }
    // Read edge GID.
    auto gid = snapshot.ReadUint();
    if (!gid) throw RecoveryFailure("Failed to read edge gid!");
    if (i > 0 && *gid <= last_edge_gid) throw RecoveryFailure("Invalid edge gid read!");
    last_edge_gid = *gid;

    if (items.properties_on_edges) {
      auto [it, inserted] = edge_acc.insert(Edge{Gid::FromUint(*gid), nullptr});
      if (!inserted) throw RecoveryFailure("The edge must be inserted here!");

      // Recover properties.
      {
        auto props_size = snapshot.ReadUint();
        if (!props_size) throw RecoveryFailure("Couldn't read the size of edge properties!");
        auto &props = it->properties;
        read_properties.clear();
        read_properties.reserve(*props_size);
        for (uint64_t j = 0; j < *props_size; ++j) {
          auto key = snapshot.ReadUint();
          if (!key) throw RecoveryFailure("Couldn't read edge property id!");
          auto value = snapshot.ReadPropertyValue();
          if (!value) throw RecoveryFailure("Couldn't read edge property value!");
          read_properties.emplace_back(get_property_from_id(*key), std::move(*value));
        }
        props.InitProperties(std::move(read_properties));
      }
    } else {
      spdlog::debug("Ensuring edge {} doesn't have any properties.", *gid);
      // Read properties.
      {
        auto props_size = snapshot.ReadUint();
        if (!props_size) throw RecoveryFailure("Couldn't read size of edge properties!");
        if (*props_size != 0)
          throw RecoveryFailure(
              "The snapshot has properties on edges, but the storage is "
              "configured without properties on edges!");
      }
    }
  }
  spdlog::info("Process of recovering {} edges is finished.", edges_count);
}

// Returns the gid of the last recovered vertex
template <typename TLabelFromIdFunc, typename TPropertyFromIdFunc>
uint64_t LoadPartialVertices(const std::filesystem::path &path, utils::SkipList<Vertex> &vertices,
                             const uint64_t from_offset, const uint64_t vertices_count,
                             TLabelFromIdFunc get_label_from_id, TPropertyFromIdFunc get_property_from_id) {
  Decoder snapshot;
  snapshot.Initialize(path, kSnapshotMagic);
  if (!snapshot.SetPosition(from_offset))
    throw RecoveryFailure("Couldn't set offset for reading vertices from a snapshot!");

  auto vertex_acc = vertices.access();
  uint64_t last_vertex_gid = 0;
  spdlog::info("Recovering {} vertices.", vertices_count);
  std::vector<std::pair<PropertyId, PropertyValue>> read_properties;
  uint64_t five_percent_chunk = vertices_count / 20;
  if (five_percent_chunk == 0) {
    spdlog::debug("Started to recover vertex set <0 - {}>", vertices_count);
  } else {
    spdlog::debug("Started to recover vertex set <0 - {}>", 0 + five_percent_chunk);
  }

  uint64_t percentage_delta = 0;
  for (uint64_t i = 0; i < vertices_count; ++i) {
    if (five_percent_chunk != 0) {
      if (i > 0 && i % five_percent_chunk == 0 && percentage_delta != 100) {
        percentage_delta += 5;
        spdlog::info("Recovered {}% of vertices.", percentage_delta);
        if (percentage_delta == 95)
          spdlog::debug("Started to recover vertex set <{} - {}>", i, vertices_count);
        else if (percentage_delta != 100)
          spdlog::debug("Started to recover vertex set <{} - {}>", i, i + five_percent_chunk);
      }
    }
    {
      auto marker = snapshot.ReadMarker();
      if (!marker || *marker != Marker::SECTION_VERTEX) throw RecoveryFailure("Couldn't read section vertex marker!");
    }

    // Insert vertex.
    auto gid = snapshot.ReadUint();
    if (!gid) throw RecoveryFailure("Couldn't read vertex gid!");
    if (i > 0 && *gid <= last_vertex_gid) {
      throw RecoveryFailure("Read vertex gid is invalid!");
    }
    last_vertex_gid = *gid;
    auto [it, inserted] = vertex_acc.insert(Vertex{Gid::FromUint(*gid), nullptr});
    if (!inserted) throw RecoveryFailure("The vertex must be inserted here!");

    // Recover labels.
    {
      auto labels_size = snapshot.ReadUint();
      if (!labels_size) throw RecoveryFailure("Couldn't read the size of vertex labels!");
      auto &labels = it->labels;
      labels.reserve(*labels_size);
      for (uint64_t j = 0; j < *labels_size; ++j) {
        auto label = snapshot.ReadUint();
        if (!label) throw RecoveryFailure("Couldn't read vertex label!");
        labels.emplace_back(get_label_from_id(*label));
      }
    }

    // Recover properties.
    {
      auto props_size = snapshot.ReadUint();
      if (!props_size) throw RecoveryFailure("Couldn't read size of vertex properties!");
      auto &props = it->properties;
      read_properties.clear();
      read_properties.reserve(*props_size);
      for (uint64_t j = 0; j < *props_size; ++j) {
        auto key = snapshot.ReadUint();
        if (!key) throw RecoveryFailure("Couldn't read vertex property id!");
        auto value = snapshot.ReadPropertyValue();
        if (!value) throw RecoveryFailure("Couldn't read vertex property value!");
        read_properties.emplace_back(get_property_from_id(*key), std::move(*value));
      }
      props.InitProperties(std::move(read_properties));
    }

    // Skip in edges.
    {
      auto in_size = snapshot.ReadUint();
      if (!in_size) throw RecoveryFailure("Couldn't read the number of in edges!");
      for (uint64_t j = 0; j < *in_size; ++j) {
        auto edge_gid = snapshot.ReadUint();
        if (!edge_gid) throw RecoveryFailure("Couldn't read edge gid!");
        auto from_gid = snapshot.ReadUint();
        if (!from_gid) throw RecoveryFailure("Couldn't read from vertex gid!");
        auto edge_type = snapshot.ReadUint();
        if (!edge_type) throw RecoveryFailure("Couldn't read in edge type!");
      }
    }

    // Skip out edges.
    auto out_size = snapshot.ReadUint();
    if (!out_size) throw RecoveryFailure("Couldn't read the number of out edges!");
    for (uint64_t j = 0; j < *out_size; ++j) {
      auto edge_gid = snapshot.ReadUint();
      if (!edge_gid) throw RecoveryFailure("Couldn't read edge gid!");
      auto to_gid = snapshot.ReadUint();
      if (!to_gid) throw RecoveryFailure("Couldn't read to vertex gid!");
      auto edge_type = snapshot.ReadUint();
      if (!edge_type) throw RecoveryFailure("Couldn't read out edge type!");
    }
  }
  spdlog::info("Process of recovering {} vertices is finished.", vertices_count);

  return last_vertex_gid;
}

// Returns the number of edges recovered

struct LoadPartialConnectivityResult {
  uint64_t edge_count;
  uint64_t highest_edge_id;
  Gid first_vertex_gid;
};

template <typename TEdgeTypeFromIdFunc>
LoadPartialConnectivityResult LoadPartialConnectivity(const std::filesystem::path &path,
                                                      utils::SkipList<Vertex> &vertices, utils::SkipList<Edge> &edges,
                                                      utils::SkipList<EdgeMetadata> &edges_metadata,
                                                      const uint64_t from_offset, const uint64_t vertices_count,
                                                      const SalientConfig::Items items, const bool snapshot_has_edges,
                                                      TEdgeTypeFromIdFunc get_edge_type_from_id) {
  Decoder snapshot;
  snapshot.Initialize(path, kSnapshotMagic);
  if (!snapshot.SetPosition(from_offset))
    throw RecoveryFailure("Couldn't set snapshot offset position doing loading partial connectivity!");

  auto vertex_acc = vertices.access();
  auto edge_acc = edges.access();
  auto edge_metadata_acc = edges_metadata.access();

  // Read the first gid to find the necessary iterator in vertices
  const auto first_vertex_gid = std::invoke([&]() mutable {
    {
      auto marker = snapshot.ReadMarker();
      if (!marker || *marker != Marker::SECTION_VERTEX) throw RecoveryFailure("Couldn't set section vertex marker!");
    }

    auto gid = snapshot.ReadUint();
    if (!gid) throw RecoveryFailure("Couldn't read vertex gid!");
    return Gid::FromUint(*gid);
  });

  uint64_t edge_count{0};
  uint64_t highest_edge_gid{0};
  auto vertex_it = vertex_acc.find(first_vertex_gid);
  if (vertex_it == vertex_acc.end()) {
    throw RecoveryFailure("Couldn't find vertex with first vertex gid!");
  }

  spdlog::info("Recovering connectivity for {} vertices.", vertices_count);

  if (!snapshot.SetPosition(from_offset)) throw RecoveryFailure("Couldn't set from_offset position!");

  uint64_t five_percent_chunk = vertices_count / 20;

  if (five_percent_chunk == 0) {
    spdlog::debug("Started to recover vertices connectivity set <0 - {}>", vertices_count);
  } else {
    spdlog::debug("Started to recover vertices connectivity set <0 - {}>", 0 + five_percent_chunk);
  }

  uint64_t percentage_delta = 0;
  for (uint64_t i = 0; i < vertices_count; ++i) {
    if (five_percent_chunk != 0) {
      if (i > 0 && i % five_percent_chunk == 0 && percentage_delta != 100) {
        percentage_delta += 5;
        spdlog::info("Recovered {}% of vertices connectivity.", percentage_delta);
        if (percentage_delta == 95)
          spdlog::debug("Started to recover vertices connectivity set <{} - {}>", i, vertices_count);
        else if (percentage_delta != 100)
          spdlog::debug("Started to recover vertices connectivity set <{} - {}>", i, i + five_percent_chunk);
      }
    }

    auto &vertex = *vertex_it;
    {
      auto marker = snapshot.ReadMarker();
      if (!marker || *marker != Marker::SECTION_VERTEX) throw RecoveryFailure("Couldn't read section vertex marker!");
    }

    auto gid = snapshot.ReadUint();
    if (!gid) throw RecoveryFailure("Couldn't read vertex gid!");
    if (gid != vertex.gid.AsUint()) throw RecoveryFailure("Read vertex gid is different from the existing one!");

    // Skip labels.
    {
      auto labels_size = snapshot.ReadUint();
      if (!labels_size) throw RecoveryFailure("Couldn't read the number of labels!");
      for (uint64_t j = 0; j < *labels_size; ++j) {
        auto label = snapshot.ReadUint();
        if (!label) throw RecoveryFailure("Couldn't read label!");
      }
    }

    // Skip properties.
    {
      auto props_size = snapshot.ReadUint();
      if (!props_size) throw RecoveryFailure("Couldn't read the number of vertex properties!");
      for (uint64_t j = 0; j < *props_size; ++j) {
        auto key = snapshot.ReadUint();
        if (!key) throw RecoveryFailure("Couldn't read vertex property id!");
        auto value = snapshot.SkipPropertyValue();
        if (!value) throw RecoveryFailure("Couldn't read vertex property value!");
      }
    }

    // Recover in edges.
    {
      auto in_size = snapshot.ReadUint();
      if (!in_size) throw RecoveryFailure("Couldn't read the number of in edges!");
      vertex.in_edges.reserve(*in_size);
      for (uint64_t j = 0; j < *in_size; ++j) {
        auto edge_gid = snapshot.ReadUint();
        if (!edge_gid) throw RecoveryFailure("Couldn't read the edge gid!");
        highest_edge_gid = std::max(highest_edge_gid, *edge_gid);

        auto from_gid = snapshot.ReadUint();
        if (!from_gid) throw RecoveryFailure("Couldn't read from vertex gid!");
        auto edge_type = snapshot.ReadUint();
        if (!edge_type) throw RecoveryFailure("Couldn't read edge type!");

        auto from_vertex = vertex_acc.find(Gid::FromUint(*from_gid));
        if (from_vertex == vertex_acc.end()) throw RecoveryFailure("Couldn't find from vertex in loaded vertices!");

        EdgeRef edge_ref(Gid::FromUint(*edge_gid));
        if (items.properties_on_edges) {
          // The snapshot contains the individiual edges only if it was created with a config where properties are
          // allowed on edges. That means the snapshots that were created without edge properties will only contain the
          // edges in the in/out edges list of vertices, therefore the edges has to be created here.
          if (snapshot_has_edges) {
            auto edge = edge_acc.find(Gid::FromUint(*edge_gid));
            if (edge == edge_acc.end()) throw RecoveryFailure("Invalid edge!");
            edge_ref = EdgeRef(&*edge);
          } else {
            auto [edge, inserted] = edge_acc.insert(Edge{Gid::FromUint(*edge_gid), nullptr});
            edge_ref = EdgeRef(&*edge);
          }
        }
        vertex.in_edges.emplace_back(get_edge_type_from_id(*edge_type), &*from_vertex, edge_ref);
      }
    }

    // Recover out edges.
    {
      auto out_size = snapshot.ReadUint();
      if (!out_size) throw RecoveryFailure("Couldn't read the number of out edges!");
      vertex.out_edges.reserve(*out_size);
      for (uint64_t j = 0; j < *out_size; ++j) {
        auto edge_gid = snapshot.ReadUint();
        if (!edge_gid) throw RecoveryFailure("Couldn't read edge gid!");

        auto to_gid = snapshot.ReadUint();
        if (!to_gid) throw RecoveryFailure("Couldn't read to vertex gid!");
        auto edge_type = snapshot.ReadUint();
        if (!edge_type) throw RecoveryFailure("Couldn't read edge type!");

        auto to_vertex = vertex_acc.find(Gid::FromUint(*to_gid));
        if (to_vertex == vertex_acc.end()) throw RecoveryFailure("Couldn't find to vertex in loaded vertices!");

        EdgeRef edge_ref(Gid::FromUint(*edge_gid));
        if (items.properties_on_edges) {
          // The snapshot contains the individiual edges only if it was created with a config where properties are
          // allowed on edges. That means the snapshots that were created without edge properties will only contain the
          // edges in the in/out edges list of vertices, therefore the edges has to be created here.
          if (snapshot_has_edges) {
            auto edge = edge_acc.find(Gid::FromUint(*edge_gid));
            if (edge == edge_acc.end()) throw RecoveryFailure(":ouldn't find edge in the loaded edges!");
            edge_ref = EdgeRef(&*edge);
          } else {
            auto [edge, inserted] = edge_acc.insert(Edge{Gid::FromUint(*edge_gid), nullptr});
            edge_ref = EdgeRef(&*edge);
          }
          if (items.enable_edges_metadata) {
            edge_metadata_acc.insert(EdgeMetadata{Gid::FromUint(*edge_gid), &vertex});
          }
        }
        vertex.out_edges.emplace_back(get_edge_type_from_id(*edge_type), &*to_vertex, edge_ref);
        // Increment edge count. We only increment the count here because the
        // information is duplicated in in_edges.
        edge_count++;
      }
    }
    ++vertex_it;
  }
  spdlog::info("Process of recovering connectivity for {} vertices is finished.", vertices_count);

  return {edge_count, highest_edge_gid, first_vertex_gid};
}

template <typename TFunc>
void RecoverOnMultipleThreads(size_t thread_count, const TFunc &func, const std::vector<BatchInfo> &batches) {
  utils::Synchronized<std::optional<RecoveryFailure>, utils::SpinLock> maybe_error{};
  {
    std::atomic<uint64_t> batch_counter = 0;
    thread_count = std::min(thread_count, batches.size());
    std::vector<std::jthread> threads;
    threads.reserve(thread_count);

    for (auto i{0U}; i < thread_count; ++i) {
      threads.emplace_back([&func, &batches, &maybe_error, &batch_counter]() {
        while (!maybe_error.Lock()->has_value()) {
          const auto batch_index = batch_counter++;
          if (batch_index >= batches.size()) {
            return;
          }
          const auto &batch = batches[batch_index];
          try {
            func(batch_index, batch);
          } catch (RecoveryFailure &failure) {
            *maybe_error.Lock() = std::move(failure);
          }
        }
      });
    }
  }
  if (maybe_error.Lock()->has_value()) {
    throw RecoveryFailure((*maybe_error.Lock())->what());
  }
}

RecoveredSnapshot LoadSnapshotVersion14(const std::filesystem::path &path, utils::SkipList<Vertex> *vertices,
                                        utils::SkipList<Edge> *edges, utils::SkipList<EdgeMetadata> *edges_metadata,
                                        std::deque<std::pair<std::string, uint64_t>> *epoch_history,
                                        NameIdMapper *name_id_mapper, std::atomic<uint64_t> *edge_count,
                                        SalientConfig::Items items) {
  RecoveryInfo ret;
  RecoveredIndicesAndConstraints indices_constraints;

  Decoder snapshot;
  auto version = snapshot.Initialize(path, kSnapshotMagic);
  if (!version) throw RecoveryFailure("Couldn't read snapshot magic and/or version!");
  if (*version != 14U) throw RecoveryFailure(fmt::format("Expected snapshot version is 14, but got {}", *version));

  // Cleanup of loaded data in case of failure.
  bool success = false;
  utils::OnScopeExit cleanup([&] {
    if (!success) {
      edges->clear();
      vertices->clear();
      edges_metadata->clear();
      epoch_history->clear();
    }
  });

  // Read snapshot info.
  const auto info = ReadSnapshotInfo(path);
  spdlog::info("Recovering {} vertices and {} edges.", info.vertices_count, info.edges_count);
  // Check for edges.
  bool snapshot_has_edges = info.offset_edges != 0;

  // Recover mapper.
  std::unordered_map<uint64_t, uint64_t> snapshot_id_map;
  {
    spdlog::info("Recovering mapper metadata.");
    if (!snapshot.SetPosition(info.offset_mapper)) throw RecoveryFailure("Couldn't read data from snapshot!");

    auto marker = snapshot.ReadMarker();
    if (!marker || *marker != Marker::SECTION_MAPPER) throw RecoveryFailure("Failed to read section mapper!");

    auto size = snapshot.ReadUint();
    if (!size) throw RecoveryFailure("Failed to read name-id mapper size!");

    for (uint64_t i = 0; i < *size; ++i) {
      auto id = snapshot.ReadUint();
      if (!id) throw RecoveryFailure("Failed to read id for name-id mapper!");
      auto name = snapshot.ReadString();
      if (!name) throw RecoveryFailure("Failed to read name for name-id mapper!");
      auto my_id = name_id_mapper->NameToId(*name);
      snapshot_id_map.emplace(*id, my_id);
      SPDLOG_TRACE("Mapping \"{}\"from snapshot id {} to actual id {}.", *name, *id, my_id);
    }
  }
  auto get_label_from_id = [&snapshot_id_map](uint64_t label_id) {
    auto it = snapshot_id_map.find(label_id);
    if (it == snapshot_id_map.end()) throw RecoveryFailure("Couldn't find label id in snapshot_id_map!");
    return LabelId::FromUint(it->second);
  };
  auto get_property_from_id = [&snapshot_id_map](uint64_t property_id) {
    auto it = snapshot_id_map.find(property_id);
    if (it == snapshot_id_map.end()) throw RecoveryFailure("Couldn't find property id in snapshot_id_map!");
    return PropertyId::FromUint(it->second);
  };
  auto get_edge_type_from_id = [&snapshot_id_map](uint64_t edge_type_id) {
    auto it = snapshot_id_map.find(edge_type_id);
    if (it == snapshot_id_map.end()) throw RecoveryFailure("Couldn't find edge type id in snapshot_id_map!");
    return EdgeTypeId::FromUint(it->second);
  };

  // Reset current edge count.
  edge_count->store(0, std::memory_order_release);

  {
    // Recover edges.
    auto edge_acc = edges->access();
    uint64_t last_edge_gid = 0;
    if (snapshot_has_edges) {
      spdlog::info("Recovering {} edges.", info.edges_count);
      if (!snapshot.SetPosition(info.offset_edges)) throw RecoveryFailure("Couldn't read data from snapshot!");
      for (uint64_t i = 0; i < info.edges_count; ++i) {
        {
          const auto marker = snapshot.ReadMarker();
          if (!marker || *marker != Marker::SECTION_EDGE) throw RecoveryFailure("Couldn't read section edge marker");
        }

        if (items.properties_on_edges) {
          // Insert edge.
          auto gid = snapshot.ReadUint();
          if (!gid) throw RecoveryFailure("Couldn't read edge gid!");
          if (i > 0 && *gid <= last_edge_gid) throw RecoveryFailure("Invalid edge gid read!");
          last_edge_gid = *gid;
          spdlog::debug("Recovering edge {} with properties.", *gid);
          auto [it, inserted] = edge_acc.insert(Edge{Gid::FromUint(*gid), nullptr});
          if (!inserted) throw RecoveryFailure("The edge must be inserted here!");

          // Recover properties.
          {
            auto props_size = snapshot.ReadUint();
            if (!props_size) throw RecoveryFailure("Couldn't read the size of properties!");
            auto &props = it->properties;
            for (uint64_t j = 0; j < *props_size; ++j) {
              auto key = snapshot.ReadUint();
              if (!key) throw RecoveryFailure("Couldn't read edge property id!");
              auto value = snapshot.ReadPropertyValue();
              if (!value) throw RecoveryFailure("Couldn't read edge property value!");
              SPDLOG_TRACE("Recovered property \"{}\" with value \"{}\" for edge {}.",
                           name_id_mapper->IdToName(snapshot_id_map.at(*key)), *value, *gid);
              props.SetProperty(get_property_from_id(*key), *value);
            }
          }
        } else {
          // Read edge GID.
          auto gid = snapshot.ReadUint();
          if (!gid) throw RecoveryFailure("Couldn't read edge gid!");
          if (i > 0 && *gid <= last_edge_gid) throw RecoveryFailure("Invalid edge gid read!");
          last_edge_gid = *gid;

          spdlog::debug("Ensuring edge {} doesn't have any properties.", *gid);
          // Read properties.
          {
            auto props_size = snapshot.ReadUint();
            if (!props_size) throw RecoveryFailure("Couldn't read the size of properties!");
            if (*props_size != 0)
              throw RecoveryFailure(
                  "The snapshot has properties on edges, but the storage is "
                  "configured without properties on edges!");
          }
        }
      }
      spdlog::info("Edges are recovered.");
    }

    // Recover vertices (labels and properties).
    if (!snapshot.SetPosition(info.offset_vertices)) throw RecoveryFailure("Couldn't read data from snapshot!");
    auto vertex_acc = vertices->access();
    uint64_t last_vertex_gid = 0;
    spdlog::info("Recovering {} vertices.", info.vertices_count);
    for (uint64_t i = 0; i < info.vertices_count; ++i) {
      {
        auto marker = snapshot.ReadMarker();
        if (!marker || *marker != Marker::SECTION_VERTEX) throw RecoveryFailure("Couldn't read section vertex marker!");
      }

      // Insert vertex.
      auto gid = snapshot.ReadUint();
      if (!gid) throw RecoveryFailure("Couldn't read vertex gid!");
      if (i > 0 && *gid <= last_vertex_gid) {
        throw RecoveryFailure("Invalid vertex gid read!");
      }
      last_vertex_gid = *gid;
      spdlog::debug("Recovering vertex {}.", *gid);
      auto [it, inserted] = vertex_acc.insert(Vertex{Gid::FromUint(*gid), nullptr});
      if (!inserted) throw RecoveryFailure("The vertex must be inserted here!");

      // Recover labels.
      spdlog::trace("Recovering labels for vertex {}.", *gid);
      {
        auto labels_size = snapshot.ReadUint();
        if (!labels_size) throw RecoveryFailure("Couldn't read the size of labels!");
        auto &labels = it->labels;
        labels.reserve(*labels_size);
        for (uint64_t j = 0; j < *labels_size; ++j) {
          auto label = snapshot.ReadUint();
          if (!label) throw RecoveryFailure("Couldn't read vertex label!");
          SPDLOG_TRACE("Recovered label \"{}\" for vertex {}.", name_id_mapper->IdToName(snapshot_id_map.at(*label)),
                       *gid);
          labels.emplace_back(get_label_from_id(*label));
        }
      }

      // Recover properties.
      spdlog::trace("Recovering properties for vertex {}.", *gid);
      {
        auto props_size = snapshot.ReadUint();
        if (!props_size) throw RecoveryFailure("Couldn't read the size of properties!");
        auto &props = it->properties;
        for (uint64_t j = 0; j < *props_size; ++j) {
          auto key = snapshot.ReadUint();
          if (!key) throw RecoveryFailure("Couldn't read the vertex property id!");
          auto value = snapshot.ReadPropertyValue();
          if (!value) throw RecoveryFailure("Couldn't read the vertex property value!");
          SPDLOG_TRACE("Recovered property \"{}\" with value \"{}\" for vertex {}.",
                       name_id_mapper->IdToName(snapshot_id_map.at(*key)), *value, *gid);
          props.SetProperty(get_property_from_id(*key), *value);
        }
      }

      // Skip in edges.
      {
        auto in_size = snapshot.ReadUint();
        if (!in_size) throw RecoveryFailure("Couldn't the read the size of input edges!");
        for (uint64_t j = 0; j < *in_size; ++j) {
          auto edge_gid = snapshot.ReadUint();
          if (!edge_gid) throw RecoveryFailure("Couldn't read the edge gid!");
          auto from_gid = snapshot.ReadUint();
          if (!from_gid) throw RecoveryFailure("Couldn't read from vertex gid!");
          auto edge_type = snapshot.ReadUint();
          if (!edge_type) throw RecoveryFailure("Couldn't read edge type!");
        }
      }

      // Skip out edges.
      auto out_size = snapshot.ReadUint();
      if (!out_size) throw RecoveryFailure("Couldn't read the number of out edges!");
      for (uint64_t j = 0; j < *out_size; ++j) {
        auto edge_gid = snapshot.ReadUint();
        if (!edge_gid) throw RecoveryFailure("Couldn't read the edge gid!");
        auto to_gid = snapshot.ReadUint();
        if (!to_gid) throw RecoveryFailure("Couldn't read to vertex gid!");
        auto edge_type = snapshot.ReadUint();
        if (!edge_type) throw RecoveryFailure("Couldn't read edge type!");
      }
    }
    spdlog::info("Vertices are recovered.");

    // Recover vertices (in/out edges).
    spdlog::info("Recovering connectivity.");
    if (!snapshot.SetPosition(info.offset_vertices)) throw RecoveryFailure("Couldn't read data from snapshot!");
    for (auto &vertex : vertex_acc) {
      {
        auto marker = snapshot.ReadMarker();
        if (!marker || *marker != Marker::SECTION_VERTEX) throw RecoveryFailure("Couldn't read section vertex marker!");
      }

      spdlog::trace("Recovering connectivity for vertex {}.", vertex.gid.AsUint());
      // Check vertex.
      auto gid = snapshot.ReadUint();
      if (!gid) throw RecoveryFailure("Couldn't read vertex gid!");
      if (gid != vertex.gid.AsUint()) throw RecoveryFailure("Invalid vertex read!");

      // Skip labels.
      {
        auto labels_size = snapshot.ReadUint();
        if (!labels_size) throw RecoveryFailure("Couldn't read the size of labels!");
        for (uint64_t j = 0; j < *labels_size; ++j) {
          auto label = snapshot.ReadUint();
          if (!label) throw RecoveryFailure("Couldn't read label!");
        }
      }

      // Skip properties.
      {
        auto props_size = snapshot.ReadUint();
        if (!props_size) throw RecoveryFailure("Couldn't read the size of properties!");
        for (uint64_t j = 0; j < *props_size; ++j) {
          auto key = snapshot.ReadUint();
          if (!key) throw RecoveryFailure("Couldn't read property key while skipping properties!");
          auto value = snapshot.SkipPropertyValue();
          if (!value) throw RecoveryFailure("Couldn't read property value while skipping properties!");
        }
      }

      // Recover in edges.
      {
        spdlog::trace("Recovering inbound edges for vertex {}.", vertex.gid.AsUint());
        auto in_size = snapshot.ReadUint();
        if (!in_size) throw RecoveryFailure("Couldn't read the size of in edges!");
        vertex.in_edges.reserve(*in_size);
        for (uint64_t j = 0; j < *in_size; ++j) {
          auto edge_gid = snapshot.ReadUint();
          if (!edge_gid) throw RecoveryFailure("Couldn't read egde gid!");
          last_edge_gid = std::max(last_edge_gid, *edge_gid);

          auto from_gid = snapshot.ReadUint();
          if (!from_gid) throw RecoveryFailure("Couldn't read from vertex gid!");
          auto edge_type = snapshot.ReadUint();
          if (!edge_type) throw RecoveryFailure("Couldn't read edge type");

          auto from_vertex = vertex_acc.find(Gid::FromUint(*from_gid));
          if (from_vertex == vertex_acc.end()) throw RecoveryFailure("Invalid from vertex!");

          EdgeRef edge_ref(Gid::FromUint(*edge_gid));
          if (items.properties_on_edges) {
            if (snapshot_has_edges) {
              auto edge = edge_acc.find(Gid::FromUint(*edge_gid));
              if (edge == edge_acc.end()) throw RecoveryFailure("Invalid edge!");
              edge_ref = EdgeRef(&*edge);
            } else {
              auto [edge, inserted] = edge_acc.insert(Edge{Gid::FromUint(*edge_gid), nullptr});
              edge_ref = EdgeRef(&*edge);
            }
          }
          SPDLOG_TRACE("Recovered inbound edge {} with label \"{}\" from vertex {}.", *edge_gid,
                       name_id_mapper->IdToName(snapshot_id_map.at(*edge_type)), from_vertex->gid.AsUint());
          vertex.in_edges.emplace_back(get_edge_type_from_id(*edge_type), &*from_vertex, edge_ref);
        }
      }

      // Recover out edges.
      {
        spdlog::trace("Recovering outbound edges for vertex {}.", vertex.gid.AsUint());
        auto out_size = snapshot.ReadUint();
        if (!out_size) throw RecoveryFailure("Couldn't read the number of out edges!");
        vertex.out_edges.reserve(*out_size);
        for (uint64_t j = 0; j < *out_size; ++j) {
          auto edge_gid = snapshot.ReadUint();
          if (!edge_gid) throw RecoveryFailure("Couldn't read edge gid!");
          last_edge_gid = std::max(last_edge_gid, *edge_gid);

          auto to_gid = snapshot.ReadUint();
          if (!to_gid) throw RecoveryFailure("Couldn't read to vertex gid!");
          auto edge_type = snapshot.ReadUint();
          if (!edge_type) throw RecoveryFailure("Couldn't read edge type!");

          auto to_vertex = vertex_acc.find(Gid::FromUint(*to_gid));
          if (to_vertex == vertex_acc.end()) throw RecoveryFailure("Invalid to vertex!");

          EdgeRef edge_ref(Gid::FromUint(*edge_gid));
          if (items.properties_on_edges) {
            if (snapshot_has_edges) {
              auto edge = edge_acc.find(Gid::FromUint(*edge_gid));
              if (edge == edge_acc.end()) throw RecoveryFailure("Invalid edge!");
              edge_ref = EdgeRef(&*edge);
            } else {
              auto [edge, inserted] = edge_acc.insert(Edge{Gid::FromUint(*edge_gid), nullptr});
              edge_ref = EdgeRef(&*edge);
            }
          }
          SPDLOG_TRACE("Recovered outbound edge {} with label \"{}\" to vertex {}.", *edge_gid,
                       name_id_mapper->IdToName(snapshot_id_map.at(*edge_type)), to_vertex->gid.AsUint());
          vertex.out_edges.emplace_back(get_edge_type_from_id(*edge_type), &*to_vertex, edge_ref);
        }
        // Increment edge count. We only increment the count here because the
        // information is duplicated in in_edges.
        edge_count->fetch_add(*out_size, std::memory_order_acq_rel);
      }
    }
    spdlog::info("Connectivity is recovered.");

    // Set initial values for edge/vertex ID generators.
    ret.next_edge_id = last_edge_gid + 1;
    ret.next_vertex_id = last_vertex_gid + 1;
  }

  // Recover indices.
  {
    spdlog::info("Recovering metadata of indices.");
    if (!snapshot.SetPosition(info.offset_indices)) throw RecoveryFailure("Couldn't read data from snapshot!");

    auto marker = snapshot.ReadMarker();
    if (!marker || *marker != Marker::SECTION_INDICES) throw RecoveryFailure("Couldn't read section indices!");

    // Recover label indices.
    {
      auto size = snapshot.ReadUint();
      if (!size) throw RecoveryFailure("Couldn't read the number of label indices");
      spdlog::info("Recovering metadata of {} label indices.", *size);
      for (uint64_t i = 0; i < *size; ++i) {
        auto label = snapshot.ReadUint();
        if (!label) throw RecoveryFailure("Couldn't read label of label index!");
        AddRecoveredIndexConstraint(&indices_constraints.indices.label, get_label_from_id(*label),
                                    "The label index already exists!");
        SPDLOG_TRACE("Recovered metadata of label index for :{}", name_id_mapper->IdToName(snapshot_id_map.at(*label)));
      }
      spdlog::info("Metadata of label indices are recovered.");
    }

    // Recover label+property indices.
    {
      auto size = snapshot.ReadUint();
      if (!size) throw RecoveryFailure("Couldn't recover the number of label property indices!");
      spdlog::info("Recovering metadata of {} label+property indices.", *size);
      for (uint64_t i = 0; i < *size; ++i) {
        auto label = snapshot.ReadUint();
        if (!label) throw RecoveryFailure("Couldn't read label for label property index!");
        auto property = snapshot.ReadUint();
        if (!property) throw RecoveryFailure("Couldn't read property for label property index");
        AddRecoveredIndexConstraint(&indices_constraints.indices.label_property,
                                    {get_label_from_id(*label), get_property_from_id(*property)},
                                    "The label+property index already exists!");
        SPDLOG_TRACE("Recovered metadata of label+property index for :{}({})",
                     name_id_mapper->IdToName(snapshot_id_map.at(*label)),
                     name_id_mapper->IdToName(snapshot_id_map.at(*property)));
      }
      spdlog::info("Metadata of label+property indices are recovered.");
    }

    spdlog::info("Metadata of indices are recovered.");
  }

  // Recover constraints.
  {
    spdlog::info("Recovering metadata of constraints.");
    if (!snapshot.SetPosition(info.offset_constraints)) throw RecoveryFailure("Couldn't read data from snapshot!");

    auto marker = snapshot.ReadMarker();
    if (!marker || *marker != Marker::SECTION_CONSTRAINTS)
      throw RecoveryFailure("Couldn't read section constraints marker!");

    // Recover existence constraints.
    {
      auto size = snapshot.ReadUint();
      if (!size) throw RecoveryFailure("Couldn't recover the number of existence constraints!");
      spdlog::info("Recovering metadata of {} existence constraints.", *size);
      for (uint64_t i = 0; i < *size; ++i) {
        auto label = snapshot.ReadUint();
        if (!label) throw RecoveryFailure("Couldn't read label of existence constraints!");
        auto property = snapshot.ReadUint();
        if (!property) throw RecoveryFailure("Couldn't read property of existence constraints!");
        AddRecoveredIndexConstraint(&indices_constraints.constraints.existence,
                                    {get_label_from_id(*label), get_property_from_id(*property)},
                                    "The existence constraint already exists!");
        SPDLOG_TRACE("Recovered metadata of existence constraint for :{}({})",
                     name_id_mapper->IdToName(snapshot_id_map.at(*label)),
                     name_id_mapper->IdToName(snapshot_id_map.at(*property)));
      }
      spdlog::info("Metadata of existence constraints are recovered.");
    }

    // Recover unique constraints.
    // Snapshot version should be checked since unique constraints were
    // implemented in later versions of snapshot.
    if (*version >= kUniqueConstraintVersion) {
      auto size = snapshot.ReadUint();
      if (!size) throw RecoveryFailure("Couldn't read the number of unique constraints!");
      spdlog::info("Recovering metadata of {} unique constraints.", *size);
      for (uint64_t i = 0; i < *size; ++i) {
        auto label = snapshot.ReadUint();
        if (!label) throw RecoveryFailure("Couldn't read label of unique constraint!");
        auto properties_count = snapshot.ReadUint();
        if (!properties_count) throw RecoveryFailure("Couldn't read the number of properties of unique constraint");
        std::set<PropertyId> properties;
        for (uint64_t j = 0; j < *properties_count; ++j) {
          auto property = snapshot.ReadUint();
          if (!property) throw RecoveryFailure("Couldn't read property of unique constraint!");
          properties.insert(get_property_from_id(*property));
        }
        AddRecoveredIndexConstraint(&indices_constraints.constraints.unique, {get_label_from_id(*label), properties},
                                    "The unique constraint already exists!");
        SPDLOG_TRACE("Recovered metadata of unique constraints for :{}",
                     name_id_mapper->IdToName(snapshot_id_map.at(*label)));
      }
      spdlog::info("Metadata of unique constraints are recovered.");
    }
    spdlog::info("Metadata of constraints are recovered.");
  }

  spdlog::info("Recovering metadata.");
  // Recover epoch history
  {
    if (!snapshot.SetPosition(info.offset_epoch_history)) throw RecoveryFailure("Couldn't read data from snapshot!");

    const auto marker = snapshot.ReadMarker();
    if (!marker || *marker != Marker::SECTION_EPOCH_HISTORY)
      throw RecoveryFailure("Couldn't recover section epoch history marker!");

    const auto history_size = snapshot.ReadUint();
    if (!history_size) {
      throw RecoveryFailure("Couldn't read history size!");
    }

    for (int i = 0; i < *history_size; ++i) {
      auto maybe_epoch_id = snapshot.ReadString();
      if (!maybe_epoch_id) {
        throw RecoveryFailure("Couldn't read epoch id!");
      }
      const auto maybe_last_commit_timestamp = snapshot.ReadUint();
      if (!maybe_last_commit_timestamp) {
        throw RecoveryFailure("Couldn't read last commit timestamp!");
      }
      epoch_history->emplace_back(std::move(*maybe_epoch_id), *maybe_last_commit_timestamp);
    }
  }

  spdlog::info("Metadata recovered.");
  // Recover timestamp.
  ret.next_timestamp = info.start_timestamp + 1;

  // Set success flag (to disable cleanup).
  success = true;

  return {info, ret, std::move(indices_constraints)};
}

RecoveredSnapshot LoadSnapshotVersion15(const std::filesystem::path &path, utils::SkipList<Vertex> *vertices,
                                        utils::SkipList<Edge> *edges, utils::SkipList<EdgeMetadata> *edges_metadata,
                                        std::deque<std::pair<std::string, uint64_t>> *epoch_history,
                                        NameIdMapper *name_id_mapper, std::atomic<uint64_t> *edge_count,
                                        const Config &config) {
  RecoveryInfo recovery_info;
  RecoveredIndicesAndConstraints indices_constraints;

  Decoder snapshot;
  const auto version = snapshot.Initialize(path, kSnapshotMagic);
  if (!version) throw RecoveryFailure("Couldn't read snapshot magic and/or version!");

  if (!IsVersionSupported(*version)) throw RecoveryFailure(fmt::format("Invalid snapshot version {}", *version));
  if (*version != 15U) throw RecoveryFailure(fmt::format("Expected snapshot version is 15, but got {}", *version));

  // Cleanup of loaded data in case of failure.
  bool success = false;
  utils::OnScopeExit cleanup([&] {
    if (!success) {
      edges->clear();
      vertices->clear();
      edges_metadata->clear();
      epoch_history->clear();
    }
  });

  // Read snapshot info.
  const auto info = ReadSnapshotInfo(path);
  spdlog::info("Recovering {} vertices and {} edges.", info.vertices_count, info.edges_count);
  // Check for edges.
  bool snapshot_has_edges = info.offset_edges != 0;

  // Recover mapper.
  std::unordered_map<uint64_t, uint64_t> snapshot_id_map;
  {
    spdlog::info("Recovering mapper metadata.");
    if (!snapshot.SetPosition(info.offset_mapper)) throw RecoveryFailure("Couldn't read data from snapshot!");

    auto marker = snapshot.ReadMarker();
    if (!marker || *marker != Marker::SECTION_MAPPER) throw RecoveryFailure("Couldn't read section mapper marker!");

    auto size = snapshot.ReadUint();
    if (!size) throw RecoveryFailure("Couldn't read snapshot size!");

    for (uint64_t i = 0; i < *size; ++i) {
      auto id = snapshot.ReadUint();
      if (!id) throw RecoveryFailure("Failed to read id for name-id mapper!");
      auto name = snapshot.ReadString();
      if (!name) throw RecoveryFailure("Failed to read name for name-id mapper!");
      auto my_id = name_id_mapper->NameToId(*name);
      snapshot_id_map.emplace(*id, my_id);
      SPDLOG_TRACE("Mapping \"{}\"from snapshot id {} to actual id {}.", *name, *id, my_id);
    }
  }
  auto get_label_from_id = [&snapshot_id_map](uint64_t label_id) {
    auto it = snapshot_id_map.find(label_id);
    if (it == snapshot_id_map.end()) throw RecoveryFailure("Couldn't find label id in snapshot_id_map!");
    return LabelId::FromUint(it->second);
  };
  auto get_property_from_id = [&snapshot_id_map](uint64_t property_id) {
    auto it = snapshot_id_map.find(property_id);
    if (it == snapshot_id_map.end()) throw RecoveryFailure("Couldn't find property id in snapshot_id_map!");
    return PropertyId::FromUint(it->second);
  };
  auto get_edge_type_from_id = [&snapshot_id_map](uint64_t edge_type_id) {
    auto it = snapshot_id_map.find(edge_type_id);
    if (it == snapshot_id_map.end()) throw RecoveryFailure("Couldn't find edge type id in snapshot_id_map!");
    return EdgeTypeId::FromUint(it->second);
  };

  // Reset current edge count.
  edge_count->store(0, std::memory_order_release);

  {
    spdlog::info("Recovering edges.");
    // Recover edges.
    if (snapshot_has_edges) {
      // We don't need to check whether we store properties on edge or not, because `LoadPartialEdges` will always
      // iterate over the edges in the snapshot (if they exist) and the current configuration of properties on edge only
      // affect what it does:
      // 1. If properties are allowed on edges, then it loads the edges.
      // 2. If properties are not allowed on edges, then it checks that none of the edges have any properties.
      if (!snapshot.SetPosition(info.offset_edge_batches)) {
        throw RecoveryFailure("Couldn't read data from snapshot!");
      }
      const auto edge_batches = ReadBatchInfos(snapshot);

      RecoverOnMultipleThreads(
          config.durability.recovery_thread_count,
          [path, edges, items = config.salient.items, &get_property_from_id](const size_t /*batch_index*/,
                                                                             const BatchInfo &batch) {
            LoadPartialEdges(path, *edges, batch.offset, batch.count, items, get_property_from_id);
          },
          edge_batches);
    }
    spdlog::info("Edges are recovered.");

    // Recover vertices (labels and properties).
    spdlog::info("Recovering vertices.", info.vertices_count);
    uint64_t last_vertex_gid{0};

    if (!snapshot.SetPosition(info.offset_vertex_batches)) {
      throw RecoveryFailure("Couldn't read data from snapshot!");
    }

    const auto vertex_batches = ReadBatchInfos(snapshot);
    RecoverOnMultipleThreads(
        config.durability.recovery_thread_count,
        [path, vertices, &vertex_batches, &get_label_from_id, &get_property_from_id, &last_vertex_gid](
            const size_t batch_index, const BatchInfo &batch) {
          const auto last_vertex_gid_in_batch =
              LoadPartialVertices(path, *vertices, batch.offset, batch.count, get_label_from_id, get_property_from_id);
          if (batch_index == vertex_batches.size() - 1) {
            last_vertex_gid = last_vertex_gid_in_batch;
          }
        },
        vertex_batches);

    spdlog::info("Vertices are recovered.");

    // Recover vertices (in/out edges).
    spdlog::info("Recover connectivity.");
    recovery_info.vertex_batches.reserve(vertex_batches.size());
    for (const auto batch : vertex_batches) {
      recovery_info.vertex_batches.emplace_back(Gid::FromUint(0), batch.count);
    }
    std::atomic<uint64_t> highest_edge_gid{0};

    RecoverOnMultipleThreads(
        config.durability.recovery_thread_count,
        [path, vertices, edges, edges_metadata, edge_count, items = config.salient.items, snapshot_has_edges,
         &get_edge_type_from_id, &highest_edge_gid, &recovery_info](const size_t batch_index, const BatchInfo &batch) {
          const auto result = LoadPartialConnectivity(path, *vertices, *edges, *edges_metadata, batch.offset,
                                                      batch.count, items, snapshot_has_edges, get_edge_type_from_id);
          edge_count->fetch_add(result.edge_count);
          auto known_highest_edge_gid = highest_edge_gid.load();
          while (known_highest_edge_gid < result.highest_edge_id) {
            highest_edge_gid.compare_exchange_weak(known_highest_edge_gid, result.highest_edge_id);
          }
          recovery_info.vertex_batches[batch_index].first = result.first_vertex_gid;
        },
        vertex_batches);

    spdlog::info("Connectivity is recovered.");

    // Set initial values for edge/vertex ID generators.
    recovery_info.next_edge_id = highest_edge_gid + 1;
    recovery_info.next_vertex_id = last_vertex_gid + 1;
  }

  // Recover indices.
  {
    spdlog::info("Recovering metadata of indices.");
    if (!snapshot.SetPosition(info.offset_indices)) throw RecoveryFailure("Couldn't read data from snapshot!");

    auto marker = snapshot.ReadMarker();
    if (!marker || *marker != Marker::SECTION_INDICES) throw RecoveryFailure("Couldn't read section indices!");

    // Recover label indices.
    {
      auto size = snapshot.ReadUint();
      if (!size) throw RecoveryFailure("Couldn't read the number of label indices");
      spdlog::info("Recovering metadata of {} label indices.", *size);
      for (uint64_t i = 0; i < *size; ++i) {
        auto label = snapshot.ReadUint();
        if (!label) throw RecoveryFailure("Couldn't read label of label index!");
        AddRecoveredIndexConstraint(&indices_constraints.indices.label, get_label_from_id(*label),
                                    "The label index already exists!");
        SPDLOG_TRACE("Recovered metadata of label index for :{}", name_id_mapper->IdToName(snapshot_id_map.at(*label)));
      }
      spdlog::info("Metadata of label indices are recovered.");
    }

    // Recover label+property indices.
    {
      auto size = snapshot.ReadUint();
      if (!size) throw RecoveryFailure("Couldn't recover the number of label property indices!");
      spdlog::info("Recovering metadata of {} label+property indices.", *size);
      for (uint64_t i = 0; i < *size; ++i) {
        auto label = snapshot.ReadUint();
        if (!label) throw RecoveryFailure("Couldn't read label for label property index!");
        auto property = snapshot.ReadUint();
        if (!property) throw RecoveryFailure("Couldn't read property for label property index");
        AddRecoveredIndexConstraint(&indices_constraints.indices.label_property,
                                    {get_label_from_id(*label), get_property_from_id(*property)},
                                    "The label+property index already exists!");
        SPDLOG_TRACE("Recovered metadata of label+property index for :{}({})",
                     name_id_mapper->IdToName(snapshot_id_map.at(*label)),
                     name_id_mapper->IdToName(snapshot_id_map.at(*property)));
      }
      spdlog::info("Metadata of label+property indices are recovered.");
    }
    spdlog::info("Metadata of indices are recovered.");
  }

  // Recover constraints.
  {
    spdlog::info("Recovering metadata of constraints.");
    if (!snapshot.SetPosition(info.offset_constraints))
      throw RecoveryFailure("Couldn't read offset constraints marker!");

    auto marker = snapshot.ReadMarker();
    if (!marker || *marker != Marker::SECTION_CONSTRAINTS)
      throw RecoveryFailure("Couldn't read section constraints marker!");

    // Recover existence constraints.
    {
      auto size = snapshot.ReadUint();
      if (!size) throw RecoveryFailure("Couldn't recover the number of existence constraints!");
      spdlog::info("Recovering metadata of {} existence constraints.", *size);
      for (uint64_t i = 0; i < *size; ++i) {
        auto label = snapshot.ReadUint();
        if (!label) throw RecoveryFailure("Couldn't read label of existence constraints!");
        auto property = snapshot.ReadUint();
        if (!property) throw RecoveryFailure("Couldn't read property of existence constraints!");
        AddRecoveredIndexConstraint(&indices_constraints.constraints.existence,
                                    {get_label_from_id(*label), get_property_from_id(*property)},
                                    "The existence constraint already exists!");
        SPDLOG_TRACE("Recovered metadata of existence constraint for :{}({})",
                     name_id_mapper->IdToName(snapshot_id_map.at(*label)),
                     name_id_mapper->IdToName(snapshot_id_map.at(*property)));
      }
      spdlog::info("Metadata of existence constraints are recovered.");
    }

    // Recover unique constraints.
    // Snapshot version should be checked since unique constraints were
    // implemented in later versions of snapshot.
    if (*version >= kUniqueConstraintVersion) {
      auto size = snapshot.ReadUint();
      if (!size) throw RecoveryFailure("Couldn't read the number of unique constraints!");
      spdlog::info("Recovering metadata of {} unique constraints.", *size);
      for (uint64_t i = 0; i < *size; ++i) {
        auto label = snapshot.ReadUint();
        if (!label) throw RecoveryFailure("Couldn't read label of unique constraint!");
        auto properties_count = snapshot.ReadUint();
        if (!properties_count) throw RecoveryFailure("Couldn't read the number of properties of unique constraint");
        std::set<PropertyId> properties;
        for (uint64_t j = 0; j < *properties_count; ++j) {
          auto property = snapshot.ReadUint();
          if (!property) throw RecoveryFailure("Couldn't read property of unique constraint!");
          properties.insert(get_property_from_id(*property));
        }
        AddRecoveredIndexConstraint(&indices_constraints.constraints.unique, {get_label_from_id(*label), properties},
                                    "The unique constraint already exists!");
        SPDLOG_TRACE("Recovered metadata of unique constraints for :{}",
                     name_id_mapper->IdToName(snapshot_id_map.at(*label)));
      }
      spdlog::info("Metadata of unique constraints are recovered.");
    }
    spdlog::info("Metadata of constraints are recovered.");
  }

  spdlog::info("Recovering metadata.");
  // Recover epoch history
  {
    if (!snapshot.SetPosition(info.offset_epoch_history)) throw RecoveryFailure("Couldn't read data from snapshot!");

    const auto marker = snapshot.ReadMarker();
    if (!marker || *marker != Marker::SECTION_EPOCH_HISTORY)
      throw RecoveryFailure("Couldn't recover section epoch history marker!");

    const auto history_size = snapshot.ReadUint();
    if (!history_size) {
      throw RecoveryFailure("Couldn't read history size!");
    }

    for (int i = 0; i < *history_size; ++i) {
      auto maybe_epoch_id = snapshot.ReadString();
      if (!maybe_epoch_id) {
        throw RecoveryFailure("Couldn't read epoch id!");
      }
      const auto maybe_last_commit_timestamp = snapshot.ReadUint();
      if (!maybe_last_commit_timestamp) {
        throw RecoveryFailure("Couldn't read last commit timestamp!");
      }
      epoch_history->emplace_back(std::move(*maybe_epoch_id), *maybe_last_commit_timestamp);
    }
  }

  spdlog::info("Metadata recovered.");
  // Recover timestamp.
  recovery_info.next_timestamp = info.start_timestamp + 1;

  // Set success flag (to disable cleanup).
  success = true;

  return {info, recovery_info, std::move(indices_constraints)};
}

RecoveredSnapshot LoadSnapshotVersion16(const std::filesystem::path &path, utils::SkipList<Vertex> *vertices,
                                        utils::SkipList<Edge> *edges, utils::SkipList<EdgeMetadata> *edges_metadata,
                                        std::deque<std::pair<std::string, uint64_t>> *epoch_history,
                                        NameIdMapper *name_id_mapper, std::atomic<uint64_t> *edge_count,
                                        const Config &config) {
  RecoveryInfo recovery_info;
  RecoveredIndicesAndConstraints indices_constraints;

  Decoder snapshot;
  const auto version = snapshot.Initialize(path, kSnapshotMagic);
  if (!version) throw RecoveryFailure("Couldn't read snapshot magic and/or version!");

  if (!IsVersionSupported(*version)) throw RecoveryFailure(fmt::format("Invalid snapshot version {}", *version));
  if (*version != 16U) throw RecoveryFailure(fmt::format("Expected snapshot version is 16, but got {}", *version));

  // Cleanup of loaded data in case of failure.
  bool success = false;
  utils::OnScopeExit cleanup([&] {
    if (!success) {
      edges->clear();
      vertices->clear();
      edges_metadata->clear();
      epoch_history->clear();
    }
  });

  // Read snapshot info.
  const auto info = ReadSnapshotInfo(path);
  spdlog::info("Recovering {} vertices and {} edges.", info.vertices_count, info.edges_count);
  // Check for edges.
  bool snapshot_has_edges = info.offset_edges != 0;

  // Recover mapper.
  std::unordered_map<uint64_t, uint64_t> snapshot_id_map;
  {
    spdlog::info("Recovering mapper metadata.");
    if (!snapshot.SetPosition(info.offset_mapper)) throw RecoveryFailure("Couldn't read data from snapshot!");

    auto marker = snapshot.ReadMarker();
    if (!marker || *marker != Marker::SECTION_MAPPER) throw RecoveryFailure("Failed to read section mapper!");

    auto size = snapshot.ReadUint();
    if (!size) throw RecoveryFailure("Failed to read name-id mapper size!");

    for (uint64_t i = 0; i < *size; ++i) {
      auto id = snapshot.ReadUint();
      if (!id) throw RecoveryFailure("Failed to read id for name-id mapper!");
      auto name = snapshot.ReadString();
      if (!name) throw RecoveryFailure("Failed to read name for name-id mapper!");
      auto my_id = name_id_mapper->NameToId(*name);
      snapshot_id_map.emplace(*id, my_id);
      SPDLOG_TRACE("Mapping \"{}\"from snapshot id {} to actual id {}.", *name, *id, my_id);
    }
  }
  auto get_label_from_id = [&snapshot_id_map](uint64_t label_id) {
    auto it = snapshot_id_map.find(label_id);
    if (it == snapshot_id_map.end()) throw RecoveryFailure("Couldn't find label id in snapshot_id_map!");
    return LabelId::FromUint(it->second);
  };
  auto get_property_from_id = [&snapshot_id_map](uint64_t property_id) {
    auto it = snapshot_id_map.find(property_id);
    if (it == snapshot_id_map.end()) throw RecoveryFailure("Couldn't find property id in snapshot_id_map!");
    return PropertyId::FromUint(it->second);
  };
  auto get_edge_type_from_id = [&snapshot_id_map](uint64_t edge_type_id) {
    auto it = snapshot_id_map.find(edge_type_id);
    if (it == snapshot_id_map.end()) throw RecoveryFailure("Couldn't find edge type id in snapshot_id_map!");
    return EdgeTypeId::FromUint(it->second);
  };

  // Reset current edge count.
  edge_count->store(0, std::memory_order_release);

  {
    spdlog::info("Recovering edges.");
    // Recover edges.
    if (snapshot_has_edges) {
      // We don't need to check whether we store properties on edge or not, because `LoadPartialEdges` will always
      // iterate over the edges in the snapshot (if they exist) and the current configuration of properties on edge only
      // affect what it does:
      // 1. If properties are allowed on edges, then it loads the edges.
      // 2. If properties are not allowed on edges, then it checks that none of the edges have any properties.
      if (!snapshot.SetPosition(info.offset_edge_batches)) {
        throw RecoveryFailure("Couldn't read data from snapshot!");
      }
      const auto edge_batches = ReadBatchInfos(snapshot);

      RecoverOnMultipleThreads(
          config.durability.recovery_thread_count,
          [path, edges, items = config.salient.items, &get_property_from_id](const size_t /*batch_index*/,
                                                                             const BatchInfo &batch) {
            LoadPartialEdges(path, *edges, batch.offset, batch.count, items, get_property_from_id);
          },
          edge_batches);
    }
    spdlog::info("Edges are recovered.");

    // Recover vertices (labels and properties).
    spdlog::info("Recovering vertices.", info.vertices_count);
    uint64_t last_vertex_gid{0};

    if (!snapshot.SetPosition(info.offset_vertex_batches)) {
      throw RecoveryFailure("Couldn't read data from snapshot!");
    }

    const auto vertex_batches = ReadBatchInfos(snapshot);
    RecoverOnMultipleThreads(
        config.durability.recovery_thread_count,
        [path, vertices, &vertex_batches, &get_label_from_id, &get_property_from_id, &last_vertex_gid](
            const size_t batch_index, const BatchInfo &batch) {
          const auto last_vertex_gid_in_batch =
              LoadPartialVertices(path, *vertices, batch.offset, batch.count, get_label_from_id, get_property_from_id);
          if (batch_index == vertex_batches.size() - 1) {
            last_vertex_gid = last_vertex_gid_in_batch;
          }
        },
        vertex_batches);

    spdlog::info("Vertices are recovered.");

    // Recover vertices (in/out edges).
    spdlog::info("Recover connectivity.");
    recovery_info.vertex_batches.reserve(vertex_batches.size());
    for (const auto batch : vertex_batches) {
      recovery_info.vertex_batches.emplace_back(Gid::FromUint(0), batch.count);
    }
    std::atomic<uint64_t> highest_edge_gid{0};

    RecoverOnMultipleThreads(
        config.durability.recovery_thread_count,
        [path, vertices, edges, edges_metadata, edge_count, items = config.salient.items, snapshot_has_edges,
         &get_edge_type_from_id, &highest_edge_gid, &recovery_info](const size_t batch_index, const BatchInfo &batch) {
          const auto result = LoadPartialConnectivity(path, *vertices, *edges, *edges_metadata, batch.offset,
                                                      batch.count, items, snapshot_has_edges, get_edge_type_from_id);
          edge_count->fetch_add(result.edge_count);
          auto known_highest_edge_gid = highest_edge_gid.load();
          while (known_highest_edge_gid < result.highest_edge_id) {
            highest_edge_gid.compare_exchange_weak(known_highest_edge_gid, result.highest_edge_id);
          }
          recovery_info.vertex_batches[batch_index].first = result.first_vertex_gid;
        },
        vertex_batches);

    spdlog::info("Connectivity is recovered.");

    // Set initial values for edge/vertex ID generators.
    recovery_info.next_edge_id = highest_edge_gid + 1;
    recovery_info.next_vertex_id = last_vertex_gid + 1;
  }

  // Recover indices.
  {
    spdlog::info("Recovering metadata of indices.");
    if (!snapshot.SetPosition(info.offset_indices)) throw RecoveryFailure("Couldn't read data from snapshot!");

    auto marker = snapshot.ReadMarker();
    if (!marker || *marker != Marker::SECTION_INDICES) throw RecoveryFailure("Couldn't read section indices!");

    // Recover label indices.
    {
      auto size = snapshot.ReadUint();
      if (!size) throw RecoveryFailure("Couldn't read the number of label indices");
      spdlog::info("Recovering metadata of {} label indices.", *size);
      for (uint64_t i = 0; i < *size; ++i) {
        auto label = snapshot.ReadUint();
        if (!label) throw RecoveryFailure("Couldn't read label of label index!");
        AddRecoveredIndexConstraint(&indices_constraints.indices.label, get_label_from_id(*label),
                                    "The label index already exists!");
        SPDLOG_TRACE("Recovered metadata of label index for :{}", name_id_mapper->IdToName(snapshot_id_map.at(*label)));
      }
      spdlog::info("Metadata of label indices are recovered.");
    }

    // Recover label indices statistics.
    {
      auto size = snapshot.ReadUint();
      if (!size) throw RecoveryFailure("Couldn't read the number of entries for label index statistics!");
      spdlog::info("Recovering metadata of {} label indices statistics.", *size);
      for (uint64_t i = 0; i < *size; ++i) {
        const auto label = snapshot.ReadUint();
        if (!label) throw RecoveryFailure("Couldn't read label while recovering label index statistics!");
        const auto count = snapshot.ReadUint();
        if (!count) throw RecoveryFailure("Couldn't read count for label index statistics!");
        const auto avg_degree = snapshot.ReadDouble();
        if (!avg_degree) throw RecoveryFailure("Couldn't read average degree for label index statistics");
        const auto label_id = get_label_from_id(*label);
        indices_constraints.indices.label_stats.emplace_back(label_id, LabelIndexStats{*count, *avg_degree});
        SPDLOG_TRACE("Recovered metadata of label index statistics for :{}",
                     name_id_mapper->IdToName(snapshot_id_map.at(*label)));
      }
      spdlog::info("Metadata of label indices are recovered.");
    }

    // Recover label+property indices.
    {
      auto size = snapshot.ReadUint();
      if (!size) throw RecoveryFailure("Couldn't recover the number of label property indices!");
      spdlog::info("Recovering metadata of {} label+property indices.", *size);
      for (uint64_t i = 0; i < *size; ++i) {
        auto label = snapshot.ReadUint();
        if (!label) throw RecoveryFailure("Couldn't read label for label property index!");
        auto property = snapshot.ReadUint();
        if (!property) throw RecoveryFailure("Couldn't read property for label property index");
        AddRecoveredIndexConstraint(&indices_constraints.indices.label_property,
                                    {get_label_from_id(*label), get_property_from_id(*property)},
                                    "The label+property index already exists!");
        SPDLOG_TRACE("Recovered metadata of label+property index for :{}({})",
                     name_id_mapper->IdToName(snapshot_id_map.at(*label)),
                     name_id_mapper->IdToName(snapshot_id_map.at(*property)));
      }
      spdlog::info("Metadata of label+property indices are recovered.");
    }

    // Recover label+property indices statistics.
    {
      auto size = snapshot.ReadUint();
      if (!size) throw RecoveryFailure("Couldn't recover the number of entries for label property statistics!");
      spdlog::info("Recovering metadata of {} label+property indices statistics.", *size);
      for (uint64_t i = 0; i < *size; ++i) {
        const auto label = snapshot.ReadUint();
        if (!label) throw RecoveryFailure("Couldn't read label for label property index statistics!");
        const auto property = snapshot.ReadUint();
        if (!property) throw RecoveryFailure("Couldn't read property for label property index statistics!");
        const auto count = snapshot.ReadUint();
        if (!count) throw RecoveryFailure("Couldn't read count for label property index statistics!!");
        const auto distinct_values_count = snapshot.ReadUint();
        if (!distinct_values_count)
          throw RecoveryFailure("Couldn't read distinct values count for label property index statistics!");
        const auto statistic = snapshot.ReadDouble();
        if (!statistic) throw RecoveryFailure("Couldn't read statistics value for label-property index statistics!");
        const auto avg_group_size = snapshot.ReadDouble();
        if (!avg_group_size)
          throw RecoveryFailure("Couldn't read average group size for label property index statistics!");
        const auto avg_degree = snapshot.ReadDouble();
        if (!avg_degree) throw RecoveryFailure("Couldn't read average degree for label property index statistics!");
        const auto label_id = get_label_from_id(*label);
        const auto property_id = get_property_from_id(*property);
        indices_constraints.indices.label_property_stats.emplace_back(
            label_id, std::make_pair(property_id, LabelPropertyIndexStats{*count, *distinct_values_count, *statistic,
                                                                          *avg_group_size, *avg_degree}));
        SPDLOG_TRACE("Recovered metadata of label+property index statistics for :{}({})",
                     name_id_mapper->IdToName(snapshot_id_map.at(*label)),
                     name_id_mapper->IdToName(snapshot_id_map.at(*property)));
      }
      spdlog::info("Metadata of label+property indices are recovered.");
    }

    spdlog::info("Metadata of indices are recovered.");
  }

  // Recover constraints.
  {
    spdlog::info("Recovering metadata of constraints.");
    if (!snapshot.SetPosition(info.offset_constraints)) throw RecoveryFailure("Couldn't read data from snapshot!");

    auto marker = snapshot.ReadMarker();
    if (!marker || *marker != Marker::SECTION_CONSTRAINTS)
      throw RecoveryFailure("Couldn't read section constraints marker!");

    // Recover existence constraints.
    {
      auto size = snapshot.ReadUint();
      if (!size) throw RecoveryFailure("Couldn't read the number of existence constraints!");
      spdlog::info("Recovering metadata of {} existence constraints.", *size);
      for (uint64_t i = 0; i < *size; ++i) {
        auto label = snapshot.ReadUint();
        if (!label) throw RecoveryFailure("Couldn't read label of existence constraints!");
        auto property = snapshot.ReadUint();
        if (!property) throw RecoveryFailure("Couldn't read property of existence constraints!");
        AddRecoveredIndexConstraint(&indices_constraints.constraints.existence,
                                    {get_label_from_id(*label), get_property_from_id(*property)},
                                    "The existence constraint already exists!");
        SPDLOG_TRACE("Recovered metadata of existence constraint for :{}({})",
                     name_id_mapper->IdToName(snapshot_id_map.at(*label)),
                     name_id_mapper->IdToName(snapshot_id_map.at(*property)));
      }
      spdlog::info("Metadata of existence constraints are recovered.");
    }

    // Recover unique constraints.
    // Snapshot version should be checked since unique constraints were
    // implemented in later versions of snapshot.
    if (*version >= kUniqueConstraintVersion) {
      auto size = snapshot.ReadUint();
      if (!size) throw RecoveryFailure("Couldn't read the number of unique constraints!");
      spdlog::info("Recovering metadata of {} unique constraints.", *size);
      for (uint64_t i = 0; i < *size; ++i) {
        auto label = snapshot.ReadUint();
        if (!label) throw RecoveryFailure("Couldn't read label of unique constraints!");
        auto properties_count = snapshot.ReadUint();
        if (!properties_count) throw RecoveryFailure("Couldn't read the number of properties in unique constraint!");
        std::set<PropertyId> properties;
        for (uint64_t j = 0; j < *properties_count; ++j) {
          auto property = snapshot.ReadUint();
          if (!property) throw RecoveryFailure("Couldn't read property of unique constraint!");
          properties.insert(get_property_from_id(*property));
        }
        AddRecoveredIndexConstraint(&indices_constraints.constraints.unique, {get_label_from_id(*label), properties},
                                    "The unique constraint already exists!");
        SPDLOG_TRACE("Recovered metadata of unique constraints for :{}",
                     name_id_mapper->IdToName(snapshot_id_map.at(*label)));
      }
      spdlog::info("Metadata of unique constraints are recovered.");
    }
    spdlog::info("Metadata of constraints are recovered.");
  }

  spdlog::info("Recovering metadata.");
  // Recover epoch history
  {
    if (!snapshot.SetPosition(info.offset_epoch_history)) throw RecoveryFailure("Couldn't read data from snapshot!");

    const auto marker = snapshot.ReadMarker();
    if (!marker || *marker != Marker::SECTION_EPOCH_HISTORY)
      throw RecoveryFailure("Couldn't read section epoch history marker!");

    const auto history_size = snapshot.ReadUint();
    if (!history_size) {
      throw RecoveryFailure("Couldn't read history size!");
    }

    for (int i = 0; i < *history_size; ++i) {
      auto maybe_epoch_id = snapshot.ReadString();
      if (!maybe_epoch_id) {
        throw RecoveryFailure("Couldn't read maybe epoch id!");
      }
      const auto maybe_last_commit_timestamp = snapshot.ReadUint();
      if (!maybe_last_commit_timestamp) {
        throw RecoveryFailure("Couldn't read maybe last commit timestamp!");
      }
      epoch_history->emplace_back(std::move(*maybe_epoch_id), *maybe_last_commit_timestamp);
    }
  }

  spdlog::info("Metadata recovered.");
  // Recover timestamp.
  recovery_info.next_timestamp = info.start_timestamp + 1;

  // Set success flag (to disable cleanup).
  success = true;

  return {info, recovery_info, std::move(indices_constraints)};
}

RecoveredSnapshot LoadSnapshotVersion17(const std::filesystem::path &path, utils::SkipList<Vertex> *vertices,
                                        utils::SkipList<Edge> *edges, utils::SkipList<EdgeMetadata> *edges_metadata,
                                        std::deque<std::pair<std::string, uint64_t>> *epoch_history,
                                        NameIdMapper *name_id_mapper, std::atomic<uint64_t> *edge_count,
                                        const Config &config) {
  RecoveryInfo recovery_info;
  RecoveredIndicesAndConstraints indices_constraints;

  Decoder snapshot;
  const auto version = snapshot.Initialize(path, kSnapshotMagic);
  if (!version) throw RecoveryFailure("Couldn't read snapshot magic and/or version!");
<<<<<<< HEAD
  if (!IsVersionSupported(*version)) throw RecoveryFailure(fmt::format("Invalid snapshot version {}", *version));

  // Cleanup of loaded data in case of failure.
  bool success = false;
  utils::OnScopeExit cleanup([&] {
    if (!success) {
      edges->clear();
      vertices->clear();
      edges_metadata->clear();
      epoch_history->clear();
    }
  });
=======

  if (!IsVersionSupported(*version)) throw RecoveryFailure(fmt::format("Invalid snapshot version {}", *version));
  if (*version != 17U) throw RecoveryFailure(fmt::format("Expected snapshot version is 17, but got {}", *version));

  // Cleanup of loaded data in case of failure.
  auto cleanup = utils::OnScopeExit{[&] {
    edges->clear();
    vertices->clear();
    edges_metadata->clear();
    epoch_history->clear();
  }};
>>>>>>> 364f2002

  // Read snapshot info.
  const auto info = ReadSnapshotInfo(path);
  spdlog::info("Recovering {} vertices and {} edges.", info.vertices_count, info.edges_count);
  // Check for edges.
<<<<<<< HEAD
  bool snapshot_has_edges = info.offset_edges != 0;
=======
  bool const snapshot_has_edges = info.offset_edges != 0;
>>>>>>> 364f2002

  // Recover mapper.
  std::unordered_map<uint64_t, uint64_t> snapshot_id_map;
  {
    spdlog::info("Recovering mapper metadata.");
    if (!snapshot.SetPosition(info.offset_mapper)) throw RecoveryFailure("Couldn't read data from snapshot!");

    auto marker = snapshot.ReadMarker();
    if (!marker || *marker != Marker::SECTION_MAPPER) throw RecoveryFailure("Failed to read section mapper!");

    auto size = snapshot.ReadUint();
    if (!size) throw RecoveryFailure("Failed to read name-id mapper size!");

    for (uint64_t i = 0; i < *size; ++i) {
      auto id = snapshot.ReadUint();
      if (!id) throw RecoveryFailure("Failed to read id for name-id mapper!");
      auto name = snapshot.ReadString();
      if (!name) throw RecoveryFailure("Failed to read name for name-id mapper!");
      auto my_id = name_id_mapper->NameToId(*name);
      snapshot_id_map.emplace(*id, my_id);
      SPDLOG_TRACE("Mapping \"{}\"from snapshot id {} to actual id {}.", *name, *id, my_id);
    }
  }
  auto get_label_from_id = [&snapshot_id_map](uint64_t label_id) {
    auto it = snapshot_id_map.find(label_id);
    if (it == snapshot_id_map.end()) throw RecoveryFailure("Couldn't find label id in snapshot_id_map!");
    return LabelId::FromUint(it->second);
  };
  auto get_property_from_id = [&snapshot_id_map](uint64_t property_id) {
    auto it = snapshot_id_map.find(property_id);
    if (it == snapshot_id_map.end()) throw RecoveryFailure("Couldn't find property id in snapshot_id_map!");
    return PropertyId::FromUint(it->second);
  };
  auto get_edge_type_from_id = [&snapshot_id_map](uint64_t edge_type_id) {
    auto it = snapshot_id_map.find(edge_type_id);
    if (it == snapshot_id_map.end()) throw RecoveryFailure("Couldn't find edge type id in snapshot_id_map!");
    return EdgeTypeId::FromUint(it->second);
  };

  // Reset current edge count.
  edge_count->store(0, std::memory_order_release);

  {
    spdlog::info("Recovering edges.");
    // Recover edges.
    if (snapshot_has_edges) {
      // We don't need to check whether we store properties on edge or not, because `LoadPartialEdges` will always
      // iterate over the edges in the snapshot (if they exist) and the current configuration of properties on edge only
      // affect what it does:
      // 1. If properties are allowed on edges, then it loads the edges.
      // 2. If properties are not allowed on edges, then it checks that none of the edges have any properties.
      if (!snapshot.SetPosition(info.offset_edge_batches)) {
        throw RecoveryFailure("Couldn't read data from snapshot!");
      }
      const auto edge_batches = ReadBatchInfos(snapshot);

      RecoverOnMultipleThreads(
          config.durability.recovery_thread_count,
          [path, edges, items = config.salient.items, &get_property_from_id](const size_t /*batch_index*/,
                                                                             const BatchInfo &batch) {
            LoadPartialEdges(path, *edges, batch.offset, batch.count, items, get_property_from_id);
          },
          edge_batches);
    }
    spdlog::info("Edges are recovered.");

    // Recover vertices (labels and properties).
    spdlog::info("Recovering vertices.", info.vertices_count);
    uint64_t last_vertex_gid{0};

    if (!snapshot.SetPosition(info.offset_vertex_batches)) {
      throw RecoveryFailure("Couldn't read data from snapshot!");
    }

    const auto vertex_batches = ReadBatchInfos(snapshot);
    RecoverOnMultipleThreads(
        config.durability.recovery_thread_count,
        [path, vertices, &vertex_batches, &get_label_from_id, &get_property_from_id, &last_vertex_gid](
            const size_t batch_index, const BatchInfo &batch) {
          const auto last_vertex_gid_in_batch =
              LoadPartialVertices(path, *vertices, batch.offset, batch.count, get_label_from_id, get_property_from_id);
          if (batch_index == vertex_batches.size() - 1) {
            last_vertex_gid = last_vertex_gid_in_batch;
          }
        },
        vertex_batches);

    spdlog::info("Vertices are recovered.");

    // Recover vertices (in/out edges).
    spdlog::info("Recover connectivity.");
    recovery_info.vertex_batches.reserve(vertex_batches.size());
    for (const auto batch : vertex_batches) {
      recovery_info.vertex_batches.emplace_back(Gid::FromUint(0), batch.count);
    }
    std::atomic<uint64_t> highest_edge_gid{0};

    RecoverOnMultipleThreads(
        config.durability.recovery_thread_count,
        [path, vertices, edges, edges_metadata, edge_count, items = config.salient.items, snapshot_has_edges,
         &get_edge_type_from_id, &highest_edge_gid, &recovery_info](const size_t batch_index, const BatchInfo &batch) {
          const auto result = LoadPartialConnectivity(path, *vertices, *edges, *edges_metadata, batch.offset,
                                                      batch.count, items, snapshot_has_edges, get_edge_type_from_id);
          edge_count->fetch_add(result.edge_count);
          auto known_highest_edge_gid = highest_edge_gid.load();
          while (known_highest_edge_gid < result.highest_edge_id) {
            highest_edge_gid.compare_exchange_weak(known_highest_edge_gid, result.highest_edge_id);
          }
          recovery_info.vertex_batches[batch_index].first = result.first_vertex_gid;
        },
        vertex_batches);

    spdlog::info("Connectivity is recovered.");

    // Set initial values for edge/vertex ID generators.
    recovery_info.next_edge_id = highest_edge_gid + 1;
    recovery_info.next_vertex_id = last_vertex_gid + 1;
  }

  // Recover indices.
  {
    spdlog::info("Recovering metadata of indices.");
    if (!snapshot.SetPosition(info.offset_indices)) throw RecoveryFailure("Couldn't read data from snapshot!");

    auto marker = snapshot.ReadMarker();
    if (!marker || *marker != Marker::SECTION_INDICES) throw RecoveryFailure("Couldn't read section indices!");

    // Recover label indices.
    {
      auto size = snapshot.ReadUint();
      if (!size) throw RecoveryFailure("Couldn't read the number of label indices");
      spdlog::info("Recovering metadata of {} label indices.", *size);
      for (uint64_t i = 0; i < *size; ++i) {
        auto label = snapshot.ReadUint();
        if (!label) throw RecoveryFailure("Couldn't read label of label index!");
        AddRecoveredIndexConstraint(&indices_constraints.indices.label, get_label_from_id(*label),
                                    "The label index already exists!");
        SPDLOG_TRACE("Recovered metadata of label index for :{}", name_id_mapper->IdToName(snapshot_id_map.at(*label)));
      }
      spdlog::info("Metadata of label indices are recovered.");
    }

    // Recover label indices statistics.
    {
      auto size = snapshot.ReadUint();
      if (!size) throw RecoveryFailure("Couldn't read the number of entries for label index statistics!");
      spdlog::info("Recovering metadata of {} label indices statistics.", *size);
      for (uint64_t i = 0; i < *size; ++i) {
        const auto label = snapshot.ReadUint();
        if (!label) throw RecoveryFailure("Couldn't read label while recovering label index statistics!");
        const auto count = snapshot.ReadUint();
        if (!count) throw RecoveryFailure("Couldn't read count for label index statistics!");
        const auto avg_degree = snapshot.ReadDouble();
        if (!avg_degree) throw RecoveryFailure("Couldn't read average degree for label index statistics");
        const auto label_id = get_label_from_id(*label);
        indices_constraints.indices.label_stats.emplace_back(label_id, LabelIndexStats{*count, *avg_degree});
        SPDLOG_TRACE("Recovered metadata of label index statistics for :{}",
                     name_id_mapper->IdToName(snapshot_id_map.at(*label)));
      }
      spdlog::info("Metadata of label indices are recovered.");
    }

    // Recover label+property indices.
    {
      auto size = snapshot.ReadUint();
      if (!size) throw RecoveryFailure("Couldn't recover the number of label property indices!");
      spdlog::info("Recovering metadata of {} label+property indices.", *size);
      for (uint64_t i = 0; i < *size; ++i) {
        auto label = snapshot.ReadUint();
        if (!label) throw RecoveryFailure("Couldn't read label for label property index!");
        auto property = snapshot.ReadUint();
        if (!property) throw RecoveryFailure("Couldn't read property for label property index");
        AddRecoveredIndexConstraint(&indices_constraints.indices.label_property,
                                    {get_label_from_id(*label), get_property_from_id(*property)},
                                    "The label+property index already exists!");
        SPDLOG_TRACE("Recovered metadata of label+property index for :{}({})",
                     name_id_mapper->IdToName(snapshot_id_map.at(*label)),
                     name_id_mapper->IdToName(snapshot_id_map.at(*property)));
      }
      spdlog::info("Metadata of label+property indices are recovered.");
    }

    // Recover label+property indices statistics.
    {
      auto size = snapshot.ReadUint();
      if (!size) throw RecoveryFailure("Couldn't recover the number of entries for label property statistics!");
      spdlog::info("Recovering metadata of {} label+property indices statistics.", *size);
      for (uint64_t i = 0; i < *size; ++i) {
        const auto label = snapshot.ReadUint();
        if (!label) throw RecoveryFailure("Couldn't read label for label property index statistics!");
        const auto property = snapshot.ReadUint();
        if (!property) throw RecoveryFailure("Couldn't read property for label property index statistics!");
        const auto count = snapshot.ReadUint();
        if (!count) throw RecoveryFailure("Couldn't read count for label property index statistics!!");
        const auto distinct_values_count = snapshot.ReadUint();
        if (!distinct_values_count)
          throw RecoveryFailure("Couldn't read distinct values count for label property index statistics!");
        const auto statistic = snapshot.ReadDouble();
        if (!statistic) throw RecoveryFailure("Couldn't read statistics value for label-property index statistics!");
        const auto avg_group_size = snapshot.ReadDouble();
        if (!avg_group_size)
          throw RecoveryFailure("Couldn't read average group size for label property index statistics!");
        const auto avg_degree = snapshot.ReadDouble();
        if (!avg_degree) throw RecoveryFailure("Couldn't read average degree for label property index statistics!");
        const auto label_id = get_label_from_id(*label);
        const auto property_id = get_property_from_id(*property);
        indices_constraints.indices.label_property_stats.emplace_back(
            label_id, std::make_pair(property_id, LabelPropertyIndexStats{*count, *distinct_values_count, *statistic,
                                                                          *avg_group_size, *avg_degree}));
        SPDLOG_TRACE("Recovered metadata of label+property index statistics for :{}({})",
                     name_id_mapper->IdToName(snapshot_id_map.at(*label)),
                     name_id_mapper->IdToName(snapshot_id_map.at(*property)));
      }
      spdlog::info("Metadata of label+property indices are recovered.");
    }

    // Recover edge-type indices.
    spdlog::info("Recovering metadata of indices.");
    if (!snapshot.SetPosition(info.offset_edge_indices)) throw RecoveryFailure("Couldn't read data from snapshot!");

    marker = snapshot.ReadMarker();
    if (!marker || *marker != Marker::SECTION_EDGE_INDICES)
      throw RecoveryFailure("Couldn't read section edge-indices!");

    {
      auto size = snapshot.ReadUint();
      if (!size) throw RecoveryFailure("Couldn't read the number of edge-type indices");
      spdlog::info("Recovering metadata of {} edge-type indices.", *size);
      for (uint64_t i = 0; i < *size; ++i) {
        auto edge_type = snapshot.ReadUint();
        if (!edge_type) throw RecoveryFailure("Couldn't read edge-type of edge-type index!");
        AddRecoveredIndexConstraint(&indices_constraints.indices.edge, get_edge_type_from_id(*edge_type),
                                    "The edge-type index already exists!");
        SPDLOG_TRACE("Recovered metadata of edge-type index for :{}",
                     name_id_mapper->IdToName(snapshot_id_map.at(*edge_type)));
      }
      spdlog::info("Metadata of edge-type indices are recovered.");
    }

    // Recover text indices.
    if (flags::AreExperimentsEnabled(flags::Experiments::TEXT_SEARCH)) {
      auto size = snapshot.ReadUint();
      if (!size) throw RecoveryFailure("Couldn't recover the number of text indices!");
      spdlog::info("Recovering metadata of {} text indices.", *size);
      for (uint64_t i = 0; i < *size; ++i) {
        auto index_name = snapshot.ReadString();
        if (!index_name.has_value()) throw RecoveryFailure("Couldn't read text index name!");
        auto label = snapshot.ReadUint();
        if (!label) throw RecoveryFailure("Couldn't read text index label!");
        AddRecoveredIndexConstraint(&indices_constraints.indices.text_indices,
                                    {index_name.value(), get_label_from_id(*label)}, "The text index already exists!");
        SPDLOG_TRACE("Recovered metadata of text index {} for :{}", index_name.value(),
                     name_id_mapper->IdToName(snapshot_id_map.at(*label)));
      }
      spdlog::info("Metadata of text indices are recovered.");
    }

    spdlog::info("Metadata of indices are recovered.");
  }

  // Recover constraints.
  {
    spdlog::info("Recovering metadata of constraints.");
    if (!snapshot.SetPosition(info.offset_constraints)) throw RecoveryFailure("Couldn't read data from snapshot!");

    auto marker = snapshot.ReadMarker();
    if (!marker || *marker != Marker::SECTION_CONSTRAINTS)
      throw RecoveryFailure("Couldn't read section constraints marker!");

    // Recover existence constraints.
    {
      auto size = snapshot.ReadUint();
      if (!size) throw RecoveryFailure("Couldn't read the number of existence constraints!");
      spdlog::info("Recovering metadata of {} existence constraints.", *size);
      for (uint64_t i = 0; i < *size; ++i) {
        auto label = snapshot.ReadUint();
        if (!label) throw RecoveryFailure("Couldn't read label of existence constraints!");
        auto property = snapshot.ReadUint();
        if (!property) throw RecoveryFailure("Couldn't read property of existence constraints!");
        AddRecoveredIndexConstraint(&indices_constraints.constraints.existence,
                                    {get_label_from_id(*label), get_property_from_id(*property)},
                                    "The existence constraint already exists!");
        SPDLOG_TRACE("Recovered metadata of existence constraint for :{}({})",
                     name_id_mapper->IdToName(snapshot_id_map.at(*label)),
                     name_id_mapper->IdToName(snapshot_id_map.at(*property)));
      }
      spdlog::info("Metadata of existence constraints are recovered.");
    }

    // Recover unique constraints.
    // Snapshot version should be checked since unique constraints were
    // implemented in later versions of snapshot.
    if (*version >= kUniqueConstraintVersion) {
      auto size = snapshot.ReadUint();
      if (!size) throw RecoveryFailure("Couldn't read the number of unique constraints!");
      spdlog::info("Recovering metadata of {} unique constraints.", *size);
      for (uint64_t i = 0; i < *size; ++i) {
        auto label = snapshot.ReadUint();
        if (!label) throw RecoveryFailure("Couldn't read label of unique constraints!");
        auto properties_count = snapshot.ReadUint();
        if (!properties_count) throw RecoveryFailure("Couldn't read the number of properties in unique constraint!");
        std::set<PropertyId> properties;
        for (uint64_t j = 0; j < *properties_count; ++j) {
          auto property = snapshot.ReadUint();
          if (!property) throw RecoveryFailure("Couldn't read property of unique constraint!");
          properties.insert(get_property_from_id(*property));
        }
        AddRecoveredIndexConstraint(&indices_constraints.constraints.unique, {get_label_from_id(*label), properties},
                                    "The unique constraint already exists!");
        SPDLOG_TRACE("Recovered metadata of unique constraints for :{}",
                     name_id_mapper->IdToName(snapshot_id_map.at(*label)));
      }
      spdlog::info("Metadata of unique constraints are recovered.");
    }
    spdlog::info("Metadata of constraints are recovered.");
  }

  spdlog::info("Recovering metadata.");
  // Recover epoch history
  {
    if (!snapshot.SetPosition(info.offset_epoch_history)) throw RecoveryFailure("Couldn't read data from snapshot!");

    const auto marker = snapshot.ReadMarker();
    if (!marker || *marker != Marker::SECTION_EPOCH_HISTORY)
      throw RecoveryFailure("Couldn't read section epoch history marker!");

    const auto history_size = snapshot.ReadUint();
    if (!history_size) {
      throw RecoveryFailure("Couldn't read history size!");
    }

    for (int i = 0; i < *history_size; ++i) {
      auto maybe_epoch_id = snapshot.ReadString();
      if (!maybe_epoch_id) {
        throw RecoveryFailure("Couldn't read maybe epoch id!");
      }
      const auto maybe_last_commit_timestamp = snapshot.ReadUint();
      if (!maybe_last_commit_timestamp) {
        throw RecoveryFailure("Couldn't read maybe last commit timestamp!");
      }
      epoch_history->emplace_back(std::move(*maybe_epoch_id), *maybe_last_commit_timestamp);
    }
  }

  spdlog::info("Metadata recovered.");
  // Recover timestamp.
  recovery_info.next_timestamp = info.start_timestamp + 1;

<<<<<<< HEAD
  // Set success flag (to disable cleanup).
  success = true;
=======
  // Success, disable cleanup
  cleanup.Disable();
>>>>>>> 364f2002

  return {info, recovery_info, std::move(indices_constraints)};
}

<<<<<<< HEAD
RecoveredSnapshot LoadSnapshot(const std::filesystem::path &path, utils::SkipList<Vertex> *vertices,
=======
RecoveredSnapshot LoadSnapshot(std::filesystem::path const &path, utils::SkipList<Vertex> *vertices,
>>>>>>> 364f2002
                               utils::SkipList<Edge> *edges, utils::SkipList<EdgeMetadata> *edges_metadata,
                               std::deque<std::pair<std::string, uint64_t>> *epoch_history,
                               NameIdMapper *name_id_mapper, std::atomic<uint64_t> *edge_count, Config const &config,
                               memgraph::storage::EnumStore *enum_store) {
  RecoveryInfo recovery_info;
  RecoveredIndicesAndConstraints indices_constraints;

  Decoder snapshot;
  const auto version = snapshot.Initialize(path, kSnapshotMagic);
  if (!version) throw RecoveryFailure("Couldn't read snapshot magic and/or version!");

  if (!IsVersionSupported(*version)) throw RecoveryFailure(fmt::format("Invalid snapshot version {}", *version));
  if (*version == 14U) {
    return LoadSnapshotVersion14(path, vertices, edges, edges_metadata, epoch_history, name_id_mapper, edge_count,
                                 config.salient.items);
  }
  if (*version == 15U) {
    return LoadSnapshotVersion15(path, vertices, edges, edges_metadata, epoch_history, name_id_mapper, edge_count,
                                 config);
  }
  if (*version == 16U) {
    return LoadSnapshotVersion16(path, vertices, edges, edges_metadata, epoch_history, name_id_mapper, edge_count,
                                 config);
  }
  if (*version == 17U) {
    return LoadSnapshotVersion17(path, vertices, edges, edges_metadata, epoch_history, name_id_mapper, edge_count,
                                 config);
  }

  // Cleanup of loaded data in case of failure.
  bool success = false;
  utils::OnScopeExit cleanup([&] {
    if (!success) {
      edges->clear();
      vertices->clear();
      edges_metadata->clear();
      epoch_history->clear();
      enum_store->clear();
    }
  });

  // Read snapshot info.
  const auto info = ReadSnapshotInfo(path);
  spdlog::info("Recovering {} vertices and {} edges.", info.vertices_count, info.edges_count);
  // Check for edges.
  bool snapshot_has_edges = info.offset_edges != 0;

  // Recover mapper.
  std::unordered_map<uint64_t, uint64_t> snapshot_id_map;
  {
    spdlog::info("Recovering mapper metadata.");
    if (!snapshot.SetPosition(info.offset_mapper)) throw RecoveryFailure("Couldn't read data from snapshot!");

    auto marker = snapshot.ReadMarker();
    if (!marker || *marker != Marker::SECTION_MAPPER) throw RecoveryFailure("Failed to read section mapper!");

    auto size = snapshot.ReadUint();
    if (!size) throw RecoveryFailure("Failed to read name-id mapper size!");

    for (uint64_t i = 0; i < *size; ++i) {
      auto id = snapshot.ReadUint();
      if (!id) throw RecoveryFailure("Failed to read id for name-id mapper!");
      auto name = snapshot.ReadString();
      if (!name) throw RecoveryFailure("Failed to read name for name-id mapper!");
      auto my_id = name_id_mapper->NameToId(*name);
      snapshot_id_map.emplace(*id, my_id);
      SPDLOG_TRACE("Mapping \"{}\"from snapshot id {} to actual id {}.", *name, *id, my_id);
    }
  }

  // Recover enums.
  // TODO: when we have enum deletion/edits we will need to handle remapping
  {
    spdlog::info("Recovering metadata of enums.");
    if (!snapshot.SetPosition(info.offset_enums)) throw RecoveryFailure("Couldn't read data from snapshot!");

    auto marker = snapshot.ReadMarker();
    if (!marker || *marker != Marker::SECTION_ENUMS) {
      throw RecoveryFailure("Couldn't read section enums marker!");
    }

    auto size = snapshot.ReadUint();
    if (!size) throw RecoveryFailure("Couldn't read the number of enums!");
    spdlog::info("Recovering metadata of {} enums.", *size);
    for (uint64_t i = 0; i < *size; ++i) {
      auto etype = snapshot.ReadString();
      if (!etype) throw RecoveryFailure("Couldn't read enum type of enums!");

      auto value_count = snapshot.ReadUint();
      if (!value_count) throw RecoveryFailure("Couldn't read enum values length of enums!");

      auto evalues = std::vector<std::string>{};
      evalues.reserve(*value_count);
      for (uint64_t j = 0; j < *value_count; ++j) {
        auto evalue = snapshot.ReadString();
        if (!evalue) throw RecoveryFailure("Couldn't read enum value of enums!");
        evalues.emplace_back(*std::move(evalue));
      }

      auto ret = enum_store->RegisterEnum(*std::move(etype), std::move(evalues));
      if (ret.HasError()) {
        throw storage::durability::RecoveryFailure("The enum could not be created!");
      }
    }
    spdlog::info("Metadata of enums are recovered.");
  }

  auto get_label_from_id = [&snapshot_id_map](uint64_t label_id) {
    auto it = snapshot_id_map.find(label_id);
    if (it == snapshot_id_map.end()) throw RecoveryFailure("Couldn't find label id in snapshot_id_map!");
    return LabelId::FromUint(it->second);
  };
  auto get_property_from_id = [&snapshot_id_map](uint64_t property_id) {
    auto it = snapshot_id_map.find(property_id);
    if (it == snapshot_id_map.end()) throw RecoveryFailure("Couldn't find property id in snapshot_id_map!");
    return PropertyId::FromUint(it->second);
  };
  auto get_edge_type_from_id = [&snapshot_id_map](uint64_t edge_type_id) {
    auto it = snapshot_id_map.find(edge_type_id);
    if (it == snapshot_id_map.end()) throw RecoveryFailure("Couldn't find edge type id in snapshot_id_map!");
    return EdgeTypeId::FromUint(it->second);
  };

  // Reset current edge count.
  edge_count->store(0, std::memory_order_release);

  {
    spdlog::info("Recovering edges.");
    // Recover edges.
    if (snapshot_has_edges) {
      // We don't need to check whether we store properties on edge or not, because `LoadPartialEdges` will always
      // iterate over the edges in the snapshot (if they exist) and the current configuration of properties on edge only
      // affect what it does:
      // 1. If properties are allowed on edges, then it loads the edges.
      // 2. If properties are not allowed on edges, then it checks that none of the edges have any properties.
      if (!snapshot.SetPosition(info.offset_edge_batches)) {
        throw RecoveryFailure("Couldn't read data from snapshot!");
      }
      const auto edge_batches = ReadBatchInfos(snapshot);

      RecoverOnMultipleThreads(
          config.durability.recovery_thread_count,
          [path, edges, items = config.salient.items, &get_property_from_id](const size_t /*batch_index*/,
                                                                             const BatchInfo &batch) {
            LoadPartialEdges(path, *edges, batch.offset, batch.count, items, get_property_from_id);
          },
          edge_batches);
    }
    spdlog::info("Edges are recovered.");

    // Recover vertices (labels and properties).
    spdlog::info("Recovering vertices.", info.vertices_count);
    uint64_t last_vertex_gid{0};

    if (!snapshot.SetPosition(info.offset_vertex_batches)) {
      throw RecoveryFailure("Couldn't read data from snapshot!");
    }

    const auto vertex_batches = ReadBatchInfos(snapshot);
    RecoverOnMultipleThreads(
        config.durability.recovery_thread_count,
        [path, vertices, &vertex_batches, &get_label_from_id, &get_property_from_id, &last_vertex_gid](
            const size_t batch_index, const BatchInfo &batch) {
          const auto last_vertex_gid_in_batch =
              LoadPartialVertices(path, *vertices, batch.offset, batch.count, get_label_from_id, get_property_from_id);
          if (batch_index == vertex_batches.size() - 1) {
            last_vertex_gid = last_vertex_gid_in_batch;
          }
        },
        vertex_batches);

    spdlog::info("Vertices are recovered.");

    // Recover vertices (in/out edges).
    spdlog::info("Recover connectivity.");
    recovery_info.vertex_batches.reserve(vertex_batches.size());
    for (const auto batch : vertex_batches) {
      recovery_info.vertex_batches.emplace_back(Gid::FromUint(0), batch.count);
    }
    std::atomic<uint64_t> highest_edge_gid{0};

    RecoverOnMultipleThreads(
        config.durability.recovery_thread_count,
        [path, vertices, edges, edges_metadata, edge_count, items = config.salient.items, snapshot_has_edges,
         &get_edge_type_from_id, &highest_edge_gid, &recovery_info](const size_t batch_index, const BatchInfo &batch) {
          const auto result = LoadPartialConnectivity(path, *vertices, *edges, *edges_metadata, batch.offset,
                                                      batch.count, items, snapshot_has_edges, get_edge_type_from_id);
          edge_count->fetch_add(result.edge_count);
          auto known_highest_edge_gid = highest_edge_gid.load();
          while (known_highest_edge_gid < result.highest_edge_id) {
            highest_edge_gid.compare_exchange_weak(known_highest_edge_gid, result.highest_edge_id);
          }
          recovery_info.vertex_batches[batch_index].first = result.first_vertex_gid;
        },
        vertex_batches);

    spdlog::info("Connectivity is recovered.");

    // Set initial values for edge/vertex ID generators.
    recovery_info.next_edge_id = highest_edge_gid + 1;
    recovery_info.next_vertex_id = last_vertex_gid + 1;
  }

  // Recover indices.
  {
    spdlog::info("Recovering metadata of indices.");
    if (!snapshot.SetPosition(info.offset_indices)) throw RecoveryFailure("Couldn't read data from snapshot!");

    auto marker = snapshot.ReadMarker();
    if (!marker || *marker != Marker::SECTION_INDICES) throw RecoveryFailure("Couldn't read section indices!");

    // Recover label indices.
    {
      auto size = snapshot.ReadUint();
      if (!size) throw RecoveryFailure("Couldn't read the number of label indices");
      spdlog::info("Recovering metadata of {} label indices.", *size);
      for (uint64_t i = 0; i < *size; ++i) {
        auto label = snapshot.ReadUint();
        if (!label) throw RecoveryFailure("Couldn't read label of label index!");
        AddRecoveredIndexConstraint(&indices_constraints.indices.label, get_label_from_id(*label),
                                    "The label index already exists!");
        SPDLOG_TRACE("Recovered metadata of label index for :{}", name_id_mapper->IdToName(snapshot_id_map.at(*label)));
      }
      spdlog::info("Metadata of label indices are recovered.");
    }

    // Recover label indices statistics.
    {
      auto size = snapshot.ReadUint();
      if (!size) throw RecoveryFailure("Couldn't read the number of entries for label index statistics!");
      spdlog::info("Recovering metadata of {} label indices statistics.", *size);
      for (uint64_t i = 0; i < *size; ++i) {
        const auto label = snapshot.ReadUint();
        if (!label) throw RecoveryFailure("Couldn't read label while recovering label index statistics!");
        const auto count = snapshot.ReadUint();
        if (!count) throw RecoveryFailure("Couldn't read count for label index statistics!");
        const auto avg_degree = snapshot.ReadDouble();
        if (!avg_degree) throw RecoveryFailure("Couldn't read average degree for label index statistics");
        const auto label_id = get_label_from_id(*label);
        indices_constraints.indices.label_stats.emplace_back(label_id, LabelIndexStats{*count, *avg_degree});
        SPDLOG_TRACE("Recovered metadata of label index statistics for :{}",
                     name_id_mapper->IdToName(snapshot_id_map.at(*label)));
      }
      spdlog::info("Metadata of label indices are recovered.");
    }

    // Recover label+property indices.
    {
      auto size = snapshot.ReadUint();
      if (!size) throw RecoveryFailure("Couldn't recover the number of label property indices!");
      spdlog::info("Recovering metadata of {} label+property indices.", *size);
      for (uint64_t i = 0; i < *size; ++i) {
        auto label = snapshot.ReadUint();
        if (!label) throw RecoveryFailure("Couldn't read label for label property index!");
        auto property = snapshot.ReadUint();
        if (!property) throw RecoveryFailure("Couldn't read property for label property index");
        AddRecoveredIndexConstraint(&indices_constraints.indices.label_property,
                                    {get_label_from_id(*label), get_property_from_id(*property)},
                                    "The label+property index already exists!");
        SPDLOG_TRACE("Recovered metadata of label+property index for :{}({})",
                     name_id_mapper->IdToName(snapshot_id_map.at(*label)),
                     name_id_mapper->IdToName(snapshot_id_map.at(*property)));
      }
      spdlog::info("Metadata of label+property indices are recovered.");
    }

    // Recover label+property indices statistics.
    {
      auto size = snapshot.ReadUint();
      if (!size) throw RecoveryFailure("Couldn't recover the number of entries for label property statistics!");
      spdlog::info("Recovering metadata of {} label+property indices statistics.", *size);
      for (uint64_t i = 0; i < *size; ++i) {
        const auto label = snapshot.ReadUint();
        if (!label) throw RecoveryFailure("Couldn't read label for label property index statistics!");
        const auto property = snapshot.ReadUint();
        if (!property) throw RecoveryFailure("Couldn't read property for label property index statistics!");
        const auto count = snapshot.ReadUint();
        if (!count) throw RecoveryFailure("Couldn't read count for label property index statistics!!");
        const auto distinct_values_count = snapshot.ReadUint();
        if (!distinct_values_count)
          throw RecoveryFailure("Couldn't read distinct values count for label property index statistics!");
        const auto statistic = snapshot.ReadDouble();
        if (!statistic) throw RecoveryFailure("Couldn't read statistics value for label-property index statistics!");
        const auto avg_group_size = snapshot.ReadDouble();
        if (!avg_group_size)
          throw RecoveryFailure("Couldn't read average group size for label property index statistics!");
        const auto avg_degree = snapshot.ReadDouble();
        if (!avg_degree) throw RecoveryFailure("Couldn't read average degree for label property index statistics!");
        const auto label_id = get_label_from_id(*label);
        const auto property_id = get_property_from_id(*property);
        indices_constraints.indices.label_property_stats.emplace_back(
            label_id, std::make_pair(property_id, LabelPropertyIndexStats{*count, *distinct_values_count, *statistic,
                                                                          *avg_group_size, *avg_degree}));
        SPDLOG_TRACE("Recovered metadata of label+property index statistics for :{}({})",
                     name_id_mapper->IdToName(snapshot_id_map.at(*label)),
                     name_id_mapper->IdToName(snapshot_id_map.at(*property)));
      }
      spdlog::info("Metadata of label+property indices are recovered.");
    }

    spdlog::info("Recovering metadata of indices.");
    if (!snapshot.SetPosition(info.offset_edge_indices)) throw RecoveryFailure("Couldn't read data from snapshot!");

    marker = snapshot.ReadMarker();
    if (!marker || *marker != Marker::SECTION_EDGE_INDICES)
      throw RecoveryFailure("Couldn't read section edge-indices!");

    {
      // Recover edge-type indices.
      auto size = snapshot.ReadUint();
      if (!size) throw RecoveryFailure("Couldn't read the number of edge-type indices");
      spdlog::info("Recovering metadata of {} edge-type indices.", *size);
      for (uint64_t i = 0; i < *size; ++i) {
        auto edge_type = snapshot.ReadUint();
        if (!edge_type) throw RecoveryFailure("Couldn't read edge-type of edge-type index!");
        AddRecoveredIndexConstraint(&indices_constraints.indices.edge, get_edge_type_from_id(*edge_type),
                                    "The edge-type index already exists!");
        SPDLOG_TRACE("Recovered metadata of edge-type index for :{}",
                     name_id_mapper->IdToName(snapshot_id_map.at(*edge_type)));
      }
      spdlog::info("Metadata of edge-type indices are recovered.");
    }
    {
      // Recover edge-type + property indices.
      auto size = snapshot.ReadUint();
      if (!size) throw RecoveryFailure("Couldn't read the number of edge-type indices");
      spdlog::info("Recovering metadata of {} edge-type indices.", *size);
      for (uint64_t i = 0; i < *size; ++i) {
        auto edge_type = snapshot.ReadUint();
        if (!edge_type) throw RecoveryFailure("Couldn't read edge-type of edge-type + property index!");
        auto property = snapshot.ReadUint();
        if (!property) throw RecoveryFailure("Couldn't read property of edge-type + property index!");
        AddRecoveredIndexConstraint(&indices_constraints.indices.edge_property,
                                    {get_edge_type_from_id(*edge_type), get_property_from_id(*property)},
                                    "The edge-type + property index already exists!");
        SPDLOG_TRACE("Recovered metadata of edge-type index for :{}({})",
                     name_id_mapper->IdToName(snapshot_id_map.at(*edge_type)),
                     name_id_mapper->IdToName(snapshot_id_map.at(*property)));
      }
      spdlog::info("Metadata of edge-type + property indices are recovered.");
    }

    // Recover text indices.
    if (flags::AreExperimentsEnabled(flags::Experiments::TEXT_SEARCH)) {
      auto size = snapshot.ReadUint();
      if (!size) throw RecoveryFailure("Couldn't recover the number of text indices!");
      spdlog::info("Recovering metadata of {} text indices.", *size);
      for (uint64_t i = 0; i < *size; ++i) {
        auto index_name = snapshot.ReadString();
        if (!index_name.has_value()) throw RecoveryFailure("Couldn't read text index name!");
        auto label = snapshot.ReadUint();
        if (!label) throw RecoveryFailure("Couldn't read text index label!");
        AddRecoveredIndexConstraint(&indices_constraints.indices.text_indices,
                                    {index_name.value(), get_label_from_id(*label)}, "The text index already exists!");
        SPDLOG_TRACE("Recovered metadata of text index {} for :{}", index_name.value(),
                     name_id_mapper->IdToName(snapshot_id_map.at(*label)));
      }
      spdlog::info("Metadata of text indices are recovered.");
    }

    spdlog::info("Metadata of indices are recovered.");
  }

  // Recover constraints.
  {
    spdlog::info("Recovering metadata of constraints.");
    if (!snapshot.SetPosition(info.offset_constraints)) throw RecoveryFailure("Couldn't read data from snapshot!");

    auto marker = snapshot.ReadMarker();
    if (!marker || *marker != Marker::SECTION_CONSTRAINTS)
      throw RecoveryFailure("Couldn't read section constraints marker!");

    // Recover existence constraints.
    {
      auto size = snapshot.ReadUint();
      if (!size) throw RecoveryFailure("Couldn't read the number of existence constraints!");
      spdlog::info("Recovering metadata of {} existence constraints.", *size);
      for (uint64_t i = 0; i < *size; ++i) {
        auto label = snapshot.ReadUint();
        if (!label) throw RecoveryFailure("Couldn't read label of existence constraints!");
        auto property = snapshot.ReadUint();
        if (!property) throw RecoveryFailure("Couldn't read property of existence constraints!");
        AddRecoveredIndexConstraint(&indices_constraints.constraints.existence,
                                    {get_label_from_id(*label), get_property_from_id(*property)},
                                    "The existence constraint already exists!");
        SPDLOG_TRACE("Recovered metadata of existence constraint for :{}({})",
                     name_id_mapper->IdToName(snapshot_id_map.at(*label)),
                     name_id_mapper->IdToName(snapshot_id_map.at(*property)));
      }
      spdlog::info("Metadata of existence constraints are recovered.");
    }

    // Recover unique constraints.
    // Snapshot version should be checked since unique constraints were
    // implemented in later versions of snapshot.
    if (*version >= kUniqueConstraintVersion) {
      auto size = snapshot.ReadUint();
      if (!size) throw RecoveryFailure("Couldn't read the number of unique constraints!");
      spdlog::info("Recovering metadata of {} unique constraints.", *size);
      for (uint64_t i = 0; i < *size; ++i) {
        auto label = snapshot.ReadUint();
        if (!label) throw RecoveryFailure("Couldn't read label of unique constraints!");
        auto properties_count = snapshot.ReadUint();
        if (!properties_count) throw RecoveryFailure("Couldn't read the number of properties in unique constraint!");
        std::set<PropertyId> properties;
        for (uint64_t j = 0; j < *properties_count; ++j) {
          auto property = snapshot.ReadUint();
          if (!property) throw RecoveryFailure("Couldn't read property of unique constraint!");
          properties.insert(get_property_from_id(*property));
        }
        AddRecoveredIndexConstraint(&indices_constraints.constraints.unique, {get_label_from_id(*label), properties},
                                    "The unique constraint already exists!");
        SPDLOG_TRACE("Recovered metadata of unique constraints for :{}",
                     name_id_mapper->IdToName(snapshot_id_map.at(*label)));
      }
      spdlog::info("Metadata of unique constraints are recovered.");
    }
    spdlog::info("Metadata of constraints are recovered.");
  }

  spdlog::info("Recovering metadata.");
  // Recover epoch history
  {
    if (!snapshot.SetPosition(info.offset_epoch_history)) throw RecoveryFailure("Couldn't read data from snapshot!");

    const auto marker = snapshot.ReadMarker();
    if (!marker || *marker != Marker::SECTION_EPOCH_HISTORY)
      throw RecoveryFailure("Couldn't read section epoch history marker!");

    const auto history_size = snapshot.ReadUint();
    if (!history_size) {
      throw RecoveryFailure("Couldn't read history size!");
    }

    for (int i = 0; i < *history_size; ++i) {
      auto maybe_epoch_id = snapshot.ReadString();
      if (!maybe_epoch_id) {
        throw RecoveryFailure("Couldn't read maybe epoch id!");
      }
      const auto maybe_last_commit_timestamp = snapshot.ReadUint();
      if (!maybe_last_commit_timestamp) {
        throw RecoveryFailure("Couldn't read maybe last commit timestamp!");
      }
      epoch_history->emplace_back(std::move(*maybe_epoch_id), *maybe_last_commit_timestamp);
    }
  }

  spdlog::info("Metadata recovered.");
  // Recover timestamp.
  recovery_info.next_timestamp = info.start_timestamp + 1;

  // Set success flag (to disable cleanup).
  success = true;

  return {info, recovery_info, std::move(indices_constraints)};
}

using OldSnapshotFiles = std::vector<std::pair<uint64_t, std::filesystem::path>>;
void EnsureNecessaryWalFilesExist(const std::filesystem::path &wal_directory, const std::string &uuid,
                                  OldSnapshotFiles old_snapshot_files, Transaction *transaction,
                                  utils::FileRetainer *file_retainer) {
  std::vector<std::tuple<uint64_t, uint64_t, uint64_t, std::filesystem::path>> wal_files;
  std::error_code error_code;
  for (const auto &item : std::filesystem::directory_iterator(wal_directory, error_code)) {
    if (!item.is_regular_file()) continue;
    try {
      auto info = ReadWalInfo(item.path());
      if (info.uuid != uuid) continue;
      wal_files.emplace_back(info.seq_num, info.from_timestamp, info.to_timestamp, item.path());
    } catch (const RecoveryFailure &e) {
      spdlog::warn("Found a corrupt WAL file {} because of: {}. WAL file will be deleted.", item.path(), e.what());
      file_retainer->DeleteFile(item.path());
    }
  }

  if (error_code) {
    spdlog::error(
        utils::MessageWithLink("Couldn't ensure that only the absolutely necessary WAL files exist "
                               "because an error occurred: {}.",
                               error_code.message(), "https://memgr.ph/snapshots"));
  }
  std::sort(wal_files.begin(), wal_files.end());
  uint64_t snapshot_start_timestamp = transaction->start_timestamp;
  if (!old_snapshot_files.empty()) {
    snapshot_start_timestamp = old_snapshot_files.front().first;
  }
  std::optional<uint64_t> pos = 0;
  for (uint64_t i = 0; i < wal_files.size(); ++i) {
    const auto &[seq_num, from_timestamp, to_timestamp, wal_path] = wal_files[i];
    if (from_timestamp <= snapshot_start_timestamp) {
      pos = i;
    } else {
      break;
    }
  }
  if (pos && *pos > 0) {
    // We need to leave at least one WAL file that contains deltas that were
    // created before the oldest snapshot. Because we always leave at least
    // one WAL file that contains deltas before the snapshot, this correctly
    // handles the edge case when that one file is the current WAL file that
    // is being appended to.
    for (uint64_t i = 0; i < *pos; ++i) {
      const auto &[seq_num, from_timestamp, to_timestamp, wal_path] = wal_files[i];
      file_retainer->DeleteFile(wal_path);
    }
  }
}

auto EnsureRetentionCountSnapshotsExist(const std::filesystem::path &snapshot_directory, const std::string &path,
                                        const std::string &uuid, utils::FileRetainer *file_retainer, Storage *storage)
    -> OldSnapshotFiles {
  OldSnapshotFiles old_snapshot_files;
  std::error_code error_code;
  for (const auto &item : std::filesystem::directory_iterator(snapshot_directory, error_code)) {
    if (!item.is_regular_file()) continue;
    if (item.path() == path) continue;
    try {
      auto info = ReadSnapshotInfo(item.path());
      if (info.uuid != uuid) continue;
      old_snapshot_files.emplace_back(info.start_timestamp, item.path());
    } catch (const RecoveryFailure &e) {
      spdlog::warn("Found a corrupt snapshot file {} becuase of: {}. Corrupted snapshot file will be deleted.",
                   item.path(), e.what());
      file_retainer->DeleteFile(item.path());
    }
  }

  if (error_code) {
    spdlog::error(utils::MessageWithLink(
        "Couldn't ensure that exactly {} snapshots exist because an error occurred: {}.",
        storage->config_.durability.snapshot_retention_count, error_code.message(), "https://memgr.ph/snapshots"));
  }

  std::sort(old_snapshot_files.begin(), old_snapshot_files.end());
  if (old_snapshot_files.size() <= storage->config_.durability.snapshot_retention_count - 1) return old_snapshot_files;

  uint32_t num_to_erase = old_snapshot_files.size() - (storage->config_.durability.snapshot_retention_count - 1);
  for (size_t i = 0; i < num_to_erase; ++i) {
    const auto &[_, snapshot_path] = old_snapshot_files[i];
    file_retainer->DeleteFile(snapshot_path);
  }
  old_snapshot_files.erase(old_snapshot_files.begin(), old_snapshot_files.begin() + num_to_erase);
  return old_snapshot_files;
}

void CreateSnapshot(Storage *storage, Transaction *transaction, const std::filesystem::path &snapshot_directory,
                    const std::filesystem::path &wal_directory, utils::SkipList<Vertex> *vertices,
                    utils::SkipList<Edge> *edges, const std::string &uuid,
                    const memgraph::replication::ReplicationEpoch &epoch,
                    const std::deque<std::pair<std::string, uint64_t>> &epoch_history,
                    utils::FileRetainer *file_retainer) {
  // Ensure that the storage directory exists.
  utils::EnsureDirOrDie(snapshot_directory);

  // Create snapshot file.
  auto path = snapshot_directory / MakeSnapshotName(transaction->start_timestamp);
  spdlog::info("Starting snapshot creation to {}", path);
  Encoder snapshot;
  snapshot.Initialize(path, kSnapshotMagic, kVersion);

  // Write placeholder offsets.
  uint64_t offset_offsets = 0;
  uint64_t offset_edges = 0;
  uint64_t offset_vertices = 0;
  uint64_t offset_indices = 0;
  uint64_t offset_edge_indices = 0;
  uint64_t offset_constraints = 0;
  uint64_t offset_mapper = 0;
  uint64_t offset_enums = 0;
  uint64_t offset_metadata = 0;
  uint64_t offset_epoch_history = 0;
  uint64_t offset_edge_batches = 0;
  uint64_t offset_vertex_batches = 0;

  auto write_offsets = [&] {
    snapshot.WriteUint(offset_edges);
    snapshot.WriteUint(offset_vertices);
    snapshot.WriteUint(offset_indices);
    snapshot.WriteUint(offset_edge_indices);
    snapshot.WriteUint(offset_constraints);
    snapshot.WriteUint(offset_mapper);
    snapshot.WriteUint(offset_enums);
    snapshot.WriteUint(offset_epoch_history);
    snapshot.WriteUint(offset_metadata);
    snapshot.WriteUint(offset_edge_batches);
    snapshot.WriteUint(offset_vertex_batches);
  };

  {
    snapshot.WriteMarker(Marker::SECTION_OFFSETS);
    offset_offsets = snapshot.GetPosition();
    // write placeholders...will correct them later
    write_offsets();
  }

  // Object counters.
  uint64_t edges_count = 0;
  uint64_t vertices_count = 0;

  // Mapper data.
  std::unordered_set<uint64_t> used_ids;
  auto write_mapping = [&snapshot, &used_ids](auto mapping) {
    used_ids.insert(mapping.AsUint());
    snapshot.WriteUint(mapping.AsUint());
  };

  std::vector<BatchInfo> edge_batch_infos;
  auto items_in_current_batch{0UL};
  auto batch_start_offset{0UL};
  // Store all edges.
  if (storage->config_.salient.items.properties_on_edges) {
    offset_edges = snapshot.GetPosition();
    batch_start_offset = offset_edges;
    auto acc = edges->access();
    for (auto &edge : acc) {
      // The edge visibility check must be done here manually because we don't
      // allow direct access to the edges through the public API.
      bool is_visible = true;
      Delta *delta = nullptr;
      {
        auto guard = std::shared_lock{edge.lock};
        is_visible = !edge.deleted;
        delta = edge.delta;
      }
      ApplyDeltasForRead(transaction, delta, View::OLD, [&is_visible](const Delta &delta) {
        switch (delta.action) {
          case Delta::Action::ADD_LABEL:
          case Delta::Action::REMOVE_LABEL:
          case Delta::Action::SET_PROPERTY:
          case Delta::Action::ADD_IN_EDGE:
          case Delta::Action::ADD_OUT_EDGE:
          case Delta::Action::REMOVE_IN_EDGE:
          case Delta::Action::REMOVE_OUT_EDGE:
            break;
          case Delta::Action::RECREATE_OBJECT: {
            is_visible = true;
            break;
          }
          case Delta::Action::DELETE_DESERIALIZED_OBJECT:
          case Delta::Action::DELETE_OBJECT: {
            is_visible = false;
            break;
          }
        }
      });
      if (!is_visible) continue;
      EdgeRef edge_ref(&edge);
      // Here we create an edge accessor that we will use to get the
      // properties of the edge. The accessor is created with an invalid
      // type and invalid from/to pointers because we don't know them here,
      // but that isn't an issue because we won't use that part of the API
      // here.
      auto ea = EdgeAccessor{edge_ref, EdgeTypeId::FromUint(0UL), nullptr, nullptr, storage, transaction};

      // Get edge data.
      auto maybe_props = ea.Properties(View::OLD);
      MG_ASSERT(maybe_props.HasValue(), "Invalid database state!");

      // Store the edge.
      {
        snapshot.WriteMarker(Marker::SECTION_EDGE);
        snapshot.WriteUint(edge.gid.AsUint());
        const auto &props = maybe_props.GetValue();
        snapshot.WriteUint(props.size());
        for (const auto &item : props) {
          write_mapping(item.first);
          snapshot.WritePropertyValue(item.second);
        }
      }

      ++edges_count;
      ++items_in_current_batch;
      if (items_in_current_batch == storage->config_.durability.items_per_batch) {
        edge_batch_infos.push_back(BatchInfo{batch_start_offset, items_in_current_batch});
        batch_start_offset = snapshot.GetPosition();
        items_in_current_batch = 0;
      }
    }
  }

  if (items_in_current_batch > 0) {
    edge_batch_infos.push_back(BatchInfo{batch_start_offset, items_in_current_batch});
  }

  std::vector<BatchInfo> vertex_batch_infos;
  // Store all vertices.
  {
    items_in_current_batch = 0;
    offset_vertices = snapshot.GetPosition();
    batch_start_offset = offset_vertices;
    auto acc = vertices->access();
    for (auto &vertex : acc) {
      // The visibility check is implemented for vertices so we use it here.
      auto va = VertexAccessor::Create(&vertex, storage, transaction, View::OLD);
      if (!va) continue;

      // Get vertex data.
      // TODO (mferencevic): All of these functions could be written into a
      // single function so that we traverse the undo deltas only once.
      auto maybe_labels = va->Labels(View::OLD);
      MG_ASSERT(maybe_labels.HasValue(), "Invalid database state!");
      auto maybe_props = va->Properties(View::OLD);
      MG_ASSERT(maybe_props.HasValue(), "Invalid database state!");
      auto maybe_in_edges = va->InEdges(View::OLD);
      MG_ASSERT(maybe_in_edges.HasValue(), "Invalid database state!");
      auto maybe_out_edges = va->OutEdges(View::OLD);
      MG_ASSERT(maybe_out_edges.HasValue(), "Invalid database state!");

      // Store the vertex.
      {
        snapshot.WriteMarker(Marker::SECTION_VERTEX);
        snapshot.WriteUint(vertex.gid.AsUint());
        const auto &labels = maybe_labels.GetValue();
        snapshot.WriteUint(labels.size());
        for (const auto &item : labels) {
          write_mapping(item);
        }
        const auto &props = maybe_props.GetValue();
        snapshot.WriteUint(props.size());
        for (const auto &item : props) {
          write_mapping(item.first);
          snapshot.WritePropertyValue(item.second);
        }
        const auto &in_edges = maybe_in_edges.GetValue().edges;
        const auto &out_edges = maybe_out_edges.GetValue().edges;

        if (storage->config_.salient.items.properties_on_edges) {
          snapshot.WriteUint(in_edges.size());
          for (const auto &item : in_edges) {
            snapshot.WriteUint(item.GidPropertiesOnEdges().AsUint());
            snapshot.WriteUint(item.FromVertex().Gid().AsUint());
            write_mapping(item.EdgeType());
          }
          snapshot.WriteUint(out_edges.size());
          for (const auto &item : out_edges) {
            snapshot.WriteUint(item.GidPropertiesOnEdges().AsUint());
            snapshot.WriteUint(item.ToVertex().Gid().AsUint());
            write_mapping(item.EdgeType());
          }
        } else {
          snapshot.WriteUint(in_edges.size());
          for (const auto &item : in_edges) {
            snapshot.WriteUint(item.GidNoPropertiesOnEdges().AsUint());
            snapshot.WriteUint(item.FromVertex().Gid().AsUint());
            write_mapping(item.EdgeType());
          }
          snapshot.WriteUint(out_edges.size());
          for (const auto &item : out_edges) {
            snapshot.WriteUint(item.GidNoPropertiesOnEdges().AsUint());
            snapshot.WriteUint(item.ToVertex().Gid().AsUint());
            write_mapping(item.EdgeType());
          }
        }
      }

      ++vertices_count;
      ++items_in_current_batch;
      if (items_in_current_batch == storage->config_.durability.items_per_batch) {
        vertex_batch_infos.push_back(BatchInfo{batch_start_offset, items_in_current_batch});
        batch_start_offset = snapshot.GetPosition();
        items_in_current_batch = 0;
      }
    }

    if (items_in_current_batch > 0) {
      vertex_batch_infos.push_back(BatchInfo{batch_start_offset, items_in_current_batch});
    }
  }

  // Write indices.
  {
    offset_indices = snapshot.GetPosition();
    snapshot.WriteMarker(Marker::SECTION_INDICES);

    // Write label indices.
    {
      auto label = storage->indices_.label_index_->ListIndices();
      snapshot.WriteUint(label.size());
      for (const auto &item : label) {
        write_mapping(item);
      }
    }

    // Write label indices statistics.
    {
      // NOTE: On-disk does not support snapshots
      auto *inmem_index = static_cast<InMemoryLabelIndex *>(storage->indices_.label_index_.get());
      auto label = inmem_index->ListIndices();
      const auto size_pos = snapshot.GetPosition();
      snapshot.WriteUint(0);  // Just a place holder
      unsigned i = 0;
      for (const auto &item : label) {
        auto stats = inmem_index->GetIndexStats(item);
        if (stats) {
          snapshot.WriteUint(item.AsUint());
          snapshot.WriteUint(stats->count);
          snapshot.WriteDouble(stats->avg_degree);
          ++i;
        }
      }
      if (i != 0) {
        const auto last_pos = snapshot.GetPosition();
        snapshot.SetPosition(size_pos);
        snapshot.WriteUint(i);  // Write real size
        snapshot.SetPosition(last_pos);
      }
    }

    // Write label+property indices.
    {
      auto label_property = storage->indices_.label_property_index_->ListIndices();
      snapshot.WriteUint(label_property.size());
      for (const auto &item : label_property) {
        write_mapping(item.first);
        write_mapping(item.second);
      }
    }

    // Write label+property indices statistics.
    {
      // NOTE: On-disk does not support snapshots
      auto *inmem_index = static_cast<InMemoryLabelPropertyIndex *>(storage->indices_.label_property_index_.get());
      auto label = inmem_index->ListIndices();
      const auto size_pos = snapshot.GetPosition();
      snapshot.WriteUint(0);  // Just a place holder
      unsigned i = 0;
      for (const auto &item : label) {
        auto stats = inmem_index->GetIndexStats(item);
        if (stats) {
          snapshot.WriteUint(item.first.AsUint());
          snapshot.WriteUint(item.second.AsUint());
          snapshot.WriteUint(stats->count);
          snapshot.WriteUint(stats->distinct_values_count);
          snapshot.WriteDouble(stats->statistic);
          snapshot.WriteDouble(stats->avg_group_size);
          snapshot.WriteDouble(stats->avg_degree);
          ++i;
        }
      }
      if (i != 0) {
        const auto last_pos = snapshot.GetPosition();
        snapshot.SetPosition(size_pos);
        snapshot.WriteUint(i);  // Write real size
        snapshot.SetPosition(last_pos);
      }
    }

    // Write edge-type indices.
    offset_edge_indices = snapshot.GetPosition();
    snapshot.WriteMarker(Marker::SECTION_EDGE_INDICES);
    {
      auto edge_type = storage->indices_.edge_type_index_->ListIndices();
      snapshot.WriteUint(edge_type.size());
      for (const auto &item : edge_type) {
        write_mapping(item);
      }
    }

    // Write edge-type + property indices.
    {
      auto edge_type = storage->indices_.edge_type_property_index_->ListIndices();
      snapshot.WriteUint(edge_type.size());
      for (const auto &item : edge_type) {
        write_mapping(item.first);
        write_mapping(item.second);
      }
    }

    // Write text indices.
    if (flags::AreExperimentsEnabled(flags::Experiments::TEXT_SEARCH)) {
      auto text_indices = storage->indices_.text_index_.ListIndices();
      snapshot.WriteUint(text_indices.size());
      for (const auto &[index_name, label] : text_indices) {
        snapshot.WriteString(index_name);
        write_mapping(label);
      }
    }
  }

  // Write constraints.
  {
    offset_constraints = snapshot.GetPosition();
    snapshot.WriteMarker(Marker::SECTION_CONSTRAINTS);

    // Write existence constraints.
    {
      auto existence = storage->constraints_.existence_constraints_->ListConstraints();
      snapshot.WriteUint(existence.size());
      for (const auto &item : existence) {
        write_mapping(item.first);
        write_mapping(item.second);
      }
    }

    // Write unique constraints.
    {
      auto unique = storage->constraints_.unique_constraints_->ListConstraints();
      snapshot.WriteUint(unique.size());
      for (const auto &item : unique) {
        write_mapping(item.first);
        snapshot.WriteUint(item.second.size());
        for (const auto &property : item.second) {
          write_mapping(property);
        }
      }
    }
  }

  // Write mapper data.
  {
    offset_mapper = snapshot.GetPosition();
    snapshot.WriteMarker(Marker::SECTION_MAPPER);
    snapshot.WriteUint(used_ids.size());
    for (auto item : used_ids) {
      snapshot.WriteUint(item);
      snapshot.WriteString(storage->name_id_mapper_->IdToName(item));
    }
  }

  // Write enums
  {
    offset_enums = snapshot.GetPosition();
    snapshot.WriteMarker(Marker::SECTION_ENUMS);
    // TODO: once delete/modify of enums added we need to be more careful in the
    //       mapping of current inmemory enum properties
    auto all_enums = storage->enum_store_.AllRegistered();
    snapshot.WriteUint(all_enums.size());
    for (auto const &[etype, evalues] : all_enums) {
      snapshot.WriteString(etype);
      snapshot.WriteUint(evalues.size());
      for (auto const &evalue : evalues) {
        snapshot.WriteString(evalue);
      }
    }
  }

  // Write epoch history
  {
    offset_epoch_history = snapshot.GetPosition();
    snapshot.WriteMarker(Marker::SECTION_EPOCH_HISTORY);
    snapshot.WriteUint(epoch_history.size());
    for (const auto &[epoch_id, last_commit_timestamp] : epoch_history) {
      snapshot.WriteString(epoch_id);
      snapshot.WriteUint(last_commit_timestamp);
    }
  }

  // Write metadata.
  {
    offset_metadata = snapshot.GetPosition();
    snapshot.WriteMarker(Marker::SECTION_METADATA);
    snapshot.WriteString(uuid);
    snapshot.WriteString(epoch.id());
    snapshot.WriteUint(transaction->start_timestamp);
    snapshot.WriteUint(edges_count);
    snapshot.WriteUint(vertices_count);
  }

  auto write_batch_infos = [&snapshot](const std::vector<BatchInfo> &batch_infos) {
    snapshot.WriteUint(batch_infos.size());
    for (const auto &batch_info : batch_infos) {
      snapshot.WriteUint(batch_info.offset);
      snapshot.WriteUint(batch_info.count);
    }
  };

  // Write edge batches
  {
    offset_edge_batches = snapshot.GetPosition();
    write_batch_infos(edge_batch_infos);
  }

  // Write vertex batches
  {
    offset_vertex_batches = snapshot.GetPosition();
    write_batch_infos(vertex_batch_infos);
  }

  // Write true offsets.
  {
    snapshot.SetPosition(offset_offsets);
    write_offsets();
  }

  // Finalize snapshot file.
  snapshot.Finalize();
  spdlog::info("Snapshot creation successful!");

  OldSnapshotFiles old_snapshot_files =
      EnsureRetentionCountSnapshotsExist(snapshot_directory, path, uuid, file_retainer, storage);

  if (old_snapshot_files.size() == storage->config_.durability.snapshot_retention_count - 1 &&
      utils::DirExists(wal_directory)) {
    EnsureNecessaryWalFilesExist(wal_directory, uuid, std::move(old_snapshot_files), transaction, file_retainer);
  }
}

}  // namespace memgraph::storage::durability<|MERGE_RESOLUTION|>--- conflicted
+++ resolved
@@ -1753,7 +1753,6 @@
   Decoder snapshot;
   const auto version = snapshot.Initialize(path, kSnapshotMagic);
   if (!version) throw RecoveryFailure("Couldn't read snapshot magic and/or version!");
-<<<<<<< HEAD
   if (!IsVersionSupported(*version)) throw RecoveryFailure(fmt::format("Invalid snapshot version {}", *version));
 
   // Cleanup of loaded data in case of failure.
@@ -1766,29 +1765,12 @@
       epoch_history->clear();
     }
   });
-=======
-
-  if (!IsVersionSupported(*version)) throw RecoveryFailure(fmt::format("Invalid snapshot version {}", *version));
-  if (*version != 17U) throw RecoveryFailure(fmt::format("Expected snapshot version is 17, but got {}", *version));
-
-  // Cleanup of loaded data in case of failure.
-  auto cleanup = utils::OnScopeExit{[&] {
-    edges->clear();
-    vertices->clear();
-    edges_metadata->clear();
-    epoch_history->clear();
-  }};
->>>>>>> 364f2002
 
   // Read snapshot info.
   const auto info = ReadSnapshotInfo(path);
   spdlog::info("Recovering {} vertices and {} edges.", info.vertices_count, info.edges_count);
   // Check for edges.
-<<<<<<< HEAD
   bool snapshot_has_edges = info.offset_edges != 0;
-=======
-  bool const snapshot_has_edges = info.offset_edges != 0;
->>>>>>> 364f2002
 
   // Recover mapper.
   std::unordered_map<uint64_t, uint64_t> snapshot_id_map;
@@ -2137,26 +2119,16 @@
   // Recover timestamp.
   recovery_info.next_timestamp = info.start_timestamp + 1;
 
-<<<<<<< HEAD
   // Set success flag (to disable cleanup).
   success = true;
-=======
-  // Success, disable cleanup
-  cleanup.Disable();
->>>>>>> 364f2002
 
   return {info, recovery_info, std::move(indices_constraints)};
 }
 
-<<<<<<< HEAD
 RecoveredSnapshot LoadSnapshot(const std::filesystem::path &path, utils::SkipList<Vertex> *vertices,
-=======
-RecoveredSnapshot LoadSnapshot(std::filesystem::path const &path, utils::SkipList<Vertex> *vertices,
->>>>>>> 364f2002
                                utils::SkipList<Edge> *edges, utils::SkipList<EdgeMetadata> *edges_metadata,
                                std::deque<std::pair<std::string, uint64_t>> *epoch_history,
-                               NameIdMapper *name_id_mapper, std::atomic<uint64_t> *edge_count, Config const &config,
-                               memgraph::storage::EnumStore *enum_store) {
+                               NameIdMapper *name_id_mapper, std::atomic<uint64_t> *edge_count, const Config &config) {
   RecoveryInfo recovery_info;
   RecoveredIndicesAndConstraints indices_constraints;
 
