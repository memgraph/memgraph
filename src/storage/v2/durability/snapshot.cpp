// Copyright 2024 Memgraph Ltd.
//
// Use of this software is governed by the Business Source License
// included in the file licenses/BSL.txt; by using this file, you agree to be bound by the terms of the Business Source
// License, and you may not use this file except in compliance with the Business Source License.
//
// As of the Change Date specified in that file, in accordance with
// the Business Source License, use of this software will be governed
// by the Apache License, Version 2.0, included in the file
// licenses/APL.txt.

#include "storage/v2/durability/snapshot.hpp"

#include <thread>

#include "flags/experimental.hpp"
#include "flags/run_time_configurable.hpp"
#include "spdlog/spdlog.h"
#include "storage/v2/durability/exceptions.hpp"
#include "storage/v2/durability/paths.hpp"
#include "storage/v2/durability/serialization.hpp"
#include "storage/v2/durability/version.hpp"
#include "storage/v2/durability/wal.hpp"
#include "storage/v2/edge.hpp"
#include "storage/v2/edge_accessor.hpp"
#include "storage/v2/edge_ref.hpp"
#include "storage/v2/fmt.hpp"
#include "storage/v2/id_types.hpp"
#include "storage/v2/indices/label_index_stats.hpp"
#include "storage/v2/indices/label_property_index_stats.hpp"
#include "storage/v2/inmemory/label_index.hpp"
#include "storage/v2/inmemory/label_property_index.hpp"
#include "storage/v2/mvcc.hpp"
#include "storage/v2/storage.hpp"
#include "storage/v2/vertex.hpp"
#include "storage/v2/vertex_accessor.hpp"
#include "utils/concepts.hpp"
#include "utils/file.hpp"
#include "utils/file_locker.hpp"
#include "utils/logging.hpp"
#include "utils/message.hpp"
#include "utils/spin_lock.hpp"
#include "utils/synchronized.hpp"

namespace memgraph::storage::durability {

// Snapshot format:
//
// 1) Magic string (non-encoded)
//
// 2) Snapshot version (non-encoded, little-endian)
//
// 3) Section offsets:
//     * offset to the first edge in the snapshot (`0` if properties on edges
//       are disabled)
//     * offset to the first vertex in the snapshot
//     * offset to the indices section
//     * offset to the constraints section
//     * offset to the mapper section
//     * offset to the metadata section
//     * offset to the offset-count pair of the first edge batch (`0` if properties on edges are disabled)
//     * offset to the offset-count pair of the first vertex batch
//
// 4) Encoded edges (if properties on edges are enabled); each edge is written
//    in the following format:
//     * gid
//     * properties
//
// 5) Encoded vertices; each vertex is written in the following format:
//     * gid
//     * labels
//     * properties
//     * in edges
//         * edge gid
//         * from vertex gid
//         * edge type
//     * out edges
//         * edge gid
//         * to vertex gid
//         * edge type
//
// 6) Indices
//     * label indices
//         * label
//     * label+property indices
//         * label
//         * property
//
// 7) Constraints
//     * existence constraints
//         * label
//         * property
//     * unique constraints (from version 13)
//         * label
//         * properties
//
// 8) Name to ID mapper data
//     * id to name mappings
//         * id
//         * name
//
// 9) Metadata
//     * storage UUID
//     * snapshot transaction start timestamp (required when recovering
//       from snapshot combined with WAL to determine what deltas need to be
//       applied)
//     * number of edges
//     * number of vertices
//
// 10) Batch infos
//     * number of edge batch infos
//     * edge batch infos
//        * starting offset of the batch
//        * number of edges in the batch
//     * vertex batch infos
//        * starting offset of the batch
//        * number of vertices in the batch
//
// IMPORTANT: When changing snapshot encoding/decoding bump the snapshot/WAL
// version in `version.hpp`.

struct BatchInfo {
  uint64_t offset;
  uint64_t count;
};

// Function used to read information about the snapshot file.
SnapshotInfo ReadSnapshotInfo(const std::filesystem::path &path) {
  // Check magic and version.
  Decoder snapshot;
  auto version = snapshot.Initialize(path, kSnapshotMagic);
  if (!version) throw RecoveryFailure("Couldn't read snapshot magic and/or version!");
  if (!IsVersionSupported(*version)) throw RecoveryFailure("Invalid snapshot version!");

  // Prepare return value.
  SnapshotInfo info;

  // Read offsets.
  {
    auto marker = snapshot.ReadMarker();
    if (!marker || *marker != Marker::SECTION_OFFSETS)
      throw RecoveryFailure("Couldn't read marker for section offsets!");

    auto snapshot_size = snapshot.GetSize();
    if (!snapshot_size) throw RecoveryFailure("Couldn't read snapshot size!");

    auto read_offset = [&snapshot, snapshot_size] {
      auto maybe_offset = snapshot.ReadUint();
      if (!maybe_offset) throw RecoveryFailure("Invalid snapshot format!");
      auto offset = *maybe_offset;
      if (offset > *snapshot_size) throw RecoveryFailure("Invalid snapshot format!");
      return offset;
    };

    info.offset_edges = read_offset();
    info.offset_vertices = read_offset();
    info.offset_indices = read_offset();
    if (*version >= 17) {
      info.offset_edge_indices = read_offset();
    } else {
      info.offset_edge_indices = 0U;
    }
    info.offset_constraints = read_offset();
    info.offset_mapper = read_offset();
    info.offset_epoch_history = read_offset();
    info.offset_metadata = read_offset();
    if (*version >= 15U) {
      info.offset_edge_batches = read_offset();
      info.offset_vertex_batches = read_offset();
    } else {
      info.offset_edge_batches = 0U;
      info.offset_vertex_batches = 0U;
    }
  }

  // Read metadata.
  {
    if (!snapshot.SetPosition(info.offset_metadata)) throw RecoveryFailure("Couldn't read metadata offset!");

    auto marker = snapshot.ReadMarker();
    if (!marker || *marker != Marker::SECTION_METADATA)
      throw RecoveryFailure("Couldn't read marker for section metadata!");

    auto maybe_uuid = snapshot.ReadString();
    if (!maybe_uuid) throw RecoveryFailure("Couldn't read uuid!");
    info.uuid = std::move(*maybe_uuid);

    auto maybe_epoch_id = snapshot.ReadString();
    if (!maybe_epoch_id) throw RecoveryFailure("Couldn't read epoch id!");
    info.epoch_id = std::move(*maybe_epoch_id);

    auto maybe_timestamp = snapshot.ReadUint();
    if (!maybe_timestamp) throw RecoveryFailure("Couldn't read start timestamp!");
    info.start_timestamp = *maybe_timestamp;

    auto maybe_edges = snapshot.ReadUint();
    if (!maybe_edges) throw RecoveryFailure("Couldn't read the number of edges!");
    info.edges_count = *maybe_edges;

    auto maybe_vertices = snapshot.ReadUint();
    if (!maybe_vertices) throw RecoveryFailure("Couldn't read the number of vertices!");
    info.vertices_count = *maybe_vertices;
  }

  return info;
}

std::vector<BatchInfo> ReadBatchInfos(Decoder &snapshot) {
  std::vector<BatchInfo> infos;
  const auto infos_size = snapshot.ReadUint();
  if (!infos_size.has_value()) {
    throw RecoveryFailure("Couldn't read number of batch infos!");
  }
  infos.reserve(*infos_size);

  for (auto i{0U}; i < *infos_size; ++i) {
    const auto offset = snapshot.ReadUint();
    if (!offset.has_value()) {
      throw RecoveryFailure("Couldn't read batch info offset!");
    }

    const auto count = snapshot.ReadUint();
    if (!count.has_value()) {
      throw RecoveryFailure("Couldn't read batch info count!");
    }
    infos.push_back(BatchInfo{*offset, *count});
  }
  return infos;
}

template <typename TFunc>
void LoadPartialEdges(const std::filesystem::path &path, utils::SkipList<Edge> &edges, const uint64_t from_offset,
                      const uint64_t edges_count, const SalientConfig::Items items, TFunc get_property_from_id) {
  Decoder snapshot;
  snapshot.Initialize(path, kSnapshotMagic);

  // Recover edges.
  auto edge_acc = edges.access();
  uint64_t last_edge_gid = 0;
  spdlog::info("Recovering {} edges.", edges_count);
  if (!snapshot.SetPosition(from_offset)) throw RecoveryFailure("Couldn't set offset position for reading edges!");

  std::vector<std::pair<PropertyId, PropertyValue>> read_properties;
  uint64_t five_percent_chunk = edges_count / 20;
  if (five_percent_chunk == 0) {
    spdlog::debug("Started to recover edge set <0 - {}>", edges_count);
  } else {
    spdlog::debug("Started to recover edge set <0 - {}>.", 0 + five_percent_chunk);
  }

  uint64_t percentage_delta = 0;
  for (uint64_t i = 0; i < edges_count; ++i) {
    if (five_percent_chunk != 0) {
      if (i > 0 && i % five_percent_chunk == 0 && percentage_delta != 100) {
        percentage_delta += 5;
        spdlog::info("Recovered {}% of edges.", percentage_delta);
        if (percentage_delta == 95)
          spdlog::debug("Started to recover edge set <{} - {}>", i, edges_count);
        else if (percentage_delta != 100)
          spdlog::debug("Started to recover edge set <{} - {}>", i, i + five_percent_chunk);
      }
    }

    {
      const auto marker = snapshot.ReadMarker();
      if (!marker || *marker != Marker::SECTION_EDGE) throw RecoveryFailure("Couldn't read section edge marker!");
    }
    // Read edge GID.
    auto gid = snapshot.ReadUint();
    if (!gid) throw RecoveryFailure("Failed to read edge gid!");
    if (i > 0 && *gid <= last_edge_gid) throw RecoveryFailure("Invalid edge gid read!");
    last_edge_gid = *gid;

    if (items.properties_on_edges) {
      auto [it, inserted] = edge_acc.insert(Edge{Gid::FromUint(*gid), nullptr});
      if (!inserted) throw RecoveryFailure("The edge must be inserted here!");

      // Recover properties.
      {
        auto props_size = snapshot.ReadUint();
        if (!props_size) throw RecoveryFailure("Couldn't read the size of edge properties!");
        auto &props = it->properties;
        read_properties.clear();
        read_properties.reserve(*props_size);
        for (uint64_t j = 0; j < *props_size; ++j) {
          auto key = snapshot.ReadUint();
          if (!key) throw RecoveryFailure("Couldn't read edge property id!");
          auto value = snapshot.ReadPropertyValue();
          if (!value) throw RecoveryFailure("Couldn't read edge property value!");
          read_properties.emplace_back(get_property_from_id(*key), std::move(*value));
        }
        props.InitProperties(std::move(read_properties));
      }
    } else {
      spdlog::debug("Ensuring edge {} doesn't have any properties.", *gid);
      // Read properties.
      {
        auto props_size = snapshot.ReadUint();
        if (!props_size) throw RecoveryFailure("Couldn't read size of edge properties!");
        if (*props_size != 0)
          throw RecoveryFailure(
              "The snapshot has properties on edges, but the storage is "
              "configured without properties on edges!");
      }
    }
  }
  spdlog::info("Process of recovering {} edges is finished.", edges_count);
}

// Returns the gid of the last recovered vertex
template <typename TLabelFromIdFunc, typename TPropertyFromIdFunc>
uint64_t LoadPartialVertices(const std::filesystem::path &path, utils::SkipList<Vertex> &vertices,
                             const uint64_t from_offset, const uint64_t vertices_count,
                             TLabelFromIdFunc get_label_from_id, TPropertyFromIdFunc get_property_from_id) {
  Decoder snapshot;
  snapshot.Initialize(path, kSnapshotMagic);
  if (!snapshot.SetPosition(from_offset))
    throw RecoveryFailure("Couldn't set offset for reading vertices from a snapshot!");

  auto vertex_acc = vertices.access();
  uint64_t last_vertex_gid = 0;
  spdlog::info("Recovering {} vertices.", vertices_count);
  std::vector<std::pair<PropertyId, PropertyValue>> read_properties;
  uint64_t five_percent_chunk = vertices_count / 20;
  if (five_percent_chunk == 0) {
    spdlog::debug("Started to recover vertex set <0 - {}>", vertices_count);
  } else {
    spdlog::debug("Started to recover vertex set <0 - {}>", 0 + five_percent_chunk);
  }

  uint64_t percentage_delta = 0;
  for (uint64_t i = 0; i < vertices_count; ++i) {
    if (five_percent_chunk != 0) {
      if (i > 0 && i % five_percent_chunk == 0 && percentage_delta != 100) {
        percentage_delta += 5;
        spdlog::info("Recovered {}% of vertices.", percentage_delta);
        if (percentage_delta == 95)
          spdlog::debug("Started to recover vertex set <{} - {}>", i, vertices_count);
        else if (percentage_delta != 100)
          spdlog::debug("Started to recover vertex set <{} - {}>", i, i + five_percent_chunk);
      }
    }
    {
      auto marker = snapshot.ReadMarker();
      if (!marker || *marker != Marker::SECTION_VERTEX) throw RecoveryFailure("Couldn't read section vertex marker!");
    }

    // Insert vertex.
    auto gid = snapshot.ReadUint();
    if (!gid) throw RecoveryFailure("Couldn't read vertex gid!");
    if (i > 0 && *gid <= last_vertex_gid) {
      throw RecoveryFailure("Read vertex gid is invalid!");
    }
    last_vertex_gid = *gid;
    auto [it, inserted] = vertex_acc.insert(Vertex{Gid::FromUint(*gid), nullptr});
    if (!inserted) throw RecoveryFailure("The vertex must be inserted here!");

    // Recover labels.
    {
      auto labels_size = snapshot.ReadUint();
      if (!labels_size) throw RecoveryFailure("Couldn't read the size of vertex labels!");
      auto &labels = it->labels;
      labels.reserve(*labels_size);
      for (uint64_t j = 0; j < *labels_size; ++j) {
        auto label = snapshot.ReadUint();
        if (!label) throw RecoveryFailure("Couldn't read vertex label!");
        labels.emplace_back(get_label_from_id(*label));
      }
    }

    // Recover properties.
    {
      auto props_size = snapshot.ReadUint();
      if (!props_size) throw RecoveryFailure("Couldn't read size of vertex properties!");
      auto &props = it->properties;
      read_properties.clear();
      read_properties.reserve(*props_size);
      for (uint64_t j = 0; j < *props_size; ++j) {
        auto key = snapshot.ReadUint();
        if (!key) throw RecoveryFailure("Couldn't read vertex property id!");
        auto value = snapshot.ReadPropertyValue();
        if (!value) throw RecoveryFailure("Couldn't read vertex property value!");
        read_properties.emplace_back(get_property_from_id(*key), std::move(*value));
      }
      props.InitProperties(std::move(read_properties));
    }

    // Skip in edges.
    {
      auto in_size = snapshot.ReadUint();
      if (!in_size) throw RecoveryFailure("Couldn't read the number of in edges!");
      for (uint64_t j = 0; j < *in_size; ++j) {
        auto edge_gid = snapshot.ReadUint();
        if (!edge_gid) throw RecoveryFailure("Couldn't read edge gid!");
        auto from_gid = snapshot.ReadUint();
        if (!from_gid) throw RecoveryFailure("Couldn't read from vertex gid!");
        auto edge_type = snapshot.ReadUint();
        if (!edge_type) throw RecoveryFailure("Couldn't read in edge type!");
      }
    }

    // Skip out edges.
    auto out_size = snapshot.ReadUint();
    if (!out_size) throw RecoveryFailure("Couldn't read the number of out edges!");
    for (uint64_t j = 0; j < *out_size; ++j) {
      auto edge_gid = snapshot.ReadUint();
      if (!edge_gid) throw RecoveryFailure("Couldn't read edge gid!");
      auto to_gid = snapshot.ReadUint();
      if (!to_gid) throw RecoveryFailure("Couldn't read to vertex gid!");
      auto edge_type = snapshot.ReadUint();
      if (!edge_type) throw RecoveryFailure("Couldn't read out edge type!");
    }
  }
  spdlog::info("Process of recovering {} vertices is finished.", vertices_count);

  return last_vertex_gid;
}

// Returns the number of edges recovered

struct LoadPartialConnectivityResult {
  uint64_t edge_count;
  uint64_t highest_edge_id;
  Gid first_vertex_gid;
};

template <typename TEdgeTypeFromIdFunc>
LoadPartialConnectivityResult LoadPartialConnectivity(const std::filesystem::path &path,
                                                      utils::SkipList<Vertex> &vertices, utils::SkipList<Edge> &edges,
                                                      const uint64_t from_offset, const uint64_t vertices_count,
                                                      const SalientConfig::Items items, const bool snapshot_has_edges,
                                                      TEdgeTypeFromIdFunc get_edge_type_from_id) {
  Decoder snapshot;
  snapshot.Initialize(path, kSnapshotMagic);
  if (!snapshot.SetPosition(from_offset))
    throw RecoveryFailure("Couldn't set snapshot offset position doing loading partial connectivity!");

  auto vertex_acc = vertices.access();
  auto edge_acc = edges.access();

  // Read the first gid to find the necessary iterator in vertices
  const auto first_vertex_gid = std::invoke([&]() mutable {
    {
      auto marker = snapshot.ReadMarker();
      if (!marker || *marker != Marker::SECTION_VERTEX) throw RecoveryFailure("Couldn't set section vertex marker!");
    }

    auto gid = snapshot.ReadUint();
    if (!gid) throw RecoveryFailure("Couldn't read vertex gid!");
    return Gid::FromUint(*gid);
  });

  uint64_t edge_count{0};
  uint64_t highest_edge_gid{0};
  auto vertex_it = vertex_acc.find(first_vertex_gid);
  if (vertex_it == vertex_acc.end()) {
    throw RecoveryFailure("Couldn't find vertex with first vertex gid!");
  }

  spdlog::info("Recovering connectivity for {} vertices.", vertices_count);

  if (!snapshot.SetPosition(from_offset)) throw RecoveryFailure("Couldn't set from_offset position!");

  uint64_t five_percent_chunk = vertices_count / 20;

  if (five_percent_chunk == 0) {
    spdlog::debug("Started to recover vertices connectivity set <0 - {}>", vertices_count);
  } else {
    spdlog::debug("Started to recover vertices connectivity set <0 - {}>", 0 + five_percent_chunk);
  }

  uint64_t percentage_delta = 0;
  for (uint64_t i = 0; i < vertices_count; ++i) {
    if (five_percent_chunk != 0) {
      if (i > 0 && i % five_percent_chunk == 0 && percentage_delta != 100) {
        percentage_delta += 5;
        spdlog::info("Recovered {}% of vertices connectivity.", percentage_delta);
        if (percentage_delta == 95)
          spdlog::debug("Started to recover vertices connectivity set <{} - {}>", i, vertices_count);
        else if (percentage_delta != 100)
          spdlog::debug("Started to recover vertices connectivity set <{} - {}>", i, i + five_percent_chunk);
      }
    }

    auto &vertex = *vertex_it;
    {
      auto marker = snapshot.ReadMarker();
      if (!marker || *marker != Marker::SECTION_VERTEX) throw RecoveryFailure("Couldn't read section vertex marker!");
    }

    auto gid = snapshot.ReadUint();
    if (!gid) throw RecoveryFailure("Couldn't read vertex gid!");
    if (gid != vertex.gid.AsUint()) throw RecoveryFailure("Read vertex gid is different from the existing one!");

    // Skip labels.
    {
      auto labels_size = snapshot.ReadUint();
      if (!labels_size) throw RecoveryFailure("Couldn't read the number of labels!");
      for (uint64_t j = 0; j < *labels_size; ++j) {
        auto label = snapshot.ReadUint();
        if (!label) throw RecoveryFailure("Couldn't read label!");
      }
    }

    // Skip properties.
    {
      auto props_size = snapshot.ReadUint();
      if (!props_size) throw RecoveryFailure("Couldn't read the number of vertex properties!");
      for (uint64_t j = 0; j < *props_size; ++j) {
        auto key = snapshot.ReadUint();
        if (!key) throw RecoveryFailure("Couldn't read vertex property id!");
        auto value = snapshot.SkipPropertyValue();
        if (!value) throw RecoveryFailure("Couldn't read vertex property value!");
      }
    }

    // Recover in edges.
    {
      auto in_size = snapshot.ReadUint();
      if (!in_size) throw RecoveryFailure("Couldn't read the number of in edges!");
      vertex.in_edges.reserve(*in_size);
      for (uint64_t j = 0; j < *in_size; ++j) {
        auto edge_gid = snapshot.ReadUint();
        if (!edge_gid) throw RecoveryFailure("Couldn't read the edge gid!");
        highest_edge_gid = std::max(highest_edge_gid, *edge_gid);

        auto from_gid = snapshot.ReadUint();
        if (!from_gid) throw RecoveryFailure("Couldn't read from vertex gid!");
        auto edge_type = snapshot.ReadUint();
        if (!edge_type) throw RecoveryFailure("Couldn't read edge type!");

        auto from_vertex = vertex_acc.find(Gid::FromUint(*from_gid));
        if (from_vertex == vertex_acc.end()) throw RecoveryFailure("Couldn't find from vertex in loaded vertices!");

        EdgeRef edge_ref(Gid::FromUint(*edge_gid));
        if (items.properties_on_edges) {
          // The snapshot contains the individiual edges only if it was created with a config where properties are
          // allowed on edges. That means the snapshots that were created without edge properties will only contain the
          // edges in the in/out edges list of vertices, therefore the edges has to be created here.
          if (snapshot_has_edges) {
            auto edge = edge_acc.find(Gid::FromUint(*edge_gid));
            if (edge == edge_acc.end()) throw RecoveryFailure("Invalid edge!");
            edge_ref = EdgeRef(&*edge);
          } else {
            auto [edge, inserted] = edge_acc.insert(Edge{Gid::FromUint(*edge_gid), nullptr});
            edge_ref = EdgeRef(&*edge);
          }
        }
        vertex.in_edges.emplace_back(get_edge_type_from_id(*edge_type), &*from_vertex, edge_ref);
      }
    }

    // Recover out edges.
    {
      auto out_size = snapshot.ReadUint();
      if (!out_size) throw RecoveryFailure("Couldn't read the number of out edges!");
      vertex.out_edges.reserve(*out_size);
      for (uint64_t j = 0; j < *out_size; ++j) {
        auto edge_gid = snapshot.ReadUint();
        if (!edge_gid) throw RecoveryFailure("Couldn't read edge gid!");

        auto to_gid = snapshot.ReadUint();
        if (!to_gid) throw RecoveryFailure("Couldn't read to vertex gid!");
        auto edge_type = snapshot.ReadUint();
        if (!edge_type) throw RecoveryFailure("Couldn't read edge type!");

        auto to_vertex = vertex_acc.find(Gid::FromUint(*to_gid));
        if (to_vertex == vertex_acc.end()) throw RecoveryFailure("Couldn't find to vertex in loaded vertices!");

        EdgeRef edge_ref(Gid::FromUint(*edge_gid));
        if (items.properties_on_edges) {
          // The snapshot contains the individiual edges only if it was created with a config where properties are
          // allowed on edges. That means the snapshots that were created without edge properties will only contain the
          // edges in the in/out edges list of vertices, therefore the edges has to be created here.
          if (snapshot_has_edges) {
            auto edge = edge_acc.find(Gid::FromUint(*edge_gid));
            if (edge == edge_acc.end()) throw RecoveryFailure(":ouldn't find edge in the loaded edges!");
            edge_ref = EdgeRef(&*edge);
          } else {
            auto [edge, inserted] = edge_acc.insert(Edge{Gid::FromUint(*edge_gid), nullptr});
            edge_ref = EdgeRef(&*edge);
          }
        }
        vertex.out_edges.emplace_back(get_edge_type_from_id(*edge_type), &*to_vertex, edge_ref);
        // Increment edge count. We only increment the count here because the
        // information is duplicated in in_edges.
        edge_count++;
      }
    }
    ++vertex_it;
  }
  spdlog::info("Process of recovering connectivity for {} vertices is finished.", vertices_count);

  return {edge_count, highest_edge_gid, first_vertex_gid};
}

template <typename TFunc>
void RecoverOnMultipleThreads(size_t thread_count, const TFunc &func, const std::vector<BatchInfo> &batches) {
  utils::Synchronized<std::optional<RecoveryFailure>, utils::SpinLock> maybe_error{};
  {
    std::atomic<uint64_t> batch_counter = 0;
    thread_count = std::min(thread_count, batches.size());
    std::vector<std::jthread> threads;
    threads.reserve(thread_count);

    for (auto i{0U}; i < thread_count; ++i) {
      threads.emplace_back([&func, &batches, &maybe_error, &batch_counter]() {
        while (!maybe_error.Lock()->has_value()) {
          const auto batch_index = batch_counter++;
          if (batch_index >= batches.size()) {
            return;
          }
          const auto &batch = batches[batch_index];
          try {
            func(batch_index, batch);
          } catch (RecoveryFailure &failure) {
            *maybe_error.Lock() = std::move(failure);
          }
        }
      });
    }
  }
  if (maybe_error.Lock()->has_value()) {
    throw RecoveryFailure((*maybe_error.Lock())->what());
  }
}

RecoveredSnapshot LoadSnapshotVersion14(const std::filesystem::path &path, utils::SkipList<Vertex> *vertices,
                                        utils::SkipList<Edge> *edges,
                                        std::deque<std::pair<std::string, uint64_t>> *epoch_history,
                                        NameIdMapper *name_id_mapper, std::atomic<uint64_t> *edge_count,
                                        SalientConfig::Items items) {
  RecoveryInfo ret;
  RecoveredIndicesAndConstraints indices_constraints;

  Decoder snapshot;
  auto version = snapshot.Initialize(path, kSnapshotMagic);
  if (!version) throw RecoveryFailure("Couldn't read snapshot magic and/or version!");
  if (*version != 14U) throw RecoveryFailure(fmt::format("Expected snapshot version is 14, but got {}", *version));

  // Cleanup of loaded data in case of failure.
  bool success = false;
  utils::OnScopeExit cleanup([&] {
    if (!success) {
      edges->clear();
      vertices->clear();
      epoch_history->clear();
    }
  });

  // Read snapshot info.
  const auto info = ReadSnapshotInfo(path);
  spdlog::info("Recovering {} vertices and {} edges.", info.vertices_count, info.edges_count);
  // Check for edges.
  bool snapshot_has_edges = info.offset_edges != 0;

  // Recover mapper.
  std::unordered_map<uint64_t, uint64_t> snapshot_id_map;
  {
    spdlog::info("Recovering mapper metadata.");
    if (!snapshot.SetPosition(info.offset_mapper)) throw RecoveryFailure("Couldn't read data from snapshot!");

    auto marker = snapshot.ReadMarker();
    if (!marker || *marker != Marker::SECTION_MAPPER) throw RecoveryFailure("Failed to read section mapper!");

    auto size = snapshot.ReadUint();
    if (!size) throw RecoveryFailure("Failed to read name-id mapper size!");

    for (uint64_t i = 0; i < *size; ++i) {
      auto id = snapshot.ReadUint();
      if (!id) throw RecoveryFailure("Failed to read id for name-id mapper!");
      auto name = snapshot.ReadString();
      if (!name) throw RecoveryFailure("Failed to read name for name-id mapper!");
      auto my_id = name_id_mapper->NameToId(*name);
      snapshot_id_map.emplace(*id, my_id);
      SPDLOG_TRACE("Mapping \"{}\"from snapshot id {} to actual id {}.", *name, *id, my_id);
    }
  }
  auto get_label_from_id = [&snapshot_id_map](uint64_t label_id) {
    auto it = snapshot_id_map.find(label_id);
    if (it == snapshot_id_map.end()) throw RecoveryFailure("Couldn't find label id in snapshot_id_map!");
    return LabelId::FromUint(it->second);
  };
  auto get_property_from_id = [&snapshot_id_map](uint64_t property_id) {
    auto it = snapshot_id_map.find(property_id);
    if (it == snapshot_id_map.end()) throw RecoveryFailure("Couldn't find property id in snapshot_id_map!");
    return PropertyId::FromUint(it->second);
  };
  auto get_edge_type_from_id = [&snapshot_id_map](uint64_t edge_type_id) {
    auto it = snapshot_id_map.find(edge_type_id);
    if (it == snapshot_id_map.end()) throw RecoveryFailure("Couldn't find edge type id in snapshot_id_map!");
    return EdgeTypeId::FromUint(it->second);
  };

  // Reset current edge count.
  edge_count->store(0, std::memory_order_release);

  {
    // Recover edges.
    auto edge_acc = edges->access();
    uint64_t last_edge_gid = 0;
    if (snapshot_has_edges) {
      spdlog::info("Recovering {} edges.", info.edges_count);
      if (!snapshot.SetPosition(info.offset_edges)) throw RecoveryFailure("Couldn't read data from snapshot!");
      for (uint64_t i = 0; i < info.edges_count; ++i) {
        {
          const auto marker = snapshot.ReadMarker();
          if (!marker || *marker != Marker::SECTION_EDGE) throw RecoveryFailure("Couldn't read section edge marker");
        }

        if (items.properties_on_edges) {
          // Insert edge.
          auto gid = snapshot.ReadUint();
          if (!gid) throw RecoveryFailure("Couldn't read edge gid!");
          if (i > 0 && *gid <= last_edge_gid) throw RecoveryFailure("Invalid edge gid read!");
          last_edge_gid = *gid;
          spdlog::debug("Recovering edge {} with properties.", *gid);
          auto [it, inserted] = edge_acc.insert(Edge{Gid::FromUint(*gid), nullptr});
          if (!inserted) throw RecoveryFailure("The edge must be inserted here!");

          // Recover properties.
          {
            auto props_size = snapshot.ReadUint();
            if (!props_size) throw RecoveryFailure("Couldn't read the size of properties!");
            auto &props = it->properties;
            for (uint64_t j = 0; j < *props_size; ++j) {
              auto key = snapshot.ReadUint();
              if (!key) throw RecoveryFailure("Couldn't read edge property id!");
              auto value = snapshot.ReadPropertyValue();
              if (!value) throw RecoveryFailure("Couldn't read edge property value!");
              SPDLOG_TRACE("Recovered property \"{}\" with value \"{}\" for edge {}.",
                           name_id_mapper->IdToName(snapshot_id_map.at(*key)), *value, *gid);
              props.SetProperty(get_property_from_id(*key), *value);
            }
          }
        } else {
          // Read edge GID.
          auto gid = snapshot.ReadUint();
          if (!gid) throw RecoveryFailure("Couldn't read edge gid!");
          if (i > 0 && *gid <= last_edge_gid) throw RecoveryFailure("Invalid edge gid read!");
          last_edge_gid = *gid;

          spdlog::debug("Ensuring edge {} doesn't have any properties.", *gid);
          // Read properties.
          {
            auto props_size = snapshot.ReadUint();
            if (!props_size) throw RecoveryFailure("Couldn't read the size of properties!");
            if (*props_size != 0)
              throw RecoveryFailure(
                  "The snapshot has properties on edges, but the storage is "
                  "configured without properties on edges!");
          }
        }
      }
      spdlog::info("Edges are recovered.");
    }

    // Recover vertices (labels and properties).
    if (!snapshot.SetPosition(info.offset_vertices)) throw RecoveryFailure("Couldn't read data from snapshot!");
    auto vertex_acc = vertices->access();
    uint64_t last_vertex_gid = 0;
    spdlog::info("Recovering {} vertices.", info.vertices_count);
    for (uint64_t i = 0; i < info.vertices_count; ++i) {
      {
        auto marker = snapshot.ReadMarker();
        if (!marker || *marker != Marker::SECTION_VERTEX) throw RecoveryFailure("Couldn't read section vertex marker!");
      }

      // Insert vertex.
      auto gid = snapshot.ReadUint();
      if (!gid) throw RecoveryFailure("Couldn't read vertex gid!");
      if (i > 0 && *gid <= last_vertex_gid) {
        throw RecoveryFailure("Invalid vertex gid read!");
      }
      last_vertex_gid = *gid;
      spdlog::debug("Recovering vertex {}.", *gid);
      auto [it, inserted] = vertex_acc.insert(Vertex{Gid::FromUint(*gid), nullptr});
      if (!inserted) throw RecoveryFailure("The vertex must be inserted here!");

      // Recover labels.
      spdlog::trace("Recovering labels for vertex {}.", *gid);
      {
        auto labels_size = snapshot.ReadUint();
        if (!labels_size) throw RecoveryFailure("Couldn't read the size of labels!");
        auto &labels = it->labels;
        labels.reserve(*labels_size);
        for (uint64_t j = 0; j < *labels_size; ++j) {
          auto label = snapshot.ReadUint();
          if (!label) throw RecoveryFailure("Couldn't read vertex label!");
          SPDLOG_TRACE("Recovered label \"{}\" for vertex {}.", name_id_mapper->IdToName(snapshot_id_map.at(*label)),
                       *gid);
          labels.emplace_back(get_label_from_id(*label));
        }
      }

      // Recover properties.
      spdlog::trace("Recovering properties for vertex {}.", *gid);
      {
        auto props_size = snapshot.ReadUint();
        if (!props_size) throw RecoveryFailure("Couldn't read the size of properties!");
        auto &props = it->properties;
        for (uint64_t j = 0; j < *props_size; ++j) {
          auto key = snapshot.ReadUint();
          if (!key) throw RecoveryFailure("Couldn't read the vertex property id!");
          auto value = snapshot.ReadPropertyValue();
          if (!value) throw RecoveryFailure("Couldn't read the vertex property value!");
          SPDLOG_TRACE("Recovered property \"{}\" with value \"{}\" for vertex {}.",
                       name_id_mapper->IdToName(snapshot_id_map.at(*key)), *value, *gid);
          props.SetProperty(get_property_from_id(*key), *value);
        }
      }

      // Skip in edges.
      {
        auto in_size = snapshot.ReadUint();
        if (!in_size) throw RecoveryFailure("Couldn't the read the size of input edges!");
        for (uint64_t j = 0; j < *in_size; ++j) {
          auto edge_gid = snapshot.ReadUint();
          if (!edge_gid) throw RecoveryFailure("Couldn't read the edge gid!");
          auto from_gid = snapshot.ReadUint();
          if (!from_gid) throw RecoveryFailure("Couldn't read from vertex gid!");
          auto edge_type = snapshot.ReadUint();
          if (!edge_type) throw RecoveryFailure("Couldn't read edge type!");
        }
      }

      // Skip out edges.
      auto out_size = snapshot.ReadUint();
      if (!out_size) throw RecoveryFailure("Couldn't read the number of out edges!");
      for (uint64_t j = 0; j < *out_size; ++j) {
        auto edge_gid = snapshot.ReadUint();
        if (!edge_gid) throw RecoveryFailure("Couldn't read the edge gid!");
        auto to_gid = snapshot.ReadUint();
        if (!to_gid) throw RecoveryFailure("Couldn't read to vertex gid!");
        auto edge_type = snapshot.ReadUint();
        if (!edge_type) throw RecoveryFailure("Couldn't read edge type!");
      }
    }
    spdlog::info("Vertices are recovered.");

    // Recover vertices (in/out edges).
    spdlog::info("Recovering connectivity.");
    if (!snapshot.SetPosition(info.offset_vertices)) throw RecoveryFailure("Couldn't read data from snapshot!");
    for (auto &vertex : vertex_acc) {
      {
        auto marker = snapshot.ReadMarker();
        if (!marker || *marker != Marker::SECTION_VERTEX) throw RecoveryFailure("Couldn't read section vertex marker!");
      }

      spdlog::trace("Recovering connectivity for vertex {}.", vertex.gid.AsUint());
      // Check vertex.
      auto gid = snapshot.ReadUint();
      if (!gid) throw RecoveryFailure("Couldn't read vertex gid!");
      if (gid != vertex.gid.AsUint()) throw RecoveryFailure("Invalid vertex read!");

      // Skip labels.
      {
        auto labels_size = snapshot.ReadUint();
        if (!labels_size) throw RecoveryFailure("Couldn't read the size of labels!");
        for (uint64_t j = 0; j < *labels_size; ++j) {
          auto label = snapshot.ReadUint();
          if (!label) throw RecoveryFailure("Couldn't read label!");
        }
      }

      // Skip properties.
      {
        auto props_size = snapshot.ReadUint();
        if (!props_size) throw RecoveryFailure("Couldn't read the size of properties!");
        for (uint64_t j = 0; j < *props_size; ++j) {
          auto key = snapshot.ReadUint();
          if (!key) throw RecoveryFailure("Couldn't read property key while skipping properties!");
          auto value = snapshot.SkipPropertyValue();
          if (!value) throw RecoveryFailure("Couldn't read property value while skipping properties!");
        }
      }

      // Recover in edges.
      {
        spdlog::trace("Recovering inbound edges for vertex {}.", vertex.gid.AsUint());
        auto in_size = snapshot.ReadUint();
        if (!in_size) throw RecoveryFailure("Couldn't read the size of in edges!");
        vertex.in_edges.reserve(*in_size);
        for (uint64_t j = 0; j < *in_size; ++j) {
          auto edge_gid = snapshot.ReadUint();
          if (!edge_gid) throw RecoveryFailure("Couldn't read egde gid!");
          last_edge_gid = std::max(last_edge_gid, *edge_gid);

          auto from_gid = snapshot.ReadUint();
          if (!from_gid) throw RecoveryFailure("Couldn't read from vertex gid!");
          auto edge_type = snapshot.ReadUint();
          if (!edge_type) throw RecoveryFailure("Couldn't read edge type");

          auto from_vertex = vertex_acc.find(Gid::FromUint(*from_gid));
          if (from_vertex == vertex_acc.end()) throw RecoveryFailure("Invalid from vertex!");

          EdgeRef edge_ref(Gid::FromUint(*edge_gid));
          if (items.properties_on_edges) {
            if (snapshot_has_edges) {
              auto edge = edge_acc.find(Gid::FromUint(*edge_gid));
              if (edge == edge_acc.end()) throw RecoveryFailure("Invalid edge!");
              edge_ref = EdgeRef(&*edge);
            } else {
              auto [edge, inserted] = edge_acc.insert(Edge{Gid::FromUint(*edge_gid), nullptr});
              edge_ref = EdgeRef(&*edge);
            }
          }
          SPDLOG_TRACE("Recovered inbound edge {} with label \"{}\" from vertex {}.", *edge_gid,
                       name_id_mapper->IdToName(snapshot_id_map.at(*edge_type)), from_vertex->gid.AsUint());
          vertex.in_edges.emplace_back(get_edge_type_from_id(*edge_type), &*from_vertex, edge_ref);
        }
      }

      // Recover out edges.
      {
        spdlog::trace("Recovering outbound edges for vertex {}.", vertex.gid.AsUint());
        auto out_size = snapshot.ReadUint();
        if (!out_size) throw RecoveryFailure("Couldn't read the number of out edges!");
        vertex.out_edges.reserve(*out_size);
        for (uint64_t j = 0; j < *out_size; ++j) {
          auto edge_gid = snapshot.ReadUint();
          if (!edge_gid) throw RecoveryFailure("Couldn't read edge gid!");
          last_edge_gid = std::max(last_edge_gid, *edge_gid);

          auto to_gid = snapshot.ReadUint();
          if (!to_gid) throw RecoveryFailure("Couldn't read to vertex gid!");
          auto edge_type = snapshot.ReadUint();
          if (!edge_type) throw RecoveryFailure("Couldn't read edge type!");

          auto to_vertex = vertex_acc.find(Gid::FromUint(*to_gid));
          if (to_vertex == vertex_acc.end()) throw RecoveryFailure("Invalid to vertex!");

          EdgeRef edge_ref(Gid::FromUint(*edge_gid));
          if (items.properties_on_edges) {
            if (snapshot_has_edges) {
              auto edge = edge_acc.find(Gid::FromUint(*edge_gid));
              if (edge == edge_acc.end()) throw RecoveryFailure("Invalid edge!");
              edge_ref = EdgeRef(&*edge);
            } else {
              auto [edge, inserted] = edge_acc.insert(Edge{Gid::FromUint(*edge_gid), nullptr});
              edge_ref = EdgeRef(&*edge);
            }
          }
          SPDLOG_TRACE("Recovered outbound edge {} with label \"{}\" to vertex {}.", *edge_gid,
                       name_id_mapper->IdToName(snapshot_id_map.at(*edge_type)), to_vertex->gid.AsUint());
          vertex.out_edges.emplace_back(get_edge_type_from_id(*edge_type), &*to_vertex, edge_ref);
        }
        // Increment edge count. We only increment the count here because the
        // information is duplicated in in_edges.
        edge_count->fetch_add(*out_size, std::memory_order_acq_rel);
      }
    }
    spdlog::info("Connectivity is recovered.");

    // Set initial values for edge/vertex ID generators.
    ret.next_edge_id = last_edge_gid + 1;
    ret.next_vertex_id = last_vertex_gid + 1;
  }

  // Recover indices.
  {
    spdlog::info("Recovering metadata of indices.");
    if (!snapshot.SetPosition(info.offset_indices)) throw RecoveryFailure("Couldn't read data from snapshot!");

    auto marker = snapshot.ReadMarker();
    if (!marker || *marker != Marker::SECTION_INDICES) throw RecoveryFailure("Couldn't read section indices!");

    // Recover label indices.
    {
      auto size = snapshot.ReadUint();
      if (!size) throw RecoveryFailure("Couldn't read the number of label indices");
      spdlog::info("Recovering metadata of {} label indices.", *size);
      for (uint64_t i = 0; i < *size; ++i) {
        auto label = snapshot.ReadUint();
        if (!label) throw RecoveryFailure("Couldn't read label of label index!");
        AddRecoveredIndexConstraint(&indices_constraints.indices.label, get_label_from_id(*label),
                                    "The label index already exists!");
        SPDLOG_TRACE("Recovered metadata of label index for :{}", name_id_mapper->IdToName(snapshot_id_map.at(*label)));
      }
      spdlog::info("Metadata of label indices are recovered.");
    }

    // Recover label+property indices.
    {
      auto size = snapshot.ReadUint();
      if (!size) throw RecoveryFailure("Couldn't recover the number of label property indices!");
      spdlog::info("Recovering metadata of {} label+property indices.", *size);
      for (uint64_t i = 0; i < *size; ++i) {
        auto label = snapshot.ReadUint();
        if (!label) throw RecoveryFailure("Couldn't read label for label property index!");
        auto property = snapshot.ReadUint();
        if (!property) throw RecoveryFailure("Couldn't read property for label property index");
        AddRecoveredIndexConstraint(&indices_constraints.indices.label_property,
                                    {get_label_from_id(*label), get_property_from_id(*property)},
                                    "The label+property index already exists!");
        SPDLOG_TRACE("Recovered metadata of label+property index for :{}({})",
                     name_id_mapper->IdToName(snapshot_id_map.at(*label)),
                     name_id_mapper->IdToName(snapshot_id_map.at(*property)));
      }
      spdlog::info("Metadata of label+property indices are recovered.");
    }

    spdlog::info("Metadata of indices are recovered.");
  }

  // Recover constraints.
  {
    spdlog::info("Recovering metadata of constraints.");
    if (!snapshot.SetPosition(info.offset_constraints)) throw RecoveryFailure("Couldn't read data from snapshot!");

    auto marker = snapshot.ReadMarker();
    if (!marker || *marker != Marker::SECTION_CONSTRAINTS)
      throw RecoveryFailure("Couldn't read section constraints marker!");

    // Recover existence constraints.
    {
      auto size = snapshot.ReadUint();
      if (!size) throw RecoveryFailure("Couldn't recover the number of existence constraints!");
      spdlog::info("Recovering metadata of {} existence constraints.", *size);
      for (uint64_t i = 0; i < *size; ++i) {
        auto label = snapshot.ReadUint();
        if (!label) throw RecoveryFailure("Couldn't read label of existence constraints!");
        auto property = snapshot.ReadUint();
        if (!property) throw RecoveryFailure("Couldn't read property of existence constraints!");
        AddRecoveredIndexConstraint(&indices_constraints.constraints.existence,
                                    {get_label_from_id(*label), get_property_from_id(*property)},
                                    "The existence constraint already exists!");
        SPDLOG_TRACE("Recovered metadata of existence constraint for :{}({})",
                     name_id_mapper->IdToName(snapshot_id_map.at(*label)),
                     name_id_mapper->IdToName(snapshot_id_map.at(*property)));
      }
      spdlog::info("Metadata of existence constraints are recovered.");
    }

    // Recover unique constraints.
    // Snapshot version should be checked since unique constraints were
    // implemented in later versions of snapshot.
    if (*version >= kUniqueConstraintVersion) {
      auto size = snapshot.ReadUint();
      if (!size) throw RecoveryFailure("Couldn't read the number of unique constraints!");
      spdlog::info("Recovering metadata of {} unique constraints.", *size);
      for (uint64_t i = 0; i < *size; ++i) {
        auto label = snapshot.ReadUint();
        if (!label) throw RecoveryFailure("Couldn't read label of unique constraint!");
        auto properties_count = snapshot.ReadUint();
        if (!properties_count) throw RecoveryFailure("Couldn't read the number of properties of unique constraint");
        std::set<PropertyId> properties;
        for (uint64_t j = 0; j < *properties_count; ++j) {
          auto property = snapshot.ReadUint();
          if (!property) throw RecoveryFailure("Couldn't read property of unique constraint!");
          properties.insert(get_property_from_id(*property));
        }
        AddRecoveredIndexConstraint(&indices_constraints.constraints.unique, {get_label_from_id(*label), properties},
                                    "The unique constraint already exists!");
        SPDLOG_TRACE("Recovered metadata of unique constraints for :{}",
                     name_id_mapper->IdToName(snapshot_id_map.at(*label)));
      }
      spdlog::info("Metadata of unique constraints are recovered.");
    }
    spdlog::info("Metadata of constraints are recovered.");
  }

  spdlog::info("Recovering metadata.");
  // Recover epoch history
  {
    if (!snapshot.SetPosition(info.offset_epoch_history)) throw RecoveryFailure("Couldn't read data from snapshot!");

    const auto marker = snapshot.ReadMarker();
    if (!marker || *marker != Marker::SECTION_EPOCH_HISTORY)
      throw RecoveryFailure("Couldn't recover section epoch history marker!");

    const auto history_size = snapshot.ReadUint();
    if (!history_size) {
      throw RecoveryFailure("Couldn't read history size!");
    }

    for (int i = 0; i < *history_size; ++i) {
      auto maybe_epoch_id = snapshot.ReadString();
      if (!maybe_epoch_id) {
        throw RecoveryFailure("Couldn't read epoch id!");
      }
      const auto maybe_last_commit_timestamp = snapshot.ReadUint();
      if (!maybe_last_commit_timestamp) {
        throw RecoveryFailure("Couldn't read last commit timestamp!");
      }
      epoch_history->emplace_back(std::move(*maybe_epoch_id), *maybe_last_commit_timestamp);
    }
  }

  spdlog::info("Metadata recovered.");
  // Recover timestamp.
  ret.next_timestamp = info.start_timestamp + 1;

  // Set success flag (to disable cleanup).
  success = true;

  return {info, ret, std::move(indices_constraints)};
}

RecoveredSnapshot LoadSnapshotVersion15(const std::filesystem::path &path, utils::SkipList<Vertex> *vertices,
                                        utils::SkipList<Edge> *edges,
                                        std::deque<std::pair<std::string, uint64_t>> *epoch_history,
                                        NameIdMapper *name_id_mapper, std::atomic<uint64_t> *edge_count,
                                        const Config &config) {
  RecoveryInfo recovery_info;
  RecoveredIndicesAndConstraints indices_constraints;

  Decoder snapshot;
  const auto version = snapshot.Initialize(path, kSnapshotMagic);
  if (!version) throw RecoveryFailure("Couldn't read snapshot magic and/or version!");

  if (!IsVersionSupported(*version)) throw RecoveryFailure(fmt::format("Invalid snapshot version {}", *version));
  if (*version != 15U) throw RecoveryFailure(fmt::format("Expected snapshot version is 15, but got {}", *version));

  // Cleanup of loaded data in case of failure.
  bool success = false;
  utils::OnScopeExit cleanup([&] {
    if (!success) {
      edges->clear();
      vertices->clear();
      epoch_history->clear();
    }
  });

  // Read snapshot info.
  const auto info = ReadSnapshotInfo(path);
  spdlog::info("Recovering {} vertices and {} edges.", info.vertices_count, info.edges_count);
  // Check for edges.
  bool snapshot_has_edges = info.offset_edges != 0;

  // Recover mapper.
  std::unordered_map<uint64_t, uint64_t> snapshot_id_map;
  {
    spdlog::info("Recovering mapper metadata.");
    if (!snapshot.SetPosition(info.offset_mapper)) throw RecoveryFailure("Couldn't read data from snapshot!");

    auto marker = snapshot.ReadMarker();
    if (!marker || *marker != Marker::SECTION_MAPPER) throw RecoveryFailure("Couldn't read section mapper marker!");

    auto size = snapshot.ReadUint();
    if (!size) throw RecoveryFailure("Couldn't read snapshot size!");

    for (uint64_t i = 0; i < *size; ++i) {
      auto id = snapshot.ReadUint();
      if (!id) throw RecoveryFailure("Failed to read id for name-id mapper!");
      auto name = snapshot.ReadString();
      if (!name) throw RecoveryFailure("Failed to read name for name-id mapper!");
      auto my_id = name_id_mapper->NameToId(*name);
      snapshot_id_map.emplace(*id, my_id);
      SPDLOG_TRACE("Mapping \"{}\"from snapshot id {} to actual id {}.", *name, *id, my_id);
    }
  }
  auto get_label_from_id = [&snapshot_id_map](uint64_t label_id) {
    auto it = snapshot_id_map.find(label_id);
    if (it == snapshot_id_map.end()) throw RecoveryFailure("Couldn't find label id in snapshot_id_map!");
    return LabelId::FromUint(it->second);
  };
  auto get_property_from_id = [&snapshot_id_map](uint64_t property_id) {
    auto it = snapshot_id_map.find(property_id);
    if (it == snapshot_id_map.end()) throw RecoveryFailure("Couldn't find property id in snapshot_id_map!");
    return PropertyId::FromUint(it->second);
  };
  auto get_edge_type_from_id = [&snapshot_id_map](uint64_t edge_type_id) {
    auto it = snapshot_id_map.find(edge_type_id);
    if (it == snapshot_id_map.end()) throw RecoveryFailure("Couldn't find edge type id in snapshot_id_map!");
    return EdgeTypeId::FromUint(it->second);
  };

  // Reset current edge count.
  edge_count->store(0, std::memory_order_release);

  {
    spdlog::info("Recovering edges.");
    // Recover edges.
    if (snapshot_has_edges) {
      // We don't need to check whether we store properties on edge or not, because `LoadPartialEdges` will always
      // iterate over the edges in the snapshot (if they exist) and the current configuration of properties on edge only
      // affect what it does:
      // 1. If properties are allowed on edges, then it loads the edges.
      // 2. If properties are not allowed on edges, then it checks that none of the edges have any properties.
      if (!snapshot.SetPosition(info.offset_edge_batches)) {
        throw RecoveryFailure("Couldn't read data from snapshot!");
      }
      const auto edge_batches = ReadBatchInfos(snapshot);

      RecoverOnMultipleThreads(
          config.durability.recovery_thread_count,
          [path, edges, items = config.salient.items, &get_property_from_id](const size_t /*batch_index*/,
                                                                             const BatchInfo &batch) {
            LoadPartialEdges(path, *edges, batch.offset, batch.count, items, get_property_from_id);
          },
          edge_batches);
    }
    spdlog::info("Edges are recovered.");

    // Recover vertices (labels and properties).
    spdlog::info("Recovering vertices.", info.vertices_count);
    uint64_t last_vertex_gid{0};

    if (!snapshot.SetPosition(info.offset_vertex_batches)) {
      throw RecoveryFailure("Couldn't read data from snapshot!");
    }

    const auto vertex_batches = ReadBatchInfos(snapshot);
    RecoverOnMultipleThreads(
        config.durability.recovery_thread_count,
        [path, vertices, &vertex_batches, &get_label_from_id, &get_property_from_id, &last_vertex_gid](
            const size_t batch_index, const BatchInfo &batch) {
          const auto last_vertex_gid_in_batch =
              LoadPartialVertices(path, *vertices, batch.offset, batch.count, get_label_from_id, get_property_from_id);
          if (batch_index == vertex_batches.size() - 1) {
            last_vertex_gid = last_vertex_gid_in_batch;
          }
        },
        vertex_batches);

    spdlog::info("Vertices are recovered.");

    // Recover vertices (in/out edges).
    spdlog::info("Recover connectivity.");
    recovery_info.vertex_batches.reserve(vertex_batches.size());
    for (const auto batch : vertex_batches) {
      recovery_info.vertex_batches.emplace_back(Gid::FromUint(0), batch.count);
    }
    std::atomic<uint64_t> highest_edge_gid{0};

    RecoverOnMultipleThreads(
        config.durability.recovery_thread_count,
        [path, vertices, edges, edge_count, items = config.salient.items, snapshot_has_edges, &get_edge_type_from_id,
         &highest_edge_gid, &recovery_info](const size_t batch_index, const BatchInfo &batch) {
          const auto result = LoadPartialConnectivity(path, *vertices, *edges, batch.offset, batch.count, items,
                                                      snapshot_has_edges, get_edge_type_from_id);
          edge_count->fetch_add(result.edge_count);
          auto known_highest_edge_gid = highest_edge_gid.load();
          while (known_highest_edge_gid < result.highest_edge_id) {
            highest_edge_gid.compare_exchange_weak(known_highest_edge_gid, result.highest_edge_id);
          }
          recovery_info.vertex_batches[batch_index].first = result.first_vertex_gid;
        },
        vertex_batches);

    spdlog::info("Connectivity is recovered.");

    // Set initial values for edge/vertex ID generators.
    recovery_info.next_edge_id = highest_edge_gid + 1;
    recovery_info.next_vertex_id = last_vertex_gid + 1;
  }

  // Recover indices.
  {
    spdlog::info("Recovering metadata of indices.");
    if (!snapshot.SetPosition(info.offset_indices)) throw RecoveryFailure("Couldn't read data from snapshot!");

    auto marker = snapshot.ReadMarker();
    if (!marker || *marker != Marker::SECTION_INDICES) throw RecoveryFailure("Couldn't read section indices!");

    // Recover label indices.
    {
      auto size = snapshot.ReadUint();
      if (!size) throw RecoveryFailure("Couldn't read the number of label indices");
      spdlog::info("Recovering metadata of {} label indices.", *size);
      for (uint64_t i = 0; i < *size; ++i) {
        auto label = snapshot.ReadUint();
        if (!label) throw RecoveryFailure("Couldn't read label of label index!");
        AddRecoveredIndexConstraint(&indices_constraints.indices.label, get_label_from_id(*label),
                                    "The label index already exists!");
        SPDLOG_TRACE("Recovered metadata of label index for :{}", name_id_mapper->IdToName(snapshot_id_map.at(*label)));
      }
      spdlog::info("Metadata of label indices are recovered.");
    }

    // Recover label+property indices.
    {
      auto size = snapshot.ReadUint();
      if (!size) throw RecoveryFailure("Couldn't recover the number of label property indices!");
      spdlog::info("Recovering metadata of {} label+property indices.", *size);
      for (uint64_t i = 0; i < *size; ++i) {
        auto label = snapshot.ReadUint();
        if (!label) throw RecoveryFailure("Couldn't read label for label property index!");
        auto property = snapshot.ReadUint();
        if (!property) throw RecoveryFailure("Couldn't read property for label property index");
        AddRecoveredIndexConstraint(&indices_constraints.indices.label_property,
                                    {get_label_from_id(*label), get_property_from_id(*property)},
                                    "The label+property index already exists!");
        SPDLOG_TRACE("Recovered metadata of label+property index for :{}({})",
                     name_id_mapper->IdToName(snapshot_id_map.at(*label)),
                     name_id_mapper->IdToName(snapshot_id_map.at(*property)));
      }
      spdlog::info("Metadata of label+property indices are recovered.");
    }
    spdlog::info("Metadata of indices are recovered.");
  }

  // Recover constraints.
  {
    spdlog::info("Recovering metadata of constraints.");
    if (!snapshot.SetPosition(info.offset_constraints))
      throw RecoveryFailure("Couldn't read offset constraints marker!");

    auto marker = snapshot.ReadMarker();
    if (!marker || *marker != Marker::SECTION_CONSTRAINTS)
      throw RecoveryFailure("Couldn't read section constraints marker!");

    // Recover existence constraints.
    {
      auto size = snapshot.ReadUint();
      if (!size) throw RecoveryFailure("Couldn't recover the number of existence constraints!");
      spdlog::info("Recovering metadata of {} existence constraints.", *size);
      for (uint64_t i = 0; i < *size; ++i) {
        auto label = snapshot.ReadUint();
        if (!label) throw RecoveryFailure("Couldn't read label of existence constraints!");
        auto property = snapshot.ReadUint();
        if (!property) throw RecoveryFailure("Couldn't read property of existence constraints!");
        AddRecoveredIndexConstraint(&indices_constraints.constraints.existence,
                                    {get_label_from_id(*label), get_property_from_id(*property)},
                                    "The existence constraint already exists!");
        SPDLOG_TRACE("Recovered metadata of existence constraint for :{}({})",
                     name_id_mapper->IdToName(snapshot_id_map.at(*label)),
                     name_id_mapper->IdToName(snapshot_id_map.at(*property)));
      }
      spdlog::info("Metadata of existence constraints are recovered.");
    }

    // Recover unique constraints.
    // Snapshot version should be checked since unique constraints were
    // implemented in later versions of snapshot.
    if (*version >= kUniqueConstraintVersion) {
      auto size = snapshot.ReadUint();
      if (!size) throw RecoveryFailure("Couldn't read the number of unique constraints!");
      spdlog::info("Recovering metadata of {} unique constraints.", *size);
      for (uint64_t i = 0; i < *size; ++i) {
        auto label = snapshot.ReadUint();
        if (!label) throw RecoveryFailure("Couldn't read label of unique constraint!");
        auto properties_count = snapshot.ReadUint();
        if (!properties_count) throw RecoveryFailure("Couldn't read the number of properties of unique constraint");
        std::set<PropertyId> properties;
        for (uint64_t j = 0; j < *properties_count; ++j) {
          auto property = snapshot.ReadUint();
          if (!property) throw RecoveryFailure("Couldn't read property of unique constraint!");
          properties.insert(get_property_from_id(*property));
        }
        AddRecoveredIndexConstraint(&indices_constraints.constraints.unique, {get_label_from_id(*label), properties},
                                    "The unique constraint already exists!");
        SPDLOG_TRACE("Recovered metadata of unique constraints for :{}",
                     name_id_mapper->IdToName(snapshot_id_map.at(*label)));
      }
      spdlog::info("Metadata of unique constraints are recovered.");
    }
    spdlog::info("Metadata of constraints are recovered.");
  }

  spdlog::info("Recovering metadata.");
  // Recover epoch history
  {
    if (!snapshot.SetPosition(info.offset_epoch_history)) throw RecoveryFailure("Couldn't read data from snapshot!");

    const auto marker = snapshot.ReadMarker();
    if (!marker || *marker != Marker::SECTION_EPOCH_HISTORY)
      throw RecoveryFailure("Couldn't recover section epoch history marker!");

    const auto history_size = snapshot.ReadUint();
    if (!history_size) {
      throw RecoveryFailure("Couldn't read history size!");
    }

    for (int i = 0; i < *history_size; ++i) {
      auto maybe_epoch_id = snapshot.ReadString();
      if (!maybe_epoch_id) {
        throw RecoveryFailure("Couldn't read epoch id!");
      }
      const auto maybe_last_commit_timestamp = snapshot.ReadUint();
      if (!maybe_last_commit_timestamp) {
        throw RecoveryFailure("Couldn't read last commit timestamp!");
      }
      epoch_history->emplace_back(std::move(*maybe_epoch_id), *maybe_last_commit_timestamp);
    }
  }

  spdlog::info("Metadata recovered.");
  // Recover timestamp.
  recovery_info.next_timestamp = info.start_timestamp + 1;

  // Set success flag (to disable cleanup).
  success = true;

  return {info, recovery_info, std::move(indices_constraints)};
}

RecoveredSnapshot LoadSnapshotVersion16(const std::filesystem::path &path, utils::SkipList<Vertex> *vertices,
                                        utils::SkipList<Edge> *edges,
                                        std::deque<std::pair<std::string, uint64_t>> *epoch_history,
                                        NameIdMapper *name_id_mapper, std::atomic<uint64_t> *edge_count,
                                        const Config &config) {
  RecoveryInfo recovery_info;
  RecoveredIndicesAndConstraints indices_constraints;

  Decoder snapshot;
  const auto version = snapshot.Initialize(path, kSnapshotMagic);
  if (!version) throw RecoveryFailure("Couldn't read snapshot magic and/or version!");

  if (!IsVersionSupported(*version)) throw RecoveryFailure(fmt::format("Invalid snapshot version {}", *version));
  if (*version != 16U) throw RecoveryFailure(fmt::format("Expected snapshot version is 16, but got {}", *version));

  // Cleanup of loaded data in case of failure.
  bool success = false;
  utils::OnScopeExit cleanup([&] {
    if (!success) {
      edges->clear();
      vertices->clear();
      epoch_history->clear();
    }
  });

  // Read snapshot info.
  const auto info = ReadSnapshotInfo(path);
  spdlog::info("Recovering {} vertices and {} edges.", info.vertices_count, info.edges_count);
  // Check for edges.
  bool snapshot_has_edges = info.offset_edges != 0;

  // Recover mapper.
  std::unordered_map<uint64_t, uint64_t> snapshot_id_map;
  {
    spdlog::info("Recovering mapper metadata.");
    if (!snapshot.SetPosition(info.offset_mapper)) throw RecoveryFailure("Couldn't read data from snapshot!");

    auto marker = snapshot.ReadMarker();
    if (!marker || *marker != Marker::SECTION_MAPPER) throw RecoveryFailure("Failed to read section mapper!");

    auto size = snapshot.ReadUint();
    if (!size) throw RecoveryFailure("Failed to read name-id mapper size!");

    for (uint64_t i = 0; i < *size; ++i) {
      auto id = snapshot.ReadUint();
      if (!id) throw RecoveryFailure("Failed to read id for name-id mapper!");
      auto name = snapshot.ReadString();
      if (!name) throw RecoveryFailure("Failed to read name for name-id mapper!");
      auto my_id = name_id_mapper->NameToId(*name);
      snapshot_id_map.emplace(*id, my_id);
      SPDLOG_TRACE("Mapping \"{}\"from snapshot id {} to actual id {}.", *name, *id, my_id);
    }
  }
  auto get_label_from_id = [&snapshot_id_map](uint64_t label_id) {
    auto it = snapshot_id_map.find(label_id);
    if (it == snapshot_id_map.end()) throw RecoveryFailure("Couldn't find label id in snapshot_id_map!");
    return LabelId::FromUint(it->second);
  };
  auto get_property_from_id = [&snapshot_id_map](uint64_t property_id) {
    auto it = snapshot_id_map.find(property_id);
    if (it == snapshot_id_map.end()) throw RecoveryFailure("Couldn't find property id in snapshot_id_map!");
    return PropertyId::FromUint(it->second);
  };
  auto get_edge_type_from_id = [&snapshot_id_map](uint64_t edge_type_id) {
    auto it = snapshot_id_map.find(edge_type_id);
    if (it == snapshot_id_map.end()) throw RecoveryFailure("Couldn't find edge type id in snapshot_id_map!");
    return EdgeTypeId::FromUint(it->second);
  };

  // Reset current edge count.
  edge_count->store(0, std::memory_order_release);

  {
    spdlog::info("Recovering edges.");
    // Recover edges.
    if (snapshot_has_edges) {
      // We don't need to check whether we store properties on edge or not, because `LoadPartialEdges` will always
      // iterate over the edges in the snapshot (if they exist) and the current configuration of properties on edge only
      // affect what it does:
      // 1. If properties are allowed on edges, then it loads the edges.
      // 2. If properties are not allowed on edges, then it checks that none of the edges have any properties.
      if (!snapshot.SetPosition(info.offset_edge_batches)) {
        throw RecoveryFailure("Couldn't read data from snapshot!");
      }
      const auto edge_batches = ReadBatchInfos(snapshot);

      RecoverOnMultipleThreads(
          config.durability.recovery_thread_count,
          [path, edges, items = config.salient.items, &get_property_from_id](const size_t /*batch_index*/,
                                                                             const BatchInfo &batch) {
            LoadPartialEdges(path, *edges, batch.offset, batch.count, items, get_property_from_id);
          },
          edge_batches);
    }
    spdlog::info("Edges are recovered.");

    // Recover vertices (labels and properties).
    spdlog::info("Recovering vertices.", info.vertices_count);
    uint64_t last_vertex_gid{0};

    if (!snapshot.SetPosition(info.offset_vertex_batches)) {
      throw RecoveryFailure("Couldn't read data from snapshot!");
    }

    const auto vertex_batches = ReadBatchInfos(snapshot);
    RecoverOnMultipleThreads(
        config.durability.recovery_thread_count,
        [path, vertices, &vertex_batches, &get_label_from_id, &get_property_from_id, &last_vertex_gid](
            const size_t batch_index, const BatchInfo &batch) {
          const auto last_vertex_gid_in_batch =
              LoadPartialVertices(path, *vertices, batch.offset, batch.count, get_label_from_id, get_property_from_id);
          if (batch_index == vertex_batches.size() - 1) {
            last_vertex_gid = last_vertex_gid_in_batch;
          }
        },
        vertex_batches);

    spdlog::info("Vertices are recovered.");

    // Recover vertices (in/out edges).
    spdlog::info("Recover connectivity.");
    recovery_info.vertex_batches.reserve(vertex_batches.size());
    for (const auto batch : vertex_batches) {
      recovery_info.vertex_batches.emplace_back(Gid::FromUint(0), batch.count);
    }
    std::atomic<uint64_t> highest_edge_gid{0};

    RecoverOnMultipleThreads(
        config.durability.recovery_thread_count,
        [path, vertices, edges, edge_count, items = config.salient.items, snapshot_has_edges, &get_edge_type_from_id,
         &highest_edge_gid, &recovery_info](const size_t batch_index, const BatchInfo &batch) {
          const auto result = LoadPartialConnectivity(path, *vertices, *edges, batch.offset, batch.count, items,
                                                      snapshot_has_edges, get_edge_type_from_id);
          edge_count->fetch_add(result.edge_count);
          auto known_highest_edge_gid = highest_edge_gid.load();
          while (known_highest_edge_gid < result.highest_edge_id) {
            highest_edge_gid.compare_exchange_weak(known_highest_edge_gid, result.highest_edge_id);
          }
          recovery_info.vertex_batches[batch_index].first = result.first_vertex_gid;
        },
        vertex_batches);

    spdlog::info("Connectivity is recovered.");

    // Set initial values for edge/vertex ID generators.
    recovery_info.next_edge_id = highest_edge_gid + 1;
    recovery_info.next_vertex_id = last_vertex_gid + 1;
  }

  // Recover indices.
  {
    spdlog::info("Recovering metadata of indices.");
    if (!snapshot.SetPosition(info.offset_indices)) throw RecoveryFailure("Couldn't read data from snapshot!");

    auto marker = snapshot.ReadMarker();
    if (!marker || *marker != Marker::SECTION_INDICES) throw RecoveryFailure("Couldn't read section indices!");

    // Recover label indices.
    {
      auto size = snapshot.ReadUint();
      if (!size) throw RecoveryFailure("Couldn't read the number of label indices");
      spdlog::info("Recovering metadata of {} label indices.", *size);
      for (uint64_t i = 0; i < *size; ++i) {
        auto label = snapshot.ReadUint();
        if (!label) throw RecoveryFailure("Couldn't read label of label index!");
        AddRecoveredIndexConstraint(&indices_constraints.indices.label, get_label_from_id(*label),
                                    "The label index already exists!");
        SPDLOG_TRACE("Recovered metadata of label index for :{}", name_id_mapper->IdToName(snapshot_id_map.at(*label)));
      }
      spdlog::info("Metadata of label indices are recovered.");
    }

    // Recover label indices statistics.
    {
      auto size = snapshot.ReadUint();
      if (!size) throw RecoveryFailure("Couldn't read the number of entries for label index statistics!");
      spdlog::info("Recovering metadata of {} label indices statistics.", *size);
      for (uint64_t i = 0; i < *size; ++i) {
        const auto label = snapshot.ReadUint();
        if (!label) throw RecoveryFailure("Couldn't read label while recovering label index statistics!");
        const auto count = snapshot.ReadUint();
        if (!count) throw RecoveryFailure("Couldn't read count for label index statistics!");
        const auto avg_degree = snapshot.ReadDouble();
        if (!avg_degree) throw RecoveryFailure("Couldn't read average degree for label index statistics");
        const auto label_id = get_label_from_id(*label);
        indices_constraints.indices.label_stats.emplace_back(label_id, LabelIndexStats{*count, *avg_degree});
        SPDLOG_TRACE("Recovered metadata of label index statistics for :{}",
                     name_id_mapper->IdToName(snapshot_id_map.at(*label)));
      }
      spdlog::info("Metadata of label indices are recovered.");
    }

    // Recover label+property indices.
    {
      auto size = snapshot.ReadUint();
      if (!size) throw RecoveryFailure("Couldn't recover the number of label property indices!");
      spdlog::info("Recovering metadata of {} label+property indices.", *size);
      for (uint64_t i = 0; i < *size; ++i) {
        auto label = snapshot.ReadUint();
        if (!label) throw RecoveryFailure("Couldn't read label for label property index!");
        auto property = snapshot.ReadUint();
        if (!property) throw RecoveryFailure("Couldn't read property for label property index");
        AddRecoveredIndexConstraint(&indices_constraints.indices.label_property,
                                    {get_label_from_id(*label), get_property_from_id(*property)},
                                    "The label+property index already exists!");
        SPDLOG_TRACE("Recovered metadata of label+property index for :{}({})",
                     name_id_mapper->IdToName(snapshot_id_map.at(*label)),
                     name_id_mapper->IdToName(snapshot_id_map.at(*property)));
      }
      spdlog::info("Metadata of label+property indices are recovered.");
    }

    // Recover label+property indices statistics.
    {
      auto size = snapshot.ReadUint();
      if (!size) throw RecoveryFailure("Couldn't recover the number of entries for label property statistics!");
      spdlog::info("Recovering metadata of {} label+property indices statistics.", *size);
      for (uint64_t i = 0; i < *size; ++i) {
        const auto label = snapshot.ReadUint();
        if (!label) throw RecoveryFailure("Couldn't read label for label property index statistics!");
        const auto property = snapshot.ReadUint();
        if (!property) throw RecoveryFailure("Couldn't read property for label property index statistics!");
        const auto count = snapshot.ReadUint();
        if (!count) throw RecoveryFailure("Couldn't read count for label property index statistics!!");
        const auto distinct_values_count = snapshot.ReadUint();
        if (!distinct_values_count)
          throw RecoveryFailure("Couldn't read distinct values count for label property index statistics!");
        const auto statistic = snapshot.ReadDouble();
        if (!statistic) throw RecoveryFailure("Couldn't read statistics value for label-property index statistics!");
        const auto avg_group_size = snapshot.ReadDouble();
        if (!avg_group_size)
          throw RecoveryFailure("Couldn't read average group size for label property index statistics!");
        const auto avg_degree = snapshot.ReadDouble();
        if (!avg_degree) throw RecoveryFailure("Couldn't read average degree for label property index statistics!");
        const auto label_id = get_label_from_id(*label);
        const auto property_id = get_property_from_id(*property);
        indices_constraints.indices.label_property_stats.emplace_back(
            label_id, std::make_pair(property_id, LabelPropertyIndexStats{*count, *distinct_values_count, *statistic,
                                                                          *avg_group_size, *avg_degree}));
        SPDLOG_TRACE("Recovered metadata of label+property index statistics for :{}({})",
                     name_id_mapper->IdToName(snapshot_id_map.at(*label)),
                     name_id_mapper->IdToName(snapshot_id_map.at(*property)));
      }
      spdlog::info("Metadata of label+property indices are recovered.");
    }

    spdlog::info("Metadata of indices are recovered.");
  }

  // Recover constraints.
  {
    spdlog::info("Recovering metadata of constraints.");
    if (!snapshot.SetPosition(info.offset_constraints)) throw RecoveryFailure("Couldn't read data from snapshot!");

    auto marker = snapshot.ReadMarker();
    if (!marker || *marker != Marker::SECTION_CONSTRAINTS)
      throw RecoveryFailure("Couldn't read section constraints marker!");

    // Recover existence constraints.
    {
      auto size = snapshot.ReadUint();
      if (!size) throw RecoveryFailure("Couldn't read the number of existence constraints!");
      spdlog::info("Recovering metadata of {} existence constraints.", *size);
      for (uint64_t i = 0; i < *size; ++i) {
        auto label = snapshot.ReadUint();
        if (!label) throw RecoveryFailure("Couldn't read label of existence constraints!");
        auto property = snapshot.ReadUint();
        if (!property) throw RecoveryFailure("Couldn't read property of existence constraints!");
        AddRecoveredIndexConstraint(&indices_constraints.constraints.existence,
                                    {get_label_from_id(*label), get_property_from_id(*property)},
                                    "The existence constraint already exists!");
        SPDLOG_TRACE("Recovered metadata of existence constraint for :{}({})",
                     name_id_mapper->IdToName(snapshot_id_map.at(*label)),
                     name_id_mapper->IdToName(snapshot_id_map.at(*property)));
      }
      spdlog::info("Metadata of existence constraints are recovered.");
    }

    // Recover unique constraints.
    // Snapshot version should be checked since unique constraints were
    // implemented in later versions of snapshot.
    if (*version >= kUniqueConstraintVersion) {
      auto size = snapshot.ReadUint();
      if (!size) throw RecoveryFailure("Couldn't read the number of unique constraints!");
      spdlog::info("Recovering metadata of {} unique constraints.", *size);
      for (uint64_t i = 0; i < *size; ++i) {
        auto label = snapshot.ReadUint();
        if (!label) throw RecoveryFailure("Couldn't read label of unique constraints!");
        auto properties_count = snapshot.ReadUint();
        if (!properties_count) throw RecoveryFailure("Couldn't read the number of properties in unique constraint!");
        std::set<PropertyId> properties;
        for (uint64_t j = 0; j < *properties_count; ++j) {
          auto property = snapshot.ReadUint();
          if (!property) throw RecoveryFailure("Couldn't read property of unique constraint!");
          properties.insert(get_property_from_id(*property));
        }
        AddRecoveredIndexConstraint(&indices_constraints.constraints.unique, {get_label_from_id(*label), properties},
                                    "The unique constraint already exists!");
        SPDLOG_TRACE("Recovered metadata of unique constraints for :{}",
                     name_id_mapper->IdToName(snapshot_id_map.at(*label)));
      }
      spdlog::info("Metadata of unique constraints are recovered.");
    }
    spdlog::info("Metadata of constraints are recovered.");
  }

  spdlog::info("Recovering metadata.");
  // Recover epoch history
  {
    if (!snapshot.SetPosition(info.offset_epoch_history)) throw RecoveryFailure("Couldn't read data from snapshot!");

    const auto marker = snapshot.ReadMarker();
    if (!marker || *marker != Marker::SECTION_EPOCH_HISTORY)
      throw RecoveryFailure("Couldn't read section epoch history marker!");

    const auto history_size = snapshot.ReadUint();
    if (!history_size) {
      throw RecoveryFailure("Couldn't read history size!");
    }

    for (int i = 0; i < *history_size; ++i) {
      auto maybe_epoch_id = snapshot.ReadString();
      if (!maybe_epoch_id) {
        throw RecoveryFailure("Couldn't read maybe epoch id!");
      }
      const auto maybe_last_commit_timestamp = snapshot.ReadUint();
      if (!maybe_last_commit_timestamp) {
        throw RecoveryFailure("Couldn't read maybe last commit timestamp!");
      }
      epoch_history->emplace_back(std::move(*maybe_epoch_id), *maybe_last_commit_timestamp);
    }
  }

  spdlog::info("Metadata recovered.");
  // Recover timestamp.
  recovery_info.next_timestamp = info.start_timestamp + 1;

  // Set success flag (to disable cleanup).
  success = true;

  return {info, recovery_info, std::move(indices_constraints)};
}

RecoveredSnapshot LoadSnapshot(const std::filesystem::path &path, utils::SkipList<Vertex> *vertices,
                               utils::SkipList<Edge> *edges,
                               std::deque<std::pair<std::string, uint64_t>> *epoch_history,
                               NameIdMapper *name_id_mapper, std::atomic<uint64_t> *edge_count, const Config &config) {
  RecoveryInfo recovery_info;
  RecoveredIndicesAndConstraints indices_constraints;

  Decoder snapshot;
  const auto version = snapshot.Initialize(path, kSnapshotMagic);
  if (!version) throw RecoveryFailure("Couldn't read snapshot magic and/or version!");

  if (!IsVersionSupported(*version)) throw RecoveryFailure(fmt::format("Invalid snapshot version {}", *version));
  if (*version == 14U) {
    return LoadSnapshotVersion14(path, vertices, edges, epoch_history, name_id_mapper, edge_count,
                                 config.salient.items);
  }
  if (*version == 15U) {
    return LoadSnapshotVersion15(path, vertices, edges, epoch_history, name_id_mapper, edge_count, config);
  }
  if (*version == 16U) {
    return LoadSnapshotVersion16(path, vertices, edges, epoch_history, name_id_mapper, edge_count, config);
  }

  // Cleanup of loaded data in case of failure.
  bool success = false;
  utils::OnScopeExit cleanup([&] {
    if (!success) {
      edges->clear();
      vertices->clear();
      epoch_history->clear();
    }
  });

  // Read snapshot info.
  const auto info = ReadSnapshotInfo(path);
  spdlog::info("Recovering {} vertices and {} edges.", info.vertices_count, info.edges_count);
  // Check for edges.
  bool snapshot_has_edges = info.offset_edges != 0;

  // Recover mapper.
  std::unordered_map<uint64_t, uint64_t> snapshot_id_map;
  {
    spdlog::info("Recovering mapper metadata.");
    if (!snapshot.SetPosition(info.offset_mapper)) throw RecoveryFailure("Couldn't read data from snapshot!");

    auto marker = snapshot.ReadMarker();
    if (!marker || *marker != Marker::SECTION_MAPPER) throw RecoveryFailure("Failed to read section mapper!");

    auto size = snapshot.ReadUint();
    if (!size) throw RecoveryFailure("Failed to read name-id mapper size!");

    for (uint64_t i = 0; i < *size; ++i) {
      auto id = snapshot.ReadUint();
      if (!id) throw RecoveryFailure("Failed to read id for name-id mapper!");
      auto name = snapshot.ReadString();
      if (!name) throw RecoveryFailure("Failed to read name for name-id mapper!");
      auto my_id = name_id_mapper->NameToId(*name);
      snapshot_id_map.emplace(*id, my_id);
      SPDLOG_TRACE("Mapping \"{}\"from snapshot id {} to actual id {}.", *name, *id, my_id);
    }
  }
  auto get_label_from_id = [&snapshot_id_map](uint64_t label_id) {
    auto it = snapshot_id_map.find(label_id);
    if (it == snapshot_id_map.end()) throw RecoveryFailure("Couldn't find label id in snapshot_id_map!");
    return LabelId::FromUint(it->second);
  };
  auto get_property_from_id = [&snapshot_id_map](uint64_t property_id) {
    auto it = snapshot_id_map.find(property_id);
    if (it == snapshot_id_map.end()) throw RecoveryFailure("Couldn't find property id in snapshot_id_map!");
    return PropertyId::FromUint(it->second);
  };
  auto get_edge_type_from_id = [&snapshot_id_map](uint64_t edge_type_id) {
    auto it = snapshot_id_map.find(edge_type_id);
    if (it == snapshot_id_map.end()) throw RecoveryFailure("Couldn't find edge type id in snapshot_id_map!");
    return EdgeTypeId::FromUint(it->second);
  };

  // Reset current edge count.
  edge_count->store(0, std::memory_order_release);

  {
    spdlog::info("Recovering edges.");
    // Recover edges.
    if (snapshot_has_edges) {
      // We don't need to check whether we store properties on edge or not, because `LoadPartialEdges` will always
      // iterate over the edges in the snapshot (if they exist) and the current configuration of properties on edge only
      // affect what it does:
      // 1. If properties are allowed on edges, then it loads the edges.
      // 2. If properties are not allowed on edges, then it checks that none of the edges have any properties.
      if (!snapshot.SetPosition(info.offset_edge_batches)) {
        throw RecoveryFailure("Couldn't read data from snapshot!");
      }
      const auto edge_batches = ReadBatchInfos(snapshot);

      RecoverOnMultipleThreads(
          config.durability.recovery_thread_count,
          [path, edges, items = config.salient.items, &get_property_from_id](const size_t /*batch_index*/,
                                                                             const BatchInfo &batch) {
            LoadPartialEdges(path, *edges, batch.offset, batch.count, items, get_property_from_id);
          },
          edge_batches);
    }
    spdlog::info("Edges are recovered.");

    // Recover vertices (labels and properties).
    spdlog::info("Recovering vertices.", info.vertices_count);
    uint64_t last_vertex_gid{0};

    if (!snapshot.SetPosition(info.offset_vertex_batches)) {
      throw RecoveryFailure("Couldn't read data from snapshot!");
    }

    const auto vertex_batches = ReadBatchInfos(snapshot);
    RecoverOnMultipleThreads(
        config.durability.recovery_thread_count,
        [path, vertices, &vertex_batches, &get_label_from_id, &get_property_from_id, &last_vertex_gid](
            const size_t batch_index, const BatchInfo &batch) {
          const auto last_vertex_gid_in_batch =
              LoadPartialVertices(path, *vertices, batch.offset, batch.count, get_label_from_id, get_property_from_id);
          if (batch_index == vertex_batches.size() - 1) {
            last_vertex_gid = last_vertex_gid_in_batch;
          }
        },
        vertex_batches);

    spdlog::info("Vertices are recovered.");

    // Recover vertices (in/out edges).
    spdlog::info("Recover connectivity.");
    recovery_info.vertex_batches.reserve(vertex_batches.size());
    for (const auto batch : vertex_batches) {
      recovery_info.vertex_batches.emplace_back(Gid::FromUint(0), batch.count);
    }
    std::atomic<uint64_t> highest_edge_gid{0};

    RecoverOnMultipleThreads(
        config.durability.recovery_thread_count,
        [path, vertices, edges, edge_count, items = config.salient.items, snapshot_has_edges, &get_edge_type_from_id,
         &highest_edge_gid, &recovery_info](const size_t batch_index, const BatchInfo &batch) {
          const auto result = LoadPartialConnectivity(path, *vertices, *edges, batch.offset, batch.count, items,
                                                      snapshot_has_edges, get_edge_type_from_id);
          edge_count->fetch_add(result.edge_count);
          auto known_highest_edge_gid = highest_edge_gid.load();
          while (known_highest_edge_gid < result.highest_edge_id) {
            highest_edge_gid.compare_exchange_weak(known_highest_edge_gid, result.highest_edge_id);
          }
          recovery_info.vertex_batches[batch_index].first = result.first_vertex_gid;
        },
        vertex_batches);

    spdlog::info("Connectivity is recovered.");

    // Set initial values for edge/vertex ID generators.
    recovery_info.next_edge_id = highest_edge_gid + 1;
    recovery_info.next_vertex_id = last_vertex_gid + 1;
  }

  // Recover indices.
  {
    spdlog::info("Recovering metadata of indices.");
    if (!snapshot.SetPosition(info.offset_indices)) throw RecoveryFailure("Couldn't read data from snapshot!");

    auto marker = snapshot.ReadMarker();
    if (!marker || *marker != Marker::SECTION_INDICES) throw RecoveryFailure("Couldn't read section indices!");

    // Recover label indices.
    {
      auto size = snapshot.ReadUint();
      if (!size) throw RecoveryFailure("Couldn't read the number of label indices");
      spdlog::info("Recovering metadata of {} label indices.", *size);
      for (uint64_t i = 0; i < *size; ++i) {
        auto label = snapshot.ReadUint();
        if (!label) throw RecoveryFailure("Couldn't read label of label index!");
        AddRecoveredIndexConstraint(&indices_constraints.indices.label, get_label_from_id(*label),
                                    "The label index already exists!");
        SPDLOG_TRACE("Recovered metadata of label index for :{}", name_id_mapper->IdToName(snapshot_id_map.at(*label)));
      }
      spdlog::info("Metadata of label indices are recovered.");
    }

    // Recover label indices statistics.
    {
      auto size = snapshot.ReadUint();
      if (!size) throw RecoveryFailure("Couldn't read the number of entries for label index statistics!");
      spdlog::info("Recovering metadata of {} label indices statistics.", *size);
      for (uint64_t i = 0; i < *size; ++i) {
        const auto label = snapshot.ReadUint();
        if (!label) throw RecoveryFailure("Couldn't read label while recovering label index statistics!");
        const auto count = snapshot.ReadUint();
        if (!count) throw RecoveryFailure("Couldn't read count for label index statistics!");
        const auto avg_degree = snapshot.ReadDouble();
        if (!avg_degree) throw RecoveryFailure("Couldn't read average degree for label index statistics");
        const auto label_id = get_label_from_id(*label);
        indices_constraints.indices.label_stats.emplace_back(label_id, LabelIndexStats{*count, *avg_degree});
        SPDLOG_TRACE("Recovered metadata of label index statistics for :{}",
                     name_id_mapper->IdToName(snapshot_id_map.at(*label)));
      }
      spdlog::info("Metadata of label indices are recovered.");
    }

    // Recover label+property indices.
    {
      auto size = snapshot.ReadUint();
      if (!size) throw RecoveryFailure("Couldn't recover the number of label property indices!");
      spdlog::info("Recovering metadata of {} label+property indices.", *size);
      for (uint64_t i = 0; i < *size; ++i) {
        auto label = snapshot.ReadUint();
        if (!label) throw RecoveryFailure("Couldn't read label for label property index!");
        auto property = snapshot.ReadUint();
        if (!property) throw RecoveryFailure("Couldn't read property for label property index");
        AddRecoveredIndexConstraint(&indices_constraints.indices.label_property,
                                    {get_label_from_id(*label), get_property_from_id(*property)},
                                    "The label+property index already exists!");
        SPDLOG_TRACE("Recovered metadata of label+property index for :{}({})",
                     name_id_mapper->IdToName(snapshot_id_map.at(*label)),
                     name_id_mapper->IdToName(snapshot_id_map.at(*property)));
      }
      spdlog::info("Metadata of label+property indices are recovered.");
    }

    // Recover label+property indices statistics.
    {
      auto size = snapshot.ReadUint();
      if (!size) throw RecoveryFailure("Couldn't recover the number of entries for label property statistics!");
      spdlog::info("Recovering metadata of {} label+property indices statistics.", *size);
      for (uint64_t i = 0; i < *size; ++i) {
        const auto label = snapshot.ReadUint();
        if (!label) throw RecoveryFailure("Couldn't read label for label property index statistics!");
        const auto property = snapshot.ReadUint();
        if (!property) throw RecoveryFailure("Couldn't read property for label property index statistics!");
        const auto count = snapshot.ReadUint();
        if (!count) throw RecoveryFailure("Couldn't read count for label property index statistics!!");
        const auto distinct_values_count = snapshot.ReadUint();
        if (!distinct_values_count)
          throw RecoveryFailure("Couldn't read distinct values count for label property index statistics!");
        const auto statistic = snapshot.ReadDouble();
        if (!statistic) throw RecoveryFailure("Couldn't read statistics value for label-property index statistics!");
        const auto avg_group_size = snapshot.ReadDouble();
        if (!avg_group_size)
          throw RecoveryFailure("Couldn't read average group size for label property index statistics!");
        const auto avg_degree = snapshot.ReadDouble();
        if (!avg_degree) throw RecoveryFailure("Couldn't read average degree for label property index statistics!");
        const auto label_id = get_label_from_id(*label);
        const auto property_id = get_property_from_id(*property);
        indices_constraints.indices.label_property_stats.emplace_back(
            label_id, std::make_pair(property_id, LabelPropertyIndexStats{*count, *distinct_values_count, *statistic,
                                                                          *avg_group_size, *avg_degree}));
        SPDLOG_TRACE("Recovered metadata of label+property index statistics for :{}({})",
                     name_id_mapper->IdToName(snapshot_id_map.at(*label)),
                     name_id_mapper->IdToName(snapshot_id_map.at(*property)));
      }
      spdlog::info("Metadata of label+property indices are recovered.");
    }

<<<<<<< HEAD
    // Recover text indices.
    if (flags::AreExperimentsEnabled(flags::Experiments::TEXT_SEARCH)) {
      auto size = snapshot.ReadUint();
      if (!size) throw RecoveryFailure("Couldn't recover the number of text indices!");
      spdlog::info("Recovering metadata of {} text indices.", *size);
      for (uint64_t i = 0; i < *size; ++i) {
        auto index_name = snapshot.ReadString();
        if (!index_name.has_value()) throw RecoveryFailure("Couldn't read text index name!");
        auto label = snapshot.ReadUint();
        if (!label) throw RecoveryFailure("Couldn't read text index label!");
        AddRecoveredIndexConstraint(&indices_constraints.indices.text_indices,
                                    {index_name.value(), get_label_from_id(*label)}, "The text index already exists!");
        SPDLOG_TRACE("Recovered metadata of text index {} for :{}", index_name.value(),
                     name_id_mapper->IdToName(snapshot_id_map.at(*label)));
      }
      spdlog::info("Metadata of text indices are recovered.");
=======
    // Recover edge-type indices.
    spdlog::info("Recovering metadata of indices.");
    if (!snapshot.SetPosition(info.offset_edge_indices)) throw RecoveryFailure("Couldn't read data from snapshot!");

    marker = snapshot.ReadMarker();
    if (!marker || *marker != Marker::SECTION_EDGE_INDICES)
      throw RecoveryFailure("Couldn't read section edge-indices!");

    {
      auto size = snapshot.ReadUint();
      if (!size) throw RecoveryFailure("Couldn't read the number of edge-type indices");
      spdlog::info("Recovering metadata of {} edge-type indices.", *size);
      for (uint64_t i = 0; i < *size; ++i) {
        auto edge_type = snapshot.ReadUint();
        if (!edge_type) throw RecoveryFailure("Couldn't read edge-type of edge-type index!");
        AddRecoveredIndexConstraint(&indices_constraints.indices.edge, get_edge_type_from_id(*edge_type),
                                    "The edge-type index already exists!");
        SPDLOG_TRACE("Recovered metadata of edge-type index for :{}",
                     name_id_mapper->IdToName(snapshot_id_map.at(*edge_type)));
      }
      spdlog::info("Metadata of edge-type indices are recovered.");
>>>>>>> 8bc8e867
    }

    spdlog::info("Metadata of indices are recovered.");
  }

  // Recover constraints.
  {
    spdlog::info("Recovering metadata of constraints.");
    if (!snapshot.SetPosition(info.offset_constraints)) throw RecoveryFailure("Couldn't read data from snapshot!");

    auto marker = snapshot.ReadMarker();
    if (!marker || *marker != Marker::SECTION_CONSTRAINTS)
      throw RecoveryFailure("Couldn't read section constraints marker!");

    // Recover existence constraints.
    {
      auto size = snapshot.ReadUint();
      if (!size) throw RecoveryFailure("Couldn't read the number of existence constraints!");
      spdlog::info("Recovering metadata of {} existence constraints.", *size);
      for (uint64_t i = 0; i < *size; ++i) {
        auto label = snapshot.ReadUint();
        if (!label) throw RecoveryFailure("Couldn't read label of existence constraints!");
        auto property = snapshot.ReadUint();
        if (!property) throw RecoveryFailure("Couldn't read property of existence constraints!");
        AddRecoveredIndexConstraint(&indices_constraints.constraints.existence,
                                    {get_label_from_id(*label), get_property_from_id(*property)},
                                    "The existence constraint already exists!");
        SPDLOG_TRACE("Recovered metadata of existence constraint for :{}({})",
                     name_id_mapper->IdToName(snapshot_id_map.at(*label)),
                     name_id_mapper->IdToName(snapshot_id_map.at(*property)));
      }
      spdlog::info("Metadata of existence constraints are recovered.");
    }

    // Recover unique constraints.
    // Snapshot version should be checked since unique constraints were
    // implemented in later versions of snapshot.
    if (*version >= kUniqueConstraintVersion) {
      auto size = snapshot.ReadUint();
      if (!size) throw RecoveryFailure("Couldn't read the number of unique constraints!");
      spdlog::info("Recovering metadata of {} unique constraints.", *size);
      for (uint64_t i = 0; i < *size; ++i) {
        auto label = snapshot.ReadUint();
        if (!label) throw RecoveryFailure("Couldn't read label of unique constraints!");
        auto properties_count = snapshot.ReadUint();
        if (!properties_count) throw RecoveryFailure("Couldn't read the number of properties in unique constraint!");
        std::set<PropertyId> properties;
        for (uint64_t j = 0; j < *properties_count; ++j) {
          auto property = snapshot.ReadUint();
          if (!property) throw RecoveryFailure("Couldn't read property of unique constraint!");
          properties.insert(get_property_from_id(*property));
        }
        AddRecoveredIndexConstraint(&indices_constraints.constraints.unique, {get_label_from_id(*label), properties},
                                    "The unique constraint already exists!");
        SPDLOG_TRACE("Recovered metadata of unique constraints for :{}",
                     name_id_mapper->IdToName(snapshot_id_map.at(*label)));
      }
      spdlog::info("Metadata of unique constraints are recovered.");
    }
    spdlog::info("Metadata of constraints are recovered.");
  }

  spdlog::info("Recovering metadata.");
  // Recover epoch history
  {
    if (!snapshot.SetPosition(info.offset_epoch_history)) throw RecoveryFailure("Couldn't read data from snapshot!");

    const auto marker = snapshot.ReadMarker();
    if (!marker || *marker != Marker::SECTION_EPOCH_HISTORY)
      throw RecoveryFailure("Couldn't read section epoch history marker!");

    const auto history_size = snapshot.ReadUint();
    if (!history_size) {
      throw RecoveryFailure("Couldn't read history size!");
    }

    for (int i = 0; i < *history_size; ++i) {
      auto maybe_epoch_id = snapshot.ReadString();
      if (!maybe_epoch_id) {
        throw RecoveryFailure("Couldn't read maybe epoch id!");
      }
      const auto maybe_last_commit_timestamp = snapshot.ReadUint();
      if (!maybe_last_commit_timestamp) {
        throw RecoveryFailure("Couldn't read maybe last commit timestamp!");
      }
      epoch_history->emplace_back(std::move(*maybe_epoch_id), *maybe_last_commit_timestamp);
    }
  }

  spdlog::info("Metadata recovered.");
  // Recover timestamp.
  recovery_info.next_timestamp = info.start_timestamp + 1;

  // Set success flag (to disable cleanup).
  success = true;

  return {info, recovery_info, std::move(indices_constraints)};
}

using OldSnapshotFiles = std::vector<std::pair<uint64_t, std::filesystem::path>>;
void EnsureNecessaryWalFilesExist(const std::filesystem::path &wal_directory, const std::string &uuid,
                                  OldSnapshotFiles old_snapshot_files, Transaction *transaction,
                                  utils::FileRetainer *file_retainer) {
  std::vector<std::tuple<uint64_t, uint64_t, uint64_t, std::filesystem::path>> wal_files;
  std::error_code error_code;
  for (const auto &item : std::filesystem::directory_iterator(wal_directory, error_code)) {
    if (!item.is_regular_file()) continue;
    try {
      auto info = ReadWalInfo(item.path());
      if (info.uuid != uuid) continue;
      wal_files.emplace_back(info.seq_num, info.from_timestamp, info.to_timestamp, item.path());
    } catch (const RecoveryFailure &e) {
      spdlog::warn("Found a corrupt WAL file {} because of: {}. WAL file will be deleted.", item.path(), e.what());
      file_retainer->DeleteFile(item.path());
    }
  }

  if (error_code) {
    spdlog::error(
        utils::MessageWithLink("Couldn't ensure that only the absolutely necessary WAL files exist "
                               "because an error occurred: {}.",
                               error_code.message(), "https://memgr.ph/snapshots"));
  }
  std::sort(wal_files.begin(), wal_files.end());
  uint64_t snapshot_start_timestamp = transaction->start_timestamp;
  if (!old_snapshot_files.empty()) {
    snapshot_start_timestamp = old_snapshot_files.front().first;
  }
  std::optional<uint64_t> pos = 0;
  for (uint64_t i = 0; i < wal_files.size(); ++i) {
    const auto &[seq_num, from_timestamp, to_timestamp, wal_path] = wal_files[i];
    if (from_timestamp <= snapshot_start_timestamp) {
      pos = i;
    } else {
      break;
    }
  }
  if (pos && *pos > 0) {
    // We need to leave at least one WAL file that contains deltas that were
    // created before the oldest snapshot. Because we always leave at least
    // one WAL file that contains deltas before the snapshot, this correctly
    // handles the edge case when that one file is the current WAL file that
    // is being appended to.
    for (uint64_t i = 0; i < *pos; ++i) {
      const auto &[seq_num, from_timestamp, to_timestamp, wal_path] = wal_files[i];
      file_retainer->DeleteFile(wal_path);
    }
  }
}

auto EnsureRetentionCountSnapshotsExist(const std::filesystem::path &snapshot_directory, const std::string &path,
                                        const std::string &uuid, utils::FileRetainer *file_retainer, Storage *storage)
    -> OldSnapshotFiles {
  OldSnapshotFiles old_snapshot_files;
  std::error_code error_code;
  for (const auto &item : std::filesystem::directory_iterator(snapshot_directory, error_code)) {
    if (!item.is_regular_file()) continue;
    if (item.path() == path) continue;
    try {
      auto info = ReadSnapshotInfo(item.path());
      if (info.uuid != uuid) continue;
      old_snapshot_files.emplace_back(info.start_timestamp, item.path());
    } catch (const RecoveryFailure &e) {
      spdlog::warn("Found a corrupt snapshot file {} becuase of: {}. Corrupted snapshot file will be deleted.",
                   item.path(), e.what());
      file_retainer->DeleteFile(item.path());
    }
  }

  if (error_code) {
    spdlog::error(utils::MessageWithLink(
        "Couldn't ensure that exactly {} snapshots exist because an error occurred: {}.",
        storage->config_.durability.snapshot_retention_count, error_code.message(), "https://memgr.ph/snapshots"));
  }

  std::sort(old_snapshot_files.begin(), old_snapshot_files.end());
  if (old_snapshot_files.size() <= storage->config_.durability.snapshot_retention_count - 1) return old_snapshot_files;

  uint32_t num_to_erase = old_snapshot_files.size() - (storage->config_.durability.snapshot_retention_count - 1);
  for (size_t i = 0; i < num_to_erase; ++i) {
    const auto &[_, snapshot_path] = old_snapshot_files[i];
    file_retainer->DeleteFile(snapshot_path);
  }
  old_snapshot_files.erase(old_snapshot_files.begin(), old_snapshot_files.begin() + num_to_erase);
  return old_snapshot_files;
}

void CreateSnapshot(Storage *storage, Transaction *transaction, const std::filesystem::path &snapshot_directory,
                    const std::filesystem::path &wal_directory, utils::SkipList<Vertex> *vertices,
                    utils::SkipList<Edge> *edges, const std::string &uuid,
                    const memgraph::replication::ReplicationEpoch &epoch,
                    const std::deque<std::pair<std::string, uint64_t>> &epoch_history,
                    utils::FileRetainer *file_retainer) {
  // Ensure that the storage directory exists.
  utils::EnsureDirOrDie(snapshot_directory);

  // Create snapshot file.
  auto path = snapshot_directory / MakeSnapshotName(transaction->start_timestamp);
  spdlog::info("Starting snapshot creation to {}", path);
  Encoder snapshot;
  snapshot.Initialize(path, kSnapshotMagic, kVersion);

  // Write placeholder offsets.
  uint64_t offset_offsets = 0;
  uint64_t offset_edges = 0;
  uint64_t offset_vertices = 0;
  uint64_t offset_indices = 0;
  uint64_t offset_edge_indices = 0;
  uint64_t offset_constraints = 0;
  uint64_t offset_mapper = 0;
  uint64_t offset_metadata = 0;
  uint64_t offset_epoch_history = 0;
  uint64_t offset_edge_batches = 0;
  uint64_t offset_vertex_batches = 0;
  {
    snapshot.WriteMarker(Marker::SECTION_OFFSETS);
    offset_offsets = snapshot.GetPosition();
    snapshot.WriteUint(offset_edges);
    snapshot.WriteUint(offset_vertices);
    snapshot.WriteUint(offset_indices);
    snapshot.WriteUint(offset_edge_indices);
    snapshot.WriteUint(offset_constraints);
    snapshot.WriteUint(offset_mapper);
    snapshot.WriteUint(offset_epoch_history);
    snapshot.WriteUint(offset_metadata);
    snapshot.WriteUint(offset_edge_batches);
    snapshot.WriteUint(offset_vertex_batches);
  }

  // Object counters.
  uint64_t edges_count = 0;
  uint64_t vertices_count = 0;

  // Mapper data.
  std::unordered_set<uint64_t> used_ids;
  auto write_mapping = [&snapshot, &used_ids](auto mapping) {
    used_ids.insert(mapping.AsUint());
    snapshot.WriteUint(mapping.AsUint());
  };

  std::vector<BatchInfo> edge_batch_infos;
  auto items_in_current_batch{0UL};
  auto batch_start_offset{0UL};
  // Store all edges.
  if (storage->config_.salient.items.properties_on_edges) {
    offset_edges = snapshot.GetPosition();
    batch_start_offset = offset_edges;
    auto acc = edges->access();
    for (auto &edge : acc) {
      // The edge visibility check must be done here manually because we don't
      // allow direct access to the edges through the public API.
      bool is_visible = true;
      Delta *delta = nullptr;
      {
        auto guard = std::shared_lock{edge.lock};
        is_visible = !edge.deleted;
        delta = edge.delta;
      }
      ApplyDeltasForRead(transaction, delta, View::OLD, [&is_visible](const Delta &delta) {
        switch (delta.action) {
          case Delta::Action::ADD_LABEL:
          case Delta::Action::REMOVE_LABEL:
          case Delta::Action::SET_PROPERTY:
          case Delta::Action::ADD_IN_EDGE:
          case Delta::Action::ADD_OUT_EDGE:
          case Delta::Action::REMOVE_IN_EDGE:
          case Delta::Action::REMOVE_OUT_EDGE:
            break;
          case Delta::Action::RECREATE_OBJECT: {
            is_visible = true;
            break;
          }
          case Delta::Action::DELETE_DESERIALIZED_OBJECT:
          case Delta::Action::DELETE_OBJECT: {
            is_visible = false;
            break;
          }
        }
      });
      if (!is_visible) continue;
      EdgeRef edge_ref(&edge);
      // Here we create an edge accessor that we will use to get the
      // properties of the edge. The accessor is created with an invalid
      // type and invalid from/to pointers because we don't know them here,
      // but that isn't an issue because we won't use that part of the API
      // here.
      auto ea = EdgeAccessor{edge_ref, EdgeTypeId::FromUint(0UL), nullptr, nullptr, storage, transaction};

      // Get edge data.
      auto maybe_props = ea.Properties(View::OLD);
      MG_ASSERT(maybe_props.HasValue(), "Invalid database state!");

      // Store the edge.
      {
        snapshot.WriteMarker(Marker::SECTION_EDGE);
        snapshot.WriteUint(edge.gid.AsUint());
        const auto &props = maybe_props.GetValue();
        snapshot.WriteUint(props.size());
        for (const auto &item : props) {
          write_mapping(item.first);
          snapshot.WritePropertyValue(item.second);
        }
      }

      ++edges_count;
      ++items_in_current_batch;
      if (items_in_current_batch == storage->config_.durability.items_per_batch) {
        edge_batch_infos.push_back(BatchInfo{batch_start_offset, items_in_current_batch});
        batch_start_offset = snapshot.GetPosition();
        items_in_current_batch = 0;
      }
    }
  }

  if (items_in_current_batch > 0) {
    edge_batch_infos.push_back(BatchInfo{batch_start_offset, items_in_current_batch});
  }

  std::vector<BatchInfo> vertex_batch_infos;
  // Store all vertices.
  {
    items_in_current_batch = 0;
    offset_vertices = snapshot.GetPosition();
    batch_start_offset = offset_vertices;
    auto acc = vertices->access();
    for (auto &vertex : acc) {
      // The visibility check is implemented for vertices so we use it here.
      auto va = VertexAccessor::Create(&vertex, storage, transaction, View::OLD);
      if (!va) continue;

      // Get vertex data.
      // TODO (mferencevic): All of these functions could be written into a
      // single function so that we traverse the undo deltas only once.
      auto maybe_labels = va->Labels(View::OLD);
      MG_ASSERT(maybe_labels.HasValue(), "Invalid database state!");
      auto maybe_props = va->Properties(View::OLD);
      MG_ASSERT(maybe_props.HasValue(), "Invalid database state!");
      auto maybe_in_edges = va->InEdges(View::OLD);
      MG_ASSERT(maybe_in_edges.HasValue(), "Invalid database state!");
      auto maybe_out_edges = va->OutEdges(View::OLD);
      MG_ASSERT(maybe_out_edges.HasValue(), "Invalid database state!");

      // Store the vertex.
      {
        snapshot.WriteMarker(Marker::SECTION_VERTEX);
        snapshot.WriteUint(vertex.gid.AsUint());
        const auto &labels = maybe_labels.GetValue();
        snapshot.WriteUint(labels.size());
        for (const auto &item : labels) {
          write_mapping(item);
        }
        const auto &props = maybe_props.GetValue();
        snapshot.WriteUint(props.size());
        for (const auto &item : props) {
          write_mapping(item.first);
          snapshot.WritePropertyValue(item.second);
        }
        const auto &in_edges = maybe_in_edges.GetValue().edges;
        const auto &out_edges = maybe_out_edges.GetValue().edges;

        if (storage->config_.salient.items.properties_on_edges) {
          snapshot.WriteUint(in_edges.size());
          for (const auto &item : in_edges) {
            snapshot.WriteUint(item.GidPropertiesOnEdges().AsUint());
            snapshot.WriteUint(item.FromVertex().Gid().AsUint());
            write_mapping(item.EdgeType());
          }
          snapshot.WriteUint(out_edges.size());
          for (const auto &item : out_edges) {
            snapshot.WriteUint(item.GidPropertiesOnEdges().AsUint());
            snapshot.WriteUint(item.ToVertex().Gid().AsUint());
            write_mapping(item.EdgeType());
          }
        } else {
          snapshot.WriteUint(in_edges.size());
          for (const auto &item : in_edges) {
            snapshot.WriteUint(item.GidNoPropertiesOnEdges().AsUint());
            snapshot.WriteUint(item.FromVertex().Gid().AsUint());
            write_mapping(item.EdgeType());
          }
          snapshot.WriteUint(out_edges.size());
          for (const auto &item : out_edges) {
            snapshot.WriteUint(item.GidNoPropertiesOnEdges().AsUint());
            snapshot.WriteUint(item.ToVertex().Gid().AsUint());
            write_mapping(item.EdgeType());
          }
        }
      }

      ++vertices_count;
      ++items_in_current_batch;
      if (items_in_current_batch == storage->config_.durability.items_per_batch) {
        vertex_batch_infos.push_back(BatchInfo{batch_start_offset, items_in_current_batch});
        batch_start_offset = snapshot.GetPosition();
        items_in_current_batch = 0;
      }
    }

    if (items_in_current_batch > 0) {
      vertex_batch_infos.push_back(BatchInfo{batch_start_offset, items_in_current_batch});
    }
  }

  // Write indices.
  {
    offset_indices = snapshot.GetPosition();
    snapshot.WriteMarker(Marker::SECTION_INDICES);

    // Write label indices.
    {
      auto label = storage->indices_.label_index_->ListIndices();
      snapshot.WriteUint(label.size());
      for (const auto &item : label) {
        write_mapping(item);
      }
    }

    // Write label indices statistics.
    {
      // NOTE: On-disk does not support snapshots
      auto *inmem_index = static_cast<InMemoryLabelIndex *>(storage->indices_.label_index_.get());
      auto label = inmem_index->ListIndices();
      const auto size_pos = snapshot.GetPosition();
      snapshot.WriteUint(0);  // Just a place holder
      unsigned i = 0;
      for (const auto &item : label) {
        auto stats = inmem_index->GetIndexStats(item);
        if (stats) {
          snapshot.WriteUint(item.AsUint());
          snapshot.WriteUint(stats->count);
          snapshot.WriteDouble(stats->avg_degree);
          ++i;
        }
      }
      if (i != 0) {
        const auto last_pos = snapshot.GetPosition();
        snapshot.SetPosition(size_pos);
        snapshot.WriteUint(i);  // Write real size
        snapshot.SetPosition(last_pos);
      }
    }

    // Write label+property indices.
    {
      auto label_property = storage->indices_.label_property_index_->ListIndices();
      snapshot.WriteUint(label_property.size());
      for (const auto &item : label_property) {
        write_mapping(item.first);
        write_mapping(item.second);
      }
    }

    // Write label+property indices statistics.
    {
      // NOTE: On-disk does not support snapshots
      auto *inmem_index = static_cast<InMemoryLabelPropertyIndex *>(storage->indices_.label_property_index_.get());
      auto label = inmem_index->ListIndices();
      const auto size_pos = snapshot.GetPosition();
      snapshot.WriteUint(0);  // Just a place holder
      unsigned i = 0;
      for (const auto &item : label) {
        auto stats = inmem_index->GetIndexStats(item);
        if (stats) {
          snapshot.WriteUint(item.first.AsUint());
          snapshot.WriteUint(item.second.AsUint());
          snapshot.WriteUint(stats->count);
          snapshot.WriteUint(stats->distinct_values_count);
          snapshot.WriteDouble(stats->statistic);
          snapshot.WriteDouble(stats->avg_group_size);
          snapshot.WriteDouble(stats->avg_degree);
          ++i;
        }
      }
      if (i != 0) {
        const auto last_pos = snapshot.GetPosition();
        snapshot.SetPosition(size_pos);
        snapshot.WriteUint(i);  // Write real size
        snapshot.SetPosition(last_pos);
      }
    }

<<<<<<< HEAD
    // Write text indices.
    if (flags::AreExperimentsEnabled(flags::Experiments::TEXT_SEARCH)) {
      auto text_indices = storage->indices_.text_index_.ListIndices();
      snapshot.WriteUint(text_indices.size());
      for (const auto &[index_name, label] : text_indices) {
        snapshot.WriteString(index_name);
        write_mapping(label);
=======
    // Write edge-type indices.
    offset_edge_indices = snapshot.GetPosition();
    snapshot.WriteMarker(Marker::SECTION_EDGE_INDICES);
    {
      auto edge_type = storage->indices_.edge_type_index_->ListIndices();
      snapshot.WriteUint(edge_type.size());
      for (const auto &item : edge_type) {
        write_mapping(item);
>>>>>>> 8bc8e867
      }
    }
  }

  // Write constraints.
  {
    offset_constraints = snapshot.GetPosition();
    snapshot.WriteMarker(Marker::SECTION_CONSTRAINTS);

    // Write existence constraints.
    {
      auto existence = storage->constraints_.existence_constraints_->ListConstraints();
      snapshot.WriteUint(existence.size());
      for (const auto &item : existence) {
        write_mapping(item.first);
        write_mapping(item.second);
      }
    }

    // Write unique constraints.
    {
      auto unique = storage->constraints_.unique_constraints_->ListConstraints();
      snapshot.WriteUint(unique.size());
      for (const auto &item : unique) {
        write_mapping(item.first);
        snapshot.WriteUint(item.second.size());
        for (const auto &property : item.second) {
          write_mapping(property);
        }
      }
    }
  }

  // Write mapper data.
  {
    offset_mapper = snapshot.GetPosition();
    snapshot.WriteMarker(Marker::SECTION_MAPPER);
    snapshot.WriteUint(used_ids.size());
    for (auto item : used_ids) {
      snapshot.WriteUint(item);
      snapshot.WriteString(storage->name_id_mapper_->IdToName(item));
    }
  }

  // Write epoch history
  {
    offset_epoch_history = snapshot.GetPosition();
    snapshot.WriteMarker(Marker::SECTION_EPOCH_HISTORY);
    snapshot.WriteUint(epoch_history.size());
    for (const auto &[epoch_id, last_commit_timestamp] : epoch_history) {
      snapshot.WriteString(epoch_id);
      snapshot.WriteUint(last_commit_timestamp);
    }
  }

  // Write metadata.
  {
    offset_metadata = snapshot.GetPosition();
    snapshot.WriteMarker(Marker::SECTION_METADATA);
    snapshot.WriteString(uuid);
    snapshot.WriteString(epoch.id());
    snapshot.WriteUint(transaction->start_timestamp);
    snapshot.WriteUint(edges_count);
    snapshot.WriteUint(vertices_count);
  }

  auto write_batch_infos = [&snapshot](const std::vector<BatchInfo> &batch_infos) {
    snapshot.WriteUint(batch_infos.size());
    for (const auto &batch_info : batch_infos) {
      snapshot.WriteUint(batch_info.offset);
      snapshot.WriteUint(batch_info.count);
    }
  };

  // Write edge batches
  {
    offset_edge_batches = snapshot.GetPosition();
    write_batch_infos(edge_batch_infos);
  }

  // Write vertex batches
  {
    offset_vertex_batches = snapshot.GetPosition();
    write_batch_infos(vertex_batch_infos);
  }

  // Write true offsets.
  {
    snapshot.SetPosition(offset_offsets);
    snapshot.WriteUint(offset_edges);
    snapshot.WriteUint(offset_vertices);
    snapshot.WriteUint(offset_indices);
    snapshot.WriteUint(offset_edge_indices);
    snapshot.WriteUint(offset_constraints);
    snapshot.WriteUint(offset_mapper);
    snapshot.WriteUint(offset_epoch_history);
    snapshot.WriteUint(offset_metadata);
    snapshot.WriteUint(offset_edge_batches);
    snapshot.WriteUint(offset_vertex_batches);
  }

  // Finalize snapshot file.
  snapshot.Finalize();
  spdlog::info("Snapshot creation successful!");

  OldSnapshotFiles old_snapshot_files =
      EnsureRetentionCountSnapshotsExist(snapshot_directory, path, uuid, file_retainer, storage);

  if (old_snapshot_files.size() == storage->config_.durability.snapshot_retention_count - 1 &&
      utils::DirExists(wal_directory)) {
    EnsureNecessaryWalFilesExist(wal_directory, uuid, std::move(old_snapshot_files), transaction, file_retainer);
  }
}

}  // namespace memgraph::storage::durability<|MERGE_RESOLUTION|>--- conflicted
+++ resolved
@@ -1983,7 +1983,29 @@
       spdlog::info("Metadata of label+property indices are recovered.");
     }
 
-<<<<<<< HEAD
+    // Recover edge-type indices.
+    spdlog::info("Recovering metadata of indices.");
+    if (!snapshot.SetPosition(info.offset_edge_indices)) throw RecoveryFailure("Couldn't read data from snapshot!");
+
+    marker = snapshot.ReadMarker();
+    if (!marker || *marker != Marker::SECTION_EDGE_INDICES)
+      throw RecoveryFailure("Couldn't read section edge-indices!");
+
+    {
+      auto size = snapshot.ReadUint();
+      if (!size) throw RecoveryFailure("Couldn't read the number of edge-type indices");
+      spdlog::info("Recovering metadata of {} edge-type indices.", *size);
+      for (uint64_t i = 0; i < *size; ++i) {
+        auto edge_type = snapshot.ReadUint();
+        if (!edge_type) throw RecoveryFailure("Couldn't read edge-type of edge-type index!");
+        AddRecoveredIndexConstraint(&indices_constraints.indices.edge, get_edge_type_from_id(*edge_type),
+                                    "The edge-type index already exists!");
+        SPDLOG_TRACE("Recovered metadata of edge-type index for :{}",
+                     name_id_mapper->IdToName(snapshot_id_map.at(*edge_type)));
+      }
+      spdlog::info("Metadata of edge-type indices are recovered.");
+    }
+
     // Recover text indices.
     if (flags::AreExperimentsEnabled(flags::Experiments::TEXT_SEARCH)) {
       auto size = snapshot.ReadUint();
@@ -2000,29 +2022,6 @@
                      name_id_mapper->IdToName(snapshot_id_map.at(*label)));
       }
       spdlog::info("Metadata of text indices are recovered.");
-=======
-    // Recover edge-type indices.
-    spdlog::info("Recovering metadata of indices.");
-    if (!snapshot.SetPosition(info.offset_edge_indices)) throw RecoveryFailure("Couldn't read data from snapshot!");
-
-    marker = snapshot.ReadMarker();
-    if (!marker || *marker != Marker::SECTION_EDGE_INDICES)
-      throw RecoveryFailure("Couldn't read section edge-indices!");
-
-    {
-      auto size = snapshot.ReadUint();
-      if (!size) throw RecoveryFailure("Couldn't read the number of edge-type indices");
-      spdlog::info("Recovering metadata of {} edge-type indices.", *size);
-      for (uint64_t i = 0; i < *size; ++i) {
-        auto edge_type = snapshot.ReadUint();
-        if (!edge_type) throw RecoveryFailure("Couldn't read edge-type of edge-type index!");
-        AddRecoveredIndexConstraint(&indices_constraints.indices.edge, get_edge_type_from_id(*edge_type),
-                                    "The edge-type index already exists!");
-        SPDLOG_TRACE("Recovered metadata of edge-type index for :{}",
-                     name_id_mapper->IdToName(snapshot_id_map.at(*edge_type)));
-      }
-      spdlog::info("Metadata of edge-type indices are recovered.");
->>>>>>> 8bc8e867
     }
 
     spdlog::info("Metadata of indices are recovered.");
@@ -2504,7 +2503,17 @@
       }
     }
 
-<<<<<<< HEAD
+    // Write edge-type indices.
+    offset_edge_indices = snapshot.GetPosition();
+    snapshot.WriteMarker(Marker::SECTION_EDGE_INDICES);
+    {
+      auto edge_type = storage->indices_.edge_type_index_->ListIndices();
+      snapshot.WriteUint(edge_type.size());
+      for (const auto &item : edge_type) {
+        write_mapping(item);
+      }
+    }
+
     // Write text indices.
     if (flags::AreExperimentsEnabled(flags::Experiments::TEXT_SEARCH)) {
       auto text_indices = storage->indices_.text_index_.ListIndices();
@@ -2512,16 +2521,6 @@
       for (const auto &[index_name, label] : text_indices) {
         snapshot.WriteString(index_name);
         write_mapping(label);
-=======
-    // Write edge-type indices.
-    offset_edge_indices = snapshot.GetPosition();
-    snapshot.WriteMarker(Marker::SECTION_EDGE_INDICES);
-    {
-      auto edge_type = storage->indices_.edge_type_index_->ListIndices();
-      snapshot.WriteUint(edge_type.size());
-      for (const auto &item : edge_type) {
-        write_mapping(item);
->>>>>>> 8bc8e867
       }
     }
   }
