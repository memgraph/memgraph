--- conflicted
+++ resolved
@@ -410,16 +410,12 @@
     spdlog::info("All necessary WAL files are loaded successfully.");
   }
 
-<<<<<<< HEAD
-  RecoverIndicesAndConstraints(indices_constraints, indices, constraints, vertices, name_id_mapper);
-=======
   const auto par_exec_info =
       config.durability.allow_parallel_index_creation && !recovery_info.vertex_batches.empty()
           ? std::make_optional(std::make_pair(recovery_info.vertex_batches, config.durability.recovery_thread_count))
           : std::nullopt;
 
-  RecoverIndicesAndConstraints(indices_constraints, indices, constraints, vertices, par_exec_info);
->>>>>>> 38ad5e21
+  RecoverIndicesAndConstraints(indices_constraints, indices, constraints, vertices, name_id_mapper, par_exec_info);
 
   memgraph::metrics::Measure(memgraph::metrics::SnapshotRecoveryLatency_us,
                              std::chrono::duration_cast<std::chrono::microseconds>(timer.Elapsed()).count());
