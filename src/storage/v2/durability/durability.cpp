// Copyright 2024 Memgraph Ltd.
//
// Use of this software is governed by the Business Source License
// included in the file licenses/BSL.txt; by using this file, you agree to be bound by the terms of the Business Source
// License, and you may not use this file except in compliance with the Business Source License.
//
// As of the Change Date specified in that file, in accordance with
// the Business Source License, use of this software will be governed
// by the Apache License, Version 2.0, included in the file
// licenses/APL.txt.

#include <pwd.h>
#include <sys/stat.h>
#include <sys/types.h>
#include <unistd.h>

#include <cerrno>
#include <cstring>

#include <algorithm>
#include <optional>
#include <tuple>
#include <utility>
#include <vector>

#include "flags/all.hpp"
#include "gflags/gflags.h"
#include "replication/epoch.hpp"
#include "storage/v2/durability/durability.hpp"
#include "storage/v2/durability/metadata.hpp"
#include "storage/v2/durability/paths.hpp"
#include "storage/v2/durability/snapshot.hpp"
#include "storage/v2/durability/wal.hpp"
#include "storage/v2/inmemory/edge_type_index.hpp"
#include "storage/v2/inmemory/label_index.hpp"
#include "storage/v2/inmemory/label_property_index.hpp"
#include "storage/v2/inmemory/unique_constraints.hpp"
#include "storage/v2/name_id_mapper.hpp"
#include "utils/event_histogram.hpp"
#include "utils/flag_validation.hpp"
#include "utils/logging.hpp"
#include "utils/memory_tracker.hpp"
#include "utils/message.hpp"
#include "utils/timer.hpp"
namespace memgraph::metrics {
extern const Event SnapshotRecoveryLatency_us;
}  // namespace memgraph::metrics

namespace memgraph::storage::durability {

void VerifyStorageDirectoryOwnerAndProcessUserOrDie(const std::filesystem::path &storage_directory) {
  // Get the process user ID.
  auto process_euid = geteuid();

  // Get the data directory owner ID.
  struct stat statbuf;
  auto ret = stat(storage_directory.c_str(), &statbuf);
  if (ret != 0 && errno == ENOENT) {
    // The directory doesn't currently exist.
    return;
  }
  MG_ASSERT(ret == 0, "Couldn't get stat for '{}' because of: {} ({})", storage_directory, strerror(errno), errno);
  auto directory_owner = statbuf.st_uid;

  auto get_username = [](auto uid) {
    auto info = getpwuid(uid);
    if (!info) return std::to_string(uid);
    return std::string(info->pw_name);
  };

  auto user_process = get_username(process_euid);
  auto user_directory = get_username(directory_owner);
  MG_ASSERT(process_euid == directory_owner,
            "The process is running as user {}, but the data directory is "
            "owned by user {}. Please start the process as user {}!",
            user_process, user_directory, user_directory);
}

std::vector<SnapshotDurabilityInfo> GetSnapshotFiles(const std::filesystem::path &snapshot_directory,
                                                     const std::string_view uuid) {
  std::vector<SnapshotDurabilityInfo> snapshot_files;
  std::error_code error_code;
  if (utils::DirExists(snapshot_directory)) {
    for (const auto &item : std::filesystem::directory_iterator(snapshot_directory, error_code)) {
      if (!item.is_regular_file()) continue;
      if (!utils::HasReadAccess(item.path())) {
        spdlog::warn(
            "Skipping snapshot file '{}' because it is not readable, check file ownership and read permissions!",
            item.path());
        continue;
      }
      try {
        auto info = ReadSnapshotInfo(item.path());
        if (uuid.empty() || info.uuid == uuid) {
          snapshot_files.emplace_back(item.path(), std::move(info.uuid), info.start_timestamp);
        }
      } catch (const RecoveryFailure &) {
        continue;
      }
    }
    MG_ASSERT(!error_code, "Couldn't recover data because an error occurred: {}!", error_code.message());
  }

  std::sort(snapshot_files.begin(), snapshot_files.end());
  return snapshot_files;
}

std::optional<std::vector<WalDurabilityInfo>> GetWalFiles(const std::filesystem::path &wal_directory,
                                                          const std::string_view uuid,
                                                          const std::optional<size_t> current_seq_num) {
  if (!utils::DirExists(wal_directory)) return std::nullopt;

  std::vector<WalDurabilityInfo> wal_files;
  std::error_code error_code;
  // There could be multiple "current" WAL files, the "_current" tag just means that the previous session didn't
  // finalize. We cannot skip based on name, will be able to skip based on invalid data or sequence number, so the
  // actual current wal will be skipped
  for (const auto &item : std::filesystem::directory_iterator(wal_directory, error_code)) {
    if (!item.is_regular_file()) continue;
    try {
      auto info = ReadWalInfo(item.path());
      spdlog::trace("Getting wal file with following info: uuid: {}, epoch id: {}, from timestamp {}, to_timestamp {} ",
                    info.uuid, info.epoch_id, info.from_timestamp, info.to_timestamp);
      if ((uuid.empty() || info.uuid == uuid) && (!current_seq_num || info.seq_num < *current_seq_num)) {
        wal_files.emplace_back(info.seq_num, info.from_timestamp, info.to_timestamp, std::move(info.uuid),
                               std::move(info.epoch_id), item.path());
      }
    } catch (const RecoveryFailure &e) {
      spdlog::warn("Failed to read {}", item.path());
      continue;
    }
  }
  MG_ASSERT(!error_code, "Couldn't recover data because an error occurred: {}!", error_code.message());

  // Sort based on the sequence number, not the file name
  std::sort(wal_files.begin(), wal_files.end());
  return std::move(wal_files);
}

// Function used to recover all discovered indices and constraints. The
// indices and constraints must be recovered after the data recovery is done
// to ensure that the indices and constraints are consistent at the end of the
// recovery process.

void RecoverConstraints(const RecoveredIndicesAndConstraints::ConstraintsMetadata &constraints_metadata,
                        Constraints *constraints, utils::SkipList<Vertex> *vertices, NameIdMapper *name_id_mapper,
                        const std::optional<ParallelizedSchemaCreationInfo> &parallel_exec_info) {
  RecoverExistenceConstraints(constraints_metadata, constraints, vertices, name_id_mapper, parallel_exec_info);
  RecoverUniqueConstraints(constraints_metadata, constraints, vertices, name_id_mapper, parallel_exec_info);
}

void RecoverIndicesAndStats(const RecoveredIndicesAndConstraints::IndicesMetadata &indices_metadata, Indices *indices,
                            utils::SkipList<Vertex> *vertices, NameIdMapper *name_id_mapper,
                            const std::optional<ParallelizedSchemaCreationInfo> &parallel_exec_info) {
  spdlog::info("Recreating indices from metadata.");

  // Recover label indices.
  spdlog::info("Recreating {} label indices from metadata.", indices_metadata.label.size());
  auto *mem_label_index = static_cast<InMemoryLabelIndex *>(indices->label_index_.get());
  for (const auto &item : indices_metadata.label) {
    if (!mem_label_index->CreateIndex(item, vertices->access(), parallel_exec_info)) {
      throw RecoveryFailure("The label index must be created here!");
    }
    spdlog::info("Index on :{} is recreated from metadata", name_id_mapper->IdToName(item.AsUint()));
  }
  spdlog::info("Label indices are recreated.");

  spdlog::info("Recreating index statistics from metadata.");

  // Recover label indices statistics.
  spdlog::info("Recreating {} label index statistics from metadata.", indices_metadata.label_stats.size());
  for (const auto &item : indices_metadata.label_stats) {
    mem_label_index->SetIndexStats(item.first, item.second);
    spdlog::info("Statistics for index on :{} are recreated from metadata",
                 name_id_mapper->IdToName(item.first.AsUint()));
  }
  spdlog::info("Label indices statistics are recreated.");

  // Recover label+property indices.
  spdlog::info("Recreating {} label+property indices from metadata.", indices_metadata.label_property.size());
  auto *mem_label_property_index = static_cast<InMemoryLabelPropertyIndex *>(indices->label_property_index_.get());
  for (const auto &item : indices_metadata.label_property) {
    if (!mem_label_property_index->CreateIndex(item.first, item.second, vertices->access(), parallel_exec_info))
      throw RecoveryFailure("The label+property index must be created here!");
    spdlog::info("Index on :{}({}) is recreated from metadata", name_id_mapper->IdToName(item.first.AsUint()),
                 name_id_mapper->IdToName(item.second.AsUint()));
  }
  spdlog::info("Label+property indices are recreated.");

  // Recover label+property indices statistics.
  spdlog::info("Recreating {} label+property indices statistics from metadata.",
               indices_metadata.label_property_stats.size());
  for (const auto &item : indices_metadata.label_property_stats) {
    const auto label_id = item.first;
    const auto property_id = item.second.first;
    const auto &stats = item.second.second;
    mem_label_property_index->SetIndexStats({label_id, property_id}, stats);
    spdlog::info("Statistics for index on :{}({}) are recreated from metadata",
                 name_id_mapper->IdToName(label_id.AsUint()), name_id_mapper->IdToName(property_id.AsUint()));
  }
  spdlog::info("Label+property indices statistics are recreated.");

<<<<<<< HEAD
  if (flags::AreExperimentsEnabled(flags::Experiments::TEXT_SEARCH)) {
    // Recover text indices.
    spdlog::info("Recreating {} text indices from metadata.", indices_metadata.text_indices.size());
    auto &mem_text_index = indices->text_index_;
    for (const auto &[index_name, label] : indices_metadata.text_indices) {
      try {
        mem_text_index.RecoverIndex(index_name, label, vertices->access(), name_id_mapper);
      } catch (...) {
        throw RecoveryFailure("The text index must be created here!");
      }
      spdlog::info("Text index {} on :{} is recreated from metadata", index_name,
                   name_id_mapper->IdToName(label.AsUint()));
    }
  }
  spdlog::info("Text indices are recreated.");

  spdlog::info("Indices are recreated.");
=======
  // Recover edge-type indices.
  spdlog::info("Recreating {} edge-type indices from metadata.", indices_metadata.edge.size());
  auto *mem_edge_type_index = static_cast<InMemoryEdgeTypeIndex *>(indices->edge_type_index_.get());
  for (const auto &item : indices_metadata.edge) {
    if (!mem_edge_type_index->CreateIndex(item, vertices->access())) {
      throw RecoveryFailure("The edge-type index must be created here!");
    }
    spdlog::info("Index on :{} is recreated from metadata", name_id_mapper->IdToName(item.AsUint()));
  }
  spdlog::info("Edge-type indices are recreated.");
>>>>>>> 8bc8e867

  spdlog::info("Indices are recreated.");
}

void RecoverExistenceConstraints(const RecoveredIndicesAndConstraints::ConstraintsMetadata &constraints_metadata,
                                 Constraints *constraints, utils::SkipList<Vertex> *vertices,
                                 NameIdMapper *name_id_mapper,
                                 const std::optional<ParallelizedSchemaCreationInfo> &parallel_exec_info) {
  spdlog::info("Recreating {} existence constraints from metadata.", constraints_metadata.existence.size());
  for (const auto &[label, property] : constraints_metadata.existence) {
    if (constraints->existence_constraints_->ConstraintExists(label, property)) {
      throw RecoveryFailure("The existence constraint already exists!");
    }

    if (auto violation =
            ExistenceConstraints::ValidateVerticesOnConstraint(vertices->access(), label, property, parallel_exec_info);
        violation.has_value()) {
      throw RecoveryFailure("The existence constraint failed because it couldn't be validated!");
    }

    constraints->existence_constraints_->InsertConstraint(label, property);
    spdlog::info("Existence constraint on :{}({}) is recreated from metadata", name_id_mapper->IdToName(label.AsUint()),
                 name_id_mapper->IdToName(property.AsUint()));
  }
  spdlog::info("Existence constraints are recreated from metadata.");
}

void RecoverUniqueConstraints(const RecoveredIndicesAndConstraints::ConstraintsMetadata &constraints_metadata,
                              Constraints *constraints, utils::SkipList<Vertex> *vertices, NameIdMapper *name_id_mapper,
                              const std::optional<ParallelizedSchemaCreationInfo> &parallel_exec_info) {
  spdlog::info("Recreating {} unique constraints from metadata.", constraints_metadata.unique.size());

  for (const auto &[label, properties] : constraints_metadata.unique) {
    auto *mem_unique_constraints = static_cast<InMemoryUniqueConstraints *>(constraints->unique_constraints_.get());
    auto ret = mem_unique_constraints->CreateConstraint(label, properties, vertices->access(), parallel_exec_info);
    if (ret.HasError() || ret.GetValue() != UniqueConstraints::CreationStatus::SUCCESS)
      throw RecoveryFailure("The unique constraint must be created here!");

    std::vector<std::string> property_names;
    property_names.reserve(properties.size());
    for (const auto &prop : properties) {
      property_names.emplace_back(name_id_mapper->IdToName(prop.AsUint()));
    }
    const auto property_names_joined = utils::Join(property_names, ",");
    spdlog::info("Unique constraint on :{}({}) is recreated from metadata", name_id_mapper->IdToName(label.AsUint()),
                 property_names_joined);
  }
  spdlog::info("Unique constraints are recreated from metadata.");
  spdlog::info("Constraints are recreated from metadata.");
}

std::optional<ParallelizedSchemaCreationInfo> GetParallelExecInfo(const RecoveryInfo &recovery_info,
                                                                  const Config &config) {
  return config.durability.allow_parallel_schema_creation
             ? std::make_optional(ParallelizedSchemaCreationInfo{recovery_info.vertex_batches,
                                                                 config.durability.recovery_thread_count})
             : std::nullopt;
}

std::optional<ParallelizedSchemaCreationInfo> GetParallelExecInfoIndices(const RecoveryInfo &recovery_info,
                                                                         const Config &config) {
  return config.durability.allow_parallel_schema_creation || config.durability.allow_parallel_index_creation
             ? std::make_optional(ParallelizedSchemaCreationInfo{recovery_info.vertex_batches,
                                                                 config.durability.recovery_thread_count})
             : std::nullopt;
}

std::optional<RecoveryInfo> Recovery::RecoverData(std::string *uuid, ReplicationStorageState &repl_storage_state,
                                                  utils::SkipList<Vertex> *vertices, utils::SkipList<Edge> *edges,
                                                  std::atomic<uint64_t> *edge_count, NameIdMapper *name_id_mapper,
                                                  Indices *indices, Constraints *constraints, const Config &config,
                                                  uint64_t *wal_seq_num) {
  utils::MemoryTracker::OutOfMemoryExceptionEnabler oom_exception;
  spdlog::info("Recovering persisted data using snapshot ({}) and WAL directory ({}).", snapshot_directory_,
               wal_directory_);
  if (!utils::DirExists(snapshot_directory_) && !utils::DirExists(wal_directory_)) {
    spdlog::warn(utils::MessageWithLink("Snapshot or WAL directory don't exist, there is nothing to recover.",
                                        "https://memgr.ph/durability"));
    return std::nullopt;
  }

  auto *const epoch_history = &repl_storage_state.history;
  utils::Timer timer;

  auto snapshot_files = GetSnapshotFiles(snapshot_directory_);

  RecoveryInfo recovery_info;
  RecoveredIndicesAndConstraints indices_constraints;
  std::optional<uint64_t> snapshot_timestamp;
  if (!snapshot_files.empty()) {
    spdlog::info("Try recovering from snapshot directory {}.", wal_directory_);

    // UUID used for durability is the UUID of the last snapshot file.
    *uuid = snapshot_files.back().uuid;
    std::optional<RecoveredSnapshot> recovered_snapshot;
    for (auto it = snapshot_files.rbegin(); it != snapshot_files.rend(); ++it) {
      const auto &[path, file_uuid, _] = *it;
      if (file_uuid != *uuid) {
        spdlog::warn("The snapshot file {} isn't related to the latest snapshot file!", path);
        continue;
      }
      spdlog::info("Starting snapshot recovery from {}.", path);
      try {
        recovered_snapshot = LoadSnapshot(path, vertices, edges, epoch_history, name_id_mapper, edge_count, config);
        spdlog::info("Snapshot recovery successful!");
        break;
      } catch (const RecoveryFailure &e) {
        spdlog::warn("Couldn't recover snapshot from {} because of: {}.", path, e.what());
        continue;
      }
    }
    MG_ASSERT(recovered_snapshot,
              "The database is configured to recover on startup, but couldn't "
              "recover using any of the specified snapshots! Please inspect them "
              "and restart the database.");
    recovery_info = recovered_snapshot->recovery_info;
    indices_constraints = std::move(recovered_snapshot->indices_constraints);
    snapshot_timestamp = recovered_snapshot->snapshot_info.start_timestamp;
    repl_storage_state.epoch_.SetEpoch(std::move(recovered_snapshot->snapshot_info.epoch_id));

    if (!utils::DirExists(wal_directory_)) {
      RecoverIndicesAndStats(indices_constraints.indices, indices, vertices, name_id_mapper,
                             GetParallelExecInfoIndices(recovery_info, config));
      RecoverConstraints(indices_constraints.constraints, constraints, vertices, name_id_mapper,
                         GetParallelExecInfo(recovery_info, config));
      return recovered_snapshot->recovery_info;
    }
  } else {
    spdlog::info("No snapshot file was found, collecting information from WAL directory {}.", wal_directory_);
    std::error_code error_code;
    if (!utils::DirExists(wal_directory_)) return std::nullopt;
    // We use this smaller struct that contains only a subset of information
    // necessary for the rest of the recovery function.
    // Also, the struct is sorted primarily on the path it contains.
    struct WalFileInfo {
      explicit WalFileInfo(std::filesystem::path path, std::string uuid, std::string epoch_id)
          : path(std::move(path)), uuid(std::move(uuid)), epoch_id(std::move(epoch_id)) {}
      std::filesystem::path path;
      std::string uuid;
      std::string epoch_id;

      auto operator<=>(const WalFileInfo &) const = default;
    };
    std::vector<WalFileInfo> wal_files;
    for (const auto &item : std::filesystem::directory_iterator(wal_directory_, error_code)) {
      if (!item.is_regular_file()) continue;
      try {
        auto info = ReadWalInfo(item.path());
        wal_files.emplace_back(item.path(), std::move(info.uuid), std::move(info.epoch_id));
      } catch (const RecoveryFailure &e) {
        continue;
      }
    }
    MG_ASSERT(!error_code, "Couldn't recover data because an error occurred: {}!", error_code.message());
    if (wal_files.empty()) {
      spdlog::warn(utils::MessageWithLink("No snapshot or WAL file found.", "https://memgr.ph/durability"));
      return std::nullopt;
    }
    std::sort(wal_files.begin(), wal_files.end());
    // UUID used for durability is the UUID of the last WAL file.
    // Same for the epoch id.
    *uuid = std::move(wal_files.back().uuid);
    repl_storage_state.epoch_.SetEpoch(std::move(wal_files.back().epoch_id));
  }

  auto maybe_wal_files = GetWalFiles(wal_directory_, *uuid);
  if (!maybe_wal_files) {
    spdlog::warn(
        utils::MessageWithLink("Couldn't get WAL file info from the WAL directory.", "https://memgr.ph/durability"));
    return std::nullopt;
  }

  // Array of all discovered WAL files, ordered by sequence number.
  auto &wal_files = *maybe_wal_files;

  // By this point we should have recovered from a snapshot, or we should have
  // found some WAL files to recover from in the above `else`. This is just a
  // sanity check to circumvent the following case: The database didn't recover
  // from a snapshot, the above `else` triggered to find the recovery UUID from
  // a WAL file. The above `else` has an early exit in case there are no WAL
  // files. Because we reached this point there must have been some WAL files
  // and we must have some WAL files after this second WAL directory iteration.
  MG_ASSERT(snapshot_timestamp || !wal_files.empty(),
            "The database didn't recover from a snapshot and didn't find any WAL "
            "files that match the last WAL file!");

  if (!wal_files.empty()) {
    spdlog::info("Checking WAL files.");
    {
      const auto &first_wal = wal_files[0];
      if (first_wal.seq_num != 0) {
        // We don't have all WAL files. We need to see whether we need them all.
        if (!snapshot_timestamp) {
          // We didn't recover from a snapshot and we must have all WAL files
          // starting from the first one (seq_num == 0) to be able to recover
          // data from them.
          LOG_FATAL(
              "There are missing prefix WAL files and data can't be "
              "recovered without them!");
        } else if (first_wal.from_timestamp >= *snapshot_timestamp) {
          // We recovered from a snapshot and we must have at least one WAL file
          // that has at least one delta that was created before the snapshot in order to
          // verify that nothing is missing from the beginning of the WAL chain.
          LOG_FATAL(
              "You must have at least one WAL file that contains at least one "
              "delta that was created before the snapshot file!");
        }
      }
    }
    std::optional<uint64_t> previous_seq_num;
    auto last_loaded_timestamp = snapshot_timestamp;
    spdlog::info("Trying to load WAL files.");

    if (last_loaded_timestamp) {
      epoch_history->emplace_back(repl_storage_state.epoch_.id(), *last_loaded_timestamp);
    }

    for (auto &wal_file : wal_files) {
      if (previous_seq_num && (wal_file.seq_num - *previous_seq_num) > 1) {
        LOG_FATAL("You are missing a WAL file with the sequence number {}!", *previous_seq_num + 1);
      }
      previous_seq_num = wal_file.seq_num;

      try {
        auto info = LoadWal(wal_file.path, &indices_constraints, last_loaded_timestamp, vertices, edges, name_id_mapper,
                            edge_count, config.salient.items);
        recovery_info.next_vertex_id = std::max(recovery_info.next_vertex_id, info.next_vertex_id);
        recovery_info.next_edge_id = std::max(recovery_info.next_edge_id, info.next_edge_id);
        recovery_info.next_timestamp = std::max(recovery_info.next_timestamp, info.next_timestamp);

        recovery_info.last_commit_timestamp = info.last_commit_timestamp;

        if (recovery_info.next_timestamp != 0) {
          last_loaded_timestamp.emplace(recovery_info.next_timestamp - 1);
        }

        auto last_loaded_timestamp_value = last_loaded_timestamp.value_or(0);
        if (epoch_history->empty() || epoch_history->back().first != wal_file.epoch_id) {
          // no history or new epoch, add it
          epoch_history->emplace_back(wal_file.epoch_id, last_loaded_timestamp_value);
          repl_storage_state.epoch_.SetEpoch(wal_file.epoch_id);
        } else if (epoch_history->back().second < last_loaded_timestamp_value) {
          // existing epoch, update with newer timestamp
          epoch_history->back().second = last_loaded_timestamp_value;
        }

      } catch (const RecoveryFailure &e) {
        LOG_FATAL("Couldn't recover WAL deltas from {} because of: {}", wal_file.path, e.what());
      }
    }
    // The sequence number needs to be recovered even though `LoadWal` didn't
    // load any deltas from that file.
    *wal_seq_num = *previous_seq_num + 1;

    spdlog::info("All necessary WAL files are loaded successfully.");
  }

  RecoverIndicesAndStats(indices_constraints.indices, indices, vertices, name_id_mapper,
                         GetParallelExecInfoIndices(recovery_info, config));
  RecoverConstraints(indices_constraints.constraints, constraints, vertices, name_id_mapper,
                     GetParallelExecInfo(recovery_info, config));

  memgraph::metrics::Measure(memgraph::metrics::SnapshotRecoveryLatency_us,
                             std::chrono::duration_cast<std::chrono::microseconds>(timer.Elapsed()).count());
  spdlog::trace("Set epoch id: {}  with commit timestamp {}", std::string(repl_storage_state.epoch_.id()),
                repl_storage_state.last_commit_timestamp_);

  std::for_each(repl_storage_state.history.begin(), repl_storage_state.history.end(), [](auto &history) {
    spdlog::trace("epoch id: {}  with commit timestamp {}", std::string(history.first), history.second);
  });
  return recovery_info;
}

}  // namespace memgraph::storage::durability<|MERGE_RESOLUTION|>--- conflicted
+++ resolved
@@ -200,7 +200,17 @@
   }
   spdlog::info("Label+property indices statistics are recreated.");
 
-<<<<<<< HEAD
+  // Recover edge-type indices.
+  spdlog::info("Recreating {} edge-type indices from metadata.", indices_metadata.edge.size());
+  auto *mem_edge_type_index = static_cast<InMemoryEdgeTypeIndex *>(indices->edge_type_index_.get());
+  for (const auto &item : indices_metadata.edge) {
+    if (!mem_edge_type_index->CreateIndex(item, vertices->access())) {
+      throw RecoveryFailure("The edge-type index must be created here!");
+    }
+    spdlog::info("Index on :{} is recreated from metadata", name_id_mapper->IdToName(item.AsUint()));
+  }
+  spdlog::info("Edge-type indices are recreated.");
+
   if (flags::AreExperimentsEnabled(flags::Experiments::TEXT_SEARCH)) {
     // Recover text indices.
     spdlog::info("Recreating {} text indices from metadata.", indices_metadata.text_indices.size());
@@ -214,22 +224,8 @@
       spdlog::info("Text index {} on :{} is recreated from metadata", index_name,
                    name_id_mapper->IdToName(label.AsUint()));
     }
-  }
-  spdlog::info("Text indices are recreated.");
-
-  spdlog::info("Indices are recreated.");
-=======
-  // Recover edge-type indices.
-  spdlog::info("Recreating {} edge-type indices from metadata.", indices_metadata.edge.size());
-  auto *mem_edge_type_index = static_cast<InMemoryEdgeTypeIndex *>(indices->edge_type_index_.get());
-  for (const auto &item : indices_metadata.edge) {
-    if (!mem_edge_type_index->CreateIndex(item, vertices->access())) {
-      throw RecoveryFailure("The edge-type index must be created here!");
-    }
-    spdlog::info("Index on :{} is recreated from metadata", name_id_mapper->IdToName(item.AsUint()));
-  }
-  spdlog::info("Edge-type indices are recreated.");
->>>>>>> 8bc8e867
+    spdlog::info("Text indices are recreated.");
+  }
 
   spdlog::info("Indices are recreated.");
 }
