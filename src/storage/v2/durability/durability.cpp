--- conflicted
+++ resolved
@@ -354,15 +354,8 @@
   {
     spdlog::info("Recreating {} vector indices from metadata.", indices_metadata.vector_indices.size());
     auto vertices_acc = vertices->access();
-<<<<<<< HEAD
     for (const auto &recovery_info : indices_metadata.vector_indices) {
       indices->vector_index_.RecoverIndexEntries(recovery_info, vertices_acc, name_id_mapper);
-=======
-    for (const auto &spec : indices_metadata.vector_indices) {
-      indices->vector_index_.RecoverIndex(spec, vertices_acc, snapshot_info);
-      spdlog::info("Vector index on :{}({}) is recreated from metadata",
-                   name_id_mapper->IdToName(spec.label_id.AsUint()), name_id_mapper->IdToName(spec.property.AsUint()));
->>>>>>> d12ec59f
     }
     spdlog::info("Vector indices are recreated.");
   }
