--- conflicted
+++ resolved
@@ -201,33 +201,8 @@
   if (const auto result = CheckVertexExistence(view); result.HasError()) {
     return result.GetError();
   }
-<<<<<<< HEAD
-  return vertex_->primary_label;
-=======
-  ApplyDeltasForRead(transaction_, delta, view, [&exists, &deleted](const Delta &delta) {
-    switch (delta.action) {
-      case Delta::Action::DELETE_OBJECT: {
-        exists = false;
-        break;
-      }
-      case Delta::Action::RECREATE_OBJECT: {
-        deleted = false;
-        break;
-      }
-      case Delta::Action::ADD_LABEL:
-      case Delta::Action::REMOVE_LABEL:
-      case Delta::Action::SET_PROPERTY:
-      case Delta::Action::ADD_IN_EDGE:
-      case Delta::Action::ADD_OUT_EDGE:
-      case Delta::Action::REMOVE_IN_EDGE:
-      case Delta::Action::REMOVE_OUT_EDGE:
-        break;
-    }
-  });
-  if (!exists) return Error::NONEXISTENT_OBJECT;
-  if (!for_deleted_ && deleted) return Error::DELETED_OBJECT;
+
   return vertex_validator_->primary_label_;
->>>>>>> a2a6a385
 }
 
 Result<PrimaryKey> VertexAccessor::PrimaryKey(const View view) const {
@@ -559,16 +534,11 @@
     return ret;
   }
   ret.reserve(in_edges.size());
-  const auto id = VertexId{vertex_->primary_label, vertex_->keys.Keys()};
+  const auto id = VertexId{vertex_validator_->primary_label_, vertex_->keys.Keys()};
   for (const auto &item : in_edges) {
     const auto &[edge_type, from_vertex, edge] = item;
-<<<<<<< HEAD
     ret.emplace_back(edge, edge_type, from_vertex, id, transaction_, indices_, constraints_, config_,
-                     *vertex_validator_.schema_validator);
-=======
-    ret.emplace_back(edge, edge_type, from_vertex, vertex_, transaction_, indices_, constraints_, config_,
                      *vertex_validator_);
->>>>>>> a2a6a385
   }
   return ret;
 }
@@ -645,16 +615,10 @@
     return ret;
   }
   ret.reserve(out_edges.size());
-  const auto id = VertexId{vertex_->primary_label, vertex_->keys.Keys()};
+  const auto id = VertexId{vertex_validator_->primary_label_, vertex_->keys.Keys()};
   for (const auto &item : out_edges) {
     const auto &[edge_type, to_vertex, edge] = item;
-<<<<<<< HEAD
-    ret.emplace_back(edge, edge_type, id, to_vertex, transaction_, indices_, constraints_, config_,
-                     *vertex_validator_.schema_validator);
-=======
-    ret.emplace_back(edge, edge_type, vertex_, to_vertex, transaction_, indices_, constraints_, config_,
-                     *vertex_validator_);
->>>>>>> a2a6a385
+    ret.emplace_back(edge, edge_type, id, to_vertex, transaction_, indices_, constraints_, config_, *vertex_validator_);
   }
   return ret;
 }
@@ -733,25 +697,4 @@
   return degree;
 }
 
-<<<<<<< HEAD
-VertexAccessor::VertexValidator::VertexValidator(const SchemaValidator &schema_validator, const Vertex *vertex)
-    : schema_validator{&schema_validator}, vertex_{vertex} {}
-
-[[nodiscard]] std::optional<SchemaViolation> VertexAccessor::VertexValidator::ValidatePropertyUpdate(
-    PropertyId property_id) const {
-  MG_ASSERT(vertex_ != nullptr, "Cannot validate vertex which is nullptr");
-  return schema_validator->ValidatePropertyUpdate(vertex_->primary_label, property_id);
-};
-
-[[nodiscard]] std::optional<SchemaViolation> VertexAccessor::VertexValidator::ValidateAddLabel(LabelId label) const {
-  return schema_validator->ValidateLabelUpdate(label);
-}
-
-[[nodiscard]] std::optional<SchemaViolation> VertexAccessor::VertexValidator::ValidateRemoveLabel(LabelId label) const {
-  return schema_validator->ValidateLabelUpdate(label);
-}
-
-VertexId Id(const Vertex &vertex) { return VertexId{vertex.primary_label, vertex.keys.Keys()}; }
-=======
->>>>>>> a2a6a385
 }  // namespace memgraph::storage::v3