--- conflicted
+++ resolved
@@ -62,11 +62,7 @@
                             std::optional<VertexAccessor> *vertex, Transaction *tx, View view, Indices *indices,
                             Constraints *constraints, Config::Items config, const SchemaValidator &schema_validator) {
   while (it != end) {
-<<<<<<< HEAD
-    *vertex = VertexAccessor::Create(&GetVertex(*it), tx, indices, constraints, config, view);
-=======
     *vertex = VertexAccessor::Create(&it->vertex, tx, indices, constraints, config, schema_validator, view);
->>>>>>> 68b26275
     if (!*vertex) {
       ++it;
       continue;
@@ -475,14 +471,9 @@
   auto [it, inserted] = acc.insert({Vertex{Gid::FromUint(gid), delta}});
   MG_ASSERT(inserted, "The vertex must be inserted here!");
   MG_ASSERT(it != acc.end(), "Invalid Vertex accessor!");
-<<<<<<< HEAD
-  delta->prev.Set(&GetVertex(*it));
-  return {&GetVertex(*it), &transaction_, &storage_->indices_, &storage_->constraints_, config_};
-=======
   delta->prev.Set(&it->vertex);
   return {
       &it->vertex, &transaction_, &storage_->indices_, &storage_->constraints_, config_, storage_->schema_validator_};
->>>>>>> 68b26275
 }
 
 // TODO Remove when replication is fixed
@@ -500,10 +491,6 @@
   auto [it, inserted] = acc.insert({Vertex{gid, delta}});
   MG_ASSERT(inserted, "The vertex must be inserted here!");
   MG_ASSERT(it != acc.end(), "Invalid Vertex accessor!");
-<<<<<<< HEAD
-  delta->prev.Set(&GetVertex(*it));
-  return {&GetVertex(*it), &transaction_, &storage_->indices_, &storage_->constraints_, config_};
-=======
   delta->prev.Set(&it->vertex);
   return {
       &it->vertex, &transaction_, &storage_->indices_, &storage_->constraints_, config_, storage_->schema_validator_};
@@ -517,7 +504,7 @@
     return {std::move(*maybe_schema_violation)};
   }
   OOMExceptionEnabler oom_exception;
-  auto gid = storage_->vertex_id_.fetch_add(1, std::memory_order_acq_rel);
+  auto gid = storage_->vertex_id_++;
   auto acc = storage_->vertices_.access();
   auto *delta = CreateDeleteObjectDelta(&transaction_);
   auto [it, inserted] = acc.insert({Vertex{Gid::FromUint(gid), delta, primary_label}});
@@ -541,21 +528,14 @@
     }
   }
   return va;
->>>>>>> 68b26275
 }
 
 std::optional<VertexAccessor> Storage::Accessor::FindVertex(Gid gid, View view) {
   auto acc = storage_->vertices_.access();
   auto it = acc.find(std::vector{PropertyValue{gid.AsInt()}});
   if (it == acc.end()) return std::nullopt;
-<<<<<<< HEAD
-  return VertexAccessor::Create(&GetVertex(*it), &transaction_, &storage_->indices_, &storage_->constraints_, config_,
-                                view);
-  return {};
-=======
   return VertexAccessor::Create(&it->vertex, &transaction_, &storage_->indices_, &storage_->constraints_, config_,
                                 storage_->schema_validator_, view);
->>>>>>> 68b26275
 }
 
 Result<std::optional<VertexAccessor>> Storage::Accessor::DeleteVertex(VertexAccessor *vertex) {
@@ -659,23 +639,6 @@
   auto *from_vertex = from->vertex_;
   auto *to_vertex = to->vertex_;
 
-<<<<<<< HEAD
-=======
-  // Obtain the locks by `gid` order to avoid lock cycles.
-  std::unique_lock<utils::SpinLock> guard_from(from_vertex->lock, std::defer_lock);
-  std::unique_lock<utils::SpinLock> guard_to(to_vertex->lock, std::defer_lock);
-  if (from_vertex < to_vertex) {
-    guard_from.lock();
-    guard_to.lock();
-  } else if (from_vertex > to_vertex) {
-    guard_to.lock();
-    guard_from.lock();
-  } else {
-    // The vertices are the same vertex, only lock one.
-    guard_from.lock();
-  }
-
->>>>>>> 68b26275
   if (!PrepareForWrite(&transaction_, from_vertex)) return Error::SERIALIZATION_ERROR;
   if (from_vertex->deleted) return Error::DELETED_OBJECT;
 
@@ -722,23 +685,6 @@
   auto *from_vertex = from->vertex_;
   auto *to_vertex = to->vertex_;
 
-<<<<<<< HEAD
-=======
-  // Obtain the locks by `gid` order to avoid lock cycles.
-  std::unique_lock<utils::SpinLock> guard_from(from_vertex->lock, std::defer_lock);
-  std::unique_lock<utils::SpinLock> guard_to(to_vertex->lock, std::defer_lock);
-  if (&from_vertex < &to_vertex) {
-    guard_from.lock();
-    guard_to.lock();
-  } else if (&from_vertex > &to_vertex) {
-    guard_to.lock();
-    guard_from.lock();
-  } else {
-    // The vertices are the same vertex, only lock one.
-    guard_from.lock();
-  }
-
->>>>>>> 68b26275
   if (!PrepareForWrite(&transaction_, from_vertex)) return Error::SERIALIZATION_ERROR;
   if (from_vertex->deleted) return Error::DELETED_OBJECT;
 
@@ -799,23 +745,6 @@
   auto *from_vertex = edge->from_vertex_;
   auto *to_vertex = edge->to_vertex_;
 
-<<<<<<< HEAD
-=======
-  // Obtain the locks by `gid` order to avoid lock cycles.
-  std::unique_lock<utils::SpinLock> guard_from(from_vertex->lock, std::defer_lock);
-  std::unique_lock<utils::SpinLock> guard_to(to_vertex->lock, std::defer_lock);
-  if (&from_vertex < &to_vertex) {
-    guard_from.lock();
-    guard_to.lock();
-  } else if (&from_vertex > &to_vertex) {
-    guard_to.lock();
-    guard_from.lock();
-  } else {
-    // The vertices are the same vertex, only lock one.
-    guard_from.lock();
-  }
-
->>>>>>> 68b26275
   if (!PrepareForWrite(&transaction_, from_vertex)) return Error::SERIALIZATION_ERROR;
   MG_ASSERT(!from_vertex->deleted, "Invalid database state!");
 
@@ -1067,11 +996,7 @@
             }
             case Delta::Action::DELETE_OBJECT: {
               vertex->deleted = true;
-<<<<<<< HEAD
               storage_->deleted_vertices_.push_back(vertex->Gid());
-=======
-              my_deleted_vertices.push_back(vertex->Gid());
->>>>>>> 68b26275
               break;
             }
             case Delta::Action::RECREATE_OBJECT: {
@@ -1269,13 +1194,9 @@
   return {ListExistenceConstraints(constraints_), constraints_.unique_constraints.ListConstraints()};
 }
 
-SchemasInfo Storage::ListAllSchemas() const {
-  std::shared_lock<utils::RWLock> storage_guard_(main_lock_);
-  return {schemas_.ListSchemas()};
-}
+SchemasInfo Storage::ListAllSchemas() const { return {schemas_.ListSchemas()}; }
 
 const Schemas::Schema *Storage::GetSchema(const LabelId primary_label) const {
-  std::shared_lock<utils::RWLock> storage_guard_(main_lock_);
   return schemas_.GetSchema(primary_label);
 }
 
@@ -1436,11 +1357,7 @@
             }
             vertex->delta = nullptr;
             if (vertex->deleted) {
-<<<<<<< HEAD
               deleted_edges_.push_back(vertex->Gid());
-=======
-              current_deleted_vertices.push_back(vertex->Gid());
->>>>>>> 68b26275
             }
             break;
           }
