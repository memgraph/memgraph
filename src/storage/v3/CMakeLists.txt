--- conflicted
+++ resolved
@@ -5,12 +5,7 @@
 add_custom_target(generate_lcp_ast_storage_v3 DEPENDS ${generated_lcp_storage_v3_files})
 
 set(storage_v3_src_files
-<<<<<<< HEAD
-=======
     ${lcp_storage_v3_cpp_files}
-    commit_log.cpp
-    constraints.cpp
->>>>>>> 58420600
     temporal.cpp
     edge_accessor.cpp
     indices.cpp
