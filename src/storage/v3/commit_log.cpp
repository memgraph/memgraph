// Copyright 2022 Memgraph Ltd.
//
// Use of this software is governed by the Business Source License
// included in the file licenses/BSL.txt; by using this file, you agree to be bound by the terms of the Business Source
// License, and you may not use this file except in compliance with the Business Source License.
//
// As of the Change Date specified in that file, in accordance with
// the Business Source License, use of this software will be governed
// by the Apache License, Version 2.0, included in the file
// licenses/APL.txt.

#include "storage/v3/commit_log.hpp"
#include "utils/memory.hpp"

namespace memgraph::storage::v3 {
CommitLog::CommitLog() : allocator_(utils::NewDeleteResource()) {}

CommitLog::CommitLog(uint64_t oldest_active)
    : head_start_{oldest_active / kIdsInBlock * kIdsInBlock},
      next_start_{head_start_ + kIdsInBlock},
      allocator_{utils::NewDeleteResource()} {
  head_ = allocator_.allocate(1);
  allocator_.construct(head_);

  // set all the previous ids
  const auto field_idx = (oldest_active % kIdsInBlock) / kIdsInField;
  for (size_t i = 0; i < field_idx; ++i) {
    head_->field[i] = std::numeric_limits<uint64_t>::max();
  }

  const auto idx_in_field = oldest_active % kIdsInField;
  if (idx_in_field != 0) {
    head_->field[field_idx] = std::numeric_limits<uint64_t>::max();
    head_->field[field_idx] >>= kIdsInField - idx_in_field;
  }

  oldest_active_ = oldest_active;
}

CommitLog::~CommitLog() {
  while (head_) {
    Block *tmp = head_->next;
    head_->~Block();
    allocator_.deallocate(head_, 1);
    head_ = tmp;
  }
}

void CommitLog::MarkFinished(uint64_t id) {
  Block *block = FindOrCreateBlock(id);
  block->field[(id % kIdsInBlock) / kIdsInField] |= 1ULL << (id % kIdsInField);
  if (id == oldest_active_) {
    UpdateOldestActive();
  }
}

<<<<<<< HEAD
uint64_t CommitLog::OldestActive() const { return oldest_active_; }
=======
uint64_t CommitLog::OldestActive() const noexcept { return oldest_active_; }
>>>>>>> efb3c8d0

void CommitLog::UpdateOldestActive() {
  while (head_) {
    // This is necessary for amortized constant complexity. If we always start
    // from the 0th field, the amount of steps we make through each block is
    // quadratic in kBlockSize.
    uint64_t start_field = oldest_active_ >= head_start_ ? (oldest_active_ - head_start_) / kIdsInField : 0;
    for (uint64_t i = start_field; i < kBlockSize; ++i) {
      if (head_->field[i] != std::numeric_limits<uint64_t>::max()) {
        // NOLINTNEXTLINE(cppcoreguidelines-narrowing-conversions)
        oldest_active_ = head_start_ + i * kIdsInField + __builtin_ffsl(static_cast<int64_t>(~head_->field[i])) - 1;
        return;
      }
    }

    // All IDs in this block are marked, we can delete it now.
    Block *tmp = head_->next;
    head_->~Block();
    allocator_.deallocate(head_, 1);
    head_ = tmp;
    head_start_ += kIdsInBlock;
  }

  oldest_active_ = next_start_;
}

CommitLog::Block *CommitLog::FindOrCreateBlock(const uint64_t id) {
  if (!head_) {
    head_ = allocator_.allocate(1);
    allocator_.construct(head_);
    head_start_ = next_start_;
    next_start_ += kIdsInBlock;
  }

  Block *current = head_;
  uint64_t current_start = head_start_;

  while (id >= current_start + kIdsInBlock) {
    if (!current->next) {
      current->next = allocator_.allocate(1);
      allocator_.construct(current->next);
      next_start_ += kIdsInBlock;
    }

    current = current->next;
    current_start += kIdsInBlock;
  }

  return current;
}
}  // namespace memgraph::storage::v3<|MERGE_RESOLUTION|>--- conflicted
+++ resolved
@@ -54,11 +54,7 @@
   }
 }
 
-<<<<<<< HEAD
-uint64_t CommitLog::OldestActive() const { return oldest_active_; }
-=======
 uint64_t CommitLog::OldestActive() const noexcept { return oldest_active_; }
->>>>>>> efb3c8d0
 
 void CommitLog::UpdateOldestActive() {
   while (head_) {
