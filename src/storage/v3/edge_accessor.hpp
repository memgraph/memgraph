// Copyright 2022 Memgraph Ltd.
//
// Use of this software is governed by the Business Source License
// included in the file licenses/BSL.txt; by using this file, you agree to be bound by the terms of the Business Source
// License, and you may not use this file except in compliance with the Business Source License.
//
// As of the Change Date specified in that file, in accordance with
// the Business Source License, use of this software will be governed
// by the Apache License, Version 2.0, included in the file
// licenses/APL.txt.

#pragma once

#include <optional>

#include "storage/v3/edge.hpp"
#include "storage/v3/edge_ref.hpp"

#include "storage/v3/config.hpp"
#include "storage/v3/id_types.hpp"
#include "storage/v3/result.hpp"
#include "storage/v3/schema_validator.hpp"
#include "storage/v3/transaction.hpp"
#include "storage/v3/view.hpp"

namespace memgraph::storage::v3 {

struct Vertex;
class VertexAccessor;
struct Indices;

class EdgeAccessor final {
 private:
  friend class Shard;

 public:
  EdgeAccessor(EdgeRef edge, EdgeTypeId edge_type, VertexId from_vertex, VertexId to_vertex, Transaction *transaction,
<<<<<<< HEAD
               Indices *indices, Constraints *constraints, Config::Items config, bool for_deleted = false)
=======
               Indices *indices, Config::Items config, bool for_deleted = false)
>>>>>>> b8186bea
      : edge_(edge),
        edge_type_(edge_type),
        from_vertex_(std::move(from_vertex)),
        to_vertex_(std::move(to_vertex)),
        transaction_(transaction),
        indices_(indices),
        config_(config),
        for_deleted_(for_deleted) {}

  /// @return true if the object is visible from the current transaction
  bool IsVisible(View view) const;

  const VertexId &FromVertex() const;

  const VertexId &ToVertex() const;

  EdgeTypeId EdgeType() const { return edge_type_; }

  /// Set a property value and return the old value.
  /// @throw std::bad_alloc
  Result<PropertyValue> SetProperty(PropertyId property, const PropertyValue &value);

  /// Remove all properties and return old values for each removed property.
  /// @throw std::bad_alloc
  Result<std::map<PropertyId, PropertyValue>> ClearProperties();

  /// @throw std::bad_alloc
  Result<PropertyValue> GetProperty(PropertyId property, View view) const;

  Result<PropertyValue> GetProperty(View view, PropertyId property) const;

  /// @throw std::bad_alloc
  Result<std::map<PropertyId, PropertyValue>> Properties(View view) const;

  Gid Gid() const noexcept {
    if (config_.properties_on_edges) {
      return edge_.ptr->gid;
    }
    return edge_.gid;
  }

  bool IsCycle() const { return from_vertex_ == to_vertex_; }

  bool operator==(const EdgeAccessor &other) const noexcept {
    return edge_ == other.edge_ && transaction_ == other.transaction_;
  }
  bool operator!=(const EdgeAccessor &other) const noexcept { return !(*this == other); }

 private:
  EdgeRef edge_;
  EdgeTypeId edge_type_;
  VertexId from_vertex_;
  VertexId to_vertex_;
  Transaction *transaction_;
  Indices *indices_;
  Config::Items config_;

  // if the accessor was created for a deleted edge.
  // Accessor behaves differently for some methods based on this
  // flag.
  // E.g. If this field is set to true, GetProperty will return the property of the edge
  // even though the edge is deleted.
  // All the write operations will still return an error if it's called for a deleted edge.
  bool for_deleted_{false};
};

}  // namespace memgraph::storage::v3

namespace std {
template <>
struct hash<memgraph::storage::v3::EdgeAccessor> {
  size_t operator()(const memgraph::storage::v3::EdgeAccessor &e) const { return e.Gid().AsUint(); }
};
}  // namespace std<|MERGE_RESOLUTION|>--- conflicted
+++ resolved
@@ -35,11 +35,7 @@
 
  public:
   EdgeAccessor(EdgeRef edge, EdgeTypeId edge_type, VertexId from_vertex, VertexId to_vertex, Transaction *transaction,
-<<<<<<< HEAD
-               Indices *indices, Constraints *constraints, Config::Items config, bool for_deleted = false)
-=======
                Indices *indices, Config::Items config, bool for_deleted = false)
->>>>>>> b8186bea
       : edge_(edge),
         edge_type_(edge_type),
         from_vertex_(std::move(from_vertex)),
