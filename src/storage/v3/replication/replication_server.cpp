// Copyright 2022 Memgraph Ltd.
//
// Use of this software is governed by the Business Source License
// included in the file licenses/BSL.txt; by using this file, you agree to be bound by the terms of the Business Source
// License, and you may not use this file except in compliance with the Business Source License.
//
// As of the Change Date specified in that file, in accordance with
// the Business Source License, use of this software will be governed
// by the Apache License, Version 2.0, included in the file
// licenses/APL.txt.

#include "storage/v3/replication/replication_server.hpp"

#include <atomic>
#include <filesystem>

#include "storage/v3/durability/durability.hpp"
#include "storage/v3/durability/paths.hpp"
#include "storage/v3/durability/serialization.hpp"
#include "storage/v3/durability/snapshot.hpp"
#include "storage/v3/durability/version.hpp"
#include "storage/v3/durability/wal.hpp"
#include "storage/v3/replication/config.hpp"
#include "storage/v3/transaction.hpp"
#include "utils/exceptions.hpp"

namespace memgraph::storage::v3 {
namespace {
std::pair<uint64_t, durability::WalDeltaData> ReadDelta(durability::BaseDecoder *decoder) {
  try {
    auto timestamp = ReadWalDeltaHeader(decoder);
    SPDLOG_INFO("       Timestamp {}", timestamp);
    auto delta = ReadWalDeltaData(decoder);
    return {timestamp, delta};
  } catch (const slk::SlkReaderException &) {
    throw utils::BasicException("Missing data!");
  } catch (const durability::RecoveryFailure &) {
    throw utils::BasicException("Invalid data!");
  }
};
}  // namespace

Storage::ReplicationServer::ReplicationServer(Storage *storage, io::network::Endpoint endpoint,
                                              const replication::ReplicationServerConfig &config)
    : storage_(storage) {
  // Create RPC server.
  if (config.ssl) {
    rpc_server_context_.emplace(config.ssl->key_file, config.ssl->cert_file, config.ssl->ca_file,
                                config.ssl->verify_peer);
  } else {
    rpc_server_context_.emplace();
  }
  // NOTE: The replication server must have a single thread for processing
  // because there is no need for more processing threads - each replica can
  // have only a single main server. Also, the single-threaded guarantee
  // simplifies the rest of the implementation.
  rpc_server_.emplace(std::move(endpoint), &*rpc_server_context_,
                      /* workers_count = */ 1);

  rpc_server_->Register<replication::HeartbeatRpc>([this](auto *req_reader, auto *res_builder) {
    spdlog::debug("Received HeartbeatRpc");
    this->HeartbeatHandler(req_reader, res_builder);
  });
  rpc_server_->Register<replication::FrequentHeartbeatRpc>([](auto *req_reader, auto *res_builder) {
    spdlog::debug("Received FrequentHeartbeatRpc");
    FrequentHeartbeatHandler(req_reader, res_builder);
  });
  rpc_server_->Register<replication::AppendDeltasRpc>([this](auto *req_reader, auto *res_builder) {
    spdlog::debug("Received AppendDeltasRpc");
    this->AppendDeltasHandler(req_reader, res_builder);
  });
  rpc_server_->Register<replication::SnapshotRpc>([this](auto *req_reader, auto *res_builder) {
    spdlog::debug("Received SnapshotRpc");
    this->SnapshotHandler(req_reader, res_builder);
  });
  rpc_server_->Register<replication::WalFilesRpc>([this](auto *req_reader, auto *res_builder) {
    spdlog::debug("Received WalFilesRpc");
    this->WalFilesHandler(req_reader, res_builder);
  });
  rpc_server_->Register<replication::CurrentWalRpc>([this](auto *req_reader, auto *res_builder) {
    spdlog::debug("Received CurrentWalRpc");
    this->CurrentWalHandler(req_reader, res_builder);
  });
  rpc_server_->Start();
}

void Storage::ReplicationServer::HeartbeatHandler(slk::Reader *req_reader, slk::Builder *res_builder) {
  replication::HeartbeatReq req;
  slk::Load(&req, req_reader);
  replication::HeartbeatRes res{true, storage_->last_commit_timestamp_, storage_->epoch_id_};
  slk::Save(res, res_builder);
}

void Storage::ReplicationServer::FrequentHeartbeatHandler(slk::Reader *req_reader, slk::Builder *res_builder) {
  replication::FrequentHeartbeatReq req;
  slk::Load(&req, req_reader);
  replication::FrequentHeartbeatRes res{true};
  slk::Save(res, res_builder);
}

void Storage::ReplicationServer::AppendDeltasHandler(slk::Reader *req_reader, slk::Builder *res_builder) {
  replication::AppendDeltasReq req;
  slk::Load(&req, req_reader);

  replication::Decoder decoder(req_reader);

  auto maybe_epoch_id = decoder.ReadString();
  MG_ASSERT(maybe_epoch_id, "Invalid replication message");

  if (*maybe_epoch_id != storage_->epoch_id_) {
    storage_->epoch_history_.emplace_back(std::move(storage_->epoch_id_), storage_->last_commit_timestamp_);
    storage_->epoch_id_ = std::move(*maybe_epoch_id);
  }

  if (storage_->wal_file_) {
    if (req.seq_num > storage_->wal_file_->SequenceNumber() || *maybe_epoch_id != storage_->epoch_id_) {
      storage_->wal_file_->FinalizeWal();
      storage_->wal_file_.reset();
      storage_->wal_seq_num_ = req.seq_num;
    } else {
      MG_ASSERT(storage_->wal_file_->SequenceNumber() == req.seq_num, "Invalid sequence number of current wal file");
      storage_->wal_seq_num_ = req.seq_num + 1;
    }
  } else {
    storage_->wal_seq_num_ = req.seq_num;
  }

  if (req.previous_commit_timestamp != storage_->last_commit_timestamp_) {
    // Empty the stream
    bool transaction_complete = false;
    while (!transaction_complete) {
      SPDLOG_INFO("Skipping delta");
      const auto [timestamp, delta] = ReadDelta(&decoder);
      transaction_complete = durability::IsWalDeltaDataTypeTransactionEnd(delta.type);
    }

    replication::AppendDeltasRes res{false, storage_->last_commit_timestamp_};
    slk::Save(res, res_builder);
    return;
  }

  ReadAndApplyDelta(&decoder);

  replication::AppendDeltasRes res{true, storage_->last_commit_timestamp_};
  slk::Save(res, res_builder);
}

void Storage::ReplicationServer::SnapshotHandler(slk::Reader *req_reader, slk::Builder *res_builder) {
  replication::SnapshotReq req;
  slk::Load(&req, req_reader);

  replication::Decoder decoder(req_reader);

  utils::EnsureDirOrDie(storage_->snapshot_directory_);

  const auto maybe_snapshot_path = decoder.ReadFile(storage_->snapshot_directory_);
  MG_ASSERT(maybe_snapshot_path, "Failed to load snapshot!");
  spdlog::info("Received snapshot saved to {}", *maybe_snapshot_path);

  // Clear the database
  storage_->vertices_.clear();
  storage_->edges_.clear();

  storage_->constraints_ = Constraints();
  storage_->indices_.label_index =
      LabelIndex(&storage_->indices_, &storage_->constraints_, storage_->config_.items, storage_->schema_validator_);
  storage_->indices_.label_property_index = LabelPropertyIndex(&storage_->indices_, &storage_->constraints_,
                                                               storage_->config_.items, storage_->schema_validator_);
  try {
    spdlog::debug("Loading snapshot");
    auto recovered_snapshot = durability::RecoveredSnapshot{};

    // durability::LoadSnapshot(*maybe_snapshot_path, &storage_->vertices_, &storage_->edges_,
    // &storage_->epoch_history_,
    //                          &storage_->name_id_mapper_, &storage_->edge_count_, storage_->config_.items);
    spdlog::debug("Snapshot loaded successfully");
    // If this step is present it should always be the first step of
    // the recovery so we use the UUID we read from snasphost
    storage_->uuid_ = std::move(recovered_snapshot.snapshot_info.uuid);
    storage_->epoch_id_ = std::move(recovered_snapshot.snapshot_info.epoch_id);
    const auto &recovery_info = recovered_snapshot.recovery_info;
    storage_->edge_id_ = recovery_info.next_edge_id;
    storage_->timestamp_ = std::max(storage_->timestamp_, recovery_info.next_timestamp);

    // durability::RecoverIndicesAndConstraints(recovered_snapshot.indices_constraints, &storage_->indices_,
    //                                          &storage_->constraints_, &storage_->vertices_);
  } catch (const durability::RecoveryFailure &e) {
    LOG_FATAL("Couldn't load the snapshot because of: {}", e.what());
  }

  replication::SnapshotRes res{true, storage_->last_commit_timestamp_};
  slk::Save(res, res_builder);

  // Delete other durability files
  auto snapshot_files = durability::GetSnapshotFiles(storage_->snapshot_directory_, storage_->uuid_);
  for (const auto &[path, uuid, _] : snapshot_files) {
    if (path != *maybe_snapshot_path) {
      storage_->file_retainer_.DeleteFile(path);
    }
  }

  auto wal_files = durability::GetWalFiles(storage_->wal_directory_, storage_->uuid_);
  if (wal_files) {
    for (const auto &wal_file : *wal_files) {
      storage_->file_retainer_.DeleteFile(wal_file.path);
    }

    storage_->wal_file_.reset();
  }
}

void Storage::ReplicationServer::WalFilesHandler(slk::Reader *req_reader, slk::Builder *res_builder) {
  replication::WalFilesReq req;
  slk::Load(&req, req_reader);

  const auto wal_file_number = req.file_number;
  spdlog::debug("Received WAL files: {}", wal_file_number);

  replication::Decoder decoder(req_reader);

  utils::EnsureDirOrDie(storage_->wal_directory_);

  for (auto i = 0; i < wal_file_number; ++i) {
    LoadWal(&decoder);
  }

  replication::WalFilesRes res{true, storage_->last_commit_timestamp_};
  slk::Save(res, res_builder);
}

void Storage::ReplicationServer::CurrentWalHandler(slk::Reader *req_reader, slk::Builder *res_builder) {
  replication::CurrentWalReq req;
  slk::Load(&req, req_reader);

  replication::Decoder decoder(req_reader);

  utils::EnsureDirOrDie(storage_->wal_directory_);

  LoadWal(&decoder);

  replication::CurrentWalRes res{true, storage_->last_commit_timestamp_};
  slk::Save(res, res_builder);
}

void Storage::ReplicationServer::LoadWal(replication::Decoder *decoder) {
  const auto temp_wal_directory = std::filesystem::temp_directory_path() / "memgraph" / durability::kWalDirectory;
  utils::EnsureDir(temp_wal_directory);
  auto maybe_wal_path = decoder->ReadFile(temp_wal_directory);
  MG_ASSERT(maybe_wal_path, "Failed to load WAL!");
  spdlog::trace("Received WAL saved to {}", *maybe_wal_path);
  try {
    auto wal_info = durability::ReadWalInfo(*maybe_wal_path);
    if (wal_info.seq_num == 0) {
      storage_->uuid_ = wal_info.uuid;
    }

    if (wal_info.epoch_id != storage_->epoch_id_) {
      storage_->epoch_history_.emplace_back(wal_info.epoch_id, storage_->last_commit_timestamp_);
      storage_->epoch_id_ = std::move(wal_info.epoch_id);
    }

    if (storage_->wal_file_) {
      if (storage_->wal_file_->SequenceNumber() != wal_info.seq_num) {
        storage_->wal_file_->FinalizeWal();
        storage_->wal_seq_num_ = wal_info.seq_num;
        storage_->wal_file_.reset();
      }
    } else {
      storage_->wal_seq_num_ = wal_info.seq_num;
    }

    durability::Decoder wal;
    const auto version = wal.Initialize(*maybe_wal_path, durability::kWalMagic);
    if (!version) throw durability::RecoveryFailure("Couldn't read WAL magic and/or version!");
    if (!durability::IsVersionSupported(*version)) throw durability::RecoveryFailure("Invalid WAL version!");
    wal.SetPosition(wal_info.offset_deltas);

    for (size_t i = 0; i < wal_info.num_deltas;) {
      i += ReadAndApplyDelta(&wal);
    }

    spdlog::debug("{} loaded successfully", *maybe_wal_path);
  } catch (const durability::RecoveryFailure &e) {
    LOG_FATAL("Couldn't recover WAL deltas from {} because of: {}", *maybe_wal_path, e.what());
  }
}

Storage::ReplicationServer::~ReplicationServer() {
  if (rpc_server_) {
    rpc_server_->Shutdown();
    rpc_server_->AwaitShutdown();
  }
}
uint64_t Storage::ReplicationServer::ReadAndApplyDelta(durability::BaseDecoder *decoder) {
  auto edge_acc = storage_->edges_.access();
  // auto vertex_acc = storage_->vertices_.access();

  std::optional<std::pair<uint64_t, Storage::Accessor>> commit_timestamp_and_accessor;
  auto get_transaction = [this, &commit_timestamp_and_accessor](uint64_t commit_timestamp) {
    if (!commit_timestamp_and_accessor) {
      commit_timestamp_and_accessor.emplace(commit_timestamp, storage_->Access());
    } else if (commit_timestamp_and_accessor->first != commit_timestamp) {
      throw utils::BasicException("Received more than one transaction!");
    }
    return &commit_timestamp_and_accessor->second;
  };

  uint64_t applied_deltas = 0;
  auto max_commit_timestamp = storage_->last_commit_timestamp_;

  for (bool transaction_complete = false; !transaction_complete; ++applied_deltas) {
    const auto [timestamp, delta] = ReadDelta(decoder);
    if (timestamp > max_commit_timestamp) {
      max_commit_timestamp = timestamp;
    }

    transaction_complete = durability::IsWalDeltaDataTypeTransactionEnd(delta.type);

    if (timestamp < storage_->timestamp_) {
      continue;
    }

<<<<<<< HEAD
    SPDLOG_INFO("  Delta {}", applied_deltas);
    switch (delta.type) {
      case durability::WalDeltaData::Type::VERTEX_CREATE: {
        spdlog::trace("       Create vertex {}", delta.vertex_create_delete.gid.AsUint());
        auto *transaction = get_transaction(timestamp);
        transaction->CreateVertex(delta.vertex_create_delete.gid);
        break;
      }
      case durability::WalDeltaData::Type::VERTEX_DELETE: {
        spdlog::trace("       Delete vertex {}", delta.vertex_create_delete.gid.AsUint());
        auto *transaction = get_transaction(timestamp);
        auto vertex = transaction->FindVertex(delta.vertex_create_delete.gid, View::NEW);
        if (!vertex) throw utils::BasicException("Invalid transaction!");
        auto ret = transaction->DeleteVertex(&*vertex);
        if (ret.HasError() || !ret.GetValue()) throw utils::BasicException("Invalid transaction!");
        break;
      }
      case durability::WalDeltaData::Type::VERTEX_ADD_LABEL: {
        spdlog::trace("       Vertex {} add label {}", delta.vertex_add_remove_label.gid.AsUint(),
                      delta.vertex_add_remove_label.label);
        auto *transaction = get_transaction(timestamp);
        auto vertex = transaction->FindVertex(delta.vertex_add_remove_label.gid, View::NEW);
        if (!vertex) throw utils::BasicException("Invalid transaction!");
        auto ret = vertex->AddLabel(transaction->NameToLabel(delta.vertex_add_remove_label.label));
        if (ret.HasError() || !ret.GetValue()) throw utils::BasicException("Invalid transaction!");
        break;
      }
      case durability::WalDeltaData::Type::VERTEX_REMOVE_LABEL: {
        spdlog::trace("       Vertex {} remove label {}", delta.vertex_add_remove_label.gid.AsUint(),
                      delta.vertex_add_remove_label.label);
        auto *transaction = get_transaction(timestamp);
        auto vertex = transaction->FindVertex(delta.vertex_add_remove_label.gid, View::NEW);
        if (!vertex) throw utils::BasicException("Invalid transaction!");
        auto ret = vertex->RemoveLabel(transaction->NameToLabel(delta.vertex_add_remove_label.label));
        if (ret.HasError() || !ret.GetValue()) throw utils::BasicException("Invalid transaction!");
        break;
      }
      case durability::WalDeltaData::Type::VERTEX_SET_PROPERTY: {
        spdlog::trace("       Vertex {} set property {} to {}", delta.vertex_edge_set_property.gid.AsUint(),
                      delta.vertex_edge_set_property.property, delta.vertex_edge_set_property.value);
        auto *transaction = get_transaction(timestamp);
        auto vertex = transaction->FindVertex(delta.vertex_edge_set_property.gid, View::NEW);
        if (!vertex) throw utils::BasicException("Invalid transaction!");
        auto ret = vertex->SetProperty(transaction->NameToProperty(delta.vertex_edge_set_property.property),
                                       delta.vertex_edge_set_property.value);
        if (ret.HasError()) throw utils::BasicException("Invalid transaction!");
        break;
      }
      case durability::WalDeltaData::Type::EDGE_CREATE: {
        spdlog::trace("       Create edge {} of type {} from vertex {} to vertex {}",
                      delta.edge_create_delete.gid.AsUint(), delta.edge_create_delete.edge_type,
                      delta.edge_create_delete.from_vertex.AsUint(), delta.edge_create_delete.to_vertex.AsUint());
        auto *transaction = get_transaction(timestamp);
        auto from_vertex = transaction->FindVertex(delta.edge_create_delete.from_vertex, View::NEW);
        if (!from_vertex) throw utils::BasicException("Invalid transaction!");
        auto to_vertex = transaction->FindVertex(delta.edge_create_delete.to_vertex, View::NEW);
        if (!to_vertex) throw utils::BasicException("Invalid transaction!");
        auto edge = transaction->CreateEdge(&*from_vertex, &*to_vertex,
                                            transaction->NameToEdgeType(delta.edge_create_delete.edge_type),
                                            delta.edge_create_delete.gid);
        if (edge.HasError()) throw utils::BasicException("Invalid transaction!");
        break;
      }
      case durability::WalDeltaData::Type::EDGE_DELETE: {
        spdlog::trace("       Delete edge {} of type {} from vertex {} to vertex {}",
                      delta.edge_create_delete.gid.AsUint(), delta.edge_create_delete.edge_type,
                      delta.edge_create_delete.from_vertex.AsUint(), delta.edge_create_delete.to_vertex.AsUint());
        auto *transaction = get_transaction(timestamp);
        auto from_vertex = transaction->FindVertex(delta.edge_create_delete.from_vertex, View::NEW);
        if (!from_vertex) throw utils::BasicException("Invalid transaction!");
        auto to_vertex = transaction->FindVertex(delta.edge_create_delete.to_vertex, View::NEW);
        if (!to_vertex) throw utils::BasicException("Invalid transaction!");
        auto edges = from_vertex->OutEdges(View::NEW, {transaction->NameToEdgeType(delta.edge_create_delete.edge_type)},
                                           &*to_vertex);
        if (edges.HasError()) throw utils::BasicException("Invalid transaction!");
        if (edges->size() != 1) throw utils::BasicException("Invalid transaction!");
        auto &edge = (*edges)[0];
        auto ret = transaction->DeleteEdge(&edge);
        if (ret.HasError()) throw utils::BasicException("Invalid transaction!");
        break;
      }
      case durability::WalDeltaData::Type::EDGE_SET_PROPERTY: {
        spdlog::trace("       Edge {} set property {} to {}", delta.vertex_edge_set_property.gid.AsUint(),
                      delta.vertex_edge_set_property.property, delta.vertex_edge_set_property.value);

        if (!storage_->config_.items.properties_on_edges)
          throw utils::BasicException(
              "Can't set properties on edges because properties on edges "
              "are disabled!");

        auto *transaction = get_transaction(timestamp);

        // The following block of code effectively implements `FindEdge` and
        // yields an accessor that is only valid for managing the edge's
        // properties.
        auto edge = edge_acc.find(delta.vertex_edge_set_property.gid);
        if (edge == edge_acc.end()) throw utils::BasicException("Invalid transaction!");
        // The edge visibility check must be done here manually because we
        // don't allow direct access to the edges through the public API.
        {
          auto is_visible = !edge->deleted;
          auto *delta = edge->delta;
          ApplyDeltasForRead(&transaction->transaction_, delta, View::NEW, [&is_visible](const Delta &delta) {
            switch (delta.action) {
              case Delta::Action::ADD_LABEL:
              case Delta::Action::REMOVE_LABEL:
              case Delta::Action::SET_PROPERTY:
              case Delta::Action::ADD_IN_EDGE:
              case Delta::Action::ADD_OUT_EDGE:
              case Delta::Action::REMOVE_IN_EDGE:
              case Delta::Action::REMOVE_OUT_EDGE:
                break;
              case Delta::Action::RECREATE_OBJECT: {
                is_visible = true;
                break;
              }
              case Delta::Action::DELETE_OBJECT: {
                is_visible = false;
                break;
              }
            }
          });
          if (!is_visible) throw utils::BasicException("Invalid transaction!");
        }
        EdgeRef edge_ref(&*edge);
        // Here we create an edge accessor that we will use to get the
        // properties of the edge. The accessor is created with an invalid
        // type and invalid from/to pointers because we don't know them
        // here, but that isn't an issue because we won't use that part of
        // the API here.
        auto ea = EdgeAccessor{edge_ref,
                               EdgeTypeId::FromUint(0UL),
                               nullptr,
                               nullptr,
                               &transaction->transaction_,
                               &storage_->indices_,
                               &storage_->constraints_,
                               storage_->config_.items,
                               storage_->schema_validator_};

        auto ret = ea.SetProperty(transaction->NameToProperty(delta.vertex_edge_set_property.property),
                                  delta.vertex_edge_set_property.value);
        if (ret.HasError()) throw utils::BasicException("Invalid transaction!");
        break;
      }

      case durability::WalDeltaData::Type::TRANSACTION_END: {
        spdlog::trace("       Transaction end");
        if (!commit_timestamp_and_accessor || commit_timestamp_and_accessor->first != timestamp)
          throw utils::BasicException("Invalid data!");
        auto ret = commit_timestamp_and_accessor->second.Commit(commit_timestamp_and_accessor->first);
        if (ret.HasError()) throw utils::BasicException("Invalid transaction!");
        commit_timestamp_and_accessor = std::nullopt;
        break;
      }

      case durability::WalDeltaData::Type::LABEL_INDEX_CREATE: {
        spdlog::trace("       Create label index on :{}", delta.operation_label.label);
        // Need to send the timestamp
        if (commit_timestamp_and_accessor) throw utils::BasicException("Invalid transaction!");
        if (!storage_->CreateIndex(storage_->NameToLabel(delta.operation_label.label), timestamp))
          throw utils::BasicException("Invalid transaction!");
        break;
      }
      case durability::WalDeltaData::Type::LABEL_INDEX_DROP: {
        spdlog::trace("       Drop label index on :{}", delta.operation_label.label);
        if (commit_timestamp_and_accessor) throw utils::BasicException("Invalid transaction!");
        if (!storage_->DropIndex(storage_->NameToLabel(delta.operation_label.label), timestamp))
          throw utils::BasicException("Invalid transaction!");
        break;
      }
      case durability::WalDeltaData::Type::LABEL_PROPERTY_INDEX_CREATE: {
        spdlog::trace("       Create label+property index on :{} ({})", delta.operation_label_property.label,
                      delta.operation_label_property.property);
        if (commit_timestamp_and_accessor) throw utils::BasicException("Invalid transaction!");
        if (!storage_->CreateIndex(storage_->NameToLabel(delta.operation_label_property.label),
                                   storage_->NameToProperty(delta.operation_label_property.property), timestamp))
          throw utils::BasicException("Invalid transaction!");
        break;
      }
      case durability::WalDeltaData::Type::LABEL_PROPERTY_INDEX_DROP: {
        spdlog::trace("       Drop label+property index on :{} ({})", delta.operation_label_property.label,
                      delta.operation_label_property.property);
        if (commit_timestamp_and_accessor) throw utils::BasicException("Invalid transaction!");
        if (!storage_->DropIndex(storage_->NameToLabel(delta.operation_label_property.label),
                                 storage_->NameToProperty(delta.operation_label_property.property), timestamp))
          throw utils::BasicException("Invalid transaction!");
        break;
      }
      case durability::WalDeltaData::Type::EXISTENCE_CONSTRAINT_CREATE: {
        spdlog::trace("       Create existence constraint on :{} ({})", delta.operation_label_property.label,
                      delta.operation_label_property.property);
        if (commit_timestamp_and_accessor) throw utils::BasicException("Invalid transaction!");
        auto ret = storage_->CreateExistenceConstraint(
            storage_->NameToLabel(delta.operation_label_property.label),
            storage_->NameToProperty(delta.operation_label_property.property), timestamp);
        if (!ret.HasValue() || !ret.GetValue()) throw utils::BasicException("Invalid transaction!");
        break;
      }
      case durability::WalDeltaData::Type::EXISTENCE_CONSTRAINT_DROP: {
        spdlog::trace("       Drop existence constraint on :{} ({})", delta.operation_label_property.label,
                      delta.operation_label_property.property);
        if (commit_timestamp_and_accessor) throw utils::BasicException("Invalid transaction!");
        if (!storage_->DropExistenceConstraint(storage_->NameToLabel(delta.operation_label_property.label),
                                               storage_->NameToProperty(delta.operation_label_property.property),
                                               timestamp))
          throw utils::BasicException("Invalid transaction!");
        break;
      }
      case durability::WalDeltaData::Type::UNIQUE_CONSTRAINT_CREATE: {
        std::stringstream ss;
        utils::PrintIterable(ss, delta.operation_label_properties.properties);
        spdlog::trace("       Create unique constraint on :{} ({})", delta.operation_label_properties.label, ss.str());
        if (commit_timestamp_and_accessor) throw utils::BasicException("Invalid transaction!");
        std::set<PropertyId> properties;
        for (const auto &prop : delta.operation_label_properties.properties) {
          properties.emplace(storage_->NameToProperty(prop));
        }
        auto ret = storage_->CreateUniqueConstraint(storage_->NameToLabel(delta.operation_label_properties.label),
                                                    properties, timestamp);
        if (!ret.HasValue() || ret.GetValue() != UniqueConstraints::CreationStatus::SUCCESS)
          throw utils::BasicException("Invalid transaction!");
        break;
      }
      case durability::WalDeltaData::Type::UNIQUE_CONSTRAINT_DROP: {
        std::stringstream ss;
        utils::PrintIterable(ss, delta.operation_label_properties.properties);
        spdlog::trace("       Drop unique constraint on :{} ({})", delta.operation_label_properties.label, ss.str());
        if (commit_timestamp_and_accessor) throw utils::BasicException("Invalid transaction!");
        std::set<PropertyId> properties;
        for (const auto &prop : delta.operation_label_properties.properties) {
          properties.emplace(storage_->NameToProperty(prop));
        }
        auto ret = storage_->DropUniqueConstraint(storage_->NameToLabel(delta.operation_label_properties.label),
                                                  properties, timestamp);
        if (ret != UniqueConstraints::DeletionStatus::SUCCESS) throw utils::BasicException("Invalid transaction!");
        break;
      }
    }
=======
    //   SPDLOG_INFO("  Delta {}", applied_deltas);
    //   switch (delta.type) {
    //     case durability::WalDeltaData::Type::VERTEX_CREATE: {
    //       spdlog::trace("       Create vertex {}", delta.vertex_create_delete.gid.AsUint());
    //       auto *transaction = get_transaction(timestamp);
    //       transaction->CreateVertex(delta.vertex_create_delete.gid);
    //       break;
    //     }
    //     case durability::WalDeltaData::Type::VERTEX_DELETE: {
    //       spdlog::trace("       Delete vertex {}", delta.vertex_create_delete.gid.AsUint());
    //       auto *transaction = get_transaction(timestamp);
    //       auto vertex = transaction->FindVertex(delta.vertex_create_delete.gid, View::NEW);
    //       if (!vertex) throw utils::BasicException("Invalid transaction!");
    //       auto ret = transaction->DeleteVertex(&*vertex);
    //       if (ret.HasError() || !ret.GetValue()) throw utils::BasicException("Invalid transaction!");
    //       break;
    //     }
    //     case durability::WalDeltaData::Type::VERTEX_ADD_LABEL: {
    //       spdlog::trace("       Vertex {} add label {}", delta.vertex_add_remove_label.gid.AsUint(),
    //                     delta.vertex_add_remove_label.label);
    //       auto *transaction = get_transaction(timestamp);
    //       auto vertex = transaction->FindVertex(delta.vertex_add_remove_label.gid, View::NEW);
    //       if (!vertex) throw utils::BasicException("Invalid transaction!");
    //       auto ret = vertex->AddLabel(transaction->NameToLabel(delta.vertex_add_remove_label.label));
    //       if (ret.HasError() || !ret.GetValue()) throw utils::BasicException("Invalid transaction!");
    //       break;
    //     }
    //     case durability::WalDeltaData::Type::VERTEX_REMOVE_LABEL: {
    //       spdlog::trace("       Vertex {} remove label {}", delta.vertex_add_remove_label.gid.AsUint(),
    //                     delta.vertex_add_remove_label.label);
    //       auto *transaction = get_transaction(timestamp);
    //       auto vertex = transaction->FindVertex(delta.vertex_add_remove_label.gid, View::NEW);
    //       if (!vertex) throw utils::BasicException("Invalid transaction!");
    //       auto ret = vertex->RemoveLabel(transaction->NameToLabel(delta.vertex_add_remove_label.label));
    //       if (ret.HasError() || !ret.GetValue()) throw utils::BasicException("Invalid transaction!");
    //       break;
    //     }
    //     case durability::WalDeltaData::Type::VERTEX_SET_PROPERTY: {
    //       spdlog::trace("       Vertex {} set property {} to {}", delta.vertex_edge_set_property.gid.AsUint(),
    //                     delta.vertex_edge_set_property.property, delta.vertex_edge_set_property.value);
    //       auto *transaction = get_transaction(timestamp);
    //       auto vertex = transaction->FindVertex(delta.vertex_edge_set_property.gid, View::NEW);
    //       if (!vertex) throw utils::BasicException("Invalid transaction!");
    //       auto ret = vertex->SetProperty(transaction->NameToProperty(delta.vertex_edge_set_property.property),
    //                                      delta.vertex_edge_set_property.value);
    //       if (ret.HasError()) throw utils::BasicException("Invalid transaction!");
    //       break;
    //     }
    //     case durability::WalDeltaData::Type::EDGE_CREATE: {
    //       spdlog::trace("       Create edge {} of type {} from vertex {} to vertex {}",
    //                     delta.edge_create_delete.gid.AsUint(), delta.edge_create_delete.edge_type,
    //                     delta.edge_create_delete.from_vertex.AsUint(), delta.edge_create_delete.to_vertex.AsUint());
    //       auto *transaction = get_transaction(timestamp);
    //       auto from_vertex = transaction->FindVertex(delta.edge_create_delete.from_vertex, View::NEW);
    //       if (!from_vertex) throw utils::BasicException("Invalid transaction!");
    //       auto to_vertex = transaction->FindVertex(delta.edge_create_delete.to_vertex, View::NEW);
    //       if (!to_vertex) throw utils::BasicException("Invalid transaction!");
    //       auto edge = transaction->CreateEdge(&*from_vertex, &*to_vertex,
    //                                           transaction->NameToEdgeType(delta.edge_create_delete.edge_type),
    //                                           delta.edge_create_delete.gid);
    //       if (edge.HasError()) throw utils::BasicException("Invalid transaction!");
    //       break;
    //     }
    //     case durability::WalDeltaData::Type::EDGE_DELETE: {
    //       spdlog::trace("       Delete edge {} of type {} from vertex {} to vertex {}",
    //                     delta.edge_create_delete.gid.AsUint(), delta.edge_create_delete.edge_type,
    //                     delta.edge_create_delete.from_vertex.AsUint(), delta.edge_create_delete.to_vertex.AsUint());
    //       auto *transaction = get_transaction(timestamp);
    //       auto from_vertex = transaction->FindVertex(delta.edge_create_delete.from_vertex, View::NEW);
    //       if (!from_vertex) throw utils::BasicException("Invalid transaction!");
    //       auto to_vertex = transaction->FindVertex(delta.edge_create_delete.to_vertex, View::NEW);
    //       if (!to_vertex) throw utils::BasicException("Invalid transaction!");
    //       auto edges = from_vertex->OutEdges(View::NEW,
    //       {transaction->NameToEdgeType(delta.edge_create_delete.edge_type)},
    //                                          &*to_vertex);
    //       if (edges.HasError()) throw utils::BasicException("Invalid transaction!");
    //       if (edges->size() != 1) throw utils::BasicException("Invalid transaction!");
    //       auto &edge = (*edges)[0];
    //       auto ret = transaction->DeleteEdge(&edge);
    //       if (ret.HasError()) throw utils::BasicException("Invalid transaction!");
    //       break;
    //     }
    //     case durability::WalDeltaData::Type::EDGE_SET_PROPERTY: {
    //       spdlog::trace("       Edge {} set property {} to {}", delta.vertex_edge_set_property.gid.AsUint(),
    //                     delta.vertex_edge_set_property.property, delta.vertex_edge_set_property.value);

    //       if (!storage_->config_.items.properties_on_edges)
    //         throw utils::BasicException(
    //             "Can't set properties on edges because properties on edges "
    //             "are disabled!");

    //       auto *transaction = get_transaction(timestamp);

    //       // The following block of code effectively implements `FindEdge` and
    //       // yields an accessor that is only valid for managing the edge's
    //       // properties.
    //       auto edge = edge_acc.find(delta.vertex_edge_set_property.gid);
    //       if (edge == edge_acc.end()) throw utils::BasicException("Invalid transaction!");
    //       // The edge visibility check must be done here manually because we
    //       // don't allow direct access to the edges through the public API.
    //       {
    //         bool is_visible = true;
    //         Delta *delta = nullptr;
    //         {
    //           std::lock_guard<utils::SpinLock> guard(edge->lock);
    //           is_visible = !edge->deleted;
    //           delta = edge->delta;
    //         }
    //         ApplyDeltasForRead(&transaction->transaction_, delta, View::NEW, [&is_visible](const Delta &delta) {
    //           switch (delta.action) {
    //             case Delta::Action::ADD_LABEL:
    //             case Delta::Action::REMOVE_LABEL:
    //             case Delta::Action::SET_PROPERTY:
    //             case Delta::Action::ADD_IN_EDGE:
    //             case Delta::Action::ADD_OUT_EDGE:
    //             case Delta::Action::REMOVE_IN_EDGE:
    //             case Delta::Action::REMOVE_OUT_EDGE:
    //               break;
    //             case Delta::Action::RECREATE_OBJECT: {
    //               is_visible = true;
    //               break;
    //             }
    //             case Delta::Action::DELETE_OBJECT: {
    //               is_visible = false;
    //               break;
    //             }
    //           }
    //         });
    //         if (!is_visible) throw utils::BasicException("Invalid transaction!");
    //       }
    //       EdgeRef edge_ref(&*edge);
    //       // Here we create an edge accessor that we will use to get the
    //       // properties of the edge. The accessor is created with an invalid
    //       // type and invalid from/to pointers because we don't know them
    //       // here, but that isn't an issue because we won't use that part of
    //       // the API here.
    //       auto ea = EdgeAccessor{edge_ref,
    //                              EdgeTypeId::FromUint(0UL),
    //                              nullptr,
    //                              nullptr,
    //                              &transaction->transaction_,
    //                              &storage_->indices_,
    //                              &storage_->constraints_,
    //                              storage_->config_.items,
    //                              storage_->schema_validator_,
    //                              storage_->schemas_};

    //       auto ret = ea.SetProperty(transaction->NameToProperty(delta.vertex_edge_set_property.property),
    //                                 delta.vertex_edge_set_property.value);
    //       if (ret.HasError()) throw utils::BasicException("Invalid transaction!");
    //       break;
    //     }

    //     case durability::WalDeltaData::Type::TRANSACTION_END: {
    //       spdlog::trace("       Transaction end");
    //       if (!commit_timestamp_and_accessor || commit_timestamp_and_accessor->first != timestamp)
    //         throw utils::BasicException("Invalid data!");
    //       auto ret = commit_timestamp_and_accessor->second.Commit(commit_timestamp_and_accessor->first);
    //       if (ret.HasError()) throw utils::BasicException("Invalid transaction!");
    //       commit_timestamp_and_accessor = std::nullopt;
    //       break;
    //     }

    //     case durability::WalDeltaData::Type::LABEL_INDEX_CREATE: {
    //       spdlog::trace("       Create label index on :{}", delta.operation_label.label);
    //       // Need to send the timestamp
    //       if (commit_timestamp_and_accessor) throw utils::BasicException("Invalid transaction!");
    //       if (!storage_->CreateIndex(storage_->NameToLabel(delta.operation_label.label), timestamp))
    //         throw utils::BasicException("Invalid transaction!");
    //       break;
    //     }
    //     case durability::WalDeltaData::Type::LABEL_INDEX_DROP: {
    //       spdlog::trace("       Drop label index on :{}", delta.operation_label.label);
    //       if (commit_timestamp_and_accessor) throw utils::BasicException("Invalid transaction!");
    //       if (!storage_->DropIndex(storage_->NameToLabel(delta.operation_label.label), timestamp))
    //         throw utils::BasicException("Invalid transaction!");
    //       break;
    //     }
    //     case durability::WalDeltaData::Type::LABEL_PROPERTY_INDEX_CREATE: {
    //       spdlog::trace("       Create label+property index on :{} ({})", delta.operation_label_property.label,
    //                     delta.operation_label_property.property);
    //       if (commit_timestamp_and_accessor) throw utils::BasicException("Invalid transaction!");
    //       if (!storage_->CreateIndex(storage_->NameToLabel(delta.operation_label_property.label),
    //                                  storage_->NameToProperty(delta.operation_label_property.property), timestamp))
    //         throw utils::BasicException("Invalid transaction!");
    //       break;
    //     }
    //     case durability::WalDeltaData::Type::LABEL_PROPERTY_INDEX_DROP: {
    //       spdlog::trace("       Drop label+property index on :{} ({})", delta.operation_label_property.label,
    //                     delta.operation_label_property.property);
    //       if (commit_timestamp_and_accessor) throw utils::BasicException("Invalid transaction!");
    //       if (!storage_->DropIndex(storage_->NameToLabel(delta.operation_label_property.label),
    //                                storage_->NameToProperty(delta.operation_label_property.property), timestamp))
    //         throw utils::BasicException("Invalid transaction!");
    //       break;
    //     }
    //     case durability::WalDeltaData::Type::EXISTENCE_CONSTRAINT_CREATE: {
    //       spdlog::trace("       Create existence constraint on :{} ({})", delta.operation_label_property.label,
    //                     delta.operation_label_property.property);
    //       if (commit_timestamp_and_accessor) throw utils::BasicException("Invalid transaction!");
    //       auto ret = storage_->CreateExistenceConstraint(
    //           storage_->NameToLabel(delta.operation_label_property.label),
    //           storage_->NameToProperty(delta.operation_label_property.property), timestamp);
    //       if (!ret.HasValue() || !ret.GetValue()) throw utils::BasicException("Invalid transaction!");
    //       break;
    //     }
    //     case durability::WalDeltaData::Type::EXISTENCE_CONSTRAINT_DROP: {
    //       spdlog::trace("       Drop existence constraint on :{} ({})", delta.operation_label_property.label,
    //                     delta.operation_label_property.property);
    //       if (commit_timestamp_and_accessor) throw utils::BasicException("Invalid transaction!");
    //       if (!storage_->DropExistenceConstraint(storage_->NameToLabel(delta.operation_label_property.label),
    //                                              storage_->NameToProperty(delta.operation_label_property.property),
    //                                              timestamp))
    //         throw utils::BasicException("Invalid transaction!");
    //       break;
    //     }
    //     case durability::WalDeltaData::Type::UNIQUE_CONSTRAINT_CREATE: {
    //       std::stringstream ss;
    //       utils::PrintIterable(ss, delta.operation_label_properties.properties);
    //       spdlog::trace("       Create unique constraint on :{} ({})", delta.operation_label_properties.label,
    //       ss.str()); if (commit_timestamp_and_accessor) throw utils::BasicException("Invalid transaction!");
    //       std::set<PropertyId> properties;
    //       for (const auto &prop : delta.operation_label_properties.properties) {
    //         properties.emplace(storage_->NameToProperty(prop));
    //       }
    //       auto ret = storage_->CreateUniqueConstraint(storage_->NameToLabel(delta.operation_label_properties.label),
    //                                                   properties, timestamp);
    //       if (!ret.HasValue() || ret.GetValue() != UniqueConstraints::CreationStatus::SUCCESS)
    //         throw utils::BasicException("Invalid transaction!");
    //       break;
    //     }
    //     case durability::WalDeltaData::Type::UNIQUE_CONSTRAINT_DROP: {
    //       std::stringstream ss;
    //       utils::PrintIterable(ss, delta.operation_label_properties.properties);
    //       spdlog::trace("       Drop unique constraint on :{} ({})", delta.operation_label_properties.label,
    //       ss.str()); if (commit_timestamp_and_accessor) throw utils::BasicException("Invalid transaction!");
    //       std::set<PropertyId> properties;
    //       for (const auto &prop : delta.operation_label_properties.properties) {
    //         properties.emplace(storage_->NameToProperty(prop));
    //       }
    //       auto ret = storage_->DropUniqueConstraint(storage_->NameToLabel(delta.operation_label_properties.label),
    //                                                 properties, timestamp);
    //       if (ret != UniqueConstraints::DeletionStatus::SUCCESS) throw utils::BasicException("Invalid transaction!");
    //       break;
    //     }
    //   }
>>>>>>> c30528a5
  }

  if (commit_timestamp_and_accessor) throw utils::BasicException("Invalid data!");

  storage_->last_commit_timestamp_ = max_commit_timestamp;

  return applied_deltas;
}
}  // namespace memgraph::storage::v3<|MERGE_RESOLUTION|>--- conflicted
+++ resolved
@@ -296,14 +296,14 @@
   // auto vertex_acc = storage_->vertices_.access();
 
   std::optional<std::pair<uint64_t, Storage::Accessor>> commit_timestamp_and_accessor;
-  auto get_transaction = [this, &commit_timestamp_and_accessor](uint64_t commit_timestamp) {
-    if (!commit_timestamp_and_accessor) {
-      commit_timestamp_and_accessor.emplace(commit_timestamp, storage_->Access());
-    } else if (commit_timestamp_and_accessor->first != commit_timestamp) {
-      throw utils::BasicException("Received more than one transaction!");
-    }
-    return &commit_timestamp_and_accessor->second;
-  };
+  // auto get_transaction = [this, &commit_timestamp_and_accessor](uint64_t commit_timestamp) {
+  //   if (!commit_timestamp_and_accessor) {
+  //     commit_timestamp_and_accessor.emplace(commit_timestamp, storage_->Access());
+  //   } else if (commit_timestamp_and_accessor->first != commit_timestamp) {
+  //     throw utils::BasicException("Received more than one transaction!");
+  //   }
+  //   return &commit_timestamp_and_accessor->second;
+  // };
 
   uint64_t applied_deltas = 0;
   auto max_commit_timestamp = storage_->last_commit_timestamp_;
@@ -320,247 +320,6 @@
       continue;
     }
 
-<<<<<<< HEAD
-    SPDLOG_INFO("  Delta {}", applied_deltas);
-    switch (delta.type) {
-      case durability::WalDeltaData::Type::VERTEX_CREATE: {
-        spdlog::trace("       Create vertex {}", delta.vertex_create_delete.gid.AsUint());
-        auto *transaction = get_transaction(timestamp);
-        transaction->CreateVertex(delta.vertex_create_delete.gid);
-        break;
-      }
-      case durability::WalDeltaData::Type::VERTEX_DELETE: {
-        spdlog::trace("       Delete vertex {}", delta.vertex_create_delete.gid.AsUint());
-        auto *transaction = get_transaction(timestamp);
-        auto vertex = transaction->FindVertex(delta.vertex_create_delete.gid, View::NEW);
-        if (!vertex) throw utils::BasicException("Invalid transaction!");
-        auto ret = transaction->DeleteVertex(&*vertex);
-        if (ret.HasError() || !ret.GetValue()) throw utils::BasicException("Invalid transaction!");
-        break;
-      }
-      case durability::WalDeltaData::Type::VERTEX_ADD_LABEL: {
-        spdlog::trace("       Vertex {} add label {}", delta.vertex_add_remove_label.gid.AsUint(),
-                      delta.vertex_add_remove_label.label);
-        auto *transaction = get_transaction(timestamp);
-        auto vertex = transaction->FindVertex(delta.vertex_add_remove_label.gid, View::NEW);
-        if (!vertex) throw utils::BasicException("Invalid transaction!");
-        auto ret = vertex->AddLabel(transaction->NameToLabel(delta.vertex_add_remove_label.label));
-        if (ret.HasError() || !ret.GetValue()) throw utils::BasicException("Invalid transaction!");
-        break;
-      }
-      case durability::WalDeltaData::Type::VERTEX_REMOVE_LABEL: {
-        spdlog::trace("       Vertex {} remove label {}", delta.vertex_add_remove_label.gid.AsUint(),
-                      delta.vertex_add_remove_label.label);
-        auto *transaction = get_transaction(timestamp);
-        auto vertex = transaction->FindVertex(delta.vertex_add_remove_label.gid, View::NEW);
-        if (!vertex) throw utils::BasicException("Invalid transaction!");
-        auto ret = vertex->RemoveLabel(transaction->NameToLabel(delta.vertex_add_remove_label.label));
-        if (ret.HasError() || !ret.GetValue()) throw utils::BasicException("Invalid transaction!");
-        break;
-      }
-      case durability::WalDeltaData::Type::VERTEX_SET_PROPERTY: {
-        spdlog::trace("       Vertex {} set property {} to {}", delta.vertex_edge_set_property.gid.AsUint(),
-                      delta.vertex_edge_set_property.property, delta.vertex_edge_set_property.value);
-        auto *transaction = get_transaction(timestamp);
-        auto vertex = transaction->FindVertex(delta.vertex_edge_set_property.gid, View::NEW);
-        if (!vertex) throw utils::BasicException("Invalid transaction!");
-        auto ret = vertex->SetProperty(transaction->NameToProperty(delta.vertex_edge_set_property.property),
-                                       delta.vertex_edge_set_property.value);
-        if (ret.HasError()) throw utils::BasicException("Invalid transaction!");
-        break;
-      }
-      case durability::WalDeltaData::Type::EDGE_CREATE: {
-        spdlog::trace("       Create edge {} of type {} from vertex {} to vertex {}",
-                      delta.edge_create_delete.gid.AsUint(), delta.edge_create_delete.edge_type,
-                      delta.edge_create_delete.from_vertex.AsUint(), delta.edge_create_delete.to_vertex.AsUint());
-        auto *transaction = get_transaction(timestamp);
-        auto from_vertex = transaction->FindVertex(delta.edge_create_delete.from_vertex, View::NEW);
-        if (!from_vertex) throw utils::BasicException("Invalid transaction!");
-        auto to_vertex = transaction->FindVertex(delta.edge_create_delete.to_vertex, View::NEW);
-        if (!to_vertex) throw utils::BasicException("Invalid transaction!");
-        auto edge = transaction->CreateEdge(&*from_vertex, &*to_vertex,
-                                            transaction->NameToEdgeType(delta.edge_create_delete.edge_type),
-                                            delta.edge_create_delete.gid);
-        if (edge.HasError()) throw utils::BasicException("Invalid transaction!");
-        break;
-      }
-      case durability::WalDeltaData::Type::EDGE_DELETE: {
-        spdlog::trace("       Delete edge {} of type {} from vertex {} to vertex {}",
-                      delta.edge_create_delete.gid.AsUint(), delta.edge_create_delete.edge_type,
-                      delta.edge_create_delete.from_vertex.AsUint(), delta.edge_create_delete.to_vertex.AsUint());
-        auto *transaction = get_transaction(timestamp);
-        auto from_vertex = transaction->FindVertex(delta.edge_create_delete.from_vertex, View::NEW);
-        if (!from_vertex) throw utils::BasicException("Invalid transaction!");
-        auto to_vertex = transaction->FindVertex(delta.edge_create_delete.to_vertex, View::NEW);
-        if (!to_vertex) throw utils::BasicException("Invalid transaction!");
-        auto edges = from_vertex->OutEdges(View::NEW, {transaction->NameToEdgeType(delta.edge_create_delete.edge_type)},
-                                           &*to_vertex);
-        if (edges.HasError()) throw utils::BasicException("Invalid transaction!");
-        if (edges->size() != 1) throw utils::BasicException("Invalid transaction!");
-        auto &edge = (*edges)[0];
-        auto ret = transaction->DeleteEdge(&edge);
-        if (ret.HasError()) throw utils::BasicException("Invalid transaction!");
-        break;
-      }
-      case durability::WalDeltaData::Type::EDGE_SET_PROPERTY: {
-        spdlog::trace("       Edge {} set property {} to {}", delta.vertex_edge_set_property.gid.AsUint(),
-                      delta.vertex_edge_set_property.property, delta.vertex_edge_set_property.value);
-
-        if (!storage_->config_.items.properties_on_edges)
-          throw utils::BasicException(
-              "Can't set properties on edges because properties on edges "
-              "are disabled!");
-
-        auto *transaction = get_transaction(timestamp);
-
-        // The following block of code effectively implements `FindEdge` and
-        // yields an accessor that is only valid for managing the edge's
-        // properties.
-        auto edge = edge_acc.find(delta.vertex_edge_set_property.gid);
-        if (edge == edge_acc.end()) throw utils::BasicException("Invalid transaction!");
-        // The edge visibility check must be done here manually because we
-        // don't allow direct access to the edges through the public API.
-        {
-          auto is_visible = !edge->deleted;
-          auto *delta = edge->delta;
-          ApplyDeltasForRead(&transaction->transaction_, delta, View::NEW, [&is_visible](const Delta &delta) {
-            switch (delta.action) {
-              case Delta::Action::ADD_LABEL:
-              case Delta::Action::REMOVE_LABEL:
-              case Delta::Action::SET_PROPERTY:
-              case Delta::Action::ADD_IN_EDGE:
-              case Delta::Action::ADD_OUT_EDGE:
-              case Delta::Action::REMOVE_IN_EDGE:
-              case Delta::Action::REMOVE_OUT_EDGE:
-                break;
-              case Delta::Action::RECREATE_OBJECT: {
-                is_visible = true;
-                break;
-              }
-              case Delta::Action::DELETE_OBJECT: {
-                is_visible = false;
-                break;
-              }
-            }
-          });
-          if (!is_visible) throw utils::BasicException("Invalid transaction!");
-        }
-        EdgeRef edge_ref(&*edge);
-        // Here we create an edge accessor that we will use to get the
-        // properties of the edge. The accessor is created with an invalid
-        // type and invalid from/to pointers because we don't know them
-        // here, but that isn't an issue because we won't use that part of
-        // the API here.
-        auto ea = EdgeAccessor{edge_ref,
-                               EdgeTypeId::FromUint(0UL),
-                               nullptr,
-                               nullptr,
-                               &transaction->transaction_,
-                               &storage_->indices_,
-                               &storage_->constraints_,
-                               storage_->config_.items,
-                               storage_->schema_validator_};
-
-        auto ret = ea.SetProperty(transaction->NameToProperty(delta.vertex_edge_set_property.property),
-                                  delta.vertex_edge_set_property.value);
-        if (ret.HasError()) throw utils::BasicException("Invalid transaction!");
-        break;
-      }
-
-      case durability::WalDeltaData::Type::TRANSACTION_END: {
-        spdlog::trace("       Transaction end");
-        if (!commit_timestamp_and_accessor || commit_timestamp_and_accessor->first != timestamp)
-          throw utils::BasicException("Invalid data!");
-        auto ret = commit_timestamp_and_accessor->second.Commit(commit_timestamp_and_accessor->first);
-        if (ret.HasError()) throw utils::BasicException("Invalid transaction!");
-        commit_timestamp_and_accessor = std::nullopt;
-        break;
-      }
-
-      case durability::WalDeltaData::Type::LABEL_INDEX_CREATE: {
-        spdlog::trace("       Create label index on :{}", delta.operation_label.label);
-        // Need to send the timestamp
-        if (commit_timestamp_and_accessor) throw utils::BasicException("Invalid transaction!");
-        if (!storage_->CreateIndex(storage_->NameToLabel(delta.operation_label.label), timestamp))
-          throw utils::BasicException("Invalid transaction!");
-        break;
-      }
-      case durability::WalDeltaData::Type::LABEL_INDEX_DROP: {
-        spdlog::trace("       Drop label index on :{}", delta.operation_label.label);
-        if (commit_timestamp_and_accessor) throw utils::BasicException("Invalid transaction!");
-        if (!storage_->DropIndex(storage_->NameToLabel(delta.operation_label.label), timestamp))
-          throw utils::BasicException("Invalid transaction!");
-        break;
-      }
-      case durability::WalDeltaData::Type::LABEL_PROPERTY_INDEX_CREATE: {
-        spdlog::trace("       Create label+property index on :{} ({})", delta.operation_label_property.label,
-                      delta.operation_label_property.property);
-        if (commit_timestamp_and_accessor) throw utils::BasicException("Invalid transaction!");
-        if (!storage_->CreateIndex(storage_->NameToLabel(delta.operation_label_property.label),
-                                   storage_->NameToProperty(delta.operation_label_property.property), timestamp))
-          throw utils::BasicException("Invalid transaction!");
-        break;
-      }
-      case durability::WalDeltaData::Type::LABEL_PROPERTY_INDEX_DROP: {
-        spdlog::trace("       Drop label+property index on :{} ({})", delta.operation_label_property.label,
-                      delta.operation_label_property.property);
-        if (commit_timestamp_and_accessor) throw utils::BasicException("Invalid transaction!");
-        if (!storage_->DropIndex(storage_->NameToLabel(delta.operation_label_property.label),
-                                 storage_->NameToProperty(delta.operation_label_property.property), timestamp))
-          throw utils::BasicException("Invalid transaction!");
-        break;
-      }
-      case durability::WalDeltaData::Type::EXISTENCE_CONSTRAINT_CREATE: {
-        spdlog::trace("       Create existence constraint on :{} ({})", delta.operation_label_property.label,
-                      delta.operation_label_property.property);
-        if (commit_timestamp_and_accessor) throw utils::BasicException("Invalid transaction!");
-        auto ret = storage_->CreateExistenceConstraint(
-            storage_->NameToLabel(delta.operation_label_property.label),
-            storage_->NameToProperty(delta.operation_label_property.property), timestamp);
-        if (!ret.HasValue() || !ret.GetValue()) throw utils::BasicException("Invalid transaction!");
-        break;
-      }
-      case durability::WalDeltaData::Type::EXISTENCE_CONSTRAINT_DROP: {
-        spdlog::trace("       Drop existence constraint on :{} ({})", delta.operation_label_property.label,
-                      delta.operation_label_property.property);
-        if (commit_timestamp_and_accessor) throw utils::BasicException("Invalid transaction!");
-        if (!storage_->DropExistenceConstraint(storage_->NameToLabel(delta.operation_label_property.label),
-                                               storage_->NameToProperty(delta.operation_label_property.property),
-                                               timestamp))
-          throw utils::BasicException("Invalid transaction!");
-        break;
-      }
-      case durability::WalDeltaData::Type::UNIQUE_CONSTRAINT_CREATE: {
-        std::stringstream ss;
-        utils::PrintIterable(ss, delta.operation_label_properties.properties);
-        spdlog::trace("       Create unique constraint on :{} ({})", delta.operation_label_properties.label, ss.str());
-        if (commit_timestamp_and_accessor) throw utils::BasicException("Invalid transaction!");
-        std::set<PropertyId> properties;
-        for (const auto &prop : delta.operation_label_properties.properties) {
-          properties.emplace(storage_->NameToProperty(prop));
-        }
-        auto ret = storage_->CreateUniqueConstraint(storage_->NameToLabel(delta.operation_label_properties.label),
-                                                    properties, timestamp);
-        if (!ret.HasValue() || ret.GetValue() != UniqueConstraints::CreationStatus::SUCCESS)
-          throw utils::BasicException("Invalid transaction!");
-        break;
-      }
-      case durability::WalDeltaData::Type::UNIQUE_CONSTRAINT_DROP: {
-        std::stringstream ss;
-        utils::PrintIterable(ss, delta.operation_label_properties.properties);
-        spdlog::trace("       Drop unique constraint on :{} ({})", delta.operation_label_properties.label, ss.str());
-        if (commit_timestamp_and_accessor) throw utils::BasicException("Invalid transaction!");
-        std::set<PropertyId> properties;
-        for (const auto &prop : delta.operation_label_properties.properties) {
-          properties.emplace(storage_->NameToProperty(prop));
-        }
-        auto ret = storage_->DropUniqueConstraint(storage_->NameToLabel(delta.operation_label_properties.label),
-                                                  properties, timestamp);
-        if (ret != UniqueConstraints::DeletionStatus::SUCCESS) throw utils::BasicException("Invalid transaction!");
-        break;
-      }
-    }
-=======
     //   SPDLOG_INFO("  Delta {}", applied_deltas);
     //   switch (delta.type) {
     //     case durability::WalDeltaData::Type::VERTEX_CREATE: {
@@ -662,13 +421,8 @@
     //       // The edge visibility check must be done here manually because we
     //       // don't allow direct access to the edges through the public API.
     //       {
-    //         bool is_visible = true;
-    //         Delta *delta = nullptr;
-    //         {
-    //           std::lock_guard<utils::SpinLock> guard(edge->lock);
-    //           is_visible = !edge->deleted;
-    //           delta = edge->delta;
-    //         }
+    //         auto is_visible = !edge->deleted;
+    //         auto *delta = edge->delta;
     //         ApplyDeltasForRead(&transaction->transaction_, delta, View::NEW, [&is_visible](const Delta &delta) {
     //           switch (delta.action) {
     //             case Delta::Action::ADD_LABEL:
@@ -705,8 +459,7 @@
     //                              &storage_->indices_,
     //                              &storage_->constraints_,
     //                              storage_->config_.items,
-    //                              storage_->schema_validator_,
-    //                              storage_->schemas_};
+    //                              storage_->schema_validator_};
 
     //       auto ret = ea.SetProperty(transaction->NameToProperty(delta.vertex_edge_set_property.property),
     //                                 delta.vertex_edge_set_property.value);
@@ -807,7 +560,6 @@
     //       break;
     //     }
     //   }
->>>>>>> c30528a5
   }
 
   if (commit_timestamp_and_accessor) throw utils::BasicException("Invalid data!");
