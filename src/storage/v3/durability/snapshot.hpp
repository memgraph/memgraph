// Copyright 2022 Memgraph Ltd.
//
// Use of this software is governed by the Business Source License
// included in the file licenses/BSL.txt; by using this file, you agree to be bound by the terms of the Business Source
// License, and you may not use this file except in compliance with the Business Source License.
//
// As of the Change Date specified in that file, in accordance with
// the Business Source License, use of this software will be governed
// by the Apache License, Version 2.0, included in the file
// licenses/APL.txt.

#pragma once

#include <cstdint>
#include <filesystem>
#include <string>

#include "storage/v3/config.hpp"
#include "storage/v3/constraints.hpp"
#include "storage/v3/durability/metadata.hpp"
#include "storage/v3/edge.hpp"
#include "storage/v3/indices.hpp"
#include "storage/v3/name_id_mapper.hpp"
#include "storage/v3/schema_validator.hpp"
#include "storage/v3/transaction.hpp"
#include "storage/v3/vertex.hpp"
#include "utils/file_locker.hpp"
#include "utils/skip_list.hpp"

namespace memgraph::storage::v3::durability {

/// Structure used to hold information about a snapshot.
struct SnapshotInfo {
  uint64_t offset_edges;
  uint64_t offset_vertices;
  uint64_t offset_indices;
  uint64_t offset_constraints;
  uint64_t offset_mapper;
  uint64_t offset_epoch_history;
  uint64_t offset_metadata;

  std::string uuid;
  std::string epoch_id;
  uint64_t start_timestamp;
  uint64_t edges_count;
  uint64_t vertices_count;
};

/// Structure used to hold information about the snapshot that has been
/// recovered.
struct RecoveredSnapshot {
  SnapshotInfo snapshot_info;
  RecoveryInfo recovery_info;
  RecoveredIndicesAndConstraints indices_constraints;
};

/// Function used to read information about the snapshot file.
/// @throw RecoveryFailure
SnapshotInfo ReadSnapshotInfo(const std::filesystem::path &path);

/// Function used to load the snapshot data into the storage.
/// @throw RecoveryFailure
RecoveredSnapshot LoadSnapshot(const std::filesystem::path &path, VerticesSkipList *vertices,
                               utils::SkipList<Edge> *edges,
                               std::deque<std::pair<std::string, uint64_t>> *epoch_history,
                               NameIdMapper *name_id_mapper, uint64_t *edge_count, Config::Items items);

/// Function used to create a snapshot using the given transaction.
void CreateSnapshot(Transaction *transaction, const std::filesystem::path &snapshot_directory,
                    const std::filesystem::path &wal_directory, uint64_t snapshot_retention_count,
                    VerticesSkipList *vertices, utils::SkipList<Edge> *edges, NameIdMapper *name_id_mapper,
<<<<<<< HEAD
                    Indices *indices, Constraints *constraints, Config::Items items, const std::string &uuid,
                    std::string_view epoch_id, const std::deque<std::pair<std::string, uint64_t>> &epoch_history,
=======
                    Indices *indices, Constraints *constraints, Config::Items items,
                    const SchemaValidator &schema_validator, const std::string &uuid, std::string_view epoch_id,
                    const std::deque<std::pair<std::string, uint64_t>> &epoch_history,
>>>>>>> 68b26275
                    utils::FileRetainer *file_retainer);

}  // namespace memgraph::storage::v3::durability<|MERGE_RESOLUTION|>--- conflicted
+++ resolved
@@ -69,14 +69,9 @@
 void CreateSnapshot(Transaction *transaction, const std::filesystem::path &snapshot_directory,
                     const std::filesystem::path &wal_directory, uint64_t snapshot_retention_count,
                     VerticesSkipList *vertices, utils::SkipList<Edge> *edges, NameIdMapper *name_id_mapper,
-<<<<<<< HEAD
-                    Indices *indices, Constraints *constraints, Config::Items items, const std::string &uuid,
-                    std::string_view epoch_id, const std::deque<std::pair<std::string, uint64_t>> &epoch_history,
-=======
                     Indices *indices, Constraints *constraints, Config::Items items,
                     const SchemaValidator &schema_validator, const std::string &uuid, std::string_view epoch_id,
                     const std::deque<std::pair<std::string, uint64_t>> &epoch_history,
->>>>>>> 68b26275
                     utils::FileRetainer *file_retainer);
 
 }  // namespace memgraph::storage::v3::durability