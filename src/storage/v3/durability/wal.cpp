// Copyright 2022 Memgraph Ltd.
//
// Use of this software is governed by the Business Source License
// included in the file licenses/BSL.txt; by using this file, you agree to be bound by the terms of the Business Source
// License, and you may not use this file except in compliance with the Business Source License.
//
// As of the Change Date specified in that file, in accordance with
// the Business Source License, use of this software will be governed
// by the Apache License, Version 2.0, included in the file
// licenses/APL.txt.

#include "storage/v3/durability/wal.hpp"

#include "storage/v3/delta.hpp"
#include "storage/v3/durability/exceptions.hpp"
#include "storage/v3/durability/paths.hpp"
#include "storage/v3/durability/version.hpp"
#include "storage/v3/edge.hpp"
#include "storage/v3/vertex.hpp"
#include "storage/v3/vertices_skip_list.hpp"
#include "utils/file_locker.hpp"
#include "utils/logging.hpp"

namespace memgraph::storage::v3::durability {

// WAL format:
//
// 1) Magic string (non-encoded)
//
// 2) WAL version (non-encoded, little-endian)
//
// 3) Section offsets:
//     * offset to the metadata section
//     * offset to the first delta in the WAL
//
// 4) Metadata
//     * storage UUID
//     * sequence number (number indicating the sequence position of this WAL
//       file)
//
// 5) Encoded deltas; each delta is written in the following format:
//     * commit timestamp
//     * action (only one of the actions below are encoded)
//         * vertex create, vertex delete
//              * gid
//         * vertex add label, vertex remove label
//              * gid
//              * label name
//         * vertex set property
//              * gid
//              * property name
//              * property value
//         * edge create, edge delete
//              * gid
//              * edge type name
//              * from vertex gid
//              * to vertex gid
//         * edge set property
//              * gid
//              * property name
//              * property value
//         * transaction end (marks that the whole transaction is
//           stored in the WAL file)
//         * label index create, label index drop
//              * label name
//         * label property index create, label property index drop,
//           existence constraint create, existence constraint drop
//              * label name
//              * property name
//         * unique constraint create, unique constraint drop
//              * label name
//              * property names
//
// IMPORTANT: When changing WAL encoding/decoding bump the snapshot/WAL version
// in `version.hpp`.

namespace {

Marker OperationToMarker(StorageGlobalOperation operation) {
  switch (operation) {
    case StorageGlobalOperation::LABEL_INDEX_CREATE:
      return Marker::DELTA_LABEL_INDEX_CREATE;
    case StorageGlobalOperation::LABEL_INDEX_DROP:
      return Marker::DELTA_LABEL_INDEX_DROP;
    case StorageGlobalOperation::LABEL_PROPERTY_INDEX_CREATE:
      return Marker::DELTA_LABEL_PROPERTY_INDEX_CREATE;
    case StorageGlobalOperation::LABEL_PROPERTY_INDEX_DROP:
      return Marker::DELTA_LABEL_PROPERTY_INDEX_DROP;
    case StorageGlobalOperation::EXISTENCE_CONSTRAINT_CREATE:
      return Marker::DELTA_EXISTENCE_CONSTRAINT_CREATE;
    case StorageGlobalOperation::EXISTENCE_CONSTRAINT_DROP:
      return Marker::DELTA_EXISTENCE_CONSTRAINT_DROP;
    case StorageGlobalOperation::UNIQUE_CONSTRAINT_CREATE:
      return Marker::DELTA_UNIQUE_CONSTRAINT_CREATE;
    case StorageGlobalOperation::UNIQUE_CONSTRAINT_DROP:
      return Marker::DELTA_UNIQUE_CONSTRAINT_DROP;
  }
}

Marker VertexActionToMarker(Delta::Action action) {
  // When converting a Delta to a WAL delta the logic is inverted. That is
  // because the Delta's represent undo actions and we want to store redo
  // actions.
  switch (action) {
    case Delta::Action::DELETE_OBJECT:
      return Marker::DELTA_VERTEX_CREATE;
    case Delta::Action::RECREATE_OBJECT:
      return Marker::DELTA_VERTEX_DELETE;
    case Delta::Action::SET_PROPERTY:
      return Marker::DELTA_VERTEX_SET_PROPERTY;
    case Delta::Action::ADD_LABEL:
      return Marker::DELTA_VERTEX_REMOVE_LABEL;
    case Delta::Action::REMOVE_LABEL:
      return Marker::DELTA_VERTEX_ADD_LABEL;
    case Delta::Action::ADD_IN_EDGE:
    case Delta::Action::ADD_OUT_EDGE:
      return Marker::DELTA_EDGE_DELETE;
    case Delta::Action::REMOVE_IN_EDGE:
    case Delta::Action::REMOVE_OUT_EDGE:
      return Marker::DELTA_EDGE_CREATE;
  }
}

// This function convertes a Marker to a WalDeltaData::Type. It checks for the
// validity of the marker and throws if an invalid marker is specified.
// @throw RecoveryFailure
WalDeltaData::Type MarkerToWalDeltaDataType(Marker marker) {
  switch (marker) {
    case Marker::DELTA_VERTEX_CREATE:
      return WalDeltaData::Type::VERTEX_CREATE;
    case Marker::DELTA_VERTEX_DELETE:
      return WalDeltaData::Type::VERTEX_DELETE;
    case Marker::DELTA_VERTEX_ADD_LABEL:
      return WalDeltaData::Type::VERTEX_ADD_LABEL;
    case Marker::DELTA_VERTEX_REMOVE_LABEL:
      return WalDeltaData::Type::VERTEX_REMOVE_LABEL;
    case Marker::DELTA_EDGE_CREATE:
      return WalDeltaData::Type::EDGE_CREATE;
    case Marker::DELTA_EDGE_DELETE:
      return WalDeltaData::Type::EDGE_DELETE;
    case Marker::DELTA_VERTEX_SET_PROPERTY:
      return WalDeltaData::Type::VERTEX_SET_PROPERTY;
    case Marker::DELTA_EDGE_SET_PROPERTY:
      return WalDeltaData::Type::EDGE_SET_PROPERTY;
    case Marker::DELTA_TRANSACTION_END:
      return WalDeltaData::Type::TRANSACTION_END;
    case Marker::DELTA_LABEL_INDEX_CREATE:
      return WalDeltaData::Type::LABEL_INDEX_CREATE;
    case Marker::DELTA_LABEL_INDEX_DROP:
      return WalDeltaData::Type::LABEL_INDEX_DROP;
    case Marker::DELTA_LABEL_PROPERTY_INDEX_CREATE:
      return WalDeltaData::Type::LABEL_PROPERTY_INDEX_CREATE;
    case Marker::DELTA_LABEL_PROPERTY_INDEX_DROP:
      return WalDeltaData::Type::LABEL_PROPERTY_INDEX_DROP;
    case Marker::DELTA_EXISTENCE_CONSTRAINT_CREATE:
      return WalDeltaData::Type::EXISTENCE_CONSTRAINT_CREATE;
    case Marker::DELTA_EXISTENCE_CONSTRAINT_DROP:
      return WalDeltaData::Type::EXISTENCE_CONSTRAINT_DROP;
    case Marker::DELTA_UNIQUE_CONSTRAINT_CREATE:
      return WalDeltaData::Type::UNIQUE_CONSTRAINT_CREATE;
    case Marker::DELTA_UNIQUE_CONSTRAINT_DROP:
      return WalDeltaData::Type::UNIQUE_CONSTRAINT_DROP;

    case Marker::TYPE_NULL:
    case Marker::TYPE_BOOL:
    case Marker::TYPE_INT:
    case Marker::TYPE_DOUBLE:
    case Marker::TYPE_STRING:
    case Marker::TYPE_LIST:
    case Marker::TYPE_MAP:
    case Marker::TYPE_TEMPORAL_DATA:
    case Marker::TYPE_PROPERTY_VALUE:
    case Marker::SECTION_VERTEX:
    case Marker::SECTION_EDGE:
    case Marker::SECTION_MAPPER:
    case Marker::SECTION_METADATA:
    case Marker::SECTION_INDICES:
    case Marker::SECTION_CONSTRAINTS:
    case Marker::SECTION_DELTA:
    case Marker::SECTION_EPOCH_HISTORY:
    case Marker::SECTION_OFFSETS:
    case Marker::VALUE_FALSE:
    case Marker::VALUE_TRUE:
      throw RecoveryFailure("Invalid WAL data!");
  }
}

// Function used to either read or skip the current WAL delta data. The WAL
// delta header must be read before calling this function. If the delta data is
// read then the data returned is valid, if the delta data is skipped then the
// returned data is not guaranteed to be set (it could be empty) and shouldn't
// be used.
// @throw RecoveryFailure
template <bool read_data>
WalDeltaData ReadSkipWalDeltaData(BaseDecoder *decoder) {
  WalDeltaData delta;

  auto action = decoder->ReadMarker();
  if (!action) throw RecoveryFailure("Invalid WAL data!");
  delta.type = MarkerToWalDeltaDataType(*action);

  switch (delta.type) {
    case WalDeltaData::Type::VERTEX_CREATE:
    case WalDeltaData::Type::VERTEX_DELETE: {
      auto gid = decoder->ReadUint();
      if (!gid) throw RecoveryFailure("Invalid WAL data!");
      delta.vertex_create_delete.gid = Gid::FromUint(*gid);
      break;
    }
    case WalDeltaData::Type::VERTEX_ADD_LABEL:
    case WalDeltaData::Type::VERTEX_REMOVE_LABEL: {
      auto gid = decoder->ReadUint();
      if (!gid) throw RecoveryFailure("Invalid WAL data!");
      delta.vertex_add_remove_label.gid = Gid::FromUint(*gid);
      if constexpr (read_data) {
        auto label = decoder->ReadString();
        if (!label) throw RecoveryFailure("Invalid WAL data!");
        delta.vertex_add_remove_label.label = std::move(*label);
      } else {
        if (!decoder->SkipString()) throw RecoveryFailure("Invalid WAL data!");
      }
      break;
    }
    case WalDeltaData::Type::VERTEX_SET_PROPERTY:
    case WalDeltaData::Type::EDGE_SET_PROPERTY: {
      auto gid = decoder->ReadUint();
      if (!gid) throw RecoveryFailure("Invalid WAL data!");
      delta.vertex_edge_set_property.gid = Gid::FromUint(*gid);
      if constexpr (read_data) {
        auto property = decoder->ReadString();
        if (!property) throw RecoveryFailure("Invalid WAL data!");
        delta.vertex_edge_set_property.property = std::move(*property);
        auto value = decoder->ReadPropertyValue();
        if (!value) throw RecoveryFailure("Invalid WAL data!");
        delta.vertex_edge_set_property.value = std::move(*value);
      } else {
        if (!decoder->SkipString() || !decoder->SkipPropertyValue()) throw RecoveryFailure("Invalid WAL data!");
      }
      break;
    }
    case WalDeltaData::Type::EDGE_CREATE:
    case WalDeltaData::Type::EDGE_DELETE: {
      auto gid = decoder->ReadUint();
      if (!gid) throw RecoveryFailure("Invalid WAL data!");
      delta.edge_create_delete.gid = Gid::FromUint(*gid);
      if constexpr (read_data) {
        auto edge_type = decoder->ReadString();
        if (!edge_type) throw RecoveryFailure("Invalid WAL data!");
        delta.edge_create_delete.edge_type = std::move(*edge_type);
      } else {
        if (!decoder->SkipString()) throw RecoveryFailure("Invalid WAL data!");
      }
      auto from_gid = decoder->ReadUint();
      if (!from_gid) throw RecoveryFailure("Invalid WAL data!");
      delta.edge_create_delete.from_vertex = Gid::FromUint(*from_gid);
      auto to_gid = decoder->ReadUint();
      if (!to_gid) throw RecoveryFailure("Invalid WAL data!");
      delta.edge_create_delete.to_vertex = Gid::FromUint(*to_gid);
      break;
    }
    case WalDeltaData::Type::TRANSACTION_END:
      break;
    case WalDeltaData::Type::LABEL_INDEX_CREATE:
    case WalDeltaData::Type::LABEL_INDEX_DROP: {
      if constexpr (read_data) {
        auto label = decoder->ReadString();
        if (!label) throw RecoveryFailure("Invalid WAL data!");
        delta.operation_label.label = std::move(*label);
      } else {
        if (!decoder->SkipString()) throw RecoveryFailure("Invalid WAL data!");
      }
      break;
    }
    case WalDeltaData::Type::LABEL_PROPERTY_INDEX_CREATE:
    case WalDeltaData::Type::LABEL_PROPERTY_INDEX_DROP:
    case WalDeltaData::Type::EXISTENCE_CONSTRAINT_CREATE:
    case WalDeltaData::Type::EXISTENCE_CONSTRAINT_DROP: {
      if constexpr (read_data) {
        auto label = decoder->ReadString();
        if (!label) throw RecoveryFailure("Invalid WAL data!");
        delta.operation_label_property.label = std::move(*label);
        auto property = decoder->ReadString();
        if (!property) throw RecoveryFailure("Invalid WAL data!");
        delta.operation_label_property.property = std::move(*property);
      } else {
        if (!decoder->SkipString() || !decoder->SkipString()) throw RecoveryFailure("Invalid WAL data!");
      }
      break;
    }
    case WalDeltaData::Type::UNIQUE_CONSTRAINT_CREATE:
    case WalDeltaData::Type::UNIQUE_CONSTRAINT_DROP: {
      if constexpr (read_data) {
        auto label = decoder->ReadString();
        if (!label) throw RecoveryFailure("Invalid WAL data!");
        delta.operation_label_properties.label = std::move(*label);
        auto properties_count = decoder->ReadUint();
        if (!properties_count) throw RecoveryFailure("Invalid WAL data!");
        for (uint64_t i = 0; i < *properties_count; ++i) {
          auto property = decoder->ReadString();
          if (!property) throw RecoveryFailure("Invalid WAL data!");
          delta.operation_label_properties.properties.emplace(std::move(*property));
        }
      } else {
        if (!decoder->SkipString()) throw RecoveryFailure("Invalid WAL data!");
        auto properties_count = decoder->ReadUint();
        if (!properties_count) throw RecoveryFailure("Invalid WAL data!");
        for (uint64_t i = 0; i < *properties_count; ++i) {
          if (!decoder->SkipString()) throw RecoveryFailure("Invalid WAL data!");
        }
      }
    }
  }

  return delta;
}

}  // namespace

// Function used to read information about the WAL file.
WalInfo ReadWalInfo(const std::filesystem::path &path) {
  // Check magic and version.
  Decoder wal;
  auto version = wal.Initialize(path, kWalMagic);
  if (!version) throw RecoveryFailure("Couldn't read WAL magic and/or version!");
  if (!IsVersionSupported(*version)) throw RecoveryFailure("Invalid WAL version!");

  // Prepare return value.
  WalInfo info;

  // Read offsets.
  {
    auto marker = wal.ReadMarker();
    if (!marker || *marker != Marker::SECTION_OFFSETS) throw RecoveryFailure("Invalid WAL data!");

    auto wal_size = wal.GetSize();
    if (!wal_size) throw RecoveryFailure("Invalid WAL data!");

    auto read_offset = [&wal, wal_size] {
      auto maybe_offset = wal.ReadUint();
      if (!maybe_offset) throw RecoveryFailure("Invalid WAL format!");
      auto offset = *maybe_offset;
      if (offset > *wal_size) throw RecoveryFailure("Invalid WAL format!");
      return offset;
    };

    info.offset_metadata = read_offset();
    info.offset_deltas = read_offset();
  }

  // Read metadata.
  {
    wal.SetPosition(info.offset_metadata);

    auto marker = wal.ReadMarker();
    if (!marker || *marker != Marker::SECTION_METADATA) throw RecoveryFailure("Invalid WAL data!");

    auto maybe_uuid = wal.ReadString();
    if (!maybe_uuid) throw RecoveryFailure("Invalid WAL data!");
    info.uuid = std::move(*maybe_uuid);

    auto maybe_epoch_id = wal.ReadString();
    if (!maybe_epoch_id) throw RecoveryFailure("Invalid WAL data!");
    info.epoch_id = std::move(*maybe_epoch_id);

    auto maybe_seq_num = wal.ReadUint();
    if (!maybe_seq_num) throw RecoveryFailure("Invalid WAL data!");
    info.seq_num = *maybe_seq_num;
  }

  // Read deltas.
  info.num_deltas = 0;
  auto validate_delta = [&wal]() -> std::optional<std::pair<uint64_t, bool>> {
    try {
      auto timestamp = ReadWalDeltaHeader(&wal);
      auto type = SkipWalDeltaData(&wal);
      return {{timestamp, IsWalDeltaDataTypeTransactionEnd(type)}};
    } catch (const RecoveryFailure &) {
      return std::nullopt;
    }
  };
  auto size = wal.GetSize();
  // Here we read the whole file and determine the number of valid deltas. A
  // delta is valid only if all of its data can be successfully read. This
  // allows us to recover data from WAL files that are corrupt at the end (eg.
  // because of power loss) but are still valid at the beginning. While reading
  // the deltas we only count deltas which are a part of a fully valid
  // transaction (indicated by a TRANSACTION_END delta or any other
  // non-transactional operation).
  std::optional<uint64_t> current_timestamp;
  uint64_t num_deltas = 0;
  while (wal.GetPosition() != size) {
    auto ret = validate_delta();
    if (!ret) break;
    auto [timestamp, is_end_of_transaction] = *ret;
    if (!current_timestamp) current_timestamp = timestamp;
    if (*current_timestamp != timestamp) break;
    ++num_deltas;
    if (is_end_of_transaction) {
      if (info.num_deltas == 0) {
        info.from_timestamp = timestamp;
        info.to_timestamp = timestamp;
      }
      if (timestamp < info.from_timestamp || timestamp < info.to_timestamp) break;
      info.to_timestamp = timestamp;
      info.num_deltas += num_deltas;
      current_timestamp = std::nullopt;
      num_deltas = 0;
    }
  }

  if (info.num_deltas == 0) throw RecoveryFailure("Invalid WAL data!");

  return info;
}

bool operator==(const WalDeltaData &a, const WalDeltaData &b) {
  if (a.type != b.type) return false;
  switch (a.type) {
    case WalDeltaData::Type::VERTEX_CREATE:
    case WalDeltaData::Type::VERTEX_DELETE:
      return a.vertex_create_delete.gid == b.vertex_create_delete.gid;

    case WalDeltaData::Type::VERTEX_ADD_LABEL:
    case WalDeltaData::Type::VERTEX_REMOVE_LABEL:
      return a.vertex_add_remove_label.gid == b.vertex_add_remove_label.gid &&
             a.vertex_add_remove_label.label == b.vertex_add_remove_label.label;

    case WalDeltaData::Type::VERTEX_SET_PROPERTY:
    case WalDeltaData::Type::EDGE_SET_PROPERTY:
      return a.vertex_edge_set_property.gid == b.vertex_edge_set_property.gid &&
             a.vertex_edge_set_property.property == b.vertex_edge_set_property.property &&
             a.vertex_edge_set_property.value == b.vertex_edge_set_property.value;

    case WalDeltaData::Type::EDGE_CREATE:
    case WalDeltaData::Type::EDGE_DELETE:
      return a.edge_create_delete.gid == b.edge_create_delete.gid &&
             a.edge_create_delete.edge_type == b.edge_create_delete.edge_type &&
             a.edge_create_delete.from_vertex == b.edge_create_delete.from_vertex &&
             a.edge_create_delete.to_vertex == b.edge_create_delete.to_vertex;

    case WalDeltaData::Type::TRANSACTION_END:
      return true;

    case WalDeltaData::Type::LABEL_INDEX_CREATE:
    case WalDeltaData::Type::LABEL_INDEX_DROP:
      return a.operation_label.label == b.operation_label.label;

    case WalDeltaData::Type::LABEL_PROPERTY_INDEX_CREATE:
    case WalDeltaData::Type::LABEL_PROPERTY_INDEX_DROP:
    case WalDeltaData::Type::EXISTENCE_CONSTRAINT_CREATE:
    case WalDeltaData::Type::EXISTENCE_CONSTRAINT_DROP:
      return a.operation_label_property.label == b.operation_label_property.label &&
             a.operation_label_property.property == b.operation_label_property.property;
    case WalDeltaData::Type::UNIQUE_CONSTRAINT_CREATE:
    case WalDeltaData::Type::UNIQUE_CONSTRAINT_DROP:
      return a.operation_label_properties.label == b.operation_label_properties.label &&
             a.operation_label_properties.properties == b.operation_label_properties.properties;
  }
}
bool operator!=(const WalDeltaData &a, const WalDeltaData &b) { return !(a == b); }

// Function used to read the WAL delta header. The function returns the delta
// timestamp.
uint64_t ReadWalDeltaHeader(BaseDecoder *decoder) {
  auto marker = decoder->ReadMarker();
  if (!marker || *marker != Marker::SECTION_DELTA) throw RecoveryFailure("Invalid WAL data!");

  auto timestamp = decoder->ReadUint();
  if (!timestamp) throw RecoveryFailure("Invalid WAL data!");
  return *timestamp;
}

// Function used to read the current WAL delta data. The WAL delta header must
// be read before calling this function.
WalDeltaData ReadWalDeltaData(BaseDecoder *decoder) { return ReadSkipWalDeltaData<true>(decoder); }

// Function used to skip the current WAL delta data. The WAL delta header must
// be read before calling this function.
WalDeltaData::Type SkipWalDeltaData(BaseDecoder *decoder) {
  auto delta = ReadSkipWalDeltaData<false>(decoder);
  return delta.type;
}

void EncodeDelta(BaseEncoder *encoder, NameIdMapper *name_id_mapper, Config::Items items, const Delta &delta,
                 const Vertex &vertex, uint64_t timestamp) {
  // When converting a Delta to a WAL delta the logic is inverted. That is
  // because the Delta's represent undo actions and we want to store redo
  // actions.
<<<<<<< HEAD
  encoder->WriteMarker(Marker::SECTION_DELTA);
  encoder->WriteUint(timestamp);
  switch (delta.action) {
    case Delta::Action::DELETE_OBJECT:
    case Delta::Action::RECREATE_OBJECT: {
      encoder->WriteMarker(VertexActionToMarker(delta.action));
      encoder->WriteUint(vertex.Gid().AsUint());
      break;
    }
    case Delta::Action::SET_PROPERTY: {
      encoder->WriteMarker(Marker::DELTA_VERTEX_SET_PROPERTY);
      encoder->WriteUint(vertex.Gid().AsUint());
      encoder->WriteString(name_id_mapper->IdToName(delta.property.key.AsUint()));
      // The property value is the value that is currently stored in the
      // vertex.
      // TODO (mferencevic): Mitigate the memory allocation introduced here
      // (with the `GetProperty` call). It is the only memory allocation in the
      // entire WAL file writing logic.
      encoder->WritePropertyValue(vertex.properties.GetProperty(delta.property.key));
      break;
    }
    case Delta::Action::ADD_LABEL:
    case Delta::Action::REMOVE_LABEL: {
      encoder->WriteMarker(VertexActionToMarker(delta.action));
      encoder->WriteUint(vertex.Gid().AsUint());
      encoder->WriteString(name_id_mapper->IdToName(delta.label.AsUint()));
      break;
    }
    case Delta::Action::ADD_OUT_EDGE:
    case Delta::Action::REMOVE_OUT_EDGE: {
      encoder->WriteMarker(VertexActionToMarker(delta.action));
      if (items.properties_on_edges) {
        encoder->WriteUint(delta.vertex_edge.edge.ptr->gid.AsUint());
      } else {
        encoder->WriteUint(delta.vertex_edge.edge.gid.AsUint());
      }
      encoder->WriteString(name_id_mapper->IdToName(delta.vertex_edge.edge_type.AsUint()));
      encoder->WriteUint(vertex.Gid().AsUint());
      encoder->WriteUint(delta.vertex_edge.vertex->Gid().AsUint());
      break;
    }
    case Delta::Action::ADD_IN_EDGE:
    case Delta::Action::REMOVE_IN_EDGE:
      // These actions are already encoded in the *_OUT_EDGE actions. This
      // function should never be called for this type of deltas.
      LOG_FATAL("Invalid delta action!");
  }
=======
  // encoder->WriteMarker(Marker::SECTION_DELTA);
  // encoder->WriteUint(timestamp);
  // std::lock_guard<utils::SpinLock> guard(vertex.lock);
  // switch (delta.action) {
  //   case Delta::Action::DELETE_OBJECT:
  //   case Delta::Action::RECREATE_OBJECT: {
  //     encoder->WriteMarker(VertexActionToMarker(delta.action));
  //     encoder->WriteUint(vertex.Gid().AsUint());
  //     break;
  //   }
  //   case Delta::Action::SET_PROPERTY: {
  //     encoder->WriteMarker(Marker::DELTA_VERTEX_SET_PROPERTY);
  //     encoder->WriteUint(vertex.Gid().AsUint());
  //     encoder->WriteString(name_id_mapper->IdToName(delta.property.key.AsUint()));
  //     // The property value is the value that is currently stored in the
  //     // vertex.
  //     // TODO (mferencevic): Mitigate the memory allocation introduced here
  //     // (with the `GetProperty` call). It is the only memory allocation in the
  //     // entire WAL file writing logic.
  //     encoder->WritePropertyValue(vertex.properties.GetProperty(delta.property.key));
  //     break;
  //   }
  //   case Delta::Action::ADD_LABEL:
  //   case Delta::Action::REMOVE_LABEL: {
  //     encoder->WriteMarker(VertexActionToMarker(delta.action));
  //     encoder->WriteUint(vertex.Gid().AsUint());
  //     encoder->WriteString(name_id_mapper->IdToName(delta.label.AsUint()));
  //     break;
  //   }
  //   case Delta::Action::ADD_OUT_EDGE:
  //   case Delta::Action::REMOVE_OUT_EDGE: {
  //     encoder->WriteMarker(VertexActionToMarker(delta.action));
  //     if (items.properties_on_edges) {
  //       encoder->WriteUint(delta.vertex_edge.edge.ptr->gid.AsUint());
  //     } else {
  //       encoder->WriteUint(delta.vertex_edge.edge.gid.AsUint());
  //     }
  //     encoder->WriteString(name_id_mapper->IdToName(delta.vertex_edge.edge_type.AsUint()));
  //     encoder->WriteUint(vertex.Gid().AsUint());
  //     encoder->WriteUint(delta.vertex_edge.vertex->Gid().AsUint());
  //     break;
  //   }
  //   case Delta::Action::ADD_IN_EDGE:
  //   case Delta::Action::REMOVE_IN_EDGE:
  //     // These actions are already encoded in the *_OUT_EDGE actions. This
  //     // function should never be called for this type of deltas.
  //     LOG_FATAL("Invalid delta action!");
  // }
>>>>>>> c30528a5
}

void EncodeDelta(BaseEncoder *encoder, NameIdMapper *name_id_mapper, const Delta &delta, const Edge &edge,
                 uint64_t timestamp) {
  // When converting a Delta to a WAL delta the logic is inverted. That is
  // because the Delta's represent undo actions and we want to store redo
<<<<<<< HEAD
  // actions.
  encoder->WriteMarker(Marker::SECTION_DELTA);
  encoder->WriteUint(timestamp);
  switch (delta.action) {
    case Delta::Action::SET_PROPERTY: {
      encoder->WriteMarker(Marker::DELTA_EDGE_SET_PROPERTY);
      encoder->WriteUint(edge.gid.AsUint());
      encoder->WriteString(name_id_mapper->IdToName(delta.property.key.AsUint()));
      // The property value is the value that is currently stored in the
      // edge.
      // TODO (mferencevic): Mitigate the memory allocation introduced here
      // (with the `GetProperty` call). It is the only memory allocation in the
      // entire WAL file writing logic.
      encoder->WritePropertyValue(edge.properties.GetProperty(delta.property.key));
      break;
    }
    case Delta::Action::DELETE_OBJECT:
    case Delta::Action::RECREATE_OBJECT:
      // These actions are already encoded in vertex *_OUT_EDGE actions. Also,
      // these deltas don't contain any information about the from vertex, to
      // vertex or edge type so they are useless. This function should never
      // be called for this type of deltas.
      LOG_FATAL("Invalid delta action!");
    case Delta::Action::ADD_LABEL:
    case Delta::Action::REMOVE_LABEL:
    case Delta::Action::ADD_OUT_EDGE:
    case Delta::Action::REMOVE_OUT_EDGE:
    case Delta::Action::ADD_IN_EDGE:
    case Delta::Action::REMOVE_IN_EDGE:
      // These deltas shouldn't appear for edges.
      LOG_FATAL("Invalid database state!");
  }
=======
  // // actions.
  // encoder->WriteMarker(Marker::SECTION_DELTA);
  // encoder->WriteUint(timestamp);
  // std::lock_guard<utils::SpinLock> guard(edge.lock);
  // switch (delta.action) {
  //   case Delta::Action::SET_PROPERTY: {
  //     encoder->WriteMarker(Marker::DELTA_EDGE_SET_PROPERTY);
  //     encoder->WriteUint(edge.gid.AsUint());
  //     encoder->WriteString(name_id_mapper->IdToName(delta.property.key.AsUint()));
  //     // The property value is the value that is currently stored in the
  //     // edge.
  //     // TODO (mferencevic): Mitigate the memory allocation introduced here
  //     // (with the `GetProperty` call). It is the only memory allocation in the
  //     // entire WAL file writing logic.
  //     encoder->WritePropertyValue(edge.properties.GetProperty(delta.property.key));
  //     break;
  //   }
  //   case Delta::Action::DELETE_OBJECT:
  //   case Delta::Action::RECREATE_OBJECT:
  //     // These actions are already encoded in vertex *_OUT_EDGE actions. Also,
  //     // these deltas don't contain any information about the from vertex, to
  //     // vertex or edge type so they are useless. This function should never
  //     // be called for this type of deltas.
  //     LOG_FATAL("Invalid delta action!");
  //   case Delta::Action::ADD_LABEL:
  //   case Delta::Action::REMOVE_LABEL:
  //   case Delta::Action::ADD_OUT_EDGE:
  //   case Delta::Action::REMOVE_OUT_EDGE:
  //   case Delta::Action::ADD_IN_EDGE:
  //   case Delta::Action::REMOVE_IN_EDGE:
  //     // These deltas shouldn't appear for edges.
  //     LOG_FATAL("Invalid database state!");
  // }
>>>>>>> c30528a5
}

void EncodeTransactionEnd(BaseEncoder *encoder, uint64_t timestamp) {
  encoder->WriteMarker(Marker::SECTION_DELTA);
  encoder->WriteUint(timestamp);
  encoder->WriteMarker(Marker::DELTA_TRANSACTION_END);
}

void EncodeOperation(BaseEncoder *encoder, NameIdMapper *name_id_mapper, StorageGlobalOperation operation,
                     LabelId label, const std::set<PropertyId> &properties, uint64_t timestamp) {
  encoder->WriteMarker(Marker::SECTION_DELTA);
  encoder->WriteUint(timestamp);
  switch (operation) {
    case StorageGlobalOperation::LABEL_INDEX_CREATE:
    case StorageGlobalOperation::LABEL_INDEX_DROP: {
      MG_ASSERT(properties.empty(), "Invalid function call!");
      encoder->WriteMarker(OperationToMarker(operation));
      encoder->WriteString(name_id_mapper->IdToName(label.AsUint()));
      break;
    }
    case StorageGlobalOperation::LABEL_PROPERTY_INDEX_CREATE:
    case StorageGlobalOperation::LABEL_PROPERTY_INDEX_DROP:
    case StorageGlobalOperation::EXISTENCE_CONSTRAINT_CREATE:
    case StorageGlobalOperation::EXISTENCE_CONSTRAINT_DROP: {
      MG_ASSERT(properties.size() == 1, "Invalid function call!");
      encoder->WriteMarker(OperationToMarker(operation));
      encoder->WriteString(name_id_mapper->IdToName(label.AsUint()));
      encoder->WriteString(name_id_mapper->IdToName((*properties.begin()).AsUint()));
      break;
    }
    case StorageGlobalOperation::UNIQUE_CONSTRAINT_CREATE:
    case StorageGlobalOperation::UNIQUE_CONSTRAINT_DROP: {
      MG_ASSERT(!properties.empty(), "Invalid function call!");
      encoder->WriteMarker(OperationToMarker(operation));
      encoder->WriteString(name_id_mapper->IdToName(label.AsUint()));
      encoder->WriteUint(properties.size());
      for (const auto &property : properties) {
        encoder->WriteString(name_id_mapper->IdToName(property.AsUint()));
      }
      break;
    }
  }
}

RecoveryInfo LoadWal(const std::filesystem::path &path, RecoveredIndicesAndConstraints *indices_constraints,
                     const std::optional<uint64_t> last_loaded_timestamp, VerticesSkipList *vertices,
                     utils::SkipList<Edge> *edges, NameIdMapper *name_id_mapper, uint64_t *edge_count,
                     Config::Items items) {
  spdlog::info("Trying to load WAL file {}.", path);
  RecoveryInfo ret;

  Decoder wal;
  auto version = wal.Initialize(path, kWalMagic);
  if (!version) throw RecoveryFailure("Couldn't read WAL magic and/or version!");
  if (!IsVersionSupported(*version)) throw RecoveryFailure("Invalid WAL version!");

  // Read wal info.
  auto info = ReadWalInfo(path);
  ret.last_commit_timestamp = info.to_timestamp;

  // Check timestamp.
  if (last_loaded_timestamp && info.to_timestamp <= *last_loaded_timestamp) {
    spdlog::info("Skip loading WAL file because it is too old.");
    return ret;
  }

  // Recover deltas.
  wal.SetPosition(info.offset_deltas);
  uint64_t deltas_applied = 0;
  auto edge_acc = edges->access();
  auto vertex_acc = vertices->access();
  spdlog::info("WAL file contains {} deltas.", info.num_deltas);
<<<<<<< HEAD
  for (uint64_t i = 0; i < info.num_deltas; ++i) {
    // Read WAL delta header to find out the delta timestamp.
    auto timestamp = ReadWalDeltaHeader(&wal);

    if (!last_loaded_timestamp || timestamp > *last_loaded_timestamp) {
      // This delta should be loaded.
      auto delta = ReadWalDeltaData(&wal);
      switch (delta.type) {
        case WalDeltaData::Type::VERTEX_CREATE: {
          auto [vertex, inserted] = vertex_acc.insert({Vertex{delta.vertex_create_delete.gid, nullptr}});
          if (!inserted) throw RecoveryFailure("The vertex must be inserted here!");

          ret.next_vertex_id = std::max(ret.next_vertex_id, delta.vertex_create_delete.gid.AsUint() + 1);

          break;
        }
        case WalDeltaData::Type::VERTEX_DELETE: {
          auto lgo_vertex_it = vertex_acc.find(std::vector{PropertyValue{delta.vertex_create_delete.gid.AsInt()}});
          if (lgo_vertex_it == vertex_acc.end()) {
            throw RecoveryFailure("The vertex doesn't exist!");
          }
          auto &vertex = lgo_vertex_it->vertex;
          if (!vertex.in_edges.empty() || !vertex.out_edges.empty())
            throw RecoveryFailure("The vertex can't be deleted because it still has edges!");

          if (!vertex_acc.remove(std::vector{PropertyValue{delta.vertex_create_delete.gid.AsInt()}}))
            throw RecoveryFailure("The vertex must be removed here!");

          break;
        }
        case WalDeltaData::Type::VERTEX_ADD_LABEL:
        case WalDeltaData::Type::VERTEX_REMOVE_LABEL: {
          auto lgo_vertex_it = vertex_acc.find(std::vector{PropertyValue{delta.vertex_add_remove_label.gid.AsInt()}});
          if (lgo_vertex_it == vertex_acc.end()) {
            throw RecoveryFailure("The vertex doesn't exist!");
          }
          auto &vertex = lgo_vertex_it->vertex;

          auto label_id = LabelId::FromUint(name_id_mapper->NameToId(delta.vertex_add_remove_label.label));
          auto it = std::find(vertex.labels.begin(), vertex.labels.end(), label_id);

          if (delta.type == WalDeltaData::Type::VERTEX_ADD_LABEL) {
            if (it != vertex.labels.end()) throw RecoveryFailure("The vertex already has the label!");
            vertex.labels.push_back(label_id);
          } else {
            if (it == vertex.labels.end()) throw RecoveryFailure("The vertex doesn't have the label!");
            std::swap(*it, vertex.labels.back());
            vertex.labels.pop_back();
          }

          break;
        }
        case WalDeltaData::Type::VERTEX_SET_PROPERTY: {
          auto lgo_vertex_it = vertex_acc.find(std::vector{PropertyValue{delta.vertex_edge_set_property.gid.AsInt()}});
          if (lgo_vertex_it == vertex_acc.end()) {
            throw RecoveryFailure("The vertex doesn't exist!");
          }

          auto property_id = PropertyId::FromUint(name_id_mapper->NameToId(delta.vertex_edge_set_property.property));
          auto &property_value = delta.vertex_edge_set_property.value;

          lgo_vertex_it->vertex.properties.SetProperty(property_id, property_value);

          break;
        }
        case WalDeltaData::Type::EDGE_CREATE: {
          auto from_lgo_vertex =
              vertex_acc.find(std::vector{PropertyValue{delta.edge_create_delete.from_vertex.AsInt()}});
          if (from_lgo_vertex == vertex_acc.end()) {
            throw RecoveryFailure("The from vertex doesn't exist!");
          }
          auto to_lgo_vertex = vertex_acc.find(std::vector{PropertyValue{delta.edge_create_delete.to_vertex.AsInt()}});
          if (to_lgo_vertex == vertex_acc.end()) {
            throw RecoveryFailure("The to vertex doesn't exist!");
          }
          auto &from_vertex = from_lgo_vertex->vertex;
          auto &to_vertex = to_lgo_vertex->vertex;

          auto edge_gid = delta.edge_create_delete.gid;
          auto edge_type_id = EdgeTypeId::FromUint(name_id_mapper->NameToId(delta.edge_create_delete.edge_type));
          EdgeRef edge_ref(edge_gid);
          if (items.properties_on_edges) {
            auto [edge, inserted] = edge_acc.insert(Edge{edge_gid, nullptr});
            if (!inserted) throw RecoveryFailure("The edge must be inserted here!");
            edge_ref = EdgeRef(&*edge);
          }
          {
            std::tuple<EdgeTypeId, Vertex *, EdgeRef> link{edge_type_id, &to_vertex, edge_ref};
            auto it = std::find(from_vertex.out_edges.begin(), from_vertex.out_edges.end(), link);
            if (it != from_vertex.out_edges.end()) throw RecoveryFailure("The from vertex already has this edge!");
            from_vertex.out_edges.push_back(link);
          }
          {
            std::tuple<EdgeTypeId, Vertex *, EdgeRef> link{edge_type_id, &from_vertex, edge_ref};
            auto it = std::find(to_vertex.in_edges.begin(), to_vertex.in_edges.end(), link);
            if (it != to_vertex.in_edges.end()) throw RecoveryFailure("The to vertex already has this edge!");
            to_vertex.in_edges.push_back(link);
          }

          ret.next_edge_id = std::max(ret.next_edge_id, edge_gid.AsUint() + 1);

          // Increment edge count.
          *edge_count += 1;

          break;
        }
        case WalDeltaData::Type::EDGE_DELETE: {
          auto from_lgo_vertex =
              vertex_acc.find(std::vector{PropertyValue{delta.edge_create_delete.from_vertex.AsInt()}});
          if (from_lgo_vertex == vertex_acc.end()) {
            throw RecoveryFailure("The from vertex doesn't exist!");
          }
          auto to_lgo_vertex = vertex_acc.find(std::vector{PropertyValue{delta.edge_create_delete.to_vertex.AsInt()}});
          if (to_lgo_vertex == vertex_acc.end()) {
            throw RecoveryFailure("The to vertex doesn't exist!");
          }
          auto &from_vertex = from_lgo_vertex->vertex;
          auto &to_vertex = to_lgo_vertex->vertex;

          auto edge_gid = delta.edge_create_delete.gid;
          auto edge_type_id = EdgeTypeId::FromUint(name_id_mapper->NameToId(delta.edge_create_delete.edge_type));
          EdgeRef edge_ref(edge_gid);
          if (items.properties_on_edges) {
            auto edge = edge_acc.find(edge_gid);
            if (edge == edge_acc.end()) throw RecoveryFailure("The edge doesn't exist!");
            edge_ref = EdgeRef(&*edge);
          }
          {
            std::tuple<EdgeTypeId, Vertex *, EdgeRef> link{edge_type_id, &to_vertex, edge_ref};
            auto it = std::find(from_vertex.out_edges.begin(), from_vertex.out_edges.end(), link);
            if (it == from_vertex.out_edges.end()) throw RecoveryFailure("The from vertex doesn't have this edge!");
            std::swap(*it, from_vertex.out_edges.back());
            from_vertex.out_edges.pop_back();
          }
          {
            std::tuple<EdgeTypeId, Vertex *, EdgeRef> link{edge_type_id, &from_vertex, edge_ref};
            auto it = std::find(to_vertex.in_edges.begin(), to_vertex.in_edges.end(), link);
            if (it == to_vertex.in_edges.end()) throw RecoveryFailure("The to vertex doesn't have this edge!");
            std::swap(*it, to_vertex.in_edges.back());
            to_vertex.in_edges.pop_back();
          }
          if (items.properties_on_edges) {
            if (!edge_acc.remove(edge_gid)) throw RecoveryFailure("The edge must be removed here!");
          }

          // Decrement edge count.
          *edge_count += -1;

          break;
        }
        case WalDeltaData::Type::EDGE_SET_PROPERTY: {
          if (!items.properties_on_edges)
            throw RecoveryFailure(
                "The WAL has properties on edges, but the storage is "
                "configured without properties on edges!");
          auto edge = edge_acc.find(delta.vertex_edge_set_property.gid);
          if (edge == edge_acc.end()) throw RecoveryFailure("The edge doesn't exist!");
          auto property_id = PropertyId::FromUint(name_id_mapper->NameToId(delta.vertex_edge_set_property.property));
          auto &property_value = delta.vertex_edge_set_property.value;
          edge->properties.SetProperty(property_id, property_value);
          break;
        }
        case WalDeltaData::Type::TRANSACTION_END:
          break;
        case WalDeltaData::Type::LABEL_INDEX_CREATE: {
          auto label_id = LabelId::FromUint(name_id_mapper->NameToId(delta.operation_label.label));
          AddRecoveredIndexConstraint(&indices_constraints->indices.label, label_id, "The label index already exists!");
          break;
        }
        case WalDeltaData::Type::LABEL_INDEX_DROP: {
          auto label_id = LabelId::FromUint(name_id_mapper->NameToId(delta.operation_label.label));
          RemoveRecoveredIndexConstraint(&indices_constraints->indices.label, label_id,
                                         "The label index doesn't exist!");
          break;
        }
        case WalDeltaData::Type::LABEL_PROPERTY_INDEX_CREATE: {
          auto label_id = LabelId::FromUint(name_id_mapper->NameToId(delta.operation_label_property.label));
          auto property_id = PropertyId::FromUint(name_id_mapper->NameToId(delta.operation_label_property.property));
          AddRecoveredIndexConstraint(&indices_constraints->indices.label_property, {label_id, property_id},
                                      "The label property index already exists!");
          break;
        }
        case WalDeltaData::Type::LABEL_PROPERTY_INDEX_DROP: {
          auto label_id = LabelId::FromUint(name_id_mapper->NameToId(delta.operation_label_property.label));
          auto property_id = PropertyId::FromUint(name_id_mapper->NameToId(delta.operation_label_property.property));
          RemoveRecoveredIndexConstraint(&indices_constraints->indices.label_property, {label_id, property_id},
                                         "The label property index doesn't exist!");
          break;
        }
        case WalDeltaData::Type::EXISTENCE_CONSTRAINT_CREATE: {
          auto label_id = LabelId::FromUint(name_id_mapper->NameToId(delta.operation_label_property.label));
          auto property_id = PropertyId::FromUint(name_id_mapper->NameToId(delta.operation_label_property.property));
          AddRecoveredIndexConstraint(&indices_constraints->constraints.existence, {label_id, property_id},
                                      "The existence constraint already exists!");
          break;
        }
        case WalDeltaData::Type::EXISTENCE_CONSTRAINT_DROP: {
          auto label_id = LabelId::FromUint(name_id_mapper->NameToId(delta.operation_label_property.label));
          auto property_id = PropertyId::FromUint(name_id_mapper->NameToId(delta.operation_label_property.property));
          RemoveRecoveredIndexConstraint(&indices_constraints->constraints.existence, {label_id, property_id},
                                         "The existence constraint doesn't exist!");
          break;
        }
        case WalDeltaData::Type::UNIQUE_CONSTRAINT_CREATE: {
          auto label_id = LabelId::FromUint(name_id_mapper->NameToId(delta.operation_label_properties.label));
          std::set<PropertyId> property_ids;
          for (const auto &prop : delta.operation_label_properties.properties) {
            property_ids.insert(PropertyId::FromUint(name_id_mapper->NameToId(prop)));
          }
          AddRecoveredIndexConstraint(&indices_constraints->constraints.unique, {label_id, property_ids},
                                      "The unique constraint already exists!");
          break;
        }
        case WalDeltaData::Type::UNIQUE_CONSTRAINT_DROP: {
          auto label_id = LabelId::FromUint(name_id_mapper->NameToId(delta.operation_label_properties.label));
          std::set<PropertyId> property_ids;
          for (const auto &prop : delta.operation_label_properties.properties) {
            property_ids.insert(PropertyId::FromUint(name_id_mapper->NameToId(prop)));
          }
          RemoveRecoveredIndexConstraint(&indices_constraints->constraints.unique, {label_id, property_ids},
                                         "The unique constraint doesn't exist!");
          break;
        }
      }
      ret.next_timestamp = std::max(ret.next_timestamp, timestamp + 1);
      ++deltas_applied;
    } else {
      // This delta should be skipped.
      SkipWalDeltaData(&wal);
    }
  }
=======
  // for (uint64_t i = 0; i < info.num_deltas; ++i) {
  //   // Read WAL delta header to find out the delta timestamp.
  //   auto timestamp = ReadWalDeltaHeader(&wal);

  //   if (!last_loaded_timestamp || timestamp > *last_loaded_timestamp) {
  //     // This delta should be loaded.
  //     auto delta = ReadWalDeltaData(&wal);
  //     switch (delta.type) {
  //       case WalDeltaData::Type::VERTEX_CREATE: {
  //         auto [vertex, inserted] = vertex_acc.insert({Vertex{delta.vertex_create_delete.gid, nullptr}});
  //         if (!inserted) throw RecoveryFailure("The vertex must be inserted here!");

  //         ret.next_vertex_id = std::max(ret.next_vertex_id, delta.vertex_create_delete.gid.AsUint() + 1);

  //         break;
  //       }
  //       case WalDeltaData::Type::VERTEX_DELETE: {
  //         auto lgo_vertex_it = vertex_acc.find(std::vector{PropertyValue{delta.vertex_create_delete.gid.AsInt()}});
  //         if (lgo_vertex_it == vertex_acc.end()) {
  //           throw RecoveryFailure("The vertex doesn't exist!");
  //         }
  //         auto &vertex = lgo_vertex_it->vertex;
  //         if (!vertex.in_edges.empty() || !vertex.out_edges.empty())
  //           throw RecoveryFailure("The vertex can't be deleted because it still has edges!");

  //         if (!vertex_acc.remove(std::vector{PropertyValue{delta.vertex_create_delete.gid.AsInt()}}))
  //           throw RecoveryFailure("The vertex must be removed here!");

  //         break;
  //       }
  //       case WalDeltaData::Type::VERTEX_ADD_LABEL:
  //       case WalDeltaData::Type::VERTEX_REMOVE_LABEL: {
  //         auto lgo_vertex_it =
  //         vertex_acc.find(std::vector{PropertyValue{delta.vertex_add_remove_label.gid.AsInt()}}); if (lgo_vertex_it
  //         == vertex_acc.end()) {
  //           throw RecoveryFailure("The vertex doesn't exist!");
  //         }
  //         auto &vertex = lgo_vertex_it->vertex;

  //         auto label_id = LabelId::FromUint(name_id_mapper->NameToId(delta.vertex_add_remove_label.label));
  //         auto it = std::find(vertex.labels.begin(), vertex.labels.end(), label_id);

  //         if (delta.type == WalDeltaData::Type::VERTEX_ADD_LABEL) {
  //           if (it != vertex.labels.end()) throw RecoveryFailure("The vertex already has the label!");
  //           vertex.labels.push_back(label_id);
  //         } else {
  //           if (it == vertex.labels.end()) throw RecoveryFailure("The vertex doesn't have the label!");
  //           std::swap(*it, vertex.labels.back());
  //           vertex.labels.pop_back();
  //         }

  //         break;
  //       }
  //       case WalDeltaData::Type::VERTEX_SET_PROPERTY: {
  //         auto lgo_vertex_it =
  //         vertex_acc.find(std::vector{PropertyValue{delta.vertex_edge_set_property.gid.AsInt()}}); if (lgo_vertex_it
  //         == vertex_acc.end()) {
  //           throw RecoveryFailure("The vertex doesn't exist!");
  //         }

  //         auto property_id = PropertyId::FromUint(name_id_mapper->NameToId(delta.vertex_edge_set_property.property));
  //         auto &property_value = delta.vertex_edge_set_property.value;

  //         lgo_vertex_it->vertex.properties.SetProperty(property_id, property_value);

  //         break;
  //       }
  //       case WalDeltaData::Type::EDGE_CREATE: {
  //         auto from_lgo_vertex =
  //             vertex_acc.find(std::vector{PropertyValue{delta.edge_create_delete.from_vertex.AsInt()}});
  //         if (from_lgo_vertex == vertex_acc.end()) {
  //           throw RecoveryFailure("The from vertex doesn't exist!");
  //         }
  //         auto to_lgo_vertex =
  //         vertex_acc.find(std::vector{PropertyValue{delta.edge_create_delete.to_vertex.AsInt()}}); if (to_lgo_vertex
  //         == vertex_acc.end()) {
  //           throw RecoveryFailure("The to vertex doesn't exist!");
  //         }
  //         auto &from_vertex = from_lgo_vertex->vertex;
  //         auto &to_vertex = to_lgo_vertex->vertex;

  //         auto edge_gid = delta.edge_create_delete.gid;
  //         auto edge_type_id = EdgeTypeId::FromUint(name_id_mapper->NameToId(delta.edge_create_delete.edge_type));
  //         EdgeRef edge_ref(edge_gid);
  //         if (items.properties_on_edges) {
  //           auto [edge, inserted] = edge_acc.insert(Edge{edge_gid, nullptr});
  //           if (!inserted) throw RecoveryFailure("The edge must be inserted here!");
  //           edge_ref = EdgeRef(&*edge);
  //         }
  //         {
  //           std::tuple<EdgeTypeId, Vertex *, EdgeRef> link{edge_type_id, &to_vertex, edge_ref};
  //           auto it = std::find(from_vertex.out_edges.begin(), from_vertex.out_edges.end(), link);
  //           if (it != from_vertex.out_edges.end()) throw RecoveryFailure("The from vertex already has this edge!");
  //           from_vertex.out_edges.push_back(link);
  //         }
  //         {
  //           std::tuple<EdgeTypeId, Vertex *, EdgeRef> link{edge_type_id, &from_vertex, edge_ref};
  //           auto it = std::find(to_vertex.in_edges.begin(), to_vertex.in_edges.end(), link);
  //           if (it != to_vertex.in_edges.end()) throw RecoveryFailure("The to vertex already has this edge!");
  //           to_vertex.in_edges.push_back(link);
  //         }

  //         ret.next_edge_id = std::max(ret.next_edge_id, edge_gid.AsUint() + 1);

  //         // Increment edge count.
  //         edge_count->fetch_add(1, std::memory_order_acq_rel);

  //         break;
  //       }
  //       case WalDeltaData::Type::EDGE_DELETE: {
  //         auto from_lgo_vertex =
  //             vertex_acc.find(std::vector{PropertyValue{delta.edge_create_delete.from_vertex.AsInt()}});
  //         if (from_lgo_vertex == vertex_acc.end()) {
  //           throw RecoveryFailure("The from vertex doesn't exist!");
  //         }
  //         auto to_lgo_vertex =
  //         vertex_acc.find(std::vector{PropertyValue{delta.edge_create_delete.to_vertex.AsInt()}}); if (to_lgo_vertex
  //         == vertex_acc.end()) {
  //           throw RecoveryFailure("The to vertex doesn't exist!");
  //         }
  //         auto &from_vertex = from_lgo_vertex->vertex;
  //         auto &to_vertex = to_lgo_vertex->vertex;

  //         auto edge_gid = delta.edge_create_delete.gid;
  //         auto edge_type_id = EdgeTypeId::FromUint(name_id_mapper->NameToId(delta.edge_create_delete.edge_type));
  //         EdgeRef edge_ref(edge_gid);
  //         if (items.properties_on_edges) {
  //           auto edge = edge_acc.find(edge_gid);
  //           if (edge == edge_acc.end()) throw RecoveryFailure("The edge doesn't exist!");
  //           edge_ref = EdgeRef(&*edge);
  //         }
  //         {
  //           std::tuple<EdgeTypeId, Vertex *, EdgeRef> link{edge_type_id, &to_vertex, edge_ref};
  //           auto it = std::find(from_vertex.out_edges.begin(), from_vertex.out_edges.end(), link);
  //           if (it == from_vertex.out_edges.end()) throw RecoveryFailure("The from vertex doesn't have this edge!");
  //           std::swap(*it, from_vertex.out_edges.back());
  //           from_vertex.out_edges.pop_back();
  //         }
  //         {
  //           std::tuple<EdgeTypeId, Vertex *, EdgeRef> link{edge_type_id, &from_vertex, edge_ref};
  //           auto it = std::find(to_vertex.in_edges.begin(), to_vertex.in_edges.end(), link);
  //           if (it == to_vertex.in_edges.end()) throw RecoveryFailure("The to vertex doesn't have this edge!");
  //           std::swap(*it, to_vertex.in_edges.back());
  //           to_vertex.in_edges.pop_back();
  //         }
  //         if (items.properties_on_edges) {
  //           if (!edge_acc.remove(edge_gid)) throw RecoveryFailure("The edge must be removed here!");
  //         }

  //         // Decrement edge count.
  //         edge_count->fetch_add(-1, std::memory_order_acq_rel);

  //         break;
  //       }
  //       case WalDeltaData::Type::EDGE_SET_PROPERTY: {
  //         if (!items.properties_on_edges)
  //           throw RecoveryFailure(
  //               "The WAL has properties on edges, but the storage is "
  //               "configured without properties on edges!");
  //         auto edge = edge_acc.find(delta.vertex_edge_set_property.gid);
  //         if (edge == edge_acc.end()) throw RecoveryFailure("The edge doesn't exist!");
  //         auto property_id = PropertyId::FromUint(name_id_mapper->NameToId(delta.vertex_edge_set_property.property));
  //         auto &property_value = delta.vertex_edge_set_property.value;
  //         edge->properties.SetProperty(property_id, property_value);
  //         break;
  //       }
  //       case WalDeltaData::Type::TRANSACTION_END:
  //         break;
  //       case WalDeltaData::Type::LABEL_INDEX_CREATE: {
  //         auto label_id = LabelId::FromUint(name_id_mapper->NameToId(delta.operation_label.label));
  //         AddRecoveredIndexConstraint(&indices_constraints->indices.label, label_id, "The label index already
  //         exists!"); break;
  //       }
  //       case WalDeltaData::Type::LABEL_INDEX_DROP: {
  //         auto label_id = LabelId::FromUint(name_id_mapper->NameToId(delta.operation_label.label));
  //         RemoveRecoveredIndexConstraint(&indices_constraints->indices.label, label_id,
  //                                        "The label index doesn't exist!");
  //         break;
  //       }
  //       case WalDeltaData::Type::LABEL_PROPERTY_INDEX_CREATE: {
  //         auto label_id = LabelId::FromUint(name_id_mapper->NameToId(delta.operation_label_property.label));
  //         auto property_id = PropertyId::FromUint(name_id_mapper->NameToId(delta.operation_label_property.property));
  //         AddRecoveredIndexConstraint(&indices_constraints->indices.label_property, {label_id, property_id},
  //                                     "The label property index already exists!");
  //         break;
  //       }
  //       case WalDeltaData::Type::LABEL_PROPERTY_INDEX_DROP: {
  //         auto label_id = LabelId::FromUint(name_id_mapper->NameToId(delta.operation_label_property.label));
  //         auto property_id = PropertyId::FromUint(name_id_mapper->NameToId(delta.operation_label_property.property));
  //         RemoveRecoveredIndexConstraint(&indices_constraints->indices.label_property, {label_id, property_id},
  //                                        "The label property index doesn't exist!");
  //         break;
  //       }
  //       case WalDeltaData::Type::EXISTENCE_CONSTRAINT_CREATE: {
  //         auto label_id = LabelId::FromUint(name_id_mapper->NameToId(delta.operation_label_property.label));
  //         auto property_id = PropertyId::FromUint(name_id_mapper->NameToId(delta.operation_label_property.property));
  //         AddRecoveredIndexConstraint(&indices_constraints->constraints.existence, {label_id, property_id},
  //                                     "The existence constraint already exists!");
  //         break;
  //       }
  //       case WalDeltaData::Type::EXISTENCE_CONSTRAINT_DROP: {
  //         auto label_id = LabelId::FromUint(name_id_mapper->NameToId(delta.operation_label_property.label));
  //         auto property_id = PropertyId::FromUint(name_id_mapper->NameToId(delta.operation_label_property.property));
  //         RemoveRecoveredIndexConstraint(&indices_constraints->constraints.existence, {label_id, property_id},
  //                                        "The existence constraint doesn't exist!");
  //         break;
  //       }
  //       case WalDeltaData::Type::UNIQUE_CONSTRAINT_CREATE: {
  //         auto label_id = LabelId::FromUint(name_id_mapper->NameToId(delta.operation_label_properties.label));
  //         std::set<PropertyId> property_ids;
  //         for (const auto &prop : delta.operation_label_properties.properties) {
  //           property_ids.insert(PropertyId::FromUint(name_id_mapper->NameToId(prop)));
  //         }
  //         AddRecoveredIndexConstraint(&indices_constraints->constraints.unique, {label_id, property_ids},
  //                                     "The unique constraint already exists!");
  //         break;
  //       }
  //       case WalDeltaData::Type::UNIQUE_CONSTRAINT_DROP: {
  //         auto label_id = LabelId::FromUint(name_id_mapper->NameToId(delta.operation_label_properties.label));
  //         std::set<PropertyId> property_ids;
  //         for (const auto &prop : delta.operation_label_properties.properties) {
  //           property_ids.insert(PropertyId::FromUint(name_id_mapper->NameToId(prop)));
  //         }
  //         RemoveRecoveredIndexConstraint(&indices_constraints->constraints.unique, {label_id, property_ids},
  //                                        "The unique constraint doesn't exist!");
  //         break;
  //       }
  //     }
  //     ret.next_timestamp = std::max(ret.next_timestamp, timestamp + 1);
  //     ++deltas_applied;
  //   } else {
  //     // This delta should be skipped.
  //     SkipWalDeltaData(&wal);
  //   }
  // }
>>>>>>> c30528a5

  spdlog::info("Applied {} deltas from WAL. Skipped {} deltas, because they were too old.", deltas_applied,
               info.num_deltas - deltas_applied);

  return ret;
}

WalFile::WalFile(const std::filesystem::path &wal_directory, const std::string_view uuid,
                 const std::string_view epoch_id, Config::Items items, NameIdMapper *name_id_mapper, uint64_t seq_num,
                 utils::FileRetainer *file_retainer)
    : items_(items),
      name_id_mapper_(name_id_mapper),
      path_(wal_directory / MakeWalName()),
      from_timestamp_(0),
      to_timestamp_(0),
      count_(0),
      seq_num_(seq_num),
      file_retainer_(file_retainer) {
  // Ensure that the storage directory exists.
  utils::EnsureDirOrDie(wal_directory);

  // Initialize the WAL file.
  wal_.Initialize(path_, kWalMagic, kVersion);

  // Write placeholder offsets.
  uint64_t offset_offsets = 0;
  uint64_t offset_metadata = 0;
  uint64_t offset_deltas = 0;
  wal_.WriteMarker(Marker::SECTION_OFFSETS);
  offset_offsets = wal_.GetPosition();
  wal_.WriteUint(offset_metadata);
  wal_.WriteUint(offset_deltas);

  // Write metadata.
  offset_metadata = wal_.GetPosition();
  wal_.WriteMarker(Marker::SECTION_METADATA);
  wal_.WriteString(uuid);
  wal_.WriteString(epoch_id);
  wal_.WriteUint(seq_num);

  // Write final offsets.
  offset_deltas = wal_.GetPosition();
  wal_.SetPosition(offset_offsets);
  wal_.WriteUint(offset_metadata);
  wal_.WriteUint(offset_deltas);
  wal_.SetPosition(offset_deltas);

  // Sync the initial data.
  wal_.Sync();
}

WalFile::WalFile(std::filesystem::path current_wal_path, Config::Items items, NameIdMapper *name_id_mapper,
                 uint64_t seq_num, uint64_t from_timestamp, uint64_t to_timestamp, uint64_t count,
                 utils::FileRetainer *file_retainer)
    : items_(items),
      name_id_mapper_(name_id_mapper),
      path_(std::move(current_wal_path)),
      from_timestamp_(from_timestamp),
      to_timestamp_(to_timestamp),
      count_(count),
      seq_num_(seq_num),
      file_retainer_(file_retainer) {
  wal_.OpenExisting(path_);
}

void WalFile::FinalizeWal() {
  if (count_ != 0) {
    wal_.Finalize();
    // Rename file.
    std::filesystem::path new_path(path_);
    new_path.replace_filename(RemakeWalName(path_.filename(), from_timestamp_, to_timestamp_));

    utils::CopyFile(path_, new_path);
    wal_.Close();
    file_retainer_->DeleteFile(path_);
    path_ = std::move(new_path);
  }
}

void WalFile::DeleteWal() {
  wal_.Close();
  file_retainer_->DeleteFile(path_);
}

WalFile::~WalFile() {
  if (count_ == 0) {
    // Remove empty WAL file.
    utils::DeleteFile(path_);
  }
}

void WalFile::AppendDelta(const Delta &delta, const Vertex &vertex, uint64_t timestamp) {
  EncodeDelta(&wal_, name_id_mapper_, items_, delta, vertex, timestamp);
  UpdateStats(timestamp);
}

void WalFile::AppendDelta(const Delta &delta, const Edge &edge, uint64_t timestamp) {
  EncodeDelta(&wal_, name_id_mapper_, delta, edge, timestamp);
  UpdateStats(timestamp);
}

void WalFile::AppendTransactionEnd(uint64_t timestamp) {
  EncodeTransactionEnd(&wal_, timestamp);
  UpdateStats(timestamp);
}

void WalFile::AppendOperation(StorageGlobalOperation operation, LabelId label, const std::set<PropertyId> &properties,
                              uint64_t timestamp) {
  EncodeOperation(&wal_, name_id_mapper_, operation, label, properties, timestamp);
  UpdateStats(timestamp);
}

void WalFile::Sync() { wal_.Sync(); }

uint64_t WalFile::GetSize() { return wal_.GetSize(); }

uint64_t WalFile::SequenceNumber() const { return seq_num_; }

void WalFile::UpdateStats(uint64_t timestamp) {
  if (count_ == 0) from_timestamp_ = timestamp;
  to_timestamp_ = timestamp;
  count_ += 1;
}

void WalFile::DisableFlushing() { wal_.DisableFlushing(); }

void WalFile::EnableFlushing() { wal_.EnableFlushing(); }

void WalFile::TryFlushing() { wal_.TryFlushing(); }

std::pair<const uint8_t *, size_t> WalFile::CurrentFileBuffer() const { return wal_.CurrentFileBuffer(); }

}  // namespace memgraph::storage::v3::durability<|MERGE_RESOLUTION|>--- conflicted
+++ resolved
@@ -486,58 +486,8 @@
   // When converting a Delta to a WAL delta the logic is inverted. That is
   // because the Delta's represent undo actions and we want to store redo
   // actions.
-<<<<<<< HEAD
-  encoder->WriteMarker(Marker::SECTION_DELTA);
-  encoder->WriteUint(timestamp);
-  switch (delta.action) {
-    case Delta::Action::DELETE_OBJECT:
-    case Delta::Action::RECREATE_OBJECT: {
-      encoder->WriteMarker(VertexActionToMarker(delta.action));
-      encoder->WriteUint(vertex.Gid().AsUint());
-      break;
-    }
-    case Delta::Action::SET_PROPERTY: {
-      encoder->WriteMarker(Marker::DELTA_VERTEX_SET_PROPERTY);
-      encoder->WriteUint(vertex.Gid().AsUint());
-      encoder->WriteString(name_id_mapper->IdToName(delta.property.key.AsUint()));
-      // The property value is the value that is currently stored in the
-      // vertex.
-      // TODO (mferencevic): Mitigate the memory allocation introduced here
-      // (with the `GetProperty` call). It is the only memory allocation in the
-      // entire WAL file writing logic.
-      encoder->WritePropertyValue(vertex.properties.GetProperty(delta.property.key));
-      break;
-    }
-    case Delta::Action::ADD_LABEL:
-    case Delta::Action::REMOVE_LABEL: {
-      encoder->WriteMarker(VertexActionToMarker(delta.action));
-      encoder->WriteUint(vertex.Gid().AsUint());
-      encoder->WriteString(name_id_mapper->IdToName(delta.label.AsUint()));
-      break;
-    }
-    case Delta::Action::ADD_OUT_EDGE:
-    case Delta::Action::REMOVE_OUT_EDGE: {
-      encoder->WriteMarker(VertexActionToMarker(delta.action));
-      if (items.properties_on_edges) {
-        encoder->WriteUint(delta.vertex_edge.edge.ptr->gid.AsUint());
-      } else {
-        encoder->WriteUint(delta.vertex_edge.edge.gid.AsUint());
-      }
-      encoder->WriteString(name_id_mapper->IdToName(delta.vertex_edge.edge_type.AsUint()));
-      encoder->WriteUint(vertex.Gid().AsUint());
-      encoder->WriteUint(delta.vertex_edge.vertex->Gid().AsUint());
-      break;
-    }
-    case Delta::Action::ADD_IN_EDGE:
-    case Delta::Action::REMOVE_IN_EDGE:
-      // These actions are already encoded in the *_OUT_EDGE actions. This
-      // function should never be called for this type of deltas.
-      LOG_FATAL("Invalid delta action!");
-  }
-=======
   // encoder->WriteMarker(Marker::SECTION_DELTA);
   // encoder->WriteUint(timestamp);
-  // std::lock_guard<utils::SpinLock> guard(vertex.lock);
   // switch (delta.action) {
   //   case Delta::Action::DELETE_OBJECT:
   //   case Delta::Action::RECREATE_OBJECT: {
@@ -583,51 +533,15 @@
   //     // function should never be called for this type of deltas.
   //     LOG_FATAL("Invalid delta action!");
   // }
->>>>>>> c30528a5
 }
 
 void EncodeDelta(BaseEncoder *encoder, NameIdMapper *name_id_mapper, const Delta &delta, const Edge &edge,
                  uint64_t timestamp) {
   // When converting a Delta to a WAL delta the logic is inverted. That is
   // because the Delta's represent undo actions and we want to store redo
-<<<<<<< HEAD
   // actions.
-  encoder->WriteMarker(Marker::SECTION_DELTA);
-  encoder->WriteUint(timestamp);
-  switch (delta.action) {
-    case Delta::Action::SET_PROPERTY: {
-      encoder->WriteMarker(Marker::DELTA_EDGE_SET_PROPERTY);
-      encoder->WriteUint(edge.gid.AsUint());
-      encoder->WriteString(name_id_mapper->IdToName(delta.property.key.AsUint()));
-      // The property value is the value that is currently stored in the
-      // edge.
-      // TODO (mferencevic): Mitigate the memory allocation introduced here
-      // (with the `GetProperty` call). It is the only memory allocation in the
-      // entire WAL file writing logic.
-      encoder->WritePropertyValue(edge.properties.GetProperty(delta.property.key));
-      break;
-    }
-    case Delta::Action::DELETE_OBJECT:
-    case Delta::Action::RECREATE_OBJECT:
-      // These actions are already encoded in vertex *_OUT_EDGE actions. Also,
-      // these deltas don't contain any information about the from vertex, to
-      // vertex or edge type so they are useless. This function should never
-      // be called for this type of deltas.
-      LOG_FATAL("Invalid delta action!");
-    case Delta::Action::ADD_LABEL:
-    case Delta::Action::REMOVE_LABEL:
-    case Delta::Action::ADD_OUT_EDGE:
-    case Delta::Action::REMOVE_OUT_EDGE:
-    case Delta::Action::ADD_IN_EDGE:
-    case Delta::Action::REMOVE_IN_EDGE:
-      // These deltas shouldn't appear for edges.
-      LOG_FATAL("Invalid database state!");
-  }
-=======
-  // // actions.
   // encoder->WriteMarker(Marker::SECTION_DELTA);
   // encoder->WriteUint(timestamp);
-  // std::lock_guard<utils::SpinLock> guard(edge.lock);
   // switch (delta.action) {
   //   case Delta::Action::SET_PROPERTY: {
   //     encoder->WriteMarker(Marker::DELTA_EDGE_SET_PROPERTY);
@@ -657,7 +571,6 @@
   //     // These deltas shouldn't appear for edges.
   //     LOG_FATAL("Invalid database state!");
   // }
->>>>>>> c30528a5
 }
 
 void EncodeTransactionEnd(BaseEncoder *encoder, uint64_t timestamp) {
@@ -730,239 +643,6 @@
   auto edge_acc = edges->access();
   auto vertex_acc = vertices->access();
   spdlog::info("WAL file contains {} deltas.", info.num_deltas);
-<<<<<<< HEAD
-  for (uint64_t i = 0; i < info.num_deltas; ++i) {
-    // Read WAL delta header to find out the delta timestamp.
-    auto timestamp = ReadWalDeltaHeader(&wal);
-
-    if (!last_loaded_timestamp || timestamp > *last_loaded_timestamp) {
-      // This delta should be loaded.
-      auto delta = ReadWalDeltaData(&wal);
-      switch (delta.type) {
-        case WalDeltaData::Type::VERTEX_CREATE: {
-          auto [vertex, inserted] = vertex_acc.insert({Vertex{delta.vertex_create_delete.gid, nullptr}});
-          if (!inserted) throw RecoveryFailure("The vertex must be inserted here!");
-
-          ret.next_vertex_id = std::max(ret.next_vertex_id, delta.vertex_create_delete.gid.AsUint() + 1);
-
-          break;
-        }
-        case WalDeltaData::Type::VERTEX_DELETE: {
-          auto lgo_vertex_it = vertex_acc.find(std::vector{PropertyValue{delta.vertex_create_delete.gid.AsInt()}});
-          if (lgo_vertex_it == vertex_acc.end()) {
-            throw RecoveryFailure("The vertex doesn't exist!");
-          }
-          auto &vertex = lgo_vertex_it->vertex;
-          if (!vertex.in_edges.empty() || !vertex.out_edges.empty())
-            throw RecoveryFailure("The vertex can't be deleted because it still has edges!");
-
-          if (!vertex_acc.remove(std::vector{PropertyValue{delta.vertex_create_delete.gid.AsInt()}}))
-            throw RecoveryFailure("The vertex must be removed here!");
-
-          break;
-        }
-        case WalDeltaData::Type::VERTEX_ADD_LABEL:
-        case WalDeltaData::Type::VERTEX_REMOVE_LABEL: {
-          auto lgo_vertex_it = vertex_acc.find(std::vector{PropertyValue{delta.vertex_add_remove_label.gid.AsInt()}});
-          if (lgo_vertex_it == vertex_acc.end()) {
-            throw RecoveryFailure("The vertex doesn't exist!");
-          }
-          auto &vertex = lgo_vertex_it->vertex;
-
-          auto label_id = LabelId::FromUint(name_id_mapper->NameToId(delta.vertex_add_remove_label.label));
-          auto it = std::find(vertex.labels.begin(), vertex.labels.end(), label_id);
-
-          if (delta.type == WalDeltaData::Type::VERTEX_ADD_LABEL) {
-            if (it != vertex.labels.end()) throw RecoveryFailure("The vertex already has the label!");
-            vertex.labels.push_back(label_id);
-          } else {
-            if (it == vertex.labels.end()) throw RecoveryFailure("The vertex doesn't have the label!");
-            std::swap(*it, vertex.labels.back());
-            vertex.labels.pop_back();
-          }
-
-          break;
-        }
-        case WalDeltaData::Type::VERTEX_SET_PROPERTY: {
-          auto lgo_vertex_it = vertex_acc.find(std::vector{PropertyValue{delta.vertex_edge_set_property.gid.AsInt()}});
-          if (lgo_vertex_it == vertex_acc.end()) {
-            throw RecoveryFailure("The vertex doesn't exist!");
-          }
-
-          auto property_id = PropertyId::FromUint(name_id_mapper->NameToId(delta.vertex_edge_set_property.property));
-          auto &property_value = delta.vertex_edge_set_property.value;
-
-          lgo_vertex_it->vertex.properties.SetProperty(property_id, property_value);
-
-          break;
-        }
-        case WalDeltaData::Type::EDGE_CREATE: {
-          auto from_lgo_vertex =
-              vertex_acc.find(std::vector{PropertyValue{delta.edge_create_delete.from_vertex.AsInt()}});
-          if (from_lgo_vertex == vertex_acc.end()) {
-            throw RecoveryFailure("The from vertex doesn't exist!");
-          }
-          auto to_lgo_vertex = vertex_acc.find(std::vector{PropertyValue{delta.edge_create_delete.to_vertex.AsInt()}});
-          if (to_lgo_vertex == vertex_acc.end()) {
-            throw RecoveryFailure("The to vertex doesn't exist!");
-          }
-          auto &from_vertex = from_lgo_vertex->vertex;
-          auto &to_vertex = to_lgo_vertex->vertex;
-
-          auto edge_gid = delta.edge_create_delete.gid;
-          auto edge_type_id = EdgeTypeId::FromUint(name_id_mapper->NameToId(delta.edge_create_delete.edge_type));
-          EdgeRef edge_ref(edge_gid);
-          if (items.properties_on_edges) {
-            auto [edge, inserted] = edge_acc.insert(Edge{edge_gid, nullptr});
-            if (!inserted) throw RecoveryFailure("The edge must be inserted here!");
-            edge_ref = EdgeRef(&*edge);
-          }
-          {
-            std::tuple<EdgeTypeId, Vertex *, EdgeRef> link{edge_type_id, &to_vertex, edge_ref};
-            auto it = std::find(from_vertex.out_edges.begin(), from_vertex.out_edges.end(), link);
-            if (it != from_vertex.out_edges.end()) throw RecoveryFailure("The from vertex already has this edge!");
-            from_vertex.out_edges.push_back(link);
-          }
-          {
-            std::tuple<EdgeTypeId, Vertex *, EdgeRef> link{edge_type_id, &from_vertex, edge_ref};
-            auto it = std::find(to_vertex.in_edges.begin(), to_vertex.in_edges.end(), link);
-            if (it != to_vertex.in_edges.end()) throw RecoveryFailure("The to vertex already has this edge!");
-            to_vertex.in_edges.push_back(link);
-          }
-
-          ret.next_edge_id = std::max(ret.next_edge_id, edge_gid.AsUint() + 1);
-
-          // Increment edge count.
-          *edge_count += 1;
-
-          break;
-        }
-        case WalDeltaData::Type::EDGE_DELETE: {
-          auto from_lgo_vertex =
-              vertex_acc.find(std::vector{PropertyValue{delta.edge_create_delete.from_vertex.AsInt()}});
-          if (from_lgo_vertex == vertex_acc.end()) {
-            throw RecoveryFailure("The from vertex doesn't exist!");
-          }
-          auto to_lgo_vertex = vertex_acc.find(std::vector{PropertyValue{delta.edge_create_delete.to_vertex.AsInt()}});
-          if (to_lgo_vertex == vertex_acc.end()) {
-            throw RecoveryFailure("The to vertex doesn't exist!");
-          }
-          auto &from_vertex = from_lgo_vertex->vertex;
-          auto &to_vertex = to_lgo_vertex->vertex;
-
-          auto edge_gid = delta.edge_create_delete.gid;
-          auto edge_type_id = EdgeTypeId::FromUint(name_id_mapper->NameToId(delta.edge_create_delete.edge_type));
-          EdgeRef edge_ref(edge_gid);
-          if (items.properties_on_edges) {
-            auto edge = edge_acc.find(edge_gid);
-            if (edge == edge_acc.end()) throw RecoveryFailure("The edge doesn't exist!");
-            edge_ref = EdgeRef(&*edge);
-          }
-          {
-            std::tuple<EdgeTypeId, Vertex *, EdgeRef> link{edge_type_id, &to_vertex, edge_ref};
-            auto it = std::find(from_vertex.out_edges.begin(), from_vertex.out_edges.end(), link);
-            if (it == from_vertex.out_edges.end()) throw RecoveryFailure("The from vertex doesn't have this edge!");
-            std::swap(*it, from_vertex.out_edges.back());
-            from_vertex.out_edges.pop_back();
-          }
-          {
-            std::tuple<EdgeTypeId, Vertex *, EdgeRef> link{edge_type_id, &from_vertex, edge_ref};
-            auto it = std::find(to_vertex.in_edges.begin(), to_vertex.in_edges.end(), link);
-            if (it == to_vertex.in_edges.end()) throw RecoveryFailure("The to vertex doesn't have this edge!");
-            std::swap(*it, to_vertex.in_edges.back());
-            to_vertex.in_edges.pop_back();
-          }
-          if (items.properties_on_edges) {
-            if (!edge_acc.remove(edge_gid)) throw RecoveryFailure("The edge must be removed here!");
-          }
-
-          // Decrement edge count.
-          *edge_count += -1;
-
-          break;
-        }
-        case WalDeltaData::Type::EDGE_SET_PROPERTY: {
-          if (!items.properties_on_edges)
-            throw RecoveryFailure(
-                "The WAL has properties on edges, but the storage is "
-                "configured without properties on edges!");
-          auto edge = edge_acc.find(delta.vertex_edge_set_property.gid);
-          if (edge == edge_acc.end()) throw RecoveryFailure("The edge doesn't exist!");
-          auto property_id = PropertyId::FromUint(name_id_mapper->NameToId(delta.vertex_edge_set_property.property));
-          auto &property_value = delta.vertex_edge_set_property.value;
-          edge->properties.SetProperty(property_id, property_value);
-          break;
-        }
-        case WalDeltaData::Type::TRANSACTION_END:
-          break;
-        case WalDeltaData::Type::LABEL_INDEX_CREATE: {
-          auto label_id = LabelId::FromUint(name_id_mapper->NameToId(delta.operation_label.label));
-          AddRecoveredIndexConstraint(&indices_constraints->indices.label, label_id, "The label index already exists!");
-          break;
-        }
-        case WalDeltaData::Type::LABEL_INDEX_DROP: {
-          auto label_id = LabelId::FromUint(name_id_mapper->NameToId(delta.operation_label.label));
-          RemoveRecoveredIndexConstraint(&indices_constraints->indices.label, label_id,
-                                         "The label index doesn't exist!");
-          break;
-        }
-        case WalDeltaData::Type::LABEL_PROPERTY_INDEX_CREATE: {
-          auto label_id = LabelId::FromUint(name_id_mapper->NameToId(delta.operation_label_property.label));
-          auto property_id = PropertyId::FromUint(name_id_mapper->NameToId(delta.operation_label_property.property));
-          AddRecoveredIndexConstraint(&indices_constraints->indices.label_property, {label_id, property_id},
-                                      "The label property index already exists!");
-          break;
-        }
-        case WalDeltaData::Type::LABEL_PROPERTY_INDEX_DROP: {
-          auto label_id = LabelId::FromUint(name_id_mapper->NameToId(delta.operation_label_property.label));
-          auto property_id = PropertyId::FromUint(name_id_mapper->NameToId(delta.operation_label_property.property));
-          RemoveRecoveredIndexConstraint(&indices_constraints->indices.label_property, {label_id, property_id},
-                                         "The label property index doesn't exist!");
-          break;
-        }
-        case WalDeltaData::Type::EXISTENCE_CONSTRAINT_CREATE: {
-          auto label_id = LabelId::FromUint(name_id_mapper->NameToId(delta.operation_label_property.label));
-          auto property_id = PropertyId::FromUint(name_id_mapper->NameToId(delta.operation_label_property.property));
-          AddRecoveredIndexConstraint(&indices_constraints->constraints.existence, {label_id, property_id},
-                                      "The existence constraint already exists!");
-          break;
-        }
-        case WalDeltaData::Type::EXISTENCE_CONSTRAINT_DROP: {
-          auto label_id = LabelId::FromUint(name_id_mapper->NameToId(delta.operation_label_property.label));
-          auto property_id = PropertyId::FromUint(name_id_mapper->NameToId(delta.operation_label_property.property));
-          RemoveRecoveredIndexConstraint(&indices_constraints->constraints.existence, {label_id, property_id},
-                                         "The existence constraint doesn't exist!");
-          break;
-        }
-        case WalDeltaData::Type::UNIQUE_CONSTRAINT_CREATE: {
-          auto label_id = LabelId::FromUint(name_id_mapper->NameToId(delta.operation_label_properties.label));
-          std::set<PropertyId> property_ids;
-          for (const auto &prop : delta.operation_label_properties.properties) {
-            property_ids.insert(PropertyId::FromUint(name_id_mapper->NameToId(prop)));
-          }
-          AddRecoveredIndexConstraint(&indices_constraints->constraints.unique, {label_id, property_ids},
-                                      "The unique constraint already exists!");
-          break;
-        }
-        case WalDeltaData::Type::UNIQUE_CONSTRAINT_DROP: {
-          auto label_id = LabelId::FromUint(name_id_mapper->NameToId(delta.operation_label_properties.label));
-          std::set<PropertyId> property_ids;
-          for (const auto &prop : delta.operation_label_properties.properties) {
-            property_ids.insert(PropertyId::FromUint(name_id_mapper->NameToId(prop)));
-          }
-          RemoveRecoveredIndexConstraint(&indices_constraints->constraints.unique, {label_id, property_ids},
-                                         "The unique constraint doesn't exist!");
-          break;
-        }
-      }
-      ret.next_timestamp = std::max(ret.next_timestamp, timestamp + 1);
-      ++deltas_applied;
-    } else {
-      // This delta should be skipped.
-      SkipWalDeltaData(&wal);
-    }
-  }
-=======
   // for (uint64_t i = 0; i < info.num_deltas; ++i) {
   //   // Read WAL delta header to find out the delta timestamp.
   //   auto timestamp = ReadWalDeltaHeader(&wal);
@@ -1068,7 +748,7 @@
   //         ret.next_edge_id = std::max(ret.next_edge_id, edge_gid.AsUint() + 1);
 
   //         // Increment edge count.
-  //         edge_count->fetch_add(1, std::memory_order_acq_rel);
+  //         *edge_count += 1;
 
   //         break;
   //       }
@@ -1113,7 +793,7 @@
   //         }
 
   //         // Decrement edge count.
-  //         edge_count->fetch_add(-1, std::memory_order_acq_rel);
+  //         *edge_count += -1;
 
   //         break;
   //       }
@@ -1198,10 +878,9 @@
   //     SkipWalDeltaData(&wal);
   //   }
   // }
->>>>>>> c30528a5
-
-  spdlog::info("Applied {} deltas from WAL. Skipped {} deltas, because they were too old.", deltas_applied,
-               info.num_deltas - deltas_applied);
+
+  // spdlog::info("Applied {} deltas from WAL. Skipped {} deltas, because they were too old.", deltas_applied,
+  //              info.num_deltas - deltas_applied);
 
   return ret;
 }
