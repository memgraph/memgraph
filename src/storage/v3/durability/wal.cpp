// Copyright 2022 Memgraph Ltd.
//
// Use of this software is governed by the Business Source License
// included in the file licenses/BSL.txt; by using this file, you agree to be bound by the terms of the Business Source
// License, and you may not use this file except in compliance with the Business Source License.
//
// As of the Change Date specified in that file, in accordance with
// the Business Source License, use of this software will be governed
// by the Apache License, Version 2.0, included in the file
// licenses/APL.txt.

#include "storage/v3/durability/wal.hpp"

#include "storage/v3/delta.hpp"
#include "storage/v3/durability/exceptions.hpp"
#include "storage/v3/durability/paths.hpp"
#include "storage/v3/durability/version.hpp"
#include "storage/v3/edge.hpp"
#include "storage/v3/vertex.hpp"
#include "storage/v3/vertices_skip_list.hpp"
#include "utils/file_locker.hpp"
#include "utils/logging.hpp"

namespace memgraph::storage::v3::durability {

// WAL format:
//
// 1) Magic string (non-encoded)
//
// 2) WAL version (non-encoded, little-endian)
//
// 3) Section offsets:
//     * offset to the metadata section
//     * offset to the first delta in the WAL
//
// 4) Metadata
//     * storage UUID
//     * sequence number (number indicating the sequence position of this WAL
//       file)
//
// 5) Encoded deltas; each delta is written in the following format:
//     * commit timestamp
//     * action (only one of the actions below are encoded)
//         * vertex create, vertex delete
//              * gid
//         * vertex add label, vertex remove label
//              * gid
//              * label name
//         * vertex set property
//              * gid
//              * property name
//              * property value
//         * edge create, edge delete
//              * gid
//              * edge type name
//              * from vertex gid
//              * to vertex gid
//         * edge set property
//              * gid
//              * property name
//              * property value
//         * transaction end (marks that the whole transaction is
//           stored in the WAL file)
//         * label index create, label index drop
//              * label name
//         * label property index create, label property index drop,
//           existence constraint create, existence constraint drop
//              * label name
//              * property name
//         * unique constraint create, unique constraint drop
//              * label name
//              * property names
//
// IMPORTANT: When changing WAL encoding/decoding bump the snapshot/WAL version
// in `version.hpp`.

namespace {

Marker OperationToMarker(StorageGlobalOperation operation) {
  switch (operation) {
    case StorageGlobalOperation::LABEL_INDEX_CREATE:
      return Marker::DELTA_LABEL_INDEX_CREATE;
    case StorageGlobalOperation::LABEL_INDEX_DROP:
      return Marker::DELTA_LABEL_INDEX_DROP;
    case StorageGlobalOperation::LABEL_PROPERTY_INDEX_CREATE:
      return Marker::DELTA_LABEL_PROPERTY_INDEX_CREATE;
    case StorageGlobalOperation::LABEL_PROPERTY_INDEX_DROP:
      return Marker::DELTA_LABEL_PROPERTY_INDEX_DROP;
    case StorageGlobalOperation::EXISTENCE_CONSTRAINT_CREATE:
      return Marker::DELTA_EXISTENCE_CONSTRAINT_CREATE;
    case StorageGlobalOperation::EXISTENCE_CONSTRAINT_DROP:
      return Marker::DELTA_EXISTENCE_CONSTRAINT_DROP;
    case StorageGlobalOperation::UNIQUE_CONSTRAINT_CREATE:
      return Marker::DELTA_UNIQUE_CONSTRAINT_CREATE;
    case StorageGlobalOperation::UNIQUE_CONSTRAINT_DROP:
      return Marker::DELTA_UNIQUE_CONSTRAINT_DROP;
  }
}

Marker VertexActionToMarker(Delta::Action action) {
  // When converting a Delta to a WAL delta the logic is inverted. That is
  // because the Delta's represent undo actions and we want to store redo
  // actions.
  switch (action) {
    case Delta::Action::DELETE_OBJECT:
      return Marker::DELTA_VERTEX_CREATE;
    case Delta::Action::RECREATE_OBJECT:
      return Marker::DELTA_VERTEX_DELETE;
    case Delta::Action::SET_PROPERTY:
      return Marker::DELTA_VERTEX_SET_PROPERTY;
    case Delta::Action::ADD_LABEL:
      return Marker::DELTA_VERTEX_REMOVE_LABEL;
    case Delta::Action::REMOVE_LABEL:
      return Marker::DELTA_VERTEX_ADD_LABEL;
    case Delta::Action::ADD_IN_EDGE:
    case Delta::Action::ADD_OUT_EDGE:
      return Marker::DELTA_EDGE_DELETE;
    case Delta::Action::REMOVE_IN_EDGE:
    case Delta::Action::REMOVE_OUT_EDGE:
      return Marker::DELTA_EDGE_CREATE;
  }
}

// This function convertes a Marker to a WalDeltaData::Type. It checks for the
// validity of the marker and throws if an invalid marker is specified.
// @throw RecoveryFailure
WalDeltaData::Type MarkerToWalDeltaDataType(Marker marker) {
  switch (marker) {
    case Marker::DELTA_VERTEX_CREATE:
      return WalDeltaData::Type::VERTEX_CREATE;
    case Marker::DELTA_VERTEX_DELETE:
      return WalDeltaData::Type::VERTEX_DELETE;
    case Marker::DELTA_VERTEX_ADD_LABEL:
      return WalDeltaData::Type::VERTEX_ADD_LABEL;
    case Marker::DELTA_VERTEX_REMOVE_LABEL:
      return WalDeltaData::Type::VERTEX_REMOVE_LABEL;
    case Marker::DELTA_EDGE_CREATE:
      return WalDeltaData::Type::EDGE_CREATE;
    case Marker::DELTA_EDGE_DELETE:
      return WalDeltaData::Type::EDGE_DELETE;
    case Marker::DELTA_VERTEX_SET_PROPERTY:
      return WalDeltaData::Type::VERTEX_SET_PROPERTY;
    case Marker::DELTA_EDGE_SET_PROPERTY:
      return WalDeltaData::Type::EDGE_SET_PROPERTY;
    case Marker::DELTA_TRANSACTION_END:
      return WalDeltaData::Type::TRANSACTION_END;
    case Marker::DELTA_LABEL_INDEX_CREATE:
      return WalDeltaData::Type::LABEL_INDEX_CREATE;
    case Marker::DELTA_LABEL_INDEX_DROP:
      return WalDeltaData::Type::LABEL_INDEX_DROP;
    case Marker::DELTA_LABEL_PROPERTY_INDEX_CREATE:
      return WalDeltaData::Type::LABEL_PROPERTY_INDEX_CREATE;
    case Marker::DELTA_LABEL_PROPERTY_INDEX_DROP:
      return WalDeltaData::Type::LABEL_PROPERTY_INDEX_DROP;
    case Marker::DELTA_EXISTENCE_CONSTRAINT_CREATE:
      return WalDeltaData::Type::EXISTENCE_CONSTRAINT_CREATE;
    case Marker::DELTA_EXISTENCE_CONSTRAINT_DROP:
      return WalDeltaData::Type::EXISTENCE_CONSTRAINT_DROP;
    case Marker::DELTA_UNIQUE_CONSTRAINT_CREATE:
      return WalDeltaData::Type::UNIQUE_CONSTRAINT_CREATE;
    case Marker::DELTA_UNIQUE_CONSTRAINT_DROP:
      return WalDeltaData::Type::UNIQUE_CONSTRAINT_DROP;

    case Marker::TYPE_NULL:
    case Marker::TYPE_BOOL:
    case Marker::TYPE_INT:
    case Marker::TYPE_DOUBLE:
    case Marker::TYPE_STRING:
    case Marker::TYPE_LIST:
    case Marker::TYPE_MAP:
    case Marker::TYPE_TEMPORAL_DATA:
    case Marker::TYPE_PROPERTY_VALUE:
    case Marker::SECTION_VERTEX:
    case Marker::SECTION_EDGE:
    case Marker::SECTION_MAPPER:
    case Marker::SECTION_METADATA:
    case Marker::SECTION_INDICES:
    case Marker::SECTION_CONSTRAINTS:
    case Marker::SECTION_DELTA:
    case Marker::SECTION_EPOCH_HISTORY:
    case Marker::SECTION_OFFSETS:
    case Marker::VALUE_FALSE:
    case Marker::VALUE_TRUE:
      throw RecoveryFailure("Invalid WAL data!");
  }
}

// Function used to either read or skip the current WAL delta data. The WAL
// delta header must be read before calling this function. If the delta data is
// read then the data returned is valid, if the delta data is skipped then the
// returned data is not guaranteed to be set (it could be empty) and shouldn't
// be used.
// @throw RecoveryFailure
template <bool read_data>
WalDeltaData ReadSkipWalDeltaData(BaseDecoder *decoder) {
  WalDeltaData delta;

  auto action = decoder->ReadMarker();
  if (!action) throw RecoveryFailure("Invalid WAL data!");
  delta.type = MarkerToWalDeltaDataType(*action);

  switch (delta.type) {
    case WalDeltaData::Type::VERTEX_CREATE:
    case WalDeltaData::Type::VERTEX_DELETE: {
      auto gid = decoder->ReadUint();
      if (!gid) throw RecoveryFailure("Invalid WAL data!");
      delta.vertex_create_delete.gid = Gid::FromUint(*gid);
      break;
    }
    case WalDeltaData::Type::VERTEX_ADD_LABEL:
    case WalDeltaData::Type::VERTEX_REMOVE_LABEL: {
      auto gid = decoder->ReadUint();
      if (!gid) throw RecoveryFailure("Invalid WAL data!");
      delta.vertex_add_remove_label.gid = Gid::FromUint(*gid);
      if constexpr (read_data) {
        auto label = decoder->ReadString();
        if (!label) throw RecoveryFailure("Invalid WAL data!");
        delta.vertex_add_remove_label.label = std::move(*label);
      } else {
        if (!decoder->SkipString()) throw RecoveryFailure("Invalid WAL data!");
      }
      break;
    }
    case WalDeltaData::Type::VERTEX_SET_PROPERTY:
    case WalDeltaData::Type::EDGE_SET_PROPERTY: {
      auto gid = decoder->ReadUint();
      if (!gid) throw RecoveryFailure("Invalid WAL data!");
      delta.vertex_edge_set_property.gid = Gid::FromUint(*gid);
      if constexpr (read_data) {
        auto property = decoder->ReadString();
        if (!property) throw RecoveryFailure("Invalid WAL data!");
        delta.vertex_edge_set_property.property = std::move(*property);
        auto value = decoder->ReadPropertyValue();
        if (!value) throw RecoveryFailure("Invalid WAL data!");
        delta.vertex_edge_set_property.value = std::move(*value);
      } else {
        if (!decoder->SkipString() || !decoder->SkipPropertyValue()) throw RecoveryFailure("Invalid WAL data!");
      }
      break;
    }
    case WalDeltaData::Type::EDGE_CREATE:
    case WalDeltaData::Type::EDGE_DELETE: {
      auto gid = decoder->ReadUint();
      if (!gid) throw RecoveryFailure("Invalid WAL data!");
      delta.edge_create_delete.gid = Gid::FromUint(*gid);
      if constexpr (read_data) {
        auto edge_type = decoder->ReadString();
        if (!edge_type) throw RecoveryFailure("Invalid WAL data!");
        delta.edge_create_delete.edge_type = std::move(*edge_type);
      } else {
        if (!decoder->SkipString()) throw RecoveryFailure("Invalid WAL data!");
      }
      auto from_gid = decoder->ReadUint();
      if (!from_gid) throw RecoveryFailure("Invalid WAL data!");
      delta.edge_create_delete.from_vertex = Gid::FromUint(*from_gid);
      auto to_gid = decoder->ReadUint();
      if (!to_gid) throw RecoveryFailure("Invalid WAL data!");
      delta.edge_create_delete.to_vertex = Gid::FromUint(*to_gid);
      break;
    }
    case WalDeltaData::Type::TRANSACTION_END:
      break;
    case WalDeltaData::Type::LABEL_INDEX_CREATE:
    case WalDeltaData::Type::LABEL_INDEX_DROP: {
      if constexpr (read_data) {
        auto label = decoder->ReadString();
        if (!label) throw RecoveryFailure("Invalid WAL data!");
        delta.operation_label.label = std::move(*label);
      } else {
        if (!decoder->SkipString()) throw RecoveryFailure("Invalid WAL data!");
      }
      break;
    }
    case WalDeltaData::Type::LABEL_PROPERTY_INDEX_CREATE:
    case WalDeltaData::Type::LABEL_PROPERTY_INDEX_DROP:
    case WalDeltaData::Type::EXISTENCE_CONSTRAINT_CREATE:
    case WalDeltaData::Type::EXISTENCE_CONSTRAINT_DROP: {
      if constexpr (read_data) {
        auto label = decoder->ReadString();
        if (!label) throw RecoveryFailure("Invalid WAL data!");
        delta.operation_label_property.label = std::move(*label);
        auto property = decoder->ReadString();
        if (!property) throw RecoveryFailure("Invalid WAL data!");
        delta.operation_label_property.property = std::move(*property);
      } else {
        if (!decoder->SkipString() || !decoder->SkipString()) throw RecoveryFailure("Invalid WAL data!");
      }
      break;
    }
    case WalDeltaData::Type::UNIQUE_CONSTRAINT_CREATE:
    case WalDeltaData::Type::UNIQUE_CONSTRAINT_DROP: {
      if constexpr (read_data) {
        auto label = decoder->ReadString();
        if (!label) throw RecoveryFailure("Invalid WAL data!");
        delta.operation_label_properties.label = std::move(*label);
        auto properties_count = decoder->ReadUint();
        if (!properties_count) throw RecoveryFailure("Invalid WAL data!");
        for (uint64_t i = 0; i < *properties_count; ++i) {
          auto property = decoder->ReadString();
          if (!property) throw RecoveryFailure("Invalid WAL data!");
          delta.operation_label_properties.properties.emplace(std::move(*property));
        }
      } else {
        if (!decoder->SkipString()) throw RecoveryFailure("Invalid WAL data!");
        auto properties_count = decoder->ReadUint();
        if (!properties_count) throw RecoveryFailure("Invalid WAL data!");
        for (uint64_t i = 0; i < *properties_count; ++i) {
          if (!decoder->SkipString()) throw RecoveryFailure("Invalid WAL data!");
        }
      }
    }
  }

  return delta;
}

}  // namespace

// Function used to read information about the WAL file.
WalInfo ReadWalInfo(const std::filesystem::path &path) {
  // Check magic and version.
  Decoder wal;
  auto version = wal.Initialize(path, kWalMagic);
  if (!version) throw RecoveryFailure("Couldn't read WAL magic and/or version!");
  if (!IsVersionSupported(*version)) throw RecoveryFailure("Invalid WAL version!");

  // Prepare return value.
  WalInfo info;

  // Read offsets.
  {
    auto marker = wal.ReadMarker();
    if (!marker || *marker != Marker::SECTION_OFFSETS) throw RecoveryFailure("Invalid WAL data!");

    auto wal_size = wal.GetSize();
    if (!wal_size) throw RecoveryFailure("Invalid WAL data!");

    auto read_offset = [&wal, wal_size] {
      auto maybe_offset = wal.ReadUint();
      if (!maybe_offset) throw RecoveryFailure("Invalid WAL format!");
      auto offset = *maybe_offset;
      if (offset > *wal_size) throw RecoveryFailure("Invalid WAL format!");
      return offset;
    };

    info.offset_metadata = read_offset();
    info.offset_deltas = read_offset();
  }

  // Read metadata.
  {
    wal.SetPosition(info.offset_metadata);

    auto marker = wal.ReadMarker();
    if (!marker || *marker != Marker::SECTION_METADATA) throw RecoveryFailure("Invalid WAL data!");

    auto maybe_uuid = wal.ReadString();
    if (!maybe_uuid) throw RecoveryFailure("Invalid WAL data!");
    info.uuid = std::move(*maybe_uuid);

    auto maybe_epoch_id = wal.ReadString();
    if (!maybe_epoch_id) throw RecoveryFailure("Invalid WAL data!");
    info.epoch_id = std::move(*maybe_epoch_id);

    auto maybe_seq_num = wal.ReadUint();
    if (!maybe_seq_num) throw RecoveryFailure("Invalid WAL data!");
    info.seq_num = *maybe_seq_num;
  }

  // Read deltas.
  info.num_deltas = 0;
  auto validate_delta = [&wal]() -> std::optional<std::pair<uint64_t, bool>> {
    try {
      auto timestamp = ReadWalDeltaHeader(&wal);
      auto type = SkipWalDeltaData(&wal);
      return {{timestamp, IsWalDeltaDataTypeTransactionEnd(type)}};
    } catch (const RecoveryFailure &) {
      return std::nullopt;
    }
  };
  auto size = wal.GetSize();
  // Here we read the whole file and determine the number of valid deltas. A
  // delta is valid only if all of its data can be successfully read. This
  // allows us to recover data from WAL files that are corrupt at the end (eg.
  // because of power loss) but are still valid at the beginning. While reading
  // the deltas we only count deltas which are a part of a fully valid
  // transaction (indicated by a TRANSACTION_END delta or any other
  // non-transactional operation).
  std::optional<uint64_t> current_timestamp;
  uint64_t num_deltas = 0;
  while (wal.GetPosition() != size) {
    auto ret = validate_delta();
    if (!ret) break;
    auto [timestamp, is_end_of_transaction] = *ret;
    if (!current_timestamp) current_timestamp = timestamp;
    if (*current_timestamp != timestamp) break;
    ++num_deltas;
    if (is_end_of_transaction) {
      if (info.num_deltas == 0) {
        info.from_timestamp = timestamp;
        info.to_timestamp = timestamp;
      }
      if (timestamp < info.from_timestamp || timestamp < info.to_timestamp) break;
      info.to_timestamp = timestamp;
      info.num_deltas += num_deltas;
      current_timestamp = std::nullopt;
      num_deltas = 0;
    }
  }

  if (info.num_deltas == 0) throw RecoveryFailure("Invalid WAL data!");

  return info;
}

bool operator==(const WalDeltaData &a, const WalDeltaData &b) {
  if (a.type != b.type) return false;
  switch (a.type) {
    case WalDeltaData::Type::VERTEX_CREATE:
    case WalDeltaData::Type::VERTEX_DELETE:
      return a.vertex_create_delete.gid == b.vertex_create_delete.gid;

    case WalDeltaData::Type::VERTEX_ADD_LABEL:
    case WalDeltaData::Type::VERTEX_REMOVE_LABEL:
      return a.vertex_add_remove_label.gid == b.vertex_add_remove_label.gid &&
             a.vertex_add_remove_label.label == b.vertex_add_remove_label.label;

    case WalDeltaData::Type::VERTEX_SET_PROPERTY:
    case WalDeltaData::Type::EDGE_SET_PROPERTY:
      return a.vertex_edge_set_property.gid == b.vertex_edge_set_property.gid &&
             a.vertex_edge_set_property.property == b.vertex_edge_set_property.property &&
             a.vertex_edge_set_property.value == b.vertex_edge_set_property.value;

    case WalDeltaData::Type::EDGE_CREATE:
    case WalDeltaData::Type::EDGE_DELETE:
      return a.edge_create_delete.gid == b.edge_create_delete.gid &&
             a.edge_create_delete.edge_type == b.edge_create_delete.edge_type &&
             a.edge_create_delete.from_vertex == b.edge_create_delete.from_vertex &&
             a.edge_create_delete.to_vertex == b.edge_create_delete.to_vertex;

    case WalDeltaData::Type::TRANSACTION_END:
      return true;

    case WalDeltaData::Type::LABEL_INDEX_CREATE:
    case WalDeltaData::Type::LABEL_INDEX_DROP:
      return a.operation_label.label == b.operation_label.label;

    case WalDeltaData::Type::LABEL_PROPERTY_INDEX_CREATE:
    case WalDeltaData::Type::LABEL_PROPERTY_INDEX_DROP:
    case WalDeltaData::Type::EXISTENCE_CONSTRAINT_CREATE:
    case WalDeltaData::Type::EXISTENCE_CONSTRAINT_DROP:
      return a.operation_label_property.label == b.operation_label_property.label &&
             a.operation_label_property.property == b.operation_label_property.property;
    case WalDeltaData::Type::UNIQUE_CONSTRAINT_CREATE:
    case WalDeltaData::Type::UNIQUE_CONSTRAINT_DROP:
      return a.operation_label_properties.label == b.operation_label_properties.label &&
             a.operation_label_properties.properties == b.operation_label_properties.properties;
  }
}
bool operator!=(const WalDeltaData &a, const WalDeltaData &b) { return !(a == b); }

// Function used to read the WAL delta header. The function returns the delta
// timestamp.
uint64_t ReadWalDeltaHeader(BaseDecoder *decoder) {
  auto marker = decoder->ReadMarker();
  if (!marker || *marker != Marker::SECTION_DELTA) throw RecoveryFailure("Invalid WAL data!");

  auto timestamp = decoder->ReadUint();
  if (!timestamp) throw RecoveryFailure("Invalid WAL data!");
  return *timestamp;
}

// Function used to read the current WAL delta data. The WAL delta header must
// be read before calling this function.
WalDeltaData ReadWalDeltaData(BaseDecoder *decoder) { return ReadSkipWalDeltaData<true>(decoder); }

// Function used to skip the current WAL delta data. The WAL delta header must
// be read before calling this function.
WalDeltaData::Type SkipWalDeltaData(BaseDecoder *decoder) {
  auto delta = ReadSkipWalDeltaData<false>(decoder);
  return delta.type;
}

void EncodeDelta(BaseEncoder *encoder, NameIdMapper *name_id_mapper, Config::Items items, const Delta &delta,
                 const Vertex &vertex, uint64_t timestamp) {
  // When converting a Delta to a WAL delta the logic is inverted. That is
  // because the Delta's represent undo actions and we want to store redo
  // actions.
  encoder->WriteMarker(Marker::SECTION_DELTA);
  encoder->WriteUint(timestamp);
  switch (delta.action) {
    case Delta::Action::DELETE_OBJECT:
    case Delta::Action::RECREATE_OBJECT: {
      encoder->WriteMarker(VertexActionToMarker(delta.action));
      encoder->WriteUint(vertex.Gid().AsUint());
      break;
    }
    case Delta::Action::SET_PROPERTY: {
      encoder->WriteMarker(Marker::DELTA_VERTEX_SET_PROPERTY);
      encoder->WriteUint(vertex.Gid().AsUint());
      encoder->WriteString(name_id_mapper->IdToName(delta.property.key.AsUint()));
      // The property value is the value that is currently stored in the
      // vertex.
      // TODO (mferencevic): Mitigate the memory allocation introduced here
      // (with the `GetProperty` call). It is the only memory allocation in the
      // entire WAL file writing logic.
      encoder->WritePropertyValue(vertex.properties.GetProperty(delta.property.key));
      break;
    }
    case Delta::Action::ADD_LABEL:
    case Delta::Action::REMOVE_LABEL: {
      encoder->WriteMarker(VertexActionToMarker(delta.action));
      encoder->WriteUint(vertex.Gid().AsUint());
      encoder->WriteString(name_id_mapper->IdToName(delta.label.AsUint()));
      break;
    }
    case Delta::Action::ADD_OUT_EDGE:
    case Delta::Action::REMOVE_OUT_EDGE: {
      encoder->WriteMarker(VertexActionToMarker(delta.action));
      if (items.properties_on_edges) {
        encoder->WriteUint(delta.vertex_edge.edge.ptr->gid.AsUint());
      } else {
        encoder->WriteUint(delta.vertex_edge.edge.gid.AsUint());
      }
      encoder->WriteString(name_id_mapper->IdToName(delta.vertex_edge.edge_type.AsUint()));
      encoder->WriteUint(vertex.Gid().AsUint());
      encoder->WriteUint(delta.vertex_edge.vertex->Gid().AsUint());
      break;
    }
    case Delta::Action::ADD_IN_EDGE:
    case Delta::Action::REMOVE_IN_EDGE:
      // These actions are already encoded in the *_OUT_EDGE actions. This
      // function should never be called for this type of deltas.
      LOG_FATAL("Invalid delta action!");
  }
}

void EncodeDelta(BaseEncoder *encoder, NameIdMapper *name_id_mapper, const Delta &delta, const Edge &edge,
                 uint64_t timestamp) {
  // When converting a Delta to a WAL delta the logic is inverted. That is
  // because the Delta's represent undo actions and we want to store redo
  // actions.
  encoder->WriteMarker(Marker::SECTION_DELTA);
  encoder->WriteUint(timestamp);
  std::lock_guard<utils::SpinLock> guard(edge.lock);
  switch (delta.action) {
    case Delta::Action::SET_PROPERTY: {
      encoder->WriteMarker(Marker::DELTA_EDGE_SET_PROPERTY);
      encoder->WriteUint(edge.gid.AsUint());
      encoder->WriteString(name_id_mapper->IdToName(delta.property.key.AsUint()));
      // The property value is the value that is currently stored in the
      // edge.
      // TODO (mferencevic): Mitigate the memory allocation introduced here
      // (with the `GetProperty` call). It is the only memory allocation in the
      // entire WAL file writing logic.
      encoder->WritePropertyValue(edge.properties.GetProperty(delta.property.key));
      break;
    }
    case Delta::Action::DELETE_OBJECT:
    case Delta::Action::RECREATE_OBJECT:
      // These actions are already encoded in vertex *_OUT_EDGE actions. Also,
      // these deltas don't contain any information about the from vertex, to
      // vertex or edge type so they are useless. This function should never
      // be called for this type of deltas.
      LOG_FATAL("Invalid delta action!");
    case Delta::Action::ADD_LABEL:
    case Delta::Action::REMOVE_LABEL:
    case Delta::Action::ADD_OUT_EDGE:
    case Delta::Action::REMOVE_OUT_EDGE:
    case Delta::Action::ADD_IN_EDGE:
    case Delta::Action::REMOVE_IN_EDGE:
      // These deltas shouldn't appear for edges.
      LOG_FATAL("Invalid database state!");
  }
}

void EncodeTransactionEnd(BaseEncoder *encoder, uint64_t timestamp) {
  encoder->WriteMarker(Marker::SECTION_DELTA);
  encoder->WriteUint(timestamp);
  encoder->WriteMarker(Marker::DELTA_TRANSACTION_END);
}

void EncodeOperation(BaseEncoder *encoder, NameIdMapper *name_id_mapper, StorageGlobalOperation operation,
                     LabelId label, const std::set<PropertyId> &properties, uint64_t timestamp) {
  encoder->WriteMarker(Marker::SECTION_DELTA);
  encoder->WriteUint(timestamp);
  switch (operation) {
    case StorageGlobalOperation::LABEL_INDEX_CREATE:
    case StorageGlobalOperation::LABEL_INDEX_DROP: {
      MG_ASSERT(properties.empty(), "Invalid function call!");
      encoder->WriteMarker(OperationToMarker(operation));
      encoder->WriteString(name_id_mapper->IdToName(label.AsUint()));
      break;
    }
    case StorageGlobalOperation::LABEL_PROPERTY_INDEX_CREATE:
    case StorageGlobalOperation::LABEL_PROPERTY_INDEX_DROP:
    case StorageGlobalOperation::EXISTENCE_CONSTRAINT_CREATE:
    case StorageGlobalOperation::EXISTENCE_CONSTRAINT_DROP: {
      MG_ASSERT(properties.size() == 1, "Invalid function call!");
      encoder->WriteMarker(OperationToMarker(operation));
      encoder->WriteString(name_id_mapper->IdToName(label.AsUint()));
      encoder->WriteString(name_id_mapper->IdToName((*properties.begin()).AsUint()));
      break;
    }
    case StorageGlobalOperation::UNIQUE_CONSTRAINT_CREATE:
    case StorageGlobalOperation::UNIQUE_CONSTRAINT_DROP: {
      MG_ASSERT(!properties.empty(), "Invalid function call!");
      encoder->WriteMarker(OperationToMarker(operation));
      encoder->WriteString(name_id_mapper->IdToName(label.AsUint()));
      encoder->WriteUint(properties.size());
      for (const auto &property : properties) {
        encoder->WriteString(name_id_mapper->IdToName(property.AsUint()));
      }
      break;
    }
  }
}

RecoveryInfo LoadWal(const std::filesystem::path &path, RecoveredIndicesAndConstraints *indices_constraints,
                     const std::optional<uint64_t> last_loaded_timestamp, VerticesSkipList *vertices,
<<<<<<< HEAD
                     utils::SkipList<Edge> *edges, NameIdMapper *name_id_mapper, uint64_t *edge_count,
=======
                     utils::SkipList<Edge> *edges, NameIdMapper *name_id_mapper, std::atomic<uint64_t> *edge_count,
>>>>>>> 68b26275
                     Config::Items items) {
  spdlog::info("Trying to load WAL file {}.", path);
  RecoveryInfo ret;

  Decoder wal;
  auto version = wal.Initialize(path, kWalMagic);
  if (!version) throw RecoveryFailure("Couldn't read WAL magic and/or version!");
  if (!IsVersionSupported(*version)) throw RecoveryFailure("Invalid WAL version!");

  // Read wal info.
  auto info = ReadWalInfo(path);
  ret.last_commit_timestamp = info.to_timestamp;

  // Check timestamp.
  if (last_loaded_timestamp && info.to_timestamp <= *last_loaded_timestamp) {
    spdlog::info("Skip loading WAL file because it is too old.");
    return ret;
  }

  // Recover deltas.
  wal.SetPosition(info.offset_deltas);
  uint64_t deltas_applied = 0;
  auto edge_acc = edges->access();
  auto vertex_acc = vertices->access();
  spdlog::info("WAL file contains {} deltas.", info.num_deltas);
  for (uint64_t i = 0; i < info.num_deltas; ++i) {
    // Read WAL delta header to find out the delta timestamp.
    auto timestamp = ReadWalDeltaHeader(&wal);

    if (!last_loaded_timestamp || timestamp > *last_loaded_timestamp) {
      // This delta should be loaded.
      auto delta = ReadWalDeltaData(&wal);
      switch (delta.type) {
        case WalDeltaData::Type::VERTEX_CREATE: {
          auto [vertex, inserted] = vertex_acc.insert({Vertex{delta.vertex_create_delete.gid, nullptr}});
          if (!inserted) throw RecoveryFailure("The vertex must be inserted here!");

          ret.next_vertex_id = std::max(ret.next_vertex_id, delta.vertex_create_delete.gid.AsUint() + 1);

          break;
        }
        case WalDeltaData::Type::VERTEX_DELETE: {
<<<<<<< HEAD
          auto vertex = vertex_acc.find(std::vector{PropertyValue{delta.vertex_create_delete.gid.AsInt()}});
          if (vertex == vertex_acc.end()) throw RecoveryFailure("The vertex doesn't exist!");
          if (!GetVertex(vertex).in_edges.empty() || !GetVertex(vertex).out_edges.empty())
=======
          auto lgo_vertex_it = vertex_acc.find(std::vector{PropertyValue{delta.vertex_create_delete.gid.AsInt()}});
          if (lgo_vertex_it == vertex_acc.end()) {
            throw RecoveryFailure("The vertex doesn't exist!");
          }
          auto &vertex = lgo_vertex_it->vertex;
          if (!vertex.in_edges.empty() || !vertex.out_edges.empty())
>>>>>>> 68b26275
            throw RecoveryFailure("The vertex can't be deleted because it still has edges!");

          if (!vertex_acc.remove(std::vector{PropertyValue{delta.vertex_create_delete.gid.AsInt()}}))
            throw RecoveryFailure("The vertex must be removed here!");

          break;
        }
        case WalDeltaData::Type::VERTEX_ADD_LABEL:
        case WalDeltaData::Type::VERTEX_REMOVE_LABEL: {
<<<<<<< HEAD
          auto vertex = vertex_acc.find(std::vector{PropertyValue{delta.vertex_add_remove_label.gid.AsInt()}});
          if (vertex == vertex_acc.end()) throw RecoveryFailure("The vertex doesn't exist!");

          auto label_id = LabelId::FromUint(name_id_mapper->NameToId(delta.vertex_add_remove_label.label));
          auto it = std::find(GetVertex(vertex).labels.begin(), GetVertex(vertex).labels.end(), label_id);

          if (delta.type == WalDeltaData::Type::VERTEX_ADD_LABEL) {
            if (it != GetVertex(vertex).labels.end()) throw RecoveryFailure("The vertex already has the label!");
            GetVertex(vertex).labels.push_back(label_id);
          } else {
            if (it == GetVertex(vertex).labels.end()) throw RecoveryFailure("The vertex doesn't have the label!");
            std::swap(*it, GetVertex(vertex).labels.back());
            GetVertex(vertex).labels.pop_back();
=======
          auto lgo_vertex_it = vertex_acc.find(std::vector{PropertyValue{delta.vertex_add_remove_label.gid.AsInt()}});
          if (lgo_vertex_it == vertex_acc.end()) {
            throw RecoveryFailure("The vertex doesn't exist!");
          }
          auto &vertex = lgo_vertex_it->vertex;

          auto label_id = LabelId::FromUint(name_id_mapper->NameToId(delta.vertex_add_remove_label.label));
          auto it = std::find(vertex.labels.begin(), vertex.labels.end(), label_id);

          if (delta.type == WalDeltaData::Type::VERTEX_ADD_LABEL) {
            if (it != vertex.labels.end()) throw RecoveryFailure("The vertex already has the label!");
            vertex.labels.push_back(label_id);
          } else {
            if (it == vertex.labels.end()) throw RecoveryFailure("The vertex doesn't have the label!");
            std::swap(*it, vertex.labels.back());
            vertex.labels.pop_back();
>>>>>>> 68b26275
          }

          break;
        }
        case WalDeltaData::Type::VERTEX_SET_PROPERTY: {
<<<<<<< HEAD
          auto vertex = vertex_acc.find(std::vector{PropertyValue{delta.vertex_edge_set_property.gid.AsInt()}});
          if (vertex == vertex_acc.end()) throw RecoveryFailure("The vertex doesn't exist!");
=======
          auto lgo_vertex_it = vertex_acc.find(std::vector{PropertyValue{delta.vertex_edge_set_property.gid.AsInt()}});
          if (lgo_vertex_it == vertex_acc.end()) {
            throw RecoveryFailure("The vertex doesn't exist!");
          }
>>>>>>> 68b26275

          auto property_id = PropertyId::FromUint(name_id_mapper->NameToId(delta.vertex_edge_set_property.property));
          auto &property_value = delta.vertex_edge_set_property.value;

<<<<<<< HEAD
          GetVertex(vertex).properties.SetProperty(property_id, property_value);
=======
          lgo_vertex_it->vertex.properties.SetProperty(property_id, property_value);
>>>>>>> 68b26275

          break;
        }
        case WalDeltaData::Type::EDGE_CREATE: {
<<<<<<< HEAD
          auto from_vertex = vertex_acc.find(std::vector{PropertyValue{delta.edge_create_delete.from_vertex.AsInt()}});
          if (from_vertex == vertex_acc.end()) throw RecoveryFailure("The from vertex doesn't exist!");
          auto to_vertex = vertex_acc.find(std::vector{PropertyValue{delta.edge_create_delete.to_vertex.AsInt()}});
          if (to_vertex == vertex_acc.end()) throw RecoveryFailure("The to vertex doesn't exist!");
=======
          auto from_lgo_vertex =
              vertex_acc.find(std::vector{PropertyValue{delta.edge_create_delete.from_vertex.AsInt()}});
          if (from_lgo_vertex == vertex_acc.end()) {
            throw RecoveryFailure("The from vertex doesn't exist!");
          }
          auto to_lgo_vertex = vertex_acc.find(std::vector{PropertyValue{delta.edge_create_delete.to_vertex.AsInt()}});
          if (to_lgo_vertex == vertex_acc.end()) {
            throw RecoveryFailure("The to vertex doesn't exist!");
          }
          auto &from_vertex = from_lgo_vertex->vertex;
          auto &to_vertex = to_lgo_vertex->vertex;
>>>>>>> 68b26275

          auto edge_gid = delta.edge_create_delete.gid;
          auto edge_type_id = EdgeTypeId::FromUint(name_id_mapper->NameToId(delta.edge_create_delete.edge_type));
          EdgeRef edge_ref(edge_gid);
          if (items.properties_on_edges) {
            auto [edge, inserted] = edge_acc.insert(Edge{edge_gid, nullptr});
            if (!inserted) throw RecoveryFailure("The edge must be inserted here!");
            edge_ref = EdgeRef(&*edge);
          }
          {
<<<<<<< HEAD
            std::tuple<EdgeTypeId, Vertex *, EdgeRef> link{edge_type_id, &GetVertex(to_vertex), edge_ref};
            auto it = std::find(GetVertex(from_vertex).out_edges.begin(), GetVertex(from_vertex).out_edges.end(), link);
            if (it != GetVertex(from_vertex).out_edges.end())
              throw RecoveryFailure("The from vertex already has this edge!");
            GetVertex(from_vertex).out_edges.push_back(link);
          }
          {
            std::tuple<EdgeTypeId, Vertex *, EdgeRef> link{edge_type_id, &GetVertex(from_vertex), edge_ref};
            auto it = std::find(GetVertex(to_vertex).in_edges.begin(), GetVertex(to_vertex).in_edges.end(), link);
            if (it != GetVertex(to_vertex).in_edges.end())
              throw RecoveryFailure("The to vertex already has this edge!");
            GetVertex(to_vertex).in_edges.push_back(link);
=======
            std::tuple<EdgeTypeId, Vertex *, EdgeRef> link{edge_type_id, &to_vertex, edge_ref};
            auto it = std::find(from_vertex.out_edges.begin(), from_vertex.out_edges.end(), link);
            if (it != from_vertex.out_edges.end()) throw RecoveryFailure("The from vertex already has this edge!");
            from_vertex.out_edges.push_back(link);
          }
          {
            std::tuple<EdgeTypeId, Vertex *, EdgeRef> link{edge_type_id, &from_vertex, edge_ref};
            auto it = std::find(to_vertex.in_edges.begin(), to_vertex.in_edges.end(), link);
            if (it != to_vertex.in_edges.end()) throw RecoveryFailure("The to vertex already has this edge!");
            to_vertex.in_edges.push_back(link);
>>>>>>> 68b26275
          }

          ret.next_edge_id = std::max(ret.next_edge_id, edge_gid.AsUint() + 1);

          // Increment edge count.
          *edge_count += 1;

          break;
        }
        case WalDeltaData::Type::EDGE_DELETE: {
<<<<<<< HEAD
          auto from_vertex = vertex_acc.find(std::vector{PropertyValue{delta.edge_create_delete.from_vertex.AsInt()}});
          if (from_vertex == vertex_acc.end()) throw RecoveryFailure("The from vertex doesn't exist!");
          auto to_vertex = vertex_acc.find(std::vector{PropertyValue{delta.edge_create_delete.to_vertex.AsInt()}});
          if (to_vertex == vertex_acc.end()) throw RecoveryFailure("The to vertex doesn't exist!");
=======
          auto from_lgo_vertex =
              vertex_acc.find(std::vector{PropertyValue{delta.edge_create_delete.from_vertex.AsInt()}});
          if (from_lgo_vertex == vertex_acc.end()) {
            throw RecoveryFailure("The from vertex doesn't exist!");
          }
          auto to_lgo_vertex = vertex_acc.find(std::vector{PropertyValue{delta.edge_create_delete.to_vertex.AsInt()}});
          if (to_lgo_vertex == vertex_acc.end()) {
            throw RecoveryFailure("The to vertex doesn't exist!");
          }
          auto &from_vertex = from_lgo_vertex->vertex;
          auto &to_vertex = to_lgo_vertex->vertex;
>>>>>>> 68b26275

          auto edge_gid = delta.edge_create_delete.gid;
          auto edge_type_id = EdgeTypeId::FromUint(name_id_mapper->NameToId(delta.edge_create_delete.edge_type));
          EdgeRef edge_ref(edge_gid);
          if (items.properties_on_edges) {
            auto edge = edge_acc.find(edge_gid);
            if (edge == edge_acc.end()) throw RecoveryFailure("The edge doesn't exist!");
            edge_ref = EdgeRef(&*edge);
          }
          {
<<<<<<< HEAD
            std::tuple<EdgeTypeId, Vertex *, EdgeRef> link{edge_type_id, &GetVertex(to_vertex), edge_ref};
            auto it = std::find(GetVertex(from_vertex).out_edges.begin(), GetVertex(from_vertex).out_edges.end(), link);
            if (it == GetVertex(from_vertex).out_edges.end())
              throw RecoveryFailure("The from vertex doesn't have this edge!");
            std::swap(*it, GetVertex(from_vertex).out_edges.back());
            GetVertex(from_vertex).out_edges.pop_back();
          }
          {
            std::tuple<EdgeTypeId, Vertex *, EdgeRef> link{edge_type_id, &GetVertex(from_vertex), edge_ref};
            auto it = std::find(GetVertex(to_vertex).in_edges.begin(), GetVertex(to_vertex).in_edges.end(), link);
            if (it == GetVertex(to_vertex).in_edges.end())
              throw RecoveryFailure("The to vertex doesn't have this edge!");
            std::swap(*it, GetVertex(to_vertex).in_edges.back());
            GetVertex(to_vertex).in_edges.pop_back();
=======
            std::tuple<EdgeTypeId, Vertex *, EdgeRef> link{edge_type_id, &to_vertex, edge_ref};
            auto it = std::find(from_vertex.out_edges.begin(), from_vertex.out_edges.end(), link);
            if (it == from_vertex.out_edges.end()) throw RecoveryFailure("The from vertex doesn't have this edge!");
            std::swap(*it, from_vertex.out_edges.back());
            from_vertex.out_edges.pop_back();
          }
          {
            std::tuple<EdgeTypeId, Vertex *, EdgeRef> link{edge_type_id, &from_vertex, edge_ref};
            auto it = std::find(to_vertex.in_edges.begin(), to_vertex.in_edges.end(), link);
            if (it == to_vertex.in_edges.end()) throw RecoveryFailure("The to vertex doesn't have this edge!");
            std::swap(*it, to_vertex.in_edges.back());
            to_vertex.in_edges.pop_back();
>>>>>>> 68b26275
          }
          if (items.properties_on_edges) {
            if (!edge_acc.remove(edge_gid)) throw RecoveryFailure("The edge must be removed here!");
          }

          // Decrement edge count.
          *edge_count += -1;

          break;
        }
        case WalDeltaData::Type::EDGE_SET_PROPERTY: {
          if (!items.properties_on_edges)
            throw RecoveryFailure(
                "The WAL has properties on edges, but the storage is "
                "configured without properties on edges!");
          auto edge = edge_acc.find(delta.vertex_edge_set_property.gid);
          if (edge == edge_acc.end()) throw RecoveryFailure("The edge doesn't exist!");
          auto property_id = PropertyId::FromUint(name_id_mapper->NameToId(delta.vertex_edge_set_property.property));
          auto &property_value = delta.vertex_edge_set_property.value;
          edge->properties.SetProperty(property_id, property_value);
          break;
        }
        case WalDeltaData::Type::TRANSACTION_END:
          break;
        case WalDeltaData::Type::LABEL_INDEX_CREATE: {
          auto label_id = LabelId::FromUint(name_id_mapper->NameToId(delta.operation_label.label));
          AddRecoveredIndexConstraint(&indices_constraints->indices.label, label_id, "The label index already exists!");
          break;
        }
        case WalDeltaData::Type::LABEL_INDEX_DROP: {
          auto label_id = LabelId::FromUint(name_id_mapper->NameToId(delta.operation_label.label));
          RemoveRecoveredIndexConstraint(&indices_constraints->indices.label, label_id,
                                         "The label index doesn't exist!");
          break;
        }
        case WalDeltaData::Type::LABEL_PROPERTY_INDEX_CREATE: {
          auto label_id = LabelId::FromUint(name_id_mapper->NameToId(delta.operation_label_property.label));
          auto property_id = PropertyId::FromUint(name_id_mapper->NameToId(delta.operation_label_property.property));
          AddRecoveredIndexConstraint(&indices_constraints->indices.label_property, {label_id, property_id},
                                      "The label property index already exists!");
          break;
        }
        case WalDeltaData::Type::LABEL_PROPERTY_INDEX_DROP: {
          auto label_id = LabelId::FromUint(name_id_mapper->NameToId(delta.operation_label_property.label));
          auto property_id = PropertyId::FromUint(name_id_mapper->NameToId(delta.operation_label_property.property));
          RemoveRecoveredIndexConstraint(&indices_constraints->indices.label_property, {label_id, property_id},
                                         "The label property index doesn't exist!");
          break;
        }
        case WalDeltaData::Type::EXISTENCE_CONSTRAINT_CREATE: {
          auto label_id = LabelId::FromUint(name_id_mapper->NameToId(delta.operation_label_property.label));
          auto property_id = PropertyId::FromUint(name_id_mapper->NameToId(delta.operation_label_property.property));
          AddRecoveredIndexConstraint(&indices_constraints->constraints.existence, {label_id, property_id},
                                      "The existence constraint already exists!");
          break;
        }
        case WalDeltaData::Type::EXISTENCE_CONSTRAINT_DROP: {
          auto label_id = LabelId::FromUint(name_id_mapper->NameToId(delta.operation_label_property.label));
          auto property_id = PropertyId::FromUint(name_id_mapper->NameToId(delta.operation_label_property.property));
          RemoveRecoveredIndexConstraint(&indices_constraints->constraints.existence, {label_id, property_id},
                                         "The existence constraint doesn't exist!");
          break;
        }
        case WalDeltaData::Type::UNIQUE_CONSTRAINT_CREATE: {
          auto label_id = LabelId::FromUint(name_id_mapper->NameToId(delta.operation_label_properties.label));
          std::set<PropertyId> property_ids;
          for (const auto &prop : delta.operation_label_properties.properties) {
            property_ids.insert(PropertyId::FromUint(name_id_mapper->NameToId(prop)));
          }
          AddRecoveredIndexConstraint(&indices_constraints->constraints.unique, {label_id, property_ids},
                                      "The unique constraint already exists!");
          break;
        }
        case WalDeltaData::Type::UNIQUE_CONSTRAINT_DROP: {
          auto label_id = LabelId::FromUint(name_id_mapper->NameToId(delta.operation_label_properties.label));
          std::set<PropertyId> property_ids;
          for (const auto &prop : delta.operation_label_properties.properties) {
            property_ids.insert(PropertyId::FromUint(name_id_mapper->NameToId(prop)));
          }
          RemoveRecoveredIndexConstraint(&indices_constraints->constraints.unique, {label_id, property_ids},
                                         "The unique constraint doesn't exist!");
          break;
        }
      }
      ret.next_timestamp = std::max(ret.next_timestamp, timestamp + 1);
      ++deltas_applied;
    } else {
      // This delta should be skipped.
      SkipWalDeltaData(&wal);
    }
  }

  spdlog::info("Applied {} deltas from WAL. Skipped {} deltas, because they were too old.", deltas_applied,
               info.num_deltas - deltas_applied);

  return ret;
}

WalFile::WalFile(const std::filesystem::path &wal_directory, const std::string_view uuid,
                 const std::string_view epoch_id, Config::Items items, NameIdMapper *name_id_mapper, uint64_t seq_num,
                 utils::FileRetainer *file_retainer)
    : items_(items),
      name_id_mapper_(name_id_mapper),
      path_(wal_directory / MakeWalName()),
      from_timestamp_(0),
      to_timestamp_(0),
      count_(0),
      seq_num_(seq_num),
      file_retainer_(file_retainer) {
  // Ensure that the storage directory exists.
  utils::EnsureDirOrDie(wal_directory);

  // Initialize the WAL file.
  wal_.Initialize(path_, kWalMagic, kVersion);

  // Write placeholder offsets.
  uint64_t offset_offsets = 0;
  uint64_t offset_metadata = 0;
  uint64_t offset_deltas = 0;
  wal_.WriteMarker(Marker::SECTION_OFFSETS);
  offset_offsets = wal_.GetPosition();
  wal_.WriteUint(offset_metadata);
  wal_.WriteUint(offset_deltas);

  // Write metadata.
  offset_metadata = wal_.GetPosition();
  wal_.WriteMarker(Marker::SECTION_METADATA);
  wal_.WriteString(uuid);
  wal_.WriteString(epoch_id);
  wal_.WriteUint(seq_num);

  // Write final offsets.
  offset_deltas = wal_.GetPosition();
  wal_.SetPosition(offset_offsets);
  wal_.WriteUint(offset_metadata);
  wal_.WriteUint(offset_deltas);
  wal_.SetPosition(offset_deltas);

  // Sync the initial data.
  wal_.Sync();
}

WalFile::WalFile(std::filesystem::path current_wal_path, Config::Items items, NameIdMapper *name_id_mapper,
                 uint64_t seq_num, uint64_t from_timestamp, uint64_t to_timestamp, uint64_t count,
                 utils::FileRetainer *file_retainer)
    : items_(items),
      name_id_mapper_(name_id_mapper),
      path_(std::move(current_wal_path)),
      from_timestamp_(from_timestamp),
      to_timestamp_(to_timestamp),
      count_(count),
      seq_num_(seq_num),
      file_retainer_(file_retainer) {
  wal_.OpenExisting(path_);
}

void WalFile::FinalizeWal() {
  if (count_ != 0) {
    wal_.Finalize();
    // Rename file.
    std::filesystem::path new_path(path_);
    new_path.replace_filename(RemakeWalName(path_.filename(), from_timestamp_, to_timestamp_));

    utils::CopyFile(path_, new_path);
    wal_.Close();
    file_retainer_->DeleteFile(path_);
    path_ = std::move(new_path);
  }
}

void WalFile::DeleteWal() {
  wal_.Close();
  file_retainer_->DeleteFile(path_);
}

WalFile::~WalFile() {
  if (count_ == 0) {
    // Remove empty WAL file.
    utils::DeleteFile(path_);
  }
}

void WalFile::AppendDelta(const Delta &delta, const Vertex &vertex, uint64_t timestamp) {
  EncodeDelta(&wal_, name_id_mapper_, items_, delta, vertex, timestamp);
  UpdateStats(timestamp);
}

void WalFile::AppendDelta(const Delta &delta, const Edge &edge, uint64_t timestamp) {
  EncodeDelta(&wal_, name_id_mapper_, delta, edge, timestamp);
  UpdateStats(timestamp);
}

void WalFile::AppendTransactionEnd(uint64_t timestamp) {
  EncodeTransactionEnd(&wal_, timestamp);
  UpdateStats(timestamp);
}

void WalFile::AppendOperation(StorageGlobalOperation operation, LabelId label, const std::set<PropertyId> &properties,
                              uint64_t timestamp) {
  EncodeOperation(&wal_, name_id_mapper_, operation, label, properties, timestamp);
  UpdateStats(timestamp);
}

void WalFile::Sync() { wal_.Sync(); }

uint64_t WalFile::GetSize() { return wal_.GetSize(); }

uint64_t WalFile::SequenceNumber() const { return seq_num_; }

void WalFile::UpdateStats(uint64_t timestamp) {
  if (count_ == 0) from_timestamp_ = timestamp;
  to_timestamp_ = timestamp;
  count_ += 1;
}

void WalFile::DisableFlushing() { wal_.DisableFlushing(); }

void WalFile::EnableFlushing() { wal_.EnableFlushing(); }

void WalFile::TryFlushing() { wal_.TryFlushing(); }

std::pair<const uint8_t *, size_t> WalFile::CurrentFileBuffer() const { return wal_.CurrentFileBuffer(); }

}  // namespace memgraph::storage::v3::durability<|MERGE_RESOLUTION|>--- conflicted
+++ resolved
@@ -618,11 +618,7 @@
 
 RecoveryInfo LoadWal(const std::filesystem::path &path, RecoveredIndicesAndConstraints *indices_constraints,
                      const std::optional<uint64_t> last_loaded_timestamp, VerticesSkipList *vertices,
-<<<<<<< HEAD
                      utils::SkipList<Edge> *edges, NameIdMapper *name_id_mapper, uint64_t *edge_count,
-=======
-                     utils::SkipList<Edge> *edges, NameIdMapper *name_id_mapper, std::atomic<uint64_t> *edge_count,
->>>>>>> 68b26275
                      Config::Items items) {
   spdlog::info("Trying to load WAL file {}.", path);
   RecoveryInfo ret;
@@ -665,18 +661,12 @@
           break;
         }
         case WalDeltaData::Type::VERTEX_DELETE: {
-<<<<<<< HEAD
-          auto vertex = vertex_acc.find(std::vector{PropertyValue{delta.vertex_create_delete.gid.AsInt()}});
-          if (vertex == vertex_acc.end()) throw RecoveryFailure("The vertex doesn't exist!");
-          if (!GetVertex(vertex).in_edges.empty() || !GetVertex(vertex).out_edges.empty())
-=======
           auto lgo_vertex_it = vertex_acc.find(std::vector{PropertyValue{delta.vertex_create_delete.gid.AsInt()}});
           if (lgo_vertex_it == vertex_acc.end()) {
             throw RecoveryFailure("The vertex doesn't exist!");
           }
           auto &vertex = lgo_vertex_it->vertex;
           if (!vertex.in_edges.empty() || !vertex.out_edges.empty())
->>>>>>> 68b26275
             throw RecoveryFailure("The vertex can't be deleted because it still has edges!");
 
           if (!vertex_acc.remove(std::vector{PropertyValue{delta.vertex_create_delete.gid.AsInt()}}))
@@ -686,21 +676,6 @@
         }
         case WalDeltaData::Type::VERTEX_ADD_LABEL:
         case WalDeltaData::Type::VERTEX_REMOVE_LABEL: {
-<<<<<<< HEAD
-          auto vertex = vertex_acc.find(std::vector{PropertyValue{delta.vertex_add_remove_label.gid.AsInt()}});
-          if (vertex == vertex_acc.end()) throw RecoveryFailure("The vertex doesn't exist!");
-
-          auto label_id = LabelId::FromUint(name_id_mapper->NameToId(delta.vertex_add_remove_label.label));
-          auto it = std::find(GetVertex(vertex).labels.begin(), GetVertex(vertex).labels.end(), label_id);
-
-          if (delta.type == WalDeltaData::Type::VERTEX_ADD_LABEL) {
-            if (it != GetVertex(vertex).labels.end()) throw RecoveryFailure("The vertex already has the label!");
-            GetVertex(vertex).labels.push_back(label_id);
-          } else {
-            if (it == GetVertex(vertex).labels.end()) throw RecoveryFailure("The vertex doesn't have the label!");
-            std::swap(*it, GetVertex(vertex).labels.back());
-            GetVertex(vertex).labels.pop_back();
-=======
           auto lgo_vertex_it = vertex_acc.find(std::vector{PropertyValue{delta.vertex_add_remove_label.gid.AsInt()}});
           if (lgo_vertex_it == vertex_acc.end()) {
             throw RecoveryFailure("The vertex doesn't exist!");
@@ -717,40 +692,24 @@
             if (it == vertex.labels.end()) throw RecoveryFailure("The vertex doesn't have the label!");
             std::swap(*it, vertex.labels.back());
             vertex.labels.pop_back();
->>>>>>> 68b26275
           }
 
           break;
         }
         case WalDeltaData::Type::VERTEX_SET_PROPERTY: {
-<<<<<<< HEAD
-          auto vertex = vertex_acc.find(std::vector{PropertyValue{delta.vertex_edge_set_property.gid.AsInt()}});
-          if (vertex == vertex_acc.end()) throw RecoveryFailure("The vertex doesn't exist!");
-=======
           auto lgo_vertex_it = vertex_acc.find(std::vector{PropertyValue{delta.vertex_edge_set_property.gid.AsInt()}});
           if (lgo_vertex_it == vertex_acc.end()) {
             throw RecoveryFailure("The vertex doesn't exist!");
           }
->>>>>>> 68b26275
 
           auto property_id = PropertyId::FromUint(name_id_mapper->NameToId(delta.vertex_edge_set_property.property));
           auto &property_value = delta.vertex_edge_set_property.value;
 
-<<<<<<< HEAD
-          GetVertex(vertex).properties.SetProperty(property_id, property_value);
-=======
           lgo_vertex_it->vertex.properties.SetProperty(property_id, property_value);
->>>>>>> 68b26275
 
           break;
         }
         case WalDeltaData::Type::EDGE_CREATE: {
-<<<<<<< HEAD
-          auto from_vertex = vertex_acc.find(std::vector{PropertyValue{delta.edge_create_delete.from_vertex.AsInt()}});
-          if (from_vertex == vertex_acc.end()) throw RecoveryFailure("The from vertex doesn't exist!");
-          auto to_vertex = vertex_acc.find(std::vector{PropertyValue{delta.edge_create_delete.to_vertex.AsInt()}});
-          if (to_vertex == vertex_acc.end()) throw RecoveryFailure("The to vertex doesn't exist!");
-=======
           auto from_lgo_vertex =
               vertex_acc.find(std::vector{PropertyValue{delta.edge_create_delete.from_vertex.AsInt()}});
           if (from_lgo_vertex == vertex_acc.end()) {
@@ -762,7 +721,6 @@
           }
           auto &from_vertex = from_lgo_vertex->vertex;
           auto &to_vertex = to_lgo_vertex->vertex;
->>>>>>> 68b26275
 
           auto edge_gid = delta.edge_create_delete.gid;
           auto edge_type_id = EdgeTypeId::FromUint(name_id_mapper->NameToId(delta.edge_create_delete.edge_type));
@@ -773,20 +731,6 @@
             edge_ref = EdgeRef(&*edge);
           }
           {
-<<<<<<< HEAD
-            std::tuple<EdgeTypeId, Vertex *, EdgeRef> link{edge_type_id, &GetVertex(to_vertex), edge_ref};
-            auto it = std::find(GetVertex(from_vertex).out_edges.begin(), GetVertex(from_vertex).out_edges.end(), link);
-            if (it != GetVertex(from_vertex).out_edges.end())
-              throw RecoveryFailure("The from vertex already has this edge!");
-            GetVertex(from_vertex).out_edges.push_back(link);
-          }
-          {
-            std::tuple<EdgeTypeId, Vertex *, EdgeRef> link{edge_type_id, &GetVertex(from_vertex), edge_ref};
-            auto it = std::find(GetVertex(to_vertex).in_edges.begin(), GetVertex(to_vertex).in_edges.end(), link);
-            if (it != GetVertex(to_vertex).in_edges.end())
-              throw RecoveryFailure("The to vertex already has this edge!");
-            GetVertex(to_vertex).in_edges.push_back(link);
-=======
             std::tuple<EdgeTypeId, Vertex *, EdgeRef> link{edge_type_id, &to_vertex, edge_ref};
             auto it = std::find(from_vertex.out_edges.begin(), from_vertex.out_edges.end(), link);
             if (it != from_vertex.out_edges.end()) throw RecoveryFailure("The from vertex already has this edge!");
@@ -797,7 +741,6 @@
             auto it = std::find(to_vertex.in_edges.begin(), to_vertex.in_edges.end(), link);
             if (it != to_vertex.in_edges.end()) throw RecoveryFailure("The to vertex already has this edge!");
             to_vertex.in_edges.push_back(link);
->>>>>>> 68b26275
           }
 
           ret.next_edge_id = std::max(ret.next_edge_id, edge_gid.AsUint() + 1);
@@ -808,12 +751,6 @@
           break;
         }
         case WalDeltaData::Type::EDGE_DELETE: {
-<<<<<<< HEAD
-          auto from_vertex = vertex_acc.find(std::vector{PropertyValue{delta.edge_create_delete.from_vertex.AsInt()}});
-          if (from_vertex == vertex_acc.end()) throw RecoveryFailure("The from vertex doesn't exist!");
-          auto to_vertex = vertex_acc.find(std::vector{PropertyValue{delta.edge_create_delete.to_vertex.AsInt()}});
-          if (to_vertex == vertex_acc.end()) throw RecoveryFailure("The to vertex doesn't exist!");
-=======
           auto from_lgo_vertex =
               vertex_acc.find(std::vector{PropertyValue{delta.edge_create_delete.from_vertex.AsInt()}});
           if (from_lgo_vertex == vertex_acc.end()) {
@@ -825,7 +762,6 @@
           }
           auto &from_vertex = from_lgo_vertex->vertex;
           auto &to_vertex = to_lgo_vertex->vertex;
->>>>>>> 68b26275
 
           auto edge_gid = delta.edge_create_delete.gid;
           auto edge_type_id = EdgeTypeId::FromUint(name_id_mapper->NameToId(delta.edge_create_delete.edge_type));
@@ -836,22 +772,6 @@
             edge_ref = EdgeRef(&*edge);
           }
           {
-<<<<<<< HEAD
-            std::tuple<EdgeTypeId, Vertex *, EdgeRef> link{edge_type_id, &GetVertex(to_vertex), edge_ref};
-            auto it = std::find(GetVertex(from_vertex).out_edges.begin(), GetVertex(from_vertex).out_edges.end(), link);
-            if (it == GetVertex(from_vertex).out_edges.end())
-              throw RecoveryFailure("The from vertex doesn't have this edge!");
-            std::swap(*it, GetVertex(from_vertex).out_edges.back());
-            GetVertex(from_vertex).out_edges.pop_back();
-          }
-          {
-            std::tuple<EdgeTypeId, Vertex *, EdgeRef> link{edge_type_id, &GetVertex(from_vertex), edge_ref};
-            auto it = std::find(GetVertex(to_vertex).in_edges.begin(), GetVertex(to_vertex).in_edges.end(), link);
-            if (it == GetVertex(to_vertex).in_edges.end())
-              throw RecoveryFailure("The to vertex doesn't have this edge!");
-            std::swap(*it, GetVertex(to_vertex).in_edges.back());
-            GetVertex(to_vertex).in_edges.pop_back();
-=======
             std::tuple<EdgeTypeId, Vertex *, EdgeRef> link{edge_type_id, &to_vertex, edge_ref};
             auto it = std::find(from_vertex.out_edges.begin(), from_vertex.out_edges.end(), link);
             if (it == from_vertex.out_edges.end()) throw RecoveryFailure("The from vertex doesn't have this edge!");
@@ -864,7 +784,6 @@
             if (it == to_vertex.in_edges.end()) throw RecoveryFailure("The to vertex doesn't have this edge!");
             std::swap(*it, to_vertex.in_edges.back());
             to_vertex.in_edges.pop_back();
->>>>>>> 68b26275
           }
           if (items.properties_on_edges) {
             if (!edge_acc.remove(edge_gid)) throw RecoveryFailure("The edge must be removed here!");
