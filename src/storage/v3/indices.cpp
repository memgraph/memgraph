// Copyright 2022 Memgraph Ltd.
//
// Use of this software is governed by the Business Source License
// included in the file licenses/BSL.txt; by using this file, you agree to be bound by the terms of the Business Source
// License, and you may not use this file except in compliance with the Business Source License.
//
// As of the Change Date specified in that file, in accordance with
// the Business Source License, use of this software will be governed
// by the Apache License, Version 2.0, included in the file
// licenses/APL.txt.

#include "indices.hpp"

#include <limits>

#include "storage/v3/mvcc.hpp"
#include "storage/v3/property_value.hpp"
#include "storage/v3/schema_validator.hpp"
#include "utils/bound.hpp"
#include "utils/logging.hpp"
#include "utils/memory_tracker.hpp"

namespace memgraph::storage::v3 {

namespace {

/// Traverses deltas visible from transaction with start timestamp greater than
/// the provided timestamp, and calls the provided callback function for each
/// delta. If the callback ever returns true, traversal is stopped and the
/// function returns true. Otherwise, the function returns false.
template <typename TCallback>
bool AnyVersionSatisfiesPredicate(uint64_t timestamp, const Delta *delta, const TCallback &predicate) {
  while (delta != nullptr) {
    auto ts = delta->timestamp->load(std::memory_order_acquire);
    // This is a committed change that we see so we shouldn't undo it.
    if (ts < timestamp) {
      break;
    }
    if (predicate(*delta)) {
      return true;
    }
    // Move to the next delta.
    delta = delta->next.load(std::memory_order_acquire);
  }
  return false;
}

/// Helper function for label index garbage collection. Returns true if there's
/// a reachable version of the vertex that has the given label.
bool AnyVersionHasLabel(const Vertex &vertex, LabelId label, uint64_t timestamp) {
  bool has_label{false};
  bool deleted{false};
  const Delta *delta{nullptr};
  {
    has_label = utils::Contains(vertex.labels, label);
    deleted = vertex.deleted;
    delta = vertex.delta;
  }
  if (!deleted && has_label) {
    return true;
  }
  return AnyVersionSatisfiesPredicate(timestamp, delta, [&has_label, &deleted, label](const Delta &delta) {
    switch (delta.action) {
      case Delta::Action::ADD_LABEL:
        if (delta.label == label) {
          MG_ASSERT(!has_label, "Invalid database state!");
          has_label = true;
        }
        break;
      case Delta::Action::REMOVE_LABEL:
        if (delta.label == label) {
          MG_ASSERT(has_label, "Invalid database state!");
          has_label = false;
        }
        break;
      case Delta::Action::RECREATE_OBJECT: {
        MG_ASSERT(deleted, "Invalid database state!");
        deleted = false;
        break;
      }
      case Delta::Action::DELETE_OBJECT: {
        MG_ASSERT(!deleted, "Invalid database state!");
        deleted = true;
        break;
      }
      case Delta::Action::SET_PROPERTY:
      case Delta::Action::ADD_IN_EDGE:
      case Delta::Action::ADD_OUT_EDGE:
      case Delta::Action::REMOVE_IN_EDGE:
      case Delta::Action::REMOVE_OUT_EDGE:
        break;
    }
    return !deleted && has_label;
  });
}

/// Helper function for label-property index garbage collection. Returns true if
/// there's a reachable version of the vertex that has the given label and
/// property value.
bool AnyVersionHasLabelProperty(const Vertex &vertex, LabelId label, PropertyId key, const PropertyValue &value,
                                uint64_t timestamp) {
  bool has_label{false};
  bool current_value_equal_to_value = value.IsNull();
  bool deleted{false};
  const Delta *delta{nullptr};
  {
    has_label = utils::Contains(vertex.labels, label);
    current_value_equal_to_value = vertex.properties.IsPropertyEqual(key, value);
    deleted = vertex.deleted;
    delta = vertex.delta;
  }

  if (!deleted && has_label && current_value_equal_to_value) {
    return true;
  }

  return AnyVersionSatisfiesPredicate(
      timestamp, delta, [&has_label, &current_value_equal_to_value, &deleted, label, key, &value](const Delta &delta) {
        switch (delta.action) {
          case Delta::Action::ADD_LABEL:
            if (delta.label == label) {
              MG_ASSERT(!has_label, "Invalid database state!");
              has_label = true;
            }
            break;
          case Delta::Action::REMOVE_LABEL:
            if (delta.label == label) {
              MG_ASSERT(has_label, "Invalid database state!");
              has_label = false;
            }
            break;
          case Delta::Action::SET_PROPERTY:
            if (delta.property.key == key) {
              current_value_equal_to_value = delta.property.value == value;
            }
            break;
          case Delta::Action::RECREATE_OBJECT: {
            MG_ASSERT(deleted, "Invalid database state!");
            deleted = false;
            break;
          }
          case Delta::Action::DELETE_OBJECT: {
            MG_ASSERT(!deleted, "Invalid database state!");
            deleted = true;
            break;
          }
          case Delta::Action::ADD_IN_EDGE:
          case Delta::Action::ADD_OUT_EDGE:
          case Delta::Action::REMOVE_IN_EDGE:
          case Delta::Action::REMOVE_OUT_EDGE:
            break;
        }
        return !deleted && has_label && current_value_equal_to_value;
      });
}

// Helper function for iterating through label index. Returns true if this
// transaction can see the given vertex, and the visible version has the given
// label.
bool CurrentVersionHasLabel(const Vertex &vertex, LabelId label, Transaction *transaction, View view) {
  bool deleted{false};
  bool has_label{false};
  const Delta *delta{nullptr};
  {
    deleted = vertex.deleted;
    has_label = utils::Contains(vertex.labels, label);
    delta = vertex.delta;
  }
  ApplyDeltasForRead(transaction, delta, view, [&deleted, &has_label, label](const Delta &delta) {
    switch (delta.action) {
      case Delta::Action::REMOVE_LABEL: {
        if (delta.label == label) {
          MG_ASSERT(has_label, "Invalid database state!");
          has_label = false;
        }
        break;
      }
      case Delta::Action::ADD_LABEL: {
        if (delta.label == label) {
          MG_ASSERT(!has_label, "Invalid database state!");
          has_label = true;
        }
        break;
      }
      case Delta::Action::DELETE_OBJECT: {
        MG_ASSERT(!deleted, "Invalid database state!");
        deleted = true;
        break;
      }
      case Delta::Action::RECREATE_OBJECT: {
        MG_ASSERT(deleted, "Invalid database state!");
        deleted = false;
        break;
      }
      case Delta::Action::SET_PROPERTY:
      case Delta::Action::ADD_IN_EDGE:
      case Delta::Action::ADD_OUT_EDGE:
      case Delta::Action::REMOVE_IN_EDGE:
      case Delta::Action::REMOVE_OUT_EDGE:
        break;
    }
  });
  return !deleted && has_label;
}

// Helper function for iterating through label-property index. Returns true if
// this transaction can see the given vertex, and the visible version has the
// given label and property.
bool CurrentVersionHasLabelProperty(const Vertex &vertex, LabelId label, PropertyId key, const PropertyValue &value,
                                    Transaction *transaction, View view) {
  bool deleted{false};
  bool has_label{false};
  bool current_value_equal_to_value = value.IsNull();
  const Delta *delta{nullptr};
  {
    deleted = vertex.deleted;
    has_label = utils::Contains(vertex.labels, label);
    current_value_equal_to_value = vertex.properties.IsPropertyEqual(key, value);
    delta = vertex.delta;
  }
  ApplyDeltasForRead(transaction, delta, view,
                     [&deleted, &has_label, &current_value_equal_to_value, key, label, &value](const Delta &delta) {
                       switch (delta.action) {
                         case Delta::Action::SET_PROPERTY: {
                           if (delta.property.key == key) {
                             current_value_equal_to_value = delta.property.value == value;
                           }
                           break;
                         }
                         case Delta::Action::DELETE_OBJECT: {
                           MG_ASSERT(!deleted, "Invalid database state!");
                           deleted = true;
                           break;
                         }
                         case Delta::Action::RECREATE_OBJECT: {
                           MG_ASSERT(deleted, "Invalid database state!");
                           deleted = false;
                           break;
                         }
                         case Delta::Action::ADD_LABEL:
                           if (delta.label == label) {
                             MG_ASSERT(!has_label, "Invalid database state!");
                             has_label = true;
                           }
                           break;
                         case Delta::Action::REMOVE_LABEL:
                           if (delta.label == label) {
                             MG_ASSERT(has_label, "Invalid database state!");
                             has_label = false;
                           }
                           break;
                         case Delta::Action::ADD_IN_EDGE:
                         case Delta::Action::ADD_OUT_EDGE:
                         case Delta::Action::REMOVE_IN_EDGE:
                         case Delta::Action::REMOVE_OUT_EDGE:
                           break;
                       }
                     });
  return !deleted && has_label && current_value_equal_to_value;
}

}  // namespace

void LabelIndex::UpdateOnAddLabel(LabelId label, Vertex *vertex, const Transaction &tx) {
  auto it = index_.find(label);
  if (it == index_.end()) return;
  auto acc = it->second.access();
  acc.insert(Entry{vertex, tx.start_timestamp});
}

bool LabelIndex::CreateIndex(LabelId label, VerticesSkipList::Accessor vertices) {
  utils::MemoryTracker::OutOfMemoryExceptionEnabler oom_exception;
  auto [it, emplaced] = index_.emplace(std::piecewise_construct, std::forward_as_tuple(label), std::forward_as_tuple());
  if (!emplaced) {
    // Index already exists.
    return false;
  }
  try {
    auto acc = it->second.access();
<<<<<<< HEAD
    for (auto &vertex : vertices) {
      if (GetVertex(vertex).deleted || !utils::Contains(GetVertex(vertex).labels, label)) {
=======
    for (auto &lgo_vertex : vertices) {
      auto &vertex = lgo_vertex.vertex;
      if (vertex.deleted || !utils::Contains(vertex.labels, label)) {
>>>>>>> 68b26275
        continue;
      }
      acc.insert(Entry{&GetVertex(vertex), 0});
    }
  } catch (const utils::OutOfMemoryException &) {
    utils::MemoryTracker::OutOfMemoryExceptionBlocker oom_exception_blocker;
    index_.erase(it);
    throw;
  }
  return true;
}

std::vector<LabelId> LabelIndex::ListIndices() const {
  std::vector<LabelId> ret;
  ret.reserve(index_.size());
  for (const auto &item : index_) {
    ret.push_back(item.first);
  }
  return ret;
}

void LabelIndex::RemoveObsoleteEntries(uint64_t oldest_active_start_timestamp) {
  for (auto &label_storage : index_) {
    auto vertices_acc = label_storage.second.access();
    for (auto it = vertices_acc.begin(); it != vertices_acc.end();) {
      auto next_it = it;
      ++next_it;

      if (it->timestamp >= oldest_active_start_timestamp) {
        it = next_it;
        continue;
      }

      if ((next_it != vertices_acc.end() && it->vertex == next_it->vertex) ||
          !AnyVersionHasLabel(*it->vertex, label_storage.first, oldest_active_start_timestamp)) {
        vertices_acc.remove(*it);
      }

      it = next_it;
    }
  }
}

LabelIndex::Iterable::Iterator::Iterator(Iterable *self, utils::SkipList<Entry>::Iterator index_iterator)
    : self_(self),
      index_iterator_(index_iterator),
      current_vertex_accessor_(nullptr, nullptr, nullptr, nullptr, self_->config_, *self_->schema_validator_),
      current_vertex_(nullptr) {
  AdvanceUntilValid();
}

LabelIndex::Iterable::Iterator &LabelIndex::Iterable::Iterator::operator++() {
  ++index_iterator_;
  AdvanceUntilValid();
  return *this;
}

void LabelIndex::Iterable::Iterator::AdvanceUntilValid() {
  for (; index_iterator_ != self_->index_accessor_.end(); ++index_iterator_) {
    if (index_iterator_->vertex == current_vertex_) {
      continue;
    }
    if (CurrentVersionHasLabel(*index_iterator_->vertex, self_->label_, self_->transaction_, self_->view_)) {
      current_vertex_ = index_iterator_->vertex;
      current_vertex_accessor_ = VertexAccessor{current_vertex_,     self_->transaction_, self_->indices_,
                                                self_->constraints_, self_->config_,      *self_->schema_validator_};
      break;
    }
  }
}

LabelIndex::Iterable::Iterable(utils::SkipList<Entry>::Accessor index_accessor, LabelId label, View view,
                               Transaction *transaction, Indices *indices, Constraints *constraints,
                               Config::Items config, const SchemaValidator &schema_validator)
    : index_accessor_(std::move(index_accessor)),
      label_(label),
      view_(view),
      transaction_(transaction),
      indices_(indices),
      constraints_(constraints),
      config_(config),
      schema_validator_(&schema_validator) {}

void LabelIndex::RunGC() {
  for (auto &index_entry : index_) {
    index_entry.second.run_gc();
  }
}

bool LabelPropertyIndex::Entry::operator<(const Entry &rhs) const {
  if (value < rhs.value) {
    return true;
  }
  if (rhs.value < value) {
    return false;
  }
  return std::make_tuple(vertex, timestamp) < std::make_tuple(rhs.vertex, rhs.timestamp);
}

bool LabelPropertyIndex::Entry::operator==(const Entry &rhs) const {
  return value == rhs.value && vertex == rhs.vertex && timestamp == rhs.timestamp;
}

bool LabelPropertyIndex::Entry::operator<(const PropertyValue &rhs) const { return value < rhs; }

bool LabelPropertyIndex::Entry::operator==(const PropertyValue &rhs) const { return value == rhs; }

void LabelPropertyIndex::UpdateOnAddLabel(LabelId label, Vertex *vertex, const Transaction &tx) {
  for (auto &[label_prop, storage] : index_) {
    if (label_prop.first != label) {
      continue;
    }
    auto prop_value = vertex->properties.GetProperty(label_prop.second);
    if (!prop_value.IsNull()) {
      auto acc = storage.access();
      acc.insert(Entry{std::move(prop_value), vertex, tx.start_timestamp});
    }
  }
}

void LabelPropertyIndex::UpdateOnSetProperty(PropertyId property, const PropertyValue &value, Vertex *vertex,
                                             const Transaction &tx) {
  if (value.IsNull()) {
    return;
  }
  for (auto &[label_prop, storage] : index_) {
    if (label_prop.second != property) {
      continue;
    }
    if (utils::Contains(vertex->labels, label_prop.first)) {
      auto acc = storage.access();
      acc.insert(Entry{value, vertex, tx.start_timestamp});
    }
  }
}

bool LabelPropertyIndex::CreateIndex(LabelId label, PropertyId property, VerticesSkipList::Accessor vertices) {
  utils::MemoryTracker::OutOfMemoryExceptionEnabler oom_exception;
  auto [it, emplaced] =
      index_.emplace(std::piecewise_construct, std::forward_as_tuple(label, property), std::forward_as_tuple());
  if (!emplaced) {
    // Index already exists.
    return false;
  }
  try {
    auto acc = it->second.access();
<<<<<<< HEAD
    for (auto &vertex : vertices) {
      if (GetVertex(vertex).deleted || !utils::Contains(GetVertex(vertex).labels, label)) {
=======
    for (auto &lgo_vertex : vertices) {
      auto &vertex = lgo_vertex.vertex;
      if (vertex.deleted || !utils::Contains(vertex.labels, label)) {
>>>>>>> 68b26275
        continue;
      }
      auto value = GetVertex(vertex).properties.GetProperty(property);
      if (value.IsNull()) {
        continue;
      }
      acc.insert(Entry{std::move(value), &GetVertex(vertex), 0});
    }
  } catch (const utils::OutOfMemoryException &) {
    utils::MemoryTracker::OutOfMemoryExceptionBlocker oom_exception_blocker;
    index_.erase(it);
    throw;
  }
  return true;
}

std::vector<std::pair<LabelId, PropertyId>> LabelPropertyIndex::ListIndices() const {
  std::vector<std::pair<LabelId, PropertyId>> ret;
  ret.reserve(index_.size());
  for (const auto &item : index_) {
    ret.push_back(item.first);
  }
  return ret;
}

void LabelPropertyIndex::RemoveObsoleteEntries(uint64_t oldest_active_start_timestamp) {
  for (auto &[label_property, index] : index_) {
    auto index_acc = index.access();
    for (auto it = index_acc.begin(); it != index_acc.end();) {
      auto next_it = it;
      ++next_it;

      if (it->timestamp >= oldest_active_start_timestamp) {
        it = next_it;
        continue;
      }

      if ((next_it != index_acc.end() && it->vertex == next_it->vertex && it->value == next_it->value) ||
          !AnyVersionHasLabelProperty(*it->vertex, label_property.first, label_property.second, it->value,
                                      oldest_active_start_timestamp)) {
        index_acc.remove(*it);
      }
      it = next_it;
    }
  }
}

LabelPropertyIndex::Iterable::Iterator::Iterator(Iterable *self, utils::SkipList<Entry>::Iterator index_iterator)
    : self_(self),
      index_iterator_(index_iterator),
      current_vertex_accessor_(nullptr, nullptr, nullptr, nullptr, self_->config_, *self_->schema_validator_),
      current_vertex_(nullptr) {
  AdvanceUntilValid();
}

LabelPropertyIndex::Iterable::Iterator &LabelPropertyIndex::Iterable::Iterator::operator++() {
  ++index_iterator_;
  AdvanceUntilValid();
  return *this;
}

void LabelPropertyIndex::Iterable::Iterator::AdvanceUntilValid() {
  for (; index_iterator_ != self_->index_accessor_.end(); ++index_iterator_) {
    if (index_iterator_->vertex == current_vertex_) {
      continue;
    }

    if (self_->lower_bound_) {
      if (index_iterator_->value < self_->lower_bound_->value()) {
        continue;
      }
      if (!self_->lower_bound_->IsInclusive() && index_iterator_->value == self_->lower_bound_->value()) {
        continue;
      }
    }
    if (self_->upper_bound_) {
      if (self_->upper_bound_->value() < index_iterator_->value) {
        index_iterator_ = self_->index_accessor_.end();
        break;
      }
      if (!self_->upper_bound_->IsInclusive() && index_iterator_->value == self_->upper_bound_->value()) {
        index_iterator_ = self_->index_accessor_.end();
        break;
      }
    }

    if (CurrentVersionHasLabelProperty(*index_iterator_->vertex, self_->label_, self_->property_,
                                       index_iterator_->value, self_->transaction_, self_->view_)) {
      current_vertex_ = index_iterator_->vertex;
      current_vertex_accessor_ = VertexAccessor(current_vertex_, self_->transaction_, self_->indices_,
                                                self_->constraints_, self_->config_, *self_->schema_validator_);
      break;
    }
  }
}

// These constants represent the smallest possible value of each type that is
// contained in a `PropertyValue`. Note that numbers (integers and doubles) are
// treated as the same "type" in `PropertyValue`.
const PropertyValue kSmallestBool = PropertyValue(false);
static_assert(-std::numeric_limits<double>::infinity() < static_cast<double>(std::numeric_limits<int64_t>::min()));
const PropertyValue kSmallestNumber = PropertyValue(-std::numeric_limits<double>::infinity());
const PropertyValue kSmallestString = PropertyValue("");
const PropertyValue kSmallestList = PropertyValue(std::vector<PropertyValue>());
const PropertyValue kSmallestMap = PropertyValue(std::map<std::string, PropertyValue>());
const PropertyValue kSmallestTemporalData =
    PropertyValue(TemporalData{static_cast<TemporalType>(0), std::numeric_limits<int64_t>::min()});

LabelPropertyIndex::Iterable::Iterable(utils::SkipList<Entry>::Accessor index_accessor, LabelId label,
                                       PropertyId property,
                                       const std::optional<utils::Bound<PropertyValue>> &lower_bound,
                                       const std::optional<utils::Bound<PropertyValue>> &upper_bound, View view,
                                       Transaction *transaction, Indices *indices, Constraints *constraints,
                                       Config::Items config, const SchemaValidator &schema_validator)
    : index_accessor_(std::move(index_accessor)),
      label_(label),
      property_(property),
      lower_bound_(lower_bound),
      upper_bound_(upper_bound),
      view_(view),
      transaction_(transaction),
      indices_(indices),
      constraints_(constraints),
      config_(config),
      schema_validator_(&schema_validator) {
  // We have to fix the bounds that the user provided to us. If the user
  // provided only one bound we should make sure that only values of that type
  // are returned by the iterator. We ensure this by supplying either an
  // inclusive lower bound of the same type, or an exclusive upper bound of the
  // following type. If neither bound is set we yield all items in the index.

  // First we statically verify that our assumptions about the `PropertyValue`
  // type ordering holds.
  static_assert(PropertyValue::Type::Bool < PropertyValue::Type::Int);
  static_assert(PropertyValue::Type::Int < PropertyValue::Type::Double);
  static_assert(PropertyValue::Type::Double < PropertyValue::Type::String);
  static_assert(PropertyValue::Type::String < PropertyValue::Type::List);
  static_assert(PropertyValue::Type::List < PropertyValue::Type::Map);

  // Remove any bounds that are set to `Null` because that isn't a valid value.
  if (lower_bound_ && lower_bound_->value().IsNull()) {
    lower_bound_ = std::nullopt;
  }
  if (upper_bound_ && upper_bound_->value().IsNull()) {
    upper_bound_ = std::nullopt;
  }

  // Check whether the bounds are of comparable types if both are supplied.
  if (lower_bound_ && upper_bound_ &&
      !PropertyValue::AreComparableTypes(lower_bound_->value().type(), upper_bound_->value().type())) {
    bounds_valid_ = false;
    return;
  }

  // Set missing bounds.
  if (lower_bound_ && !upper_bound_) {
    // Here we need to supply an upper bound. The upper bound is set to an
    // exclusive lower bound of the following type.
    switch (lower_bound_->value().type()) {
      case PropertyValue::Type::Null:
        // This shouldn't happen because of the nullopt-ing above.
        LOG_FATAL("Invalid database state!");
        break;
      case PropertyValue::Type::Bool:
        upper_bound_ = utils::MakeBoundExclusive(kSmallestNumber);
        break;
      case PropertyValue::Type::Int:
      case PropertyValue::Type::Double:
        // Both integers and doubles are treated as the same type in
        // `PropertyValue` and they are interleaved when sorted.
        upper_bound_ = utils::MakeBoundExclusive(kSmallestString);
        break;
      case PropertyValue::Type::String:
        upper_bound_ = utils::MakeBoundExclusive(kSmallestList);
        break;
      case PropertyValue::Type::List:
        upper_bound_ = utils::MakeBoundExclusive(kSmallestMap);
        break;
      case PropertyValue::Type::Map:
        upper_bound_ = utils::MakeBoundExclusive(kSmallestTemporalData);
        break;
      case PropertyValue::Type::TemporalData:
        // This is the last type in the order so we leave the upper bound empty.
        break;
    }
  }
  if (upper_bound_ && !lower_bound_) {
    // Here we need to supply a lower bound. The lower bound is set to an
    // inclusive lower bound of the current type.
    switch (upper_bound_->value().type()) {
      case PropertyValue::Type::Null:
        // This shouldn't happen because of the nullopt-ing above.
        LOG_FATAL("Invalid database state!");
        break;
      case PropertyValue::Type::Bool:
        lower_bound_ = utils::MakeBoundInclusive(kSmallestBool);
        break;
      case PropertyValue::Type::Int:
      case PropertyValue::Type::Double:
        // Both integers and doubles are treated as the same type in
        // `PropertyValue` and they are interleaved when sorted.
        lower_bound_ = utils::MakeBoundInclusive(kSmallestNumber);
        break;
      case PropertyValue::Type::String:
        lower_bound_ = utils::MakeBoundInclusive(kSmallestString);
        break;
      case PropertyValue::Type::List:
        lower_bound_ = utils::MakeBoundInclusive(kSmallestList);
        break;
      case PropertyValue::Type::Map:
        lower_bound_ = utils::MakeBoundInclusive(kSmallestMap);
        break;
      case PropertyValue::Type::TemporalData:
        lower_bound_ = utils::MakeBoundInclusive(kSmallestTemporalData);
        break;
    }
  }
}

LabelPropertyIndex::Iterable::Iterator LabelPropertyIndex::Iterable::begin() {
  // If the bounds are set and don't have comparable types we don't yield any
  // items from the index.
  if (!bounds_valid_) {
    return {this, index_accessor_.end()};
  }
  auto index_iterator = index_accessor_.begin();
  if (lower_bound_) {
    index_iterator = index_accessor_.find_equal_or_greater(lower_bound_->value());
  }
  return {this, index_iterator};
}

LabelPropertyIndex::Iterable::Iterator LabelPropertyIndex::Iterable::end() { return {this, index_accessor_.end()}; }

int64_t LabelPropertyIndex::ApproximateVertexCount(LabelId label, PropertyId property,
                                                   const PropertyValue &value) const {
  auto it = index_.find({label, property});
  MG_ASSERT(it != index_.end(), "Index for label {} and property {} doesn't exist", label.AsUint(), property.AsUint());
  auto acc = it->second.access();
  if (!value.IsNull()) {
    return static_cast<int64_t>(
        acc.estimate_count(value, static_cast<int>(utils::SkipListLayerForCountEstimation(acc.size()))));
  }
  // The value `Null` won't ever appear in the index because it indicates that
  // the property shouldn't exist. Instead, this value is used as an indicator
  // to estimate the average number of equal elements in the list (for any
  // given value).
  return static_cast<int64_t>(acc.estimate_average_number_of_equals(
      [](const auto &first, const auto &second) { return first.value == second.value; },
      static_cast<int>(utils::SkipListLayerForAverageEqualsEstimation(acc.size()))));
}

int64_t LabelPropertyIndex::ApproximateVertexCount(LabelId label, PropertyId property,
                                                   const std::optional<utils::Bound<PropertyValue>> &lower,
                                                   const std::optional<utils::Bound<PropertyValue>> &upper) const {
  auto it = index_.find({label, property});
  MG_ASSERT(it != index_.end(), "Index for label {} and property {} doesn't exist", label.AsUint(), property.AsUint());
  auto acc = it->second.access();
  return static_cast<int64_t>(
      acc.estimate_range_count(lower, upper, static_cast<int>(utils::SkipListLayerForCountEstimation(acc.size()))));
}

void LabelPropertyIndex::RunGC() {
  for (auto &index_entry : index_) {
    index_entry.second.run_gc();
  }
}

void RemoveObsoleteEntries(Indices *indices, uint64_t oldest_active_start_timestamp) {
  indices->label_index.RemoveObsoleteEntries(oldest_active_start_timestamp);
  indices->label_property_index.RemoveObsoleteEntries(oldest_active_start_timestamp);
}

void UpdateOnAddLabel(Indices *indices, LabelId label, Vertex *vertex, const Transaction &tx) {
  indices->label_index.UpdateOnAddLabel(label, vertex, tx);
  indices->label_property_index.UpdateOnAddLabel(label, vertex, tx);
}

void UpdateOnSetProperty(Indices *indices, PropertyId property, const PropertyValue &value, Vertex *vertex,
                         const Transaction &tx) {
  indices->label_property_index.UpdateOnSetProperty(property, value, vertex, tx);
}

}  // namespace memgraph::storage::v3<|MERGE_RESOLUTION|>--- conflicted
+++ resolved
@@ -277,17 +277,12 @@
   }
   try {
     auto acc = it->second.access();
-<<<<<<< HEAD
-    for (auto &vertex : vertices) {
-      if (GetVertex(vertex).deleted || !utils::Contains(GetVertex(vertex).labels, label)) {
-=======
     for (auto &lgo_vertex : vertices) {
       auto &vertex = lgo_vertex.vertex;
       if (vertex.deleted || !utils::Contains(vertex.labels, label)) {
->>>>>>> 68b26275
         continue;
       }
-      acc.insert(Entry{&GetVertex(vertex), 0});
+      acc.insert(Entry{&vertex, 0});
     }
   } catch (const utils::OutOfMemoryException &) {
     utils::MemoryTracker::OutOfMemoryExceptionBlocker oom_exception_blocker;
@@ -431,21 +426,16 @@
   }
   try {
     auto acc = it->second.access();
-<<<<<<< HEAD
-    for (auto &vertex : vertices) {
-      if (GetVertex(vertex).deleted || !utils::Contains(GetVertex(vertex).labels, label)) {
-=======
     for (auto &lgo_vertex : vertices) {
       auto &vertex = lgo_vertex.vertex;
       if (vertex.deleted || !utils::Contains(vertex.labels, label)) {
->>>>>>> 68b26275
         continue;
       }
-      auto value = GetVertex(vertex).properties.GetProperty(property);
+      auto value = vertex.properties.GetProperty(property);
       if (value.IsNull()) {
         continue;
       }
-      acc.insert(Entry{std::move(value), &GetVertex(vertex), 0});
+      acc.insert(Entry{std::move(value), &vertex, 0});
     }
   } catch (const utils::OutOfMemoryException &) {
     utils::MemoryTracker::OutOfMemoryExceptionBlocker oom_exception_blocker;
