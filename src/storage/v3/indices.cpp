--- conflicted
+++ resolved
@@ -327,11 +327,7 @@
 LabelIndex::Iterable::Iterator::Iterator(Iterable *self, utils::SkipList<Entry>::Iterator index_iterator)
     : self_(self),
       index_iterator_(index_iterator),
-<<<<<<< HEAD
-      current_vertex_accessor_(nullptr, nullptr, nullptr, nullptr, self_->config_, *self_->vertex_validator_),
-=======
       current_vertex_accessor_(nullptr, nullptr, nullptr, self_->config_, *self_->vertex_validator_),
->>>>>>> b8186bea
       current_vertex_(nullptr) {
   AdvanceUntilValid();
 }
@@ -349,26 +345,16 @@
     }
     if (CurrentVersionHasLabel(*index_iterator_->vertex, self_->label_, self_->transaction_, self_->view_)) {
       current_vertex_ = index_iterator_->vertex;
-<<<<<<< HEAD
-      current_vertex_accessor_ = VertexAccessor{current_vertex_,     self_->transaction_, self_->indices_,
-                                                self_->constraints_, self_->config_,      *self_->vertex_validator_};
-=======
       current_vertex_accessor_ = VertexAccessor{current_vertex_, self_->transaction_, self_->indices_, self_->config_,
                                                 *self_->vertex_validator_};
->>>>>>> b8186bea
       break;
     }
   }
 }
 
 LabelIndex::Iterable::Iterable(utils::SkipList<Entry>::Accessor index_accessor, LabelId label, View view,
-<<<<<<< HEAD
-                               Transaction *transaction, Indices *indices, Constraints *constraints,
-                               Config::Items config, const VertexValidator &vertex_validator)
-=======
                                Transaction *transaction, Indices *indices, Config::Items config,
                                const VertexValidator &vertex_validator)
->>>>>>> b8186bea
     : index_accessor_(std::move(index_accessor)),
       label_(label),
       view_(view),
@@ -493,11 +479,7 @@
 LabelPropertyIndex::Iterable::Iterator::Iterator(Iterable *self, utils::SkipList<Entry>::Iterator index_iterator)
     : self_(self),
       index_iterator_(index_iterator),
-<<<<<<< HEAD
-      current_vertex_accessor_(nullptr, nullptr, nullptr, nullptr, self_->config_, *self_->vertex_validator_),
-=======
       current_vertex_accessor_(nullptr, nullptr, nullptr, self_->config_, *self_->vertex_validator_),
->>>>>>> b8186bea
       current_vertex_(nullptr) {
   AdvanceUntilValid();
 }
@@ -536,13 +518,8 @@
     if (CurrentVersionHasLabelProperty(*index_iterator_->vertex, self_->label_, self_->property_,
                                        index_iterator_->value, self_->transaction_, self_->view_)) {
       current_vertex_ = index_iterator_->vertex;
-<<<<<<< HEAD
-      current_vertex_accessor_ = VertexAccessor(current_vertex_, self_->transaction_, self_->indices_,
-                                                self_->constraints_, self_->config_, *self_->vertex_validator_);
-=======
       current_vertex_accessor_ = VertexAccessor(current_vertex_, self_->transaction_, self_->indices_, self_->config_,
                                                 *self_->vertex_validator_);
->>>>>>> b8186bea
       break;
     }
   }
@@ -564,13 +541,8 @@
                                        PropertyId property,
                                        const std::optional<utils::Bound<PropertyValue>> &lower_bound,
                                        const std::optional<utils::Bound<PropertyValue>> &upper_bound, View view,
-<<<<<<< HEAD
-                                       Transaction *transaction, Indices *indices, Constraints *constraints,
-                                       Config::Items config, const VertexValidator &vertex_validator)
-=======
                                        Transaction *transaction, Indices *indices, Config::Items config,
                                        const VertexValidator &vertex_validator)
->>>>>>> b8186bea
     : index_accessor_(std::move(index_accessor)),
       label_(label),
       property_(property),
