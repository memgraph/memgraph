// Copyright 2022 Memgraph Ltd.
//
// Use of this software is governed by the Business Source License
// included in the file licenses/BSL.txt; by using this file, you agree to be bound by the terms of the Business Source
// License, and you may not use this file except in compliance with the Business Source License.
//
// As of the Change Date specified in that file, in accordance with
// the Business Source License, use of this software will be governed
// by the Apache License, Version 2.0, included in the file
// licenses/APL.txt.

/// @file commit_log.hpp
#pragma once

#include <cstdint>
#include <mutex>

#include "utils/memory.hpp"
#include "utils/spin_lock.hpp"

namespace memgraph::storage::v3 {

/// This class keeps track of finalized transactions to provide info on the
/// oldest active transaction (minimal transaction ID which could still be
/// active).
///
/// Basically, it is a set which, at the beginning, contains all transaction
/// IDs and supports two operations: remove an ID from the set (\ref
/// SetFinished) and retrieve the minimal ID still in the set (\ref
/// OldestActive).
///
/// This class is thread-safe.
class CommitLog final {
 public:
  // TODO(mtomic): use pool allocator for blocks
  CommitLog();
  /// Create a commit log which has the oldest active id set to
  /// oldest_active
  /// @param oldest_active the oldest active id
  explicit CommitLog(uint64_t oldest_active);

  CommitLog(const CommitLog &) = delete;
  CommitLog &operator=(const CommitLog &) = delete;
  CommitLog(CommitLog &&) = delete;
  CommitLog &operator=(CommitLog &&) = delete;

  ~CommitLog();

  /// Mark a transaction as finished.
  /// @throw std::bad_alloc
  void MarkFinished(uint64_t id);

  /// Retrieve the oldest transaction still not marked as finished.
<<<<<<< HEAD
  uint64_t OldestActive() const;
=======
  uint64_t OldestActive() const noexcept;
>>>>>>> efb3c8d0

 private:
  static constexpr uint64_t kBlockSize = 8192;
  static constexpr uint64_t kIdsInField = sizeof(uint64_t) * 8;
  static constexpr uint64_t kIdsInBlock = kBlockSize * kIdsInField;

  struct Block {
    Block *next{nullptr};
    uint64_t field[kBlockSize]{};
  };

  void UpdateOldestActive();

  /// @throw std::bad_alloc
  Block *FindOrCreateBlock(uint64_t id);

  Block *head_{nullptr};
  uint64_t head_start_{0};
  uint64_t next_start_{0};
  uint64_t oldest_active_{0};
  utils::Allocator<Block> allocator_;
};

}  // namespace memgraph::storage::v3<|MERGE_RESOLUTION|>--- conflicted
+++ resolved
@@ -51,11 +51,7 @@
   void MarkFinished(uint64_t id);
 
   /// Retrieve the oldest transaction still not marked as finished.
-<<<<<<< HEAD
-  uint64_t OldestActive() const;
-=======
   uint64_t OldestActive() const noexcept;
->>>>>>> efb3c8d0
 
  private:
   static constexpr uint64_t kBlockSize = 8192;
