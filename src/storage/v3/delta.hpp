--- conflicted
+++ resolved
@@ -11,13 +11,7 @@
 
 #pragma once
 
-<<<<<<< HEAD
-#include <atomic>
 #include <memory>
-
-=======
-#include <memory>
->>>>>>> b8186bea
 #include "storage/v3/edge_ref.hpp"
 #include "storage/v3/id_types.hpp"
 #include "storage/v3/property_value.hpp"
@@ -179,49 +173,29 @@
         uint64_t command_id)
       : action(Action::SET_PROPERTY), commit_info(commit_info), command_id(command_id), property({key, value}) {}
 
-<<<<<<< HEAD
-  Delta(AddInEdgeTag /*unused*/, EdgeTypeId edge_type, VertexId vertex_id, EdgeRef edge,
-        std::atomic<uint64_t> *timestamp, uint64_t command_id)
-=======
   Delta(AddInEdgeTag /*unused*/, EdgeTypeId edge_type, VertexId vertex_id, EdgeRef edge, CommitInfo *commit_info,
         uint64_t command_id)
->>>>>>> b8186bea
       : action(Action::ADD_IN_EDGE),
         commit_info(commit_info),
         command_id(command_id),
         vertex_edge({edge_type, std::move(vertex_id), edge}) {}
 
-<<<<<<< HEAD
-  Delta(AddOutEdgeTag /*unused*/, EdgeTypeId edge_type, VertexId vertex_id, EdgeRef edge,
-        std::atomic<uint64_t> *timestamp, uint64_t command_id)
-=======
   Delta(AddOutEdgeTag /*unused*/, EdgeTypeId edge_type, VertexId vertex_id, EdgeRef edge, CommitInfo *commit_info,
         uint64_t command_id)
->>>>>>> b8186bea
       : action(Action::ADD_OUT_EDGE),
         commit_info(commit_info),
         command_id(command_id),
         vertex_edge({edge_type, std::move(vertex_id), edge}) {}
 
-<<<<<<< HEAD
-  Delta(RemoveInEdgeTag /*unused*/, EdgeTypeId edge_type, VertexId vertex_id, EdgeRef edge,
-        std::atomic<uint64_t> *timestamp, uint64_t command_id)
-=======
   Delta(RemoveInEdgeTag /*unused*/, EdgeTypeId edge_type, VertexId vertex_id, EdgeRef edge, CommitInfo *commit_info,
         uint64_t command_id)
->>>>>>> b8186bea
       : action(Action::REMOVE_IN_EDGE),
         commit_info(commit_info),
         command_id(command_id),
         vertex_edge({edge_type, std::move(vertex_id), edge}) {}
 
-<<<<<<< HEAD
-  Delta(RemoveOutEdgeTag /*unused*/, EdgeTypeId edge_type, VertexId vertex_id, EdgeRef edge,
-        std::atomic<uint64_t> *timestamp, uint64_t command_id)
-=======
   Delta(RemoveOutEdgeTag /*unused*/, EdgeTypeId edge_type, VertexId vertex_id, EdgeRef edge, CommitInfo *commit_info,
         uint64_t command_id)
->>>>>>> b8186bea
       : action(Action::REMOVE_OUT_EDGE),
         commit_info(commit_info),
         command_id(command_id),
@@ -244,10 +218,7 @@
       case Action::REMOVE_IN_EDGE:
       case Action::REMOVE_OUT_EDGE:
         std::destroy_at(&vertex_edge.vertex_id);
-<<<<<<< HEAD
-=======
         break;
->>>>>>> b8186bea
       case Action::SET_PROPERTY:
         property.value.~PropertyValue();
         break;
