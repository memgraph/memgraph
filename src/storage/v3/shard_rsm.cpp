--- conflicted
+++ resolved
@@ -252,17 +252,6 @@
   return labels;
 }
 
-<<<<<<< HEAD
-std::vector<PropertyId> GetPropertiesFromAcessor(
-    const std::map<memgraph::storage::v3::PropertyId, memgraph::storage::v3::PropertyValue> &properties) {
-  std::vector<PropertyId> ret_properties;
-  ret_properties.reserve(properties.size());
-
-  std::transform(properties.begin(), properties.end(), std::back_inserter(ret_properties),
-                 [](const auto &prop) { return prop.first; });
-
-  return ret_properties;
-=======
 template <class TExpression>
 auto Eval(TExpression *expr, EvaluationContext &ctx, AstStorage &storage,
           memgraph::storage::v3::ExpressionEvaluator &eval, DbAccessor &dba) {
@@ -270,7 +259,6 @@
   ctx.labels = NamesToLabels(storage.labels_, dba);
   auto value = expr->Accept(eval);
   return value;
->>>>>>> 5205966a
 }
 
 std::any ParseExpression(const std::string &expr, memgraph::expr::AstStorage &storage) {
