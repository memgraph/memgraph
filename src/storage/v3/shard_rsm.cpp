--- conflicted
+++ resolved
@@ -68,14 +68,9 @@
 
 using EdgeAccessors = std::vector<storage::v3::EdgeAccessor>;
 
-<<<<<<< HEAD
 using EdgeFiller =
     std::function<ShardResult<void>(const EdgeAccessor &edge, bool is_in_edge, msgs::ExpandOneResultRow &result_row)>;
-using EdgeUniqunessFunction = std::function<EdgeAccessors(EdgeAccessors &&, msgs::EdgeDirection)>;
-=======
-using EdgeFiller = std::function<bool(const EdgeAccessor &edge, bool is_in_edge, msgs::ExpandOneResultRow &result_row)>;
 using EdgeUniquenessFunction = std::function<EdgeAccessors(EdgeAccessors &&, msgs::EdgeDirection)>;
->>>>>>> 40e145e7
 
 struct VertexIdCmpr {
   bool operator()(const storage::v3::VertexId *lhs, const storage::v3::VertexId *rhs) const { return *lhs < *rhs; }
@@ -186,15 +181,8 @@
   return evaluated_expressions;
 }
 
-<<<<<<< HEAD
-struct LocalError {};
-
 ShardResult<std::vector<msgs::Label>> FillUpSourceVertexSecondaryLabels(const std::optional<VertexAccessor> &v_acc,
                                                                         const msgs::ExpandOneRequest &req) {
-=======
-std::optional<std::vector<msgs::Label>> FillUpSourceVertexSecondaryLabels(const std::optional<VertexAccessor> &v_acc,
-                                                                          const msgs::ExpandOneRequest &req) {
->>>>>>> 40e145e7
   auto secondary_labels = v_acc->Labels(View::NEW);
   if (secondary_labels.HasError()) {
     spdlog::debug("Encountered an error while trying to get the secondary labels of a vertex. Transaction id: {}",
@@ -315,9 +303,6 @@
 
 using SpecificEdgePropertiesVector = std::vector<SpecificEdgeProperties>;
 using AllEdgePropertiesVector = std::vector<AllEdgeProperties>;
-
-using EdgeFiller =
-    std::function<ShardResult<void>(const EdgeAccessor &edge, bool is_in_edge, msgs::ExpandOneResultRow &result_row)>;
 
 template <bool are_in_edges>
 ShardResult<void> FillEdges(const std::vector<EdgeAccessor> &edges, msgs::ExpandOneResultRow &row,
@@ -508,19 +493,10 @@
     PrimaryKey transformed_pk;
     std::transform(new_vertex.primary_key.begin(), new_vertex.primary_key.end(), std::back_inserter(transformed_pk),
                    [](msgs::Value &val) { return ToPropertyValue(std::move(val)); });
-<<<<<<< HEAD
     auto result_schema = acc.CreateVertexAndValidate(converted_label_ids, transformed_pk, converted_property_map);
 
     if (result_schema.HasError()) {
       shard_error.emplace(CreateErrorResponse(result_schema.GetError(), req.transaction_id, "creating vertices"));
-=======
-
-    if (auto result_schema = acc.CreateVertexAndValidate(converted_label_ids, transformed_pk, converted_property_map);
-        result_schema.HasError()) {
-      LogResultError(result_schema.GetError(), "Creating Vertex");
-
-      action_successful = false;
->>>>>>> 40e145e7
       break;
     }
   }
@@ -532,43 +508,24 @@
   auto acc = shard_->Access(req.transaction_id);
 
   std::optional<msgs::ShardError> shard_error;
-
-<<<<<<< HEAD
-  for (auto &vertex : req.new_properties) {
-    if (shard_error) {
-=======
   for (auto &vertex : req.update_vertices) {
-    if (!action_successful) {
->>>>>>> 40e145e7
-      break;
-    }
-
     auto vertex_to_update = acc.FindVertex(ConvertPropertyVector(std::move(vertex.primary_key)), View::OLD);
     if (!vertex_to_update) {
       shard_error.emplace(msgs::ShardError{common::ErrorCode::OBJECT_NOT_FOUND});
       spdlog::debug("In transaction {} vertex could not be found while trying to update its properties.",
                     req.transaction_id.logical_id);
-      continue;
-    }
-
-<<<<<<< HEAD
-    for (auto &update_prop : vertex.property_updates) {
-      auto result_schema =
-          vertex_to_update->SetPropertyAndValidate(update_prop.first, ToPropertyValue(std::move(update_prop.second)));
-      if (result_schema.HasError()) {
-        shard_error.emplace(CreateErrorResponse(result_schema.GetError(), req.transaction_id, "updating vertices"));
-=======
+      break;
+    }
+
     for (const auto label : vertex.add_labels) {
       if (const auto maybe_error = vertex_to_update->AddLabelAndValidate(label); maybe_error.HasError()) {
-        LogResultError(maybe_error.GetError(), "Add vertex labels");
-        action_successful = false;
+        shard_error.emplace(CreateErrorResponse(maybe_error.GetError(), req.transaction_id, "adding label"));
         break;
       }
     }
     for (const auto label : vertex.remove_labels) {
       if (const auto maybe_error = vertex_to_update->RemoveLabelAndValidate(label); maybe_error.HasError()) {
-        LogResultError(maybe_error.GetError(), "Remove vertex labels");
-        action_successful = false;
+        shard_error.emplace(CreateErrorResponse(maybe_error.GetError(), req.transaction_id, "adding label"));
         break;
       }
     }
@@ -577,9 +534,7 @@
       if (const auto result_schema = vertex_to_update->SetPropertyAndValidate(
               update_prop.first, ToPropertyValue(std::move(update_prop.second)));
           result_schema.HasError()) {
-        action_successful = false;
-        LogResultError(result_schema.GetError(), "Update vertex properties");
->>>>>>> 40e145e7
+        shard_error.emplace(CreateErrorResponse(result_schema.GetError(), req.transaction_id, "adding label"));
         break;
       }
     }
