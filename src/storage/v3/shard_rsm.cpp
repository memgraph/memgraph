--- conflicted
+++ resolved
@@ -26,13 +26,9 @@
 #include "storage/v3/bindings/symbol_table.hpp"
 #include "storage/v3/bindings/typed_value.hpp"
 #include "storage/v3/id_types.hpp"
-<<<<<<< HEAD
-#include "storage/v3/property_value.hpp"
-=======
 #include "storage/v3/key_store.hpp"
 #include "storage/v3/property_value.hpp"
 #include "storage/v3/schemas.hpp"
->>>>>>> abad0430
 #include "storage/v3/shard_rsm.hpp"
 #include "storage/v3/storage.hpp"
 #include "storage/v3/value_conversions.hpp"
@@ -319,24 +315,12 @@
   return Eval(std::any_cast<Expression *>(expr), ctx, storage, eval, dba);
 }
 
-<<<<<<< HEAD
-bool FilterOnVertex(memgraph::expr::DbAccessor &dba, const memgraph::storage::v3::VertexAccessor &v_acc,
-                    const std::vector<std::string> &filters, std::string_view node_name) {
-  for (const auto &filter_expr : filters) {
-    if (!ComputeExpression(dba, v_acc, std::nullopt, filter_expr, node_name, "").ValueBool()) {
-      return false;
-    }
-  }
-
-  return true;
-=======
 bool FilterOnVertex(DbAccessor &dba, const memgraph::storage::v3::VertexAccessor &v_acc,
                     const std::vector<std::string> &filters, const std::string_view node_name) {
   return std::ranges::all_of(filters, [&node_name, &dba, &v_acc](const auto &filter_expr) {
     auto res = ComputeExpression(dba, v_acc, std::nullopt, filter_expr, node_name, "");
     return res.IsBool() && res.ValueBool();
   });
->>>>>>> abad0430
 }
 
 std::vector<memgraph::storage::v3::TypedValue> EvaluateVertexExpressions(
@@ -933,37 +917,25 @@
   uint64_t sample_counter{0};
 
   const auto start_ids = ConvertPropertyVector(std::move(req.start_id.second));
-<<<<<<< HEAD
-  // 1. If there is order all order by props are needed in memory sorted
-  // Need to materialize all order by properties
-=======
-  auto dba = DbAccessor{&acc};
->>>>>>> abad0430
 
   // 2. We order vertices according to the expression and sorting order
   //   2.1. Need comparison function between TypedValues
   //   2.2. Need Sorting of vector of TypedValues (probably can use utils)
 
-<<<<<<< HEAD
   // 3. Find start ids
   auto it = vertex_iterable.begin();
   while (it != vertex_iterable.end()) {
     if (const auto &vertex = *it; start_ids <= vertex.PrimaryKey(View(req.storage_view)).GetValue()) {
       break;
-=======
-    if (start_ids <= vertex.PrimaryKey(View(req.storage_view)).GetValue()) {
-      did_reach_starting_point = true;
->>>>>>> abad0430
     }
     ++it;
   }
+
   auto dba = DbAccessor{&acc};
-
   // 4. Start iterating
   for (; it != vertex_iterable.end(); ++it) {
     const auto &vertex = *it;
 
-<<<<<<< HEAD
     std::vector<Value> expression_results;
     // TODO(gvolfing) it should be enough to check these only once.
     if (vertex.Properties(View(req.storage_view)).HasError()) {
@@ -974,52 +946,25 @@
     }
     if (req.filter_expressions) {
       // NOTE - DbAccessor might get removed in the future.
-      const bool eval = FilterOnVertex(dba, vertex, req.filter_expressions.value(), node_name_);
+      const bool eval = FilterOnVertex(dba, vertex, req.filter_expressions.value(), expr::identifier_node_symbol);
       if (!eval) {
         continue;
-=======
-      // TODO(gvolfing) it should be enough to check these only once.
-      if (vertex.Properties(View(req.storage_view)).HasError()) {
-        action_successful = false;
-        spdlog::debug("Could not retrive properties from VertexAccessor. Transaction id: {}",
-                      req.transaction_id.logical_id);
-        break;
-      }
-      if (req.filter_expressions) {
-        // NOTE - DbAccessor might get removed in the future.
-        const bool eval = FilterOnVertex(dba, vertex, req.filter_expressions.value(), expr::identifier_node_symbol);
-        if (!eval) {
-          continue;
-        }
-      }
-      if (req.vertex_expressions) {
-        expression_results = ConvertToValueVectorFromTypedValueVector(
-            EvaluateVertexExpressions(dba, vertex, req.vertex_expressions.value(), expr::identifier_node_symbol));
->>>>>>> abad0430
       }
     }
     if (req.vertex_expressions) {
       // NOTE - DbAccessor might get removed in the future.
       expression_results = ConvertToValueVectorFromTypedValueVector(
-          EvaluateVertexExpressions(dba, vertex, req.vertex_expressions.value(), node_name_));
+          EvaluateVertexExpressions(dba, vertex, req.vertex_expressions.value(), expr::identifier_node_symbol));
     }
 
     std::optional<std::map<PropertyId, Value>> found_props;
 
-<<<<<<< HEAD
     if (req.props_to_return) {
       found_props = CollectSpecificPropertiesFromAccessor(vertex, req.props_to_return.value(), view);
     } else {
-      found_props = CollectAllPropertiesFromAccessor(vertex, view);
-    }
-=======
       const auto *schema = shard_->GetSchema(shard_->PrimaryLabel());
-      if (req.props_to_return) {
-        found_props = CollectSpecificPropertiesFromAccessor(vertex, req.props_to_return.value(), view);
-      } else {
-        found_props = CollectAllPropertiesFromAccessor(vertex, view, schema);
-      }
->>>>>>> abad0430
+      found_props = CollectAllPropertiesFromAccessor(vertex, view, schema);
+    }
 
     // TODO(gvolfing) -VERIFY-
     // Vertex is separated from the properties in the response.
@@ -1033,21 +978,12 @@
                                              .props = FromMap(found_props.value()),
                                              .evaluated_vertex_expressions = std::move(expression_results)});
 
-<<<<<<< HEAD
     ++sample_counter;
-    if (sample_counter == req.batch_limit) {
+    if (req.batch_limit && sample_counter == req.batch_limit) {
       // Reached the maximum specified batch size.
       // Get the next element before exiting.
       const auto &next_vertex = *(++it);
       next_start_id = ConstructValueVertex(next_vertex, view).vertex_v.id;
-=======
-      ++sample_counter;
-      if (req.batch_limit && sample_counter == req.batch_limit) {
-        // Reached the maximum specified batch size.
-        // Get the next element before exiting.
-        const auto &next_vertex = *(++it);
-        next_start_id = ConstructValueVertex(next_vertex, view).vertex_v.id;
->>>>>>> abad0430
 
       break;
     }
