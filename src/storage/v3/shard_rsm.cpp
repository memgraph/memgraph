// Copyright 2022 Memgraph Ltd.
//
// Use of this software is governed by the Business Source License
// included in the file licenses/BSL.txt; by using this file, you agree to be bound by the terms of the Business Source
// License, and you may not use this file except in compliance with the Business Source License.
//
// As of the Change Date specified in that file, in accordance with
// the Business Source License, use of this software will be governed
// by the Apache License, Version 2.0, included in the file
// licenses/APL.txt.

#include <functional>
#include <iterator>
#include <utility>

#include "parser/opencypher/parser.hpp"
#include "query/v2/requests.hpp"
#include "storage/v3/bindings/ast/ast.hpp"
#include "storage/v3/bindings/cypher_main_visitor.hpp"
#include "storage/v3/bindings/db_accessor.hpp"
#include "storage/v3/bindings/eval.hpp"
#include "storage/v3/bindings/frame.hpp"
#include "storage/v3/bindings/symbol_generator.hpp"
#include "storage/v3/bindings/symbol_table.hpp"
#include "storage/v3/id_types.hpp"
#include "storage/v3/shard_rsm.hpp"
#include "storage/v3/storage.hpp"
#include "storage/v3/value_conversions.hpp"
#include "storage/v3/vertex_accessor.hpp"
#include "storage/v3/view.hpp"

using memgraph::msgs::Label;
using memgraph::msgs::PropertyId;
using memgraph::msgs::Value;
using memgraph::msgs::Vertex;
using memgraph::msgs::VertexId;

using memgraph::storage::conversions::ConvertPropertyVector;
using memgraph::storage::conversions::ConvertValueVector;
using memgraph::storage::conversions::ToPropertyValue;
using memgraph::storage::conversions::ToValue;

namespace {
std::vector<std::pair<memgraph::storage::v3::PropertyId, memgraph::storage::v3::PropertyValue>> ConvertPropertyMap(
    std::vector<std::pair<PropertyId, Value>> &&properties) {
  std::vector<std::pair<memgraph::storage::v3::PropertyId, memgraph::storage::v3::PropertyValue>> ret;
  ret.reserve(properties.size());

  for (auto &[key, value] : properties) {
    ret.emplace_back(std::make_pair(key, ToPropertyValue(std::move(value))));
  }

  return ret;
}

std::vector<std::pair<memgraph::storage::v3::PropertyId, Value>> FromMap(
    const std::map<PropertyId, Value> &properties) {
  std::vector<std::pair<memgraph::storage::v3::PropertyId, Value>> ret;
  ret.reserve(properties.size());

  for (const auto &[key, value] : properties) {
    ret.emplace_back(std::make_pair(key, value));
  }

  return ret;
}

std::optional<std::map<PropertyId, Value>> CollectSpecificPropertiesFromAccessor(
    const memgraph::storage::v3::VertexAccessor &acc, const std::vector<memgraph::storage::v3::PropertyId> &props,
    memgraph::storage::v3::View view) {
  std::map<PropertyId, Value> ret;

  for (const auto &prop : props) {
    auto result = acc.GetProperty(prop, view);
    if (result.HasError()) {
      spdlog::debug("Encountered an Error while trying to get a vertex property.");
      return std::nullopt;
    }
    auto &value = result.GetValue();
    if (value.IsNull()) {
      spdlog::debug("The specified property does not exist but it should");
      return std::nullopt;
    }
    ret.emplace(std::make_pair(prop, ToValue(value)));
  }

  return ret;
}

std::optional<std::map<PropertyId, Value>> CollectAllPropertiesFromAccessor(
    const memgraph::storage::v3::VertexAccessor &acc, memgraph::storage::v3::View view) {
  std::map<PropertyId, Value> ret;
  auto iter = acc.Properties(view);
  if (iter.HasError()) {
    spdlog::debug("Encountered an error while trying to get vertex properties.");
    return std::nullopt;
  }

  for (const auto &[prop_key, prop_val] : iter.GetValue()) {
    ret.emplace(prop_key, ToValue(prop_val));
  }

  return ret;
}

Value ConstructValueVertex(const memgraph::storage::v3::VertexAccessor &acc, memgraph::storage::v3::View view) {
  // Get the vertex id
  auto prim_label = acc.PrimaryLabel(view).GetValue();
  Label value_label{.id = prim_label};

  auto prim_key = ConvertValueVector(acc.PrimaryKey(view).GetValue());
  VertexId vertex_id = std::make_pair(value_label, prim_key);

  // Get the labels
  auto vertex_labels = acc.Labels(view).GetValue();
  std::vector<Label> value_labels;
  for (const auto &label : vertex_labels) {
    Label l = {.id = label};
    value_labels.push_back(l);
  }

  return Value({.id = vertex_id, .labels = value_labels});
}

<<<<<<< HEAD
/// Conversion from TypedValue to Value
Value FromTypedValueToValue(memgraph::storage::v3::TypedValue &&tv) {
  using memgraph::storage::v3::TypedValue;

  switch (tv.type()) {
    case TypedValue::Type::Bool:
      return Value(tv.ValueBool());
    case TypedValue::Type::Double:
      return Value(tv.ValueDouble());
    case TypedValue::Type::Int:
      return Value(tv.ValueInt());
    case TypedValue::Type::List: {
      std::vector<Value> list;
      list.reserve(tv.ValueList().size());
      for (auto &elem : tv.ValueList()) {
        list.emplace_back(FromTypedValueToValue(std::move(elem)));
      }

      return Value(list);
    }
    case TypedValue::Type::Map: {
      std::map<std::string, Value> map;
      for (auto &[key, val] : tv.ValueMap()) {
        // maybe use std::make_pair once the && issue is resolved.
        map.emplace(key, FromTypedValueToValue(std::move(val)));
      }

      return Value(map);
    }
    case TypedValue::Type::Null:
      return Value{};
    case TypedValue::Type::String:
      return Value((std::string(tv.ValueString())));

    // TBD -> we need to specify temporal types, not a priority.
    case TypedValue::Type::Date:
    case TypedValue::Type::LocalTime:
    case TypedValue::Type::LocalDateTime:
    case TypedValue::Type::Duration:

    // TODO(gvolfing) -VERIFY- do we need these?
    case TypedValue::Type::Vertex:
    case TypedValue::Type::Edge:
    case TypedValue::Type::Path: {
      MG_ASSERT(false, "This conversion betweem TypedValue and Value is not implemented yet!");
      return Value{};
    }
  }
  return Value{};
}

std::vector<Value> ConvertToValueVectorFromTypedValueVector(std::vector<memgraph::storage::v3::TypedValue> &&vec) {
  std::vector<Value> ret;
  ret.reserve(vec.size());
  for (auto &&elem : vec) {
    ret.emplace_back(FromTypedValueToValue(std::move(elem)));
  }
  return ret;
}

/////////////////////////////////////////////////////////////////////////////////

std::vector<PropertyId> NamesToProperties(const std::vector<std::string> &property_names,
                                          memgraph::expr::DbAccessor &dba) {
  std::vector<PropertyId> properties;
  properties.reserve(property_names.size());
  for (const auto &name : property_names) {
    properties.push_back(dba.NameToProperty(name));
  }
  return properties;
}

// TODO(gvolfing) -VERIFY-
// is this the good namespace for LabelId?
std::vector<memgraph::storage::v3::LabelId> NamesToLabels(const std::vector<std::string> &label_names,
                                                          memgraph::expr::DbAccessor &dba) {
  std::vector<memgraph::storage::v3::LabelId> labels;
  labels.reserve(label_names.size());
  for (const auto &name : label_names) {
    labels.push_back(dba.NameToLabel(name));
  }
  return labels;
}

template <class TExpression>
auto Eval(TExpression *expr, memgraph::expr::EvaluationContext ctx, memgraph::expr::AstStorage &storage,
          memgraph::storage::v3::ExpressionEvaluator &eval, memgraph::expr::DbAccessor &dba) {
  ctx.properties = NamesToProperties(storage.properties_, dba);
  ctx.labels = NamesToLabels(storage.labels_, dba);
  auto value = expr->Accept(eval);
  return value;
}

memgraph::expr::EvaluationContext CreateEvaluationContext(const memgraph::storage::v3::VertexAccessor &v_acc) {
  memgraph::expr::EvaluationContext ctx;

  // Fill EvaluationContext up with properties
  const auto properties = v_acc.Properties(memgraph::storage::v3::View::OLD);
  std::vector<PropertyId> properties_in_shard;

  for (const auto &prop : properties.GetValue()) {
    properties_in_shard.emplace_back(prop.first);
  }

  ctx.properties = std::move(properties_in_shard);

  // Fill EvaluationContext up with labels
  const auto labels = v_acc.Labels(memgraph::storage::v3::View::OLD);
  std::vector<memgraph::storage::v3::LabelId> labels_in_shard;

  for (const auto &label : labels.GetValue()) {
    labels_in_shard.emplace_back(label);
  }

  ctx.labels = std::move(labels_in_shard);

  return ctx;
}

// TODO(gvolfing) Verify if edge_name is not needed here at all
bool FilterOnVertrex(memgraph::expr::DbAccessor &dba, const memgraph::storage::v3::VertexAccessor &v_acc,
                     const std::vector<std::string> filters, std::string_view node_name) {
  for (const auto &filter_expr : filters) {
    // Parse stuff
    memgraph::frontend::opencypher::Parser<memgraph::frontend::opencypher::ParserOpTag::EXPRESSION> parser(filter_expr);
    memgraph::expr::ParsingContext pc;
    memgraph::expr::AstStorage storage;
    memgraph::expr::CypherMainVisitor visitor(pc, &storage);

    memgraph::expr::Frame<memgraph::expr::TypedValue> frame{static_cast<int64_t>(128)};
    memgraph::expr::SymbolTable symbol_table;

    auto ctx = CreateEvaluationContext(v_acc);

    memgraph::storage::v3::ExpressionEvaluator eval{&frame, symbol_table, ctx, &dba, memgraph::expr::View::NEW};

    auto *ast = parser.tree();
    auto expr = visitor.visit(ast);

    auto node_identifier = memgraph::expr::Identifier(std::string(node_name), false);
    bool is_node_identifier_present = false;

    std::vector<memgraph::expr::Identifier *> identifiers;

    if (filter_expr.find(node_name) != std::string::npos) {
      is_node_identifier_present = true;
      identifiers.push_back(&node_identifier);
    }

    memgraph::expr::SymbolGenerator symbol_generator(&symbol_table, identifiers);
    (std::any_cast<memgraph::expr::Expression *>(expr))->Accept(symbol_generator);

    if (is_node_identifier_present) {
      frame[symbol_table.at(node_identifier)] = v_acc;
    }

    if (!Eval(std::any_cast<memgraph::expr::Expression *>(expr), ctx, storage, eval, dba).ValueBool()) {
      return false;
    }
  }

  return true;
}

std::vector<memgraph::storage::v3::TypedValue> EvaluateVertexExpressions(
    memgraph::expr::DbAccessor &dba, const memgraph::storage::v3::VertexAccessor &v_acc,
    const std::vector<std::string> expressions, std::string_view node_name) {
  std::vector<memgraph::storage::v3::TypedValue> evaluated_expressions;

  for (const auto &expression : expressions) {
    // Parse stuff
    memgraph::frontend::opencypher::Parser<memgraph::frontend::opencypher::ParserOpTag::EXPRESSION> parser(expression);
    memgraph::expr::ParsingContext pc;
    memgraph::expr::AstStorage storage;
    memgraph::expr::CypherMainVisitor visitor(pc, &storage);

    memgraph::expr::Frame<memgraph::expr::TypedValue> frame{static_cast<int64_t>(128)};
    memgraph::expr::SymbolTable symbol_table;

    auto ctx = CreateEvaluationContext(v_acc);

    memgraph::storage::v3::ExpressionEvaluator eval{&frame, symbol_table, ctx, &dba, memgraph::expr::View::NEW};

    auto *ast = parser.tree();
    auto expr = visitor.visit(ast);

    auto node_identifier = memgraph::expr::Identifier(std::string(node_name), false);
    bool is_node_identifier_present = false;

    std::vector<memgraph::expr::Identifier *> identifiers;

    // Does an expression allways contain the name of the vertex?
    if (expression.find(node_name) != std::string::npos) {
      is_node_identifier_present = true;
      identifiers.push_back(&node_identifier);
    }

    memgraph::expr::SymbolGenerator symbol_generator(&symbol_table, identifiers);
    (std::any_cast<memgraph::expr::Expression *>(expr))->Accept(symbol_generator);

    if (is_node_identifier_present) {
      frame[symbol_table.at(node_identifier)] = v_acc;
    }

    evaluated_expressions.emplace_back(
        Eval(std::any_cast<memgraph::expr::Expression *>(expr), ctx, storage, eval, dba));
  }
  return evaluated_expressions;
=======
bool DoesEdgeTypeMatch(const memgraph::msgs::ExpandOneRequest &req, const memgraph::storage::v3::EdgeAccessor &edge) {
  // TODO(gvolfing) This should be checked only once and handled accordingly.
  if (req.edge_types.empty()) {
    return true;
  }

  return std::ranges::any_of(req.edge_types.cbegin(), req.edge_types.cend(),
                             [&edge](const memgraph::msgs::EdgeType &edge_type) {
                               return memgraph::storage::v3::EdgeTypeId::FromUint(edge_type.id) == edge.EdgeType();
                             });
}

struct LocalError {};

std::optional<memgraph::msgs::Vertex> FillUpSourceVertex(
    const std::optional<memgraph::storage::v3::VertexAccessor> &v_acc, memgraph::msgs::ExpandOneRequest &req,
    memgraph::msgs::VertexId src_vertex) {
  auto secondary_labels = v_acc->Labels(memgraph::storage::v3::View::OLD);
  if (secondary_labels.HasError()) {
    spdlog::debug("Encountered an error while trying to get the secondary labels of a vertex. Transaction id: {}",
                  req.transaction_id.logical_id);
    return std::nullopt;
  }

  memgraph::msgs::Vertex source_vertex;
  source_vertex.id = src_vertex;
  source_vertex.labels.reserve(secondary_labels.GetValue().size());
  for (auto label_id : secondary_labels.GetValue()) {
    source_vertex.labels.emplace_back(memgraph::msgs::Label{.id = label_id});
  }
  return source_vertex;
}

std::optional<std::map<PropertyId, Value>> FillUpSourceVertexProperties(
    const std::optional<memgraph::storage::v3::VertexAccessor> &v_acc, memgraph::msgs::ExpandOneRequest &req) {
  std::map<PropertyId, Value> src_vertex_properties;

  if (!req.src_vertex_properties) {
    auto props = v_acc->Properties(memgraph::storage::v3::View::OLD);
    if (props.HasError()) {
      spdlog::debug("Encountered an error while trying to access vertex properties. Transaction id: {}",
                    req.transaction_id.logical_id);
      return std::nullopt;
    }

    for (auto &[key, val] : props.GetValue()) {
      src_vertex_properties.insert(std::make_pair(key, ToValue(val)));
    }

  } else if (req.src_vertex_properties.value().empty()) {
    // NOOP
  } else {
    for (const auto &prop : req.src_vertex_properties.value()) {
      const auto &prop_val = v_acc->GetProperty(prop, memgraph::storage::v3::View::OLD);
      src_vertex_properties.insert(std::make_pair(prop, ToValue(prop_val.GetValue())));
    }
  }

  return src_vertex_properties;
}

std::optional<std::array<std::vector<memgraph::storage::v3::EdgeAccessor>, 2>> FillUpConnectingEdges(
    const std::optional<memgraph::storage::v3::VertexAccessor> &v_acc, memgraph::msgs::ExpandOneRequest &req) {
  std::vector<memgraph::storage::v3::EdgeAccessor> in_edges;
  std::vector<memgraph::storage::v3::EdgeAccessor> out_edges;

  switch (req.direction) {
    case memgraph::msgs::EdgeDirection::OUT: {
      auto out_edges_result = v_acc->OutEdges(memgraph::storage::v3::View::OLD);
      if (out_edges_result.HasError()) {
        spdlog::debug("Encountered an error while trying to get out-going EdgeAccessors. Transaction id: {}",
                      req.transaction_id.logical_id);
        return std::nullopt;
      }
      out_edges = std::move(out_edges_result.GetValue());
      break;
    }
    case memgraph::msgs::EdgeDirection::IN: {
      auto in_edges_result = v_acc->InEdges(memgraph::storage::v3::View::OLD);
      if (in_edges_result.HasError()) {
        spdlog::debug(
            "Encountered an error while trying to get in-going EdgeAccessors. Transaction id: {}"[req.transaction_id
                                                                                                      .logical_id]);
        return std::nullopt;
      }
      in_edges = std::move(in_edges_result.GetValue());
      break;
    }
    case memgraph::msgs::EdgeDirection::BOTH: {
      auto in_edges_result = v_acc->InEdges(memgraph::storage::v3::View::OLD);
      if (in_edges_result.HasError()) {
        spdlog::debug("Encountered an error while trying to get in-going EdgeAccessors. Transaction id: {}",
                      req.transaction_id.logical_id);
        return std::nullopt;
      }
      in_edges = std::move(in_edges_result.GetValue());

      auto out_edges_result = v_acc->OutEdges(memgraph::storage::v3::View::OLD);
      if (out_edges_result.HasError()) {
        spdlog::debug("Encountered an error while trying to get out-going EdgeAccessors. Transaction id: {}",
                      req.transaction_id.logical_id);
        return std::nullopt;
      }
      out_edges = std::move(out_edges_result.GetValue());
      break;
    }
  }
  return std::array<std::vector<memgraph::storage::v3::EdgeAccessor>, 2>{in_edges, out_edges};
}

using AllEdgePropertyDataSructure = std::map<PropertyId, memgraph::msgs::Value>;
using SpecificEdgePropertyDataSructure = std::vector<memgraph::msgs::Value>;

using AllEdgeProperties = std::tuple<memgraph::msgs::VertexId, memgraph::msgs::Gid, AllEdgePropertyDataSructure>;
using SpecificEdgeProperties =
    std::tuple<memgraph::msgs::VertexId, memgraph::msgs::Gid, SpecificEdgePropertyDataSructure>;

using SpecificEdgePropertiesVector = std::vector<SpecificEdgeProperties>;
using AllEdgePropertiesVector = std::vector<AllEdgeProperties>;

template <typename ReturnType, typename EdgeProperties, typename EdgePropertyDataStructure, typename Functor>
std::optional<ReturnType> GetEdgesWithProperties(const std::vector<memgraph::storage::v3::EdgeAccessor> &edges,
                                                 const memgraph::msgs::ExpandOneRequest &req,
                                                 Functor get_edge_properties) {
  ReturnType ret;
  ret.reserve(edges.size());

  for (const auto &edge : edges) {
    if (!DoesEdgeTypeMatch(req, edge)) {
      continue;
    }

    EdgeProperties ret_tuple;

    memgraph::msgs::Label label;
    label.id = edge.FromVertex().primary_label;
    memgraph::msgs::VertexId other_vertex = std::make_pair(label, ConvertValueVector(edge.FromVertex().primary_key));

    const auto edge_props_var = get_edge_properties(edge);

    if (std::get_if<LocalError>(&edge_props_var) != nullptr) {
      return std::nullopt;
    }

    auto edge_props = std::get<EdgePropertyDataStructure>(edge_props_var);
    memgraph::msgs::Gid gid = edge.Gid().AsUint();

    ret.emplace_back(EdgeProperties{other_vertex, gid, edge_props});
  }

  return ret;
}

template <typename TPropertyValue, typename TPropertyNullopt>
void SetFinalEdgeProperties(std::optional<TPropertyValue> &properties_to_value,
                            std::optional<TPropertyNullopt> &properties_to_nullopt, const TPropertyValue &ret_out,
                            const TPropertyValue &ret_in, const memgraph::msgs::ExpandOneRequest &req) {
  switch (req.direction) {
    case memgraph::msgs::EdgeDirection::OUT: {
      properties_to_value = std::move(ret_out);
      break;
    }
    case memgraph::msgs::EdgeDirection::IN: {
      properties_to_value = std::move(ret_in);
      break;
    }
    case memgraph::msgs::EdgeDirection::BOTH: {
      TPropertyValue ret;
      ret.resize(ret_out.size() + ret_in.size());
      ret.insert(ret.end(), std::make_move_iterator(ret_in.begin()), std::make_move_iterator(ret_in.end()));
      ret.insert(ret.end(), std::make_move_iterator(ret_out.begin()), std::make_move_iterator(ret_out.end()));

      properties_to_value = ret;
      break;
    }
  }
  properties_to_nullopt = {};
}

std::optional<memgraph::msgs::ExpandOneResultRow> GetExpandOneResult(memgraph::storage::v3::Shard::Accessor &acc,
                                                                     memgraph::msgs::VertexId src_vertex,
                                                                     memgraph::msgs::ExpandOneRequest req) {
  using EdgeProperties =
      std::variant<LocalError, std::map<PropertyId, memgraph::msgs::Value>, std::vector<memgraph::msgs::Value>>;
  std::function<EdgeProperties(const memgraph::storage::v3::EdgeAccessor &)> get_edge_properties;

  if (!req.edge_properties) {
    get_edge_properties = [&req](const memgraph::storage::v3::EdgeAccessor &edge) -> EdgeProperties {
      std::map<PropertyId, memgraph::msgs::Value> ret;
      auto property_results = edge.Properties(memgraph::storage::v3::View::OLD);
      if (property_results.HasError()) {
        spdlog::debug("Encountered an error while trying to get out-going EdgeAccessors. Transaction id: {}",
                      req.transaction_id.logical_id);
        return LocalError{};
      }

      for (const auto &[prop_key, prop_val] : property_results.GetValue()) {
        ret.insert(std::make_pair(prop_key, ToValue(prop_val)));
      }
      return ret;
    };
  } else {
    // TODO(gvolfing) - do we want to set the action_successful here?
    get_edge_properties = [&req](const memgraph::storage::v3::EdgeAccessor &edge) {
      std::vector<memgraph::msgs::Value> ret;
      ret.reserve(req.edge_properties.value().size());
      for (const auto &edge_prop : req.edge_properties.value()) {
        // TODO(gvolfing) maybe check for the absence of certain properties
        ret.emplace_back(ToValue(edge.GetProperty(edge_prop, memgraph::storage::v3::View::OLD).GetValue()));
      }
      return ret;
    };
  }

  /// Fill up source vertex
  auto v_acc = acc.FindVertex(ConvertPropertyVector(std::move(src_vertex.second)), memgraph::storage::v3::View::OLD);

  auto source_vertex = FillUpSourceVertex(v_acc, req, src_vertex);
  if (!source_vertex) {
    return std::nullopt;
  }

  /// Fill up source vertex properties
  auto src_vertex_properties = FillUpSourceVertexProperties(v_acc, req);
  if (!src_vertex_properties) {
    return std::nullopt;
  }

  /// Fill up connecting edges
  auto fill_up_connecting_edges = FillUpConnectingEdges(v_acc, req);
  if (!fill_up_connecting_edges) {
    return std::nullopt;
  }

  auto [in_edges, out_edges] = fill_up_connecting_edges.value();

  /// Assemble the edge properties
  std::optional<AllEdgePropertiesVector> edges_with_all_properties;
  std::optional<SpecificEdgePropertiesVector> edges_with_specific_properties;

  if (!req.edge_properties) {
    auto ret_in_opt = GetEdgesWithProperties<AllEdgePropertiesVector, AllEdgeProperties, AllEdgePropertyDataSructure>(
        in_edges, req, get_edge_properties);
    if (!ret_in_opt) {
      return std::nullopt;
    }

    auto ret_out_opt = GetEdgesWithProperties<AllEdgePropertiesVector, AllEdgeProperties, AllEdgePropertyDataSructure>(
        out_edges, req, get_edge_properties);
    if (!ret_out_opt) {
      return std::nullopt;
    }

    auto &ret_in = *ret_in_opt;
    auto &ret_out = *ret_out_opt;

    SetFinalEdgeProperties<AllEdgePropertiesVector, SpecificEdgePropertiesVector>(
        edges_with_all_properties, edges_with_specific_properties, ret_out, ret_in, req);
  } else {
    auto ret_in_opt =
        GetEdgesWithProperties<SpecificEdgePropertiesVector, SpecificEdgeProperties, SpecificEdgePropertyDataSructure>(
            in_edges, req, get_edge_properties);
    if (!ret_in_opt) {
      return std::nullopt;
    }

    auto ret_out_opt =
        GetEdgesWithProperties<SpecificEdgePropertiesVector, SpecificEdgeProperties, SpecificEdgePropertyDataSructure>(
            out_edges, req, get_edge_properties);
    if (!ret_out_opt) {
      return std::nullopt;
    }

    auto &ret_in = *ret_in_opt;
    auto &ret_out = *ret_out_opt;

    SetFinalEdgeProperties<SpecificEdgePropertiesVector, AllEdgePropertiesVector>(
        edges_with_specific_properties, edges_with_all_properties, ret_out, ret_in, req);
  }

  return memgraph::msgs::ExpandOneResultRow{
      .src_vertex = std::move(*source_vertex),
      .src_vertex_properties = std::move(src_vertex_properties),
      .edges_with_all_properties = std::move(edges_with_all_properties),
      .edges_with_specific_properties = std::move(edges_with_specific_properties)};
>>>>>>> 87111b2f
}

}  // namespace

namespace memgraph::storage::v3 {

msgs::WriteResponses ShardRsm::ApplyWrite(msgs::CreateVerticesRequest &&req) {
  auto acc = shard_->Access(req.transaction_id);

  // Workaround untill we have access to CreateVertexAndValidate()
  // with the new signature that does not require the primary label.
  const auto prim_label = acc.GetPrimaryLabel();

  bool action_successful = true;

  for (auto &new_vertex : req.new_vertices) {
    /// TODO(gvolfing) Remove this. In the new implementation each shard
    /// should have a predetermined primary label, so there is no point in
    /// specifying it in the accessor functions. Their signature will
    /// change.
    /// TODO(gvolfing) Consider other methods than converting. Change either
    /// the way that the property map is stored in the messages, or the
    /// signature of CreateVertexAndValidate.
    auto converted_property_map = ConvertPropertyMap(std::move(new_vertex.properties));

    // TODO(gvolfing) make sure if this conversion is actually needed.
    std::vector<memgraph::storage::v3::LabelId> converted_label_ids;
    converted_label_ids.reserve(new_vertex.label_ids.size());
    for (const auto &label_id : new_vertex.label_ids) {
      converted_label_ids.emplace_back(label_id.id);
    }

    auto result_schema =
        acc.CreateVertexAndValidate(prim_label, converted_label_ids,
                                    ConvertPropertyVector(std::move(new_vertex.primary_key)), converted_property_map);

    if (result_schema.HasError()) {
      auto &error = result_schema.GetError();

      std::visit(
          []<typename T>(T &&) {
            using ErrorType = std::remove_cvref_t<T>;
            if constexpr (std::is_same_v<ErrorType, SchemaViolation>) {
              spdlog::debug("Creating vertex failed with error: SchemaViolation");
            } else if constexpr (std::is_same_v<ErrorType, Error>) {
              spdlog::debug("Creating vertex failed with error: Error");
            } else {
              static_assert(kAlwaysFalse<T>, "Missing type from variant visitor");
            }
          },
          error);

      action_successful = false;
      break;
    }
  }

  return memgraph::msgs::CreateVerticesResponse{.success = action_successful};
}

msgs::WriteResponses ShardRsm::ApplyWrite(msgs::UpdateVerticesRequest &&req) {
  auto acc = shard_->Access(req.transaction_id);

  bool action_successful = true;

  for (auto &vertex : req.new_properties) {
    if (!action_successful) {
      break;
    }

    auto vertex_to_update = acc.FindVertex(ConvertPropertyVector(std::move(vertex.primary_key)), View::OLD);
    if (!vertex_to_update) {
      action_successful = false;
      spdlog::debug("Vertex could not be found while trying to update its properties. Transaction id: {}",
                    req.transaction_id.logical_id);
      continue;
    }

    for (auto &update_prop : vertex.property_updates) {
      // TODO(gvolfing) Maybe check if the setting is valid if SetPropertyAndValidate()
      // does not do that alreaedy.
      auto result_schema =
          vertex_to_update->SetPropertyAndValidate(update_prop.first, ToPropertyValue(std::move(update_prop.second)));
      if (result_schema.HasError()) {
        auto &error = result_schema.GetError();

        std::visit(
            [&action_successful]<typename T>(T &&) {
              using ErrorType = std::remove_cvref_t<T>;
              if constexpr (std::is_same_v<ErrorType, SchemaViolation>) {
                action_successful = false;
                spdlog::debug("Updating vertex failed with error: SchemaViolation");
              } else if constexpr (std::is_same_v<ErrorType, Error>) {
                action_successful = false;
                spdlog::debug("Updating vertex failed with error: Error");
              } else {
                static_assert(kAlwaysFalse<T>, "Missing type from variant visitor");
              }
            },
            error);

        break;
      }
    }
  }

  return memgraph::msgs::UpdateVerticesResponse{.success = action_successful};
}

msgs::WriteResponses ShardRsm::ApplyWrite(msgs::DeleteVerticesRequest &&req) {
  bool action_successful = true;
  auto acc = shard_->Access(req.transaction_id);

  for (auto &propval : req.primary_keys) {
    if (!action_successful) {
      break;
    }

    auto vertex_acc = acc.FindVertex(ConvertPropertyVector(std::move(propval)), View::OLD);

    if (!vertex_acc) {
      spdlog::debug("Error while trying to delete vertex. Vertex to delete does not exist. Transaction id: {}",
                    req.transaction_id.logical_id);
      action_successful = false;
    } else {
      // TODO(gvolfing)
      // Since we will not have different kinds of deletion types in one transaction,
      // we dont have to enter the switch statement on every iteration. Optimize this.
      switch (req.deletion_type) {
        case memgraph::msgs::DeleteVerticesRequest::DeletionType::DELETE: {
          auto result = acc.DeleteVertex(&vertex_acc.value());
          if (result.HasError() || !(result.GetValue().has_value())) {
            action_successful = false;
            spdlog::debug("Error while trying to delete vertex. Transaction id: {}", req.transaction_id.logical_id);
          }

          break;
        }
        case memgraph::msgs::DeleteVerticesRequest::DeletionType::DETACH_DELETE: {
          auto result = acc.DetachDeleteVertex(&vertex_acc.value());
          if (result.HasError() || !(result.GetValue().has_value())) {
            action_successful = false;
            spdlog::debug("Error while trying to detach and delete vertex. Transaction id: {}",
                          req.transaction_id.logical_id);
          }

          break;
        }
      }
    }
  }

  return memgraph::msgs::DeleteVerticesResponse{.success = action_successful};
}

msgs::WriteResponses ShardRsm::ApplyWrite(msgs::CreateEdgesRequest &&req) {
  auto acc = shard_->Access(req.transaction_id);
  bool action_successful = true;

  for (auto &edge : req.edges) {
    auto vertex_acc_from_primary_key = edge.src.second;
    auto vertex_from_acc = acc.FindVertex(ConvertPropertyVector(std::move(vertex_acc_from_primary_key)), View::OLD);

    auto vertex_acc_to_primary_key = edge.dst.second;
    auto vertex_to_acc = acc.FindVertex(ConvertPropertyVector(std::move(vertex_acc_to_primary_key)), View::OLD);

    if (!vertex_from_acc || !vertex_to_acc) {
      action_successful = false;
      spdlog::debug("Error while trying to insert edge, vertex does not exist. Transaction id: {}",
                    req.transaction_id.logical_id);
      break;
    }

    auto from_vertex_id = VertexId(edge.src.first.id, ConvertPropertyVector(std::move(edge.src.second)));
    auto to_vertex_id = VertexId(edge.dst.first.id, ConvertPropertyVector(std::move(edge.dst.second)));
    auto edge_acc =
        acc.CreateEdge(from_vertex_id, to_vertex_id, EdgeTypeId::FromUint(edge.type.id), Gid::FromUint(edge.id.gid));

    if (edge_acc.HasError()) {
      action_successful = false;
      spdlog::debug("Creating edge was not successful. Transaction id: {}", req.transaction_id.logical_id);
      break;
    }

    // Add properties to the edge if there is any
    if (edge.properties) {
      for (auto &[edge_prop_key, edge_prop_val] : edge.properties.value()) {
        auto set_result = edge_acc->SetProperty(edge_prop_key, ToPropertyValue(std::move(edge_prop_val)));
        if (set_result.HasError()) {
          action_successful = false;
          spdlog::debug("Adding property to edge was not successful. Transaction id: {}",
                        req.transaction_id.logical_id);
          break;
        }
      }
    }
  }

  return memgraph::msgs::CreateEdgesResponse{.success = action_successful};
}

msgs::WriteResponses ShardRsm::ApplyWrite(msgs::DeleteEdgesRequest &&req) {
  bool action_successful = true;
  auto acc = shard_->Access(req.transaction_id);

  for (auto &edge : req.edges) {
    if (!action_successful) {
      break;
    }

    auto edge_acc = acc.DeleteEdge(VertexId(edge.src.first.id, ConvertPropertyVector(std::move(edge.src.second))),
                                   VertexId(edge.dst.first.id, ConvertPropertyVector(std::move(edge.dst.second))),
                                   Gid::FromUint(edge.id.gid));
    if (edge_acc.HasError() || !edge_acc.HasValue()) {
      spdlog::debug("Error while trying to delete edge. Transaction id: {}", req.transaction_id.logical_id);
      action_successful = false;
      continue;
    }
  }

  return memgraph::msgs::DeleteEdgesResponse{.success = action_successful};
}

msgs::WriteResponses ShardRsm::ApplyWrite(msgs::UpdateEdgesRequest &&req) {
  auto acc = shard_->Access(req.transaction_id);

  bool action_successful = true;

  for (auto &edge : req.new_properties) {
    if (!action_successful) {
      break;
    }

    auto vertex_acc = acc.FindVertex(ConvertPropertyVector(std::move(edge.src.second)), View::OLD);
    if (!vertex_acc) {
      action_successful = false;
      spdlog::debug("Encountered an error while trying to acquire VertexAccessor with transaction id: {}",
                    req.transaction_id.logical_id);
      continue;
    }

    // Since we are using the source vertex of the edge we are only intrested
    // in the vertex's out-going edges
    auto edges_res = vertex_acc->OutEdges(View::OLD);
    if (edges_res.HasError()) {
      action_successful = false;
      spdlog::debug("Encountered an error while trying to acquire EdgeAccessor with transaction id: {}",
                    req.transaction_id.logical_id);
      continue;
    }

    auto &edge_accessors = edges_res.GetValue();

    // Look for the appropriate edge accessor
    bool edge_accessor_did_match = false;
    for (auto &edge_accessor : edge_accessors) {
      if (edge_accessor.Gid().AsUint() == edge.edge_id.gid) {  // Found the appropriate accessor
        edge_accessor_did_match = true;
        for (auto &[key, value] : edge.property_updates) {
          // TODO(gvolfing)
          // Check if the property was set if SetProperty does not do that itself.
          auto res = edge_accessor.SetProperty(key, ToPropertyValue(std::move(value)));
          if (res.HasError()) {
            spdlog::debug("Encountered an error while trying to set the property of an Edge with transaction id: {}",
                          req.transaction_id.logical_id);
          }
        }
      }
    }

    if (!edge_accessor_did_match) {
      action_successful = false;
      spdlog::debug("Could not find the Edge with the specified Gid. Transaction id: {}",
                    req.transaction_id.logical_id);
      continue;
    }
  }

  return memgraph::msgs::UpdateEdgesResponse{.success = action_successful};
}

msgs::ReadResponses ShardRsm::HandleRead(msgs::ScanVerticesRequest &&req) {
  auto acc = shard_->Access(req.transaction_id);
  bool action_successful = true;

  std::vector<memgraph::msgs::ScanResultRow> results;
  std::optional<memgraph::msgs::VertexId> next_start_id;

  const auto view = View(req.storage_view);
  auto vertex_iterable = acc.Vertices(view);
  bool did_reach_starting_point = false;
  uint64_t sample_counter = 0;

  const auto start_ids = ConvertPropertyVector(std::move(req.start_id.second));

  for (auto it = vertex_iterable.begin(); it != vertex_iterable.end(); ++it) {
    const auto &vertex = *it;

    if (start_ids == vertex.PrimaryKey(View(req.storage_view)).GetValue()) {
      did_reach_starting_point = true;
    }

    if (did_reach_starting_point) {
      std::vector<Value> expression_results;

      // TODO(gvolfing) it should be enough to check this only once.
      if (req.filter_expressions) {
        // NOTE - DbAccessor might get removed in the future.
        auto dba = DbAccessor{&acc};
        const bool eval = FilterOnVertrex(dba, vertex, req.filter_expressions.value(), node_name_);
        if (!eval) {
          continue;
        }
      }
      if (req.vertex_expressions) {
        // NOTE - DbAccessor might get removed in the future.
        auto dba = DbAccessor{&acc};
        expression_results = ConvertToValueVectorFromTypedValueVector(
            EvaluateVertexExpressions(dba, vertex, req.vertex_expressions.value(), node_name_));
      }

      std::optional<std::map<PropertyId, Value>> found_props;

      if (req.props_to_return) {
        found_props = CollectSpecificPropertiesFromAccessor(vertex, req.props_to_return.value(), view);
      } else {
        found_props = CollectAllPropertiesFromAccessor(vertex, view);
      }

      // TODO(gvolfing) -VERIFY-
      // Vertex is seperated from the properties in the response.
      // Is it useful to return just a vertex without the properties?
      if (!found_props) {
        action_successful = false;
        break;
      }

      results.emplace_back(msgs::ScanResultRow{.vertex = ConstructValueVertex(vertex, view).vertex_v,
                                               .props = FromMap(found_props.value()),
                                               .evaluated_vertex_expressions = std::move(expression_results)});

      ++sample_counter;
      if (sample_counter == req.batch_limit) {
        // Reached the maximum specified batch size.
        // Get the next element before exiting.
        const auto &next_vertex = *(++it);
        next_start_id = ConstructValueVertex(next_vertex, view).vertex_v.id;

        break;
      }
    }
  }

  memgraph::msgs::ScanVerticesResponse resp{};
  resp.success = action_successful;

  if (action_successful) {
    resp.next_start_id = next_start_id;
    resp.results = std::move(results);
  }

  return resp;
}

msgs::ReadResponses ShardRsm::HandleRead(msgs::ExpandOneRequest &&req) {
  auto acc = shard_->Access(req.transaction_id);
  bool action_successful = true;

  std::vector<memgraph::msgs::ExpandOneResultRow> results;

  for (auto &src_vertex : req.src_vertices) {
    auto result = GetExpandOneResult(acc, src_vertex, req);

    if (!result) {
      action_successful = false;
      break;
    }

    results.emplace_back(result.value());
  }

  memgraph::msgs::ExpandOneResponse resp{};
  if (action_successful) {
    resp.result = std::move(results);
  }

  return resp;
}

msgs::WriteResponses ShardRsm::ApplyWrite(msgs::CommitRequest &&req) {
  shard_->Access(req.transaction_id).Commit(req.commit_timestamp);
  return memgraph::msgs::CommitResponse{true};
};

// NOLINTNEXTLINE(readability-convert-member-functions-to-static)
msgs::ReadResponses ShardRsm::HandleRead(msgs::GetPropertiesRequest && /*req*/) {
  return memgraph::msgs::GetPropertiesResponse{};
}

}  //    namespace memgraph::storage::v3<|MERGE_RESOLUTION|>--- conflicted
+++ resolved
@@ -122,7 +122,6 @@
   return Value({.id = vertex_id, .labels = value_labels});
 }
 
-<<<<<<< HEAD
 /// Conversion from TypedValue to Value
 Value FromTypedValueToValue(memgraph::storage::v3::TypedValue &&tv) {
   using memgraph::storage::v3::TypedValue;
@@ -331,7 +330,8 @@
         Eval(std::any_cast<memgraph::expr::Expression *>(expr), ctx, storage, eval, dba));
   }
   return evaluated_expressions;
-=======
+}
+
 bool DoesEdgeTypeMatch(const memgraph::msgs::ExpandOneRequest &req, const memgraph::storage::v3::EdgeAccessor &edge) {
   // TODO(gvolfing) This should be checked only once and handled accordingly.
   if (req.edge_types.empty()) {
@@ -617,7 +617,6 @@
       .src_vertex_properties = std::move(src_vertex_properties),
       .edges_with_all_properties = std::move(edges_with_all_properties),
       .edges_with_specific_properties = std::move(edges_with_specific_properties)};
->>>>>>> 87111b2f
 }
 
 }  // namespace
