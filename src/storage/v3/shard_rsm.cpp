// Copyright 2022 Memgraph Ltd.
//
// Use of this software is governed by the Business Source License
// included in the file licenses/BSL.txt; by using this file, you agree to be bound by the terms of the Business Source
// License, and you may not use this file except in compliance with the Business Source License.
//
// As of the Change Date specified in that file, in accordance with
// the Business Source License, use of this software will be governed
// by the Apache License, Version 2.0, included in the file
// licenses/APL.txt.

#include <functional>
#include <iterator>
#include <utility>

#include "parser/opencypher/parser.hpp"
#include "query/v2/requests.hpp"
#include "storage/v3/key_store.hpp"
#include "storage/v3/property_value.hpp"
#include "storage/v3/schemas.hpp"
#include "storage/v3/shard_rsm.hpp"
#include "storage/v3/value_conversions.hpp"
#include "storage/v3/vertex_accessor.hpp"

using memgraph::msgs::Label;
using memgraph::msgs::PropertyId;
using memgraph::msgs::Value;
using memgraph::msgs::Vertex;
using memgraph::msgs::VertexId;

using memgraph::storage::conversions::ConvertPropertyVector;
using memgraph::storage::conversions::ConvertValueVector;
using memgraph::storage::conversions::ToPropertyValue;
using memgraph::storage::conversions::ToValue;

namespace {
std::vector<std::pair<memgraph::storage::v3::PropertyId, memgraph::storage::v3::PropertyValue>> ConvertPropertyMap(
    std::vector<std::pair<PropertyId, Value>> &&properties) {
  std::vector<std::pair<memgraph::storage::v3::PropertyId, memgraph::storage::v3::PropertyValue>> ret;
  ret.reserve(properties.size());

  for (auto &[key, value] : properties) {
    ret.emplace_back(std::make_pair(key, ToPropertyValue(std::move(value))));
  }

  return ret;
}

std::vector<std::pair<memgraph::storage::v3::PropertyId, Value>> FromMap(
    const std::map<PropertyId, Value> &properties) {
  std::vector<std::pair<memgraph::storage::v3::PropertyId, Value>> ret;
  ret.reserve(properties.size());

  for (const auto &[key, value] : properties) {
    ret.emplace_back(std::make_pair(key, value));
  }

  return ret;
}

std::optional<std::map<PropertyId, Value>> CollectSpecificPropertiesFromAccessor(
    const memgraph::storage::v3::VertexAccessor &acc, const std::vector<memgraph::storage::v3::PropertyId> &props,
    memgraph::storage::v3::View view) {
  std::map<PropertyId, Value> ret;

  for (const auto &prop : props) {
    auto result = acc.GetProperty(prop, view);
    if (result.HasError()) {
      spdlog::debug("Encountered an Error while trying to get a vertex property.");
      return std::nullopt;
    }
    auto &value = result.GetValue();
    if (value.IsNull()) {
      spdlog::debug("The specified property does not exist but it should");
      return std::nullopt;
    }
    ret.emplace(std::make_pair(prop, ToValue(value)));
  }

  return ret;
}

std::optional<std::map<PropertyId, Value>> CollectAllPropertiesFromAccessor(
    const memgraph::storage::v3::VertexAccessor &acc, memgraph::storage::v3::View view,
    const memgraph::storage::v3::Schemas::Schema *schema) {
  std::map<PropertyId, Value> ret;
  auto props = acc.Properties(view);
  if (props.HasError()) {
    spdlog::debug("Encountered an error while trying to get vertex properties.");
    return std::nullopt;
  }
  for (const auto &[prop_key, prop_val] : props.GetValue()) {
    ret.emplace(prop_key, ToValue(prop_val));
  }

  auto maybe_pk = acc.PrimaryKey(view);
  if (maybe_pk.HasError()) {
    spdlog::debug("Encountered an error while trying to get vertex primary key.");
  }

  const auto pk = maybe_pk.GetValue();
  MG_ASSERT(schema->second.size() == pk.size(), "PrimaryKey size does not match schema!");
  for (size_t i{0}; i < schema->second.size(); ++i) {
    ret.emplace(schema->second[i].property_id, ToValue(pk[i]));
  }

  return ret;
}

Value ConstructValueVertex(const memgraph::storage::v3::VertexAccessor &acc, memgraph::storage::v3::View view) {
  // Get the vertex id
  auto prim_label = acc.PrimaryLabel(view).GetValue();
  Label value_label{.id = prim_label};

  auto prim_key = ConvertValueVector(acc.PrimaryKey(view).GetValue());
  VertexId vertex_id = std::make_pair(value_label, prim_key);

  // Get the labels
  auto vertex_labels = acc.Labels(view).GetValue();
  std::vector<Label> value_labels;
  for (const auto &label : vertex_labels) {
    Label l = {.id = label};
    value_labels.push_back(l);
  }

  return Value({.id = vertex_id, .labels = value_labels});
}

bool DoesEdgeTypeMatch(const memgraph::msgs::ExpandOneRequest &req, const memgraph::storage::v3::EdgeAccessor &edge) {
  // TODO(gvolfing) This should be checked only once and handled accordingly.
  if (req.edge_types.empty()) {
    return true;
  }

  return std::ranges::any_of(req.edge_types.cbegin(), req.edge_types.cend(),
                             [&edge](const memgraph::msgs::EdgeType &edge_type) {
                               return memgraph::storage::v3::EdgeTypeId::FromUint(edge_type.id) == edge.EdgeType();
                             });
}

struct LocalError {};

std::optional<memgraph::msgs::Vertex> FillUpSourceVertex(
    const std::optional<memgraph::storage::v3::VertexAccessor> &v_acc, memgraph::msgs::ExpandOneRequest &req,
    memgraph::msgs::VertexId src_vertex) {
  auto secondary_labels = v_acc->Labels(memgraph::storage::v3::View::OLD);
  if (secondary_labels.HasError()) {
    spdlog::debug("Encountered an error while trying to get the secondary labels of a vertex. Transaction id: {}",
                  req.transaction_id.logical_id);
    return std::nullopt;
  }

  memgraph::msgs::Vertex source_vertex;
  source_vertex.id = src_vertex;
  source_vertex.labels.reserve(secondary_labels.GetValue().size());
  for (auto label_id : secondary_labels.GetValue()) {
    source_vertex.labels.emplace_back(memgraph::msgs::Label{.id = label_id});
  }
  return source_vertex;
}

std::optional<std::map<PropertyId, Value>> FillUpSourceVertexProperties(
    const std::optional<memgraph::storage::v3::VertexAccessor> &v_acc, memgraph::msgs::ExpandOneRequest &req) {
  std::map<PropertyId, Value> src_vertex_properties;

  if (!req.src_vertex_properties) {
    auto props = v_acc->Properties(memgraph::storage::v3::View::OLD);
    if (props.HasError()) {
      spdlog::debug("Encountered an error while trying to access vertex properties. Transaction id: {}",
                    req.transaction_id.logical_id);
      return std::nullopt;
    }

    for (auto &[key, val] : props.GetValue()) {
      src_vertex_properties.insert(std::make_pair(key, ToValue(val)));
    }

  } else if (req.src_vertex_properties.value().empty()) {
    // NOOP
  } else {
    for (const auto &prop : req.src_vertex_properties.value()) {
      const auto &prop_val = v_acc->GetProperty(prop, memgraph::storage::v3::View::OLD);
      src_vertex_properties.insert(std::make_pair(prop, ToValue(prop_val.GetValue())));
    }
  }

  return src_vertex_properties;
}

std::optional<std::array<std::vector<memgraph::storage::v3::EdgeAccessor>, 2>> FillUpConnectingEdges(
    const std::optional<memgraph::storage::v3::VertexAccessor> &v_acc, memgraph::msgs::ExpandOneRequest &req) {
  std::vector<memgraph::storage::v3::EdgeAccessor> in_edges;
  std::vector<memgraph::storage::v3::EdgeAccessor> out_edges;

  switch (req.direction) {
    case memgraph::msgs::EdgeDirection::OUT: {
      auto out_edges_result = v_acc->OutEdges(memgraph::storage::v3::View::OLD);
      if (out_edges_result.HasError()) {
        spdlog::debug("Encountered an error while trying to get out-going EdgeAccessors. Transaction id: {}",
                      req.transaction_id.logical_id);
        return std::nullopt;
      }
      out_edges = std::move(out_edges_result.GetValue());
      break;
    }
    case memgraph::msgs::EdgeDirection::IN: {
      auto in_edges_result = v_acc->InEdges(memgraph::storage::v3::View::OLD);
      if (in_edges_result.HasError()) {
        spdlog::debug(
            "Encountered an error while trying to get in-going EdgeAccessors. Transaction id: {}"[req.transaction_id
                                                                                                      .logical_id]);
        return std::nullopt;
      }
      in_edges = std::move(in_edges_result.GetValue());
      break;
    }
    case memgraph::msgs::EdgeDirection::BOTH: {
      auto in_edges_result = v_acc->InEdges(memgraph::storage::v3::View::OLD);
      if (in_edges_result.HasError()) {
        spdlog::debug("Encountered an error while trying to get in-going EdgeAccessors. Transaction id: {}",
                      req.transaction_id.logical_id);
        return std::nullopt;
      }
      in_edges = std::move(in_edges_result.GetValue());

      auto out_edges_result = v_acc->OutEdges(memgraph::storage::v3::View::OLD);
      if (out_edges_result.HasError()) {
        spdlog::debug("Encountered an error while trying to get out-going EdgeAccessors. Transaction id: {}",
                      req.transaction_id.logical_id);
        return std::nullopt;
      }
      out_edges = std::move(out_edges_result.GetValue());
      break;
    }
  }
  return std::array<std::vector<memgraph::storage::v3::EdgeAccessor>, 2>{in_edges, out_edges};
}

using AllEdgePropertyDataSructure = std::map<PropertyId, memgraph::msgs::Value>;
using SpecificEdgePropertyDataSructure = std::vector<memgraph::msgs::Value>;

using AllEdgeProperties = std::tuple<memgraph::msgs::VertexId, memgraph::msgs::Gid, AllEdgePropertyDataSructure>;
using SpecificEdgeProperties =
    std::tuple<memgraph::msgs::VertexId, memgraph::msgs::Gid, SpecificEdgePropertyDataSructure>;

using SpecificEdgePropertiesVector = std::vector<SpecificEdgeProperties>;
using AllEdgePropertiesVector = std::vector<AllEdgeProperties>;

template <typename ReturnType, typename EdgeProperties, typename EdgePropertyDataStructure, typename Functor>
std::optional<ReturnType> GetEdgesWithProperties(const std::vector<memgraph::storage::v3::EdgeAccessor> &edges,
                                                 const memgraph::msgs::ExpandOneRequest &req,
                                                 Functor get_edge_properties) {
  ReturnType ret;
  ret.reserve(edges.size());

  for (const auto &edge : edges) {
    if (!DoesEdgeTypeMatch(req, edge)) {
      continue;
    }

    EdgeProperties ret_tuple;

    memgraph::msgs::Label label;
    label.id = edge.FromVertex().primary_label;
    memgraph::msgs::VertexId other_vertex = std::make_pair(label, ConvertValueVector(edge.FromVertex().primary_key));

    const auto edge_props_var = get_edge_properties(edge);

    if (std::get_if<LocalError>(&edge_props_var) != nullptr) {
      return std::nullopt;
    }

    auto edge_props = std::get<EdgePropertyDataStructure>(edge_props_var);
    memgraph::msgs::Gid gid = edge.Gid().AsUint();

    ret.emplace_back(EdgeProperties{other_vertex, gid, edge_props});
  }

  return ret;
}

template <typename TPropertyValue, typename TPropertyNullopt>
void SetFinalEdgeProperties(std::optional<TPropertyValue> &properties_to_value,
                            std::optional<TPropertyNullopt> &properties_to_nullopt, const TPropertyValue &ret_out,
                            const TPropertyValue &ret_in, const memgraph::msgs::ExpandOneRequest &req) {
  switch (req.direction) {
    case memgraph::msgs::EdgeDirection::OUT: {
      properties_to_value = std::move(ret_out);
      break;
    }
    case memgraph::msgs::EdgeDirection::IN: {
      properties_to_value = std::move(ret_in);
      break;
    }
    case memgraph::msgs::EdgeDirection::BOTH: {
      TPropertyValue ret;
      ret.resize(ret_out.size() + ret_in.size());
      ret.insert(ret.end(), std::make_move_iterator(ret_in.begin()), std::make_move_iterator(ret_in.end()));
      ret.insert(ret.end(), std::make_move_iterator(ret_out.begin()), std::make_move_iterator(ret_out.end()));

      properties_to_value = ret;
      break;
    }
  }
  properties_to_nullopt = {};
}

std::optional<memgraph::msgs::ExpandOneResultRow> GetExpandOneResult(memgraph::storage::v3::Shard::Accessor &acc,
                                                                     memgraph::msgs::VertexId src_vertex,
                                                                     memgraph::msgs::ExpandOneRequest req) {
  using EdgeProperties =
      std::variant<LocalError, std::map<PropertyId, memgraph::msgs::Value>, std::vector<memgraph::msgs::Value>>;
  std::function<EdgeProperties(const memgraph::storage::v3::EdgeAccessor &)> get_edge_properties;

  if (!req.edge_properties) {
    get_edge_properties = [&req](const memgraph::storage::v3::EdgeAccessor &edge) -> EdgeProperties {
      std::map<PropertyId, memgraph::msgs::Value> ret;
      auto property_results = edge.Properties(memgraph::storage::v3::View::OLD);
      if (property_results.HasError()) {
        spdlog::debug("Encountered an error while trying to get out-going EdgeAccessors. Transaction id: {}",
                      req.transaction_id.logical_id);
        return LocalError{};
      }

      for (const auto &[prop_key, prop_val] : property_results.GetValue()) {
        ret.insert(std::make_pair(prop_key, ToValue(prop_val)));
      }
      return ret;
    };
  } else {
    // TODO(gvolfing) - do we want to set the action_successful here?
    get_edge_properties = [&req](const memgraph::storage::v3::EdgeAccessor &edge) {
      std::vector<memgraph::msgs::Value> ret;
      ret.reserve(req.edge_properties.value().size());
      for (const auto &edge_prop : req.edge_properties.value()) {
        // TODO(gvolfing) maybe check for the absence of certain properties
        ret.emplace_back(ToValue(edge.GetProperty(edge_prop, memgraph::storage::v3::View::OLD).GetValue()));
      }
      return ret;
    };
  }

  /// Fill up source vertex
  auto v_acc = acc.FindVertex(ConvertPropertyVector(std::move(src_vertex.second)), memgraph::storage::v3::View::OLD);

  auto source_vertex = FillUpSourceVertex(v_acc, req, src_vertex);
  if (!source_vertex) {
    return std::nullopt;
  }

  /// Fill up source vertex properties
  auto src_vertex_properties = FillUpSourceVertexProperties(v_acc, req);
  if (!src_vertex_properties) {
    return std::nullopt;
  }

  /// Fill up connecting edges
  auto fill_up_connecting_edges = FillUpConnectingEdges(v_acc, req);
  if (!fill_up_connecting_edges) {
    return std::nullopt;
  }

  auto [in_edges, out_edges] = fill_up_connecting_edges.value();

  /// Assemble the edge properties
  std::optional<AllEdgePropertiesVector> edges_with_all_properties;
  std::optional<SpecificEdgePropertiesVector> edges_with_specific_properties;

  if (!req.edge_properties) {
    auto ret_in_opt = GetEdgesWithProperties<AllEdgePropertiesVector, AllEdgeProperties, AllEdgePropertyDataSructure>(
        in_edges, req, get_edge_properties);
    if (!ret_in_opt) {
      return std::nullopt;
    }

    auto ret_out_opt = GetEdgesWithProperties<AllEdgePropertiesVector, AllEdgeProperties, AllEdgePropertyDataSructure>(
        out_edges, req, get_edge_properties);
    if (!ret_out_opt) {
      return std::nullopt;
    }

    auto &ret_in = *ret_in_opt;
    auto &ret_out = *ret_out_opt;

    SetFinalEdgeProperties<AllEdgePropertiesVector, SpecificEdgePropertiesVector>(
        edges_with_all_properties, edges_with_specific_properties, ret_out, ret_in, req);
  } else {
    auto ret_in_opt =
        GetEdgesWithProperties<SpecificEdgePropertiesVector, SpecificEdgeProperties, SpecificEdgePropertyDataSructure>(
            in_edges, req, get_edge_properties);
    if (!ret_in_opt) {
      return std::nullopt;
    }

    auto ret_out_opt =
        GetEdgesWithProperties<SpecificEdgePropertiesVector, SpecificEdgeProperties, SpecificEdgePropertyDataSructure>(
            out_edges, req, get_edge_properties);
    if (!ret_out_opt) {
      return std::nullopt;
    }

    auto &ret_in = *ret_in_opt;
    auto &ret_out = *ret_out_opt;

    SetFinalEdgeProperties<SpecificEdgePropertiesVector, AllEdgePropertiesVector>(
        edges_with_specific_properties, edges_with_all_properties, ret_out, ret_in, req);
  }

  return memgraph::msgs::ExpandOneResultRow{
      .src_vertex = std::move(*source_vertex),
      .src_vertex_properties = std::move(src_vertex_properties),
      .edges_with_all_properties = std::move(edges_with_all_properties),
      .edges_with_specific_properties = std::move(edges_with_specific_properties)};
}

}  // namespace

namespace memgraph::storage::v3 {

msgs::WriteResponses ShardRsm::ApplyWrite(msgs::CreateVerticesRequest &&req) {
  auto acc = shard_->Access(req.transaction_id);

  bool action_successful = true;

  for (auto &new_vertex : req.new_vertices) {
    /// TODO(gvolfing) Remove this. In the new implementation each shard
    /// should have a predetermined primary label, so there is no point in
    /// specifying it in the accessor functions. Their signature will
    /// change.
    /// TODO(gvolfing) Consider other methods than converting. Change either
    /// the way that the property map is stored in the messages, or the
    /// signature of CreateVertexAndValidate.
    auto converted_property_map = ConvertPropertyMap(std::move(new_vertex.properties));

    // TODO(gvolfing) make sure if this conversion is actually needed.
    std::vector<memgraph::storage::v3::LabelId> converted_label_ids;
    converted_label_ids.reserve(new_vertex.label_ids.size());
    for (const auto &label_id : new_vertex.label_ids) {
      converted_label_ids.emplace_back(label_id.id);
    }
    // TODO(jbajic) sending primary key as vector breaks validation on storage side
    // cannot map id -> value
    PrimaryKey transformed_pk;
    std::transform(new_vertex.primary_key.begin(), new_vertex.primary_key.end(), std::back_inserter(transformed_pk),
                   [](const auto &val) { return ToPropertyValue(val); });
    auto result_schema = acc.CreateVertexAndValidate(converted_label_ids, transformed_pk, converted_property_map);

    if (result_schema.HasError()) {
      auto &error = result_schema.GetError();

      std::visit(
          []<typename T>(T &&) {
            using ErrorType = std::remove_cvref_t<T>;
            if constexpr (std::is_same_v<ErrorType, SchemaViolation>) {
              spdlog::debug("Creating vertex failed with error: SchemaViolation");
            } else if constexpr (std::is_same_v<ErrorType, Error>) {
              spdlog::debug("Creating vertex failed with error: Error");
            } else {
              static_assert(kAlwaysFalse<T>, "Missing type from variant visitor");
            }
          },
          error);

      action_successful = false;
      break;
    }
  }

  return memgraph::msgs::CreateVerticesResponse{.success = action_successful};
}

msgs::WriteResponses ShardRsm::ApplyWrite(msgs::UpdateVerticesRequest &&req) {
  auto acc = shard_->Access(req.transaction_id);

  bool action_successful = true;

  for (auto &vertex : req.new_properties) {
    if (!action_successful) {
      break;
    }

    auto vertex_to_update = acc.FindVertex(ConvertPropertyVector(std::move(vertex.primary_key)), View::OLD);
    if (!vertex_to_update) {
      action_successful = false;
      spdlog::debug("Vertex could not be found while trying to update its properties. Transaction id: {}",
                    req.transaction_id.logical_id);
      continue;
    }

    for (auto &update_prop : vertex.property_updates) {
      // TODO(gvolfing) Maybe check if the setting is valid if SetPropertyAndValidate()
      // does not do that alreaedy.
      auto result_schema =
          vertex_to_update->SetPropertyAndValidate(update_prop.first, ToPropertyValue(std::move(update_prop.second)));
      if (result_schema.HasError()) {
        auto &error = result_schema.GetError();

        std::visit(
            [&action_successful]<typename T>(T &&) {
              using ErrorType = std::remove_cvref_t<T>;
              if constexpr (std::is_same_v<ErrorType, SchemaViolation>) {
                action_successful = false;
                spdlog::debug("Updating vertex failed with error: SchemaViolation");
              } else if constexpr (std::is_same_v<ErrorType, Error>) {
                action_successful = false;
                spdlog::debug("Updating vertex failed with error: Error");
              } else {
                static_assert(kAlwaysFalse<T>, "Missing type from variant visitor");
              }
            },
            error);

        break;
      }
    }
  }

  return memgraph::msgs::UpdateVerticesResponse{.success = action_successful};
}

msgs::WriteResponses ShardRsm::ApplyWrite(msgs::DeleteVerticesRequest &&req) {
  bool action_successful = true;
  auto acc = shard_->Access(req.transaction_id);

  for (auto &propval : req.primary_keys) {
    if (!action_successful) {
      break;
    }

    auto vertex_acc = acc.FindVertex(ConvertPropertyVector(std::move(propval)), View::OLD);

    if (!vertex_acc) {
      spdlog::debug("Error while trying to delete vertex. Vertex to delete does not exist. Transaction id: {}",
                    req.transaction_id.logical_id);
      action_successful = false;
    } else {
      // TODO(gvolfing)
      // Since we will not have different kinds of deletion types in one transaction,
      // we dont have to enter the switch statement on every iteration. Optimize this.
      switch (req.deletion_type) {
        case memgraph::msgs::DeleteVerticesRequest::DeletionType::DELETE: {
          auto result = acc.DeleteVertex(&vertex_acc.value());
          if (result.HasError() || !(result.GetValue().has_value())) {
            action_successful = false;
            spdlog::debug("Error while trying to delete vertex. Transaction id: {}", req.transaction_id.logical_id);
          }

          break;
        }
        case memgraph::msgs::DeleteVerticesRequest::DeletionType::DETACH_DELETE: {
          auto result = acc.DetachDeleteVertex(&vertex_acc.value());
          if (result.HasError() || !(result.GetValue().has_value())) {
            action_successful = false;
            spdlog::debug("Error while trying to detach and delete vertex. Transaction id: {}",
                          req.transaction_id.logical_id);
          }

          break;
        }
      }
    }
  }

  return memgraph::msgs::DeleteVerticesResponse{.success = action_successful};
}

msgs::WriteResponses ShardRsm::ApplyWrite(msgs::CreateEdgesRequest &&req) {
  auto acc = shard_->Access(req.transaction_id);
  bool action_successful = true;

  for (auto &edge : req.edges) {
    auto vertex_acc_from_primary_key = edge.src.second;
    auto vertex_from_acc = acc.FindVertex(ConvertPropertyVector(std::move(vertex_acc_from_primary_key)), View::OLD);

    auto vertex_acc_to_primary_key = edge.dst.second;
    auto vertex_to_acc = acc.FindVertex(ConvertPropertyVector(std::move(vertex_acc_to_primary_key)), View::OLD);

    if (!vertex_from_acc || !vertex_to_acc) {
      action_successful = false;
      spdlog::debug("Error while trying to insert edge, vertex does not exist. Transaction id: {}",
                    req.transaction_id.logical_id);
      break;
    }

    auto from_vertex_id = VertexId(edge.src.first.id, ConvertPropertyVector(std::move(edge.src.second)));
    auto to_vertex_id = VertexId(edge.dst.first.id, ConvertPropertyVector(std::move(edge.dst.second)));
    auto edge_acc =
        acc.CreateEdge(from_vertex_id, to_vertex_id, EdgeTypeId::FromUint(edge.type.id), Gid::FromUint(edge.id.gid));

    if (edge_acc.HasError()) {
      action_successful = false;
      spdlog::debug("Creating edge was not successful. Transaction id: {}", req.transaction_id.logical_id);
      break;
    }

    // Add properties to the edge if there is any
    if (edge.properties) {
      for (auto &[edge_prop_key, edge_prop_val] : edge.properties.value()) {
        auto set_result = edge_acc->SetProperty(edge_prop_key, ToPropertyValue(std::move(edge_prop_val)));
        if (set_result.HasError()) {
          action_successful = false;
          spdlog::debug("Adding property to edge was not successful. Transaction id: {}",
                        req.transaction_id.logical_id);
          break;
        }
      }
    }
  }

  return memgraph::msgs::CreateEdgesResponse{.success = action_successful};
}

msgs::WriteResponses ShardRsm::ApplyWrite(msgs::DeleteEdgesRequest &&req) {
  bool action_successful = true;
  auto acc = shard_->Access(req.transaction_id);

  for (auto &edge : req.edges) {
    if (!action_successful) {
      break;
    }

    auto edge_acc = acc.DeleteEdge(VertexId(edge.src.first.id, ConvertPropertyVector(std::move(edge.src.second))),
                                   VertexId(edge.dst.first.id, ConvertPropertyVector(std::move(edge.dst.second))),
                                   Gid::FromUint(edge.id.gid));
    if (edge_acc.HasError() || !edge_acc.HasValue()) {
      spdlog::debug("Error while trying to delete edge. Transaction id: {}", req.transaction_id.logical_id);
      action_successful = false;
      continue;
    }
  }

  return memgraph::msgs::DeleteEdgesResponse{.success = action_successful};
}

msgs::WriteResponses ShardRsm::ApplyWrite(msgs::UpdateEdgesRequest &&req) {
  auto acc = shard_->Access(req.transaction_id);

  bool action_successful = true;

  for (auto &edge : req.new_properties) {
    if (!action_successful) {
      break;
    }

    auto vertex_acc = acc.FindVertex(ConvertPropertyVector(std::move(edge.src.second)), View::OLD);
    if (!vertex_acc) {
      action_successful = false;
      spdlog::debug("Encountered an error while trying to acquire VertexAccessor with transaction id: {}",
                    req.transaction_id.logical_id);
      continue;
    }

    // Since we are using the source vertex of the edge we are only intrested
    // in the vertex's out-going edges
    auto edges_res = vertex_acc->OutEdges(View::OLD);
    if (edges_res.HasError()) {
      action_successful = false;
      spdlog::debug("Encountered an error while trying to acquire EdgeAccessor with transaction id: {}",
                    req.transaction_id.logical_id);
      continue;
    }

    auto &edge_accessors = edges_res.GetValue();

    // Look for the appropriate edge accessor
    bool edge_accessor_did_match = false;
    for (auto &edge_accessor : edge_accessors) {
      if (edge_accessor.Gid().AsUint() == edge.edge_id.gid) {  // Found the appropriate accessor
        edge_accessor_did_match = true;
        for (auto &[key, value] : edge.property_updates) {
          // TODO(gvolfing)
          // Check if the property was set if SetProperty does not do that itself.
          auto res = edge_accessor.SetProperty(key, ToPropertyValue(std::move(value)));
          if (res.HasError()) {
            spdlog::debug("Encountered an error while trying to set the property of an Edge with transaction id: {}",
                          req.transaction_id.logical_id);
          }
        }
      }
    }

    if (!edge_accessor_did_match) {
      action_successful = false;
      spdlog::debug("Could not find the Edge with the specified Gid. Transaction id: {}",
                    req.transaction_id.logical_id);
      continue;
    }
  }

  return memgraph::msgs::UpdateEdgesResponse{.success = action_successful};
}

msgs::ReadResponses ShardRsm::HandleRead(msgs::ScanVerticesRequest &&req) {
  auto acc = shard_->Access(req.transaction_id);
  bool action_successful = true;

  std::vector<memgraph::msgs::ScanResultRow> results;
  std::optional<memgraph::msgs::VertexId> next_start_id;

  const auto view = View(req.storage_view);
  auto vertex_iterable = acc.Vertices(view);
  bool did_reach_starting_point = false;
  uint64_t sample_counter = 0;

  const auto start_ids = ConvertPropertyVector(std::move(req.start_id.second));

  for (auto it = vertex_iterable.begin(); it != vertex_iterable.end(); ++it) {
    const auto &vertex = *it;

    if (start_ids <= vertex.PrimaryKey(View(req.storage_view)).GetValue()) {
      did_reach_starting_point = true;
    }

    if (did_reach_starting_point) {
      std::optional<std::map<PropertyId, Value>> found_props;

      const auto *const schema = shard_->GetSchema(shard_->PrimaryLabel());
      if (req.props_to_return) {
        found_props = CollectSpecificPropertiesFromAccessor(vertex, req.props_to_return.value(), view);
      } else {
<<<<<<< HEAD
        found_props = CollectAllPropertiesFromAccessor(vertex, view, schema);
=======
        found_props = CollectAllPropertiesFromAccessor(vertex, view);
      }

      // TODO(gvolfing) -VERIFY-
      // Vertex is seperated from the properties in the response.
      // Is it useful to return just a vertex without the properties?
      if (!found_props) {
        action_successful = false;
        break;
>>>>>>> 87111b2f
      }

      results.emplace_back(msgs::ScanResultRow{.vertex = ConstructValueVertex(vertex, view).vertex_v,
                                               .props = FromMap(found_props.value())});

      ++sample_counter;
      if (req.batch_limit && sample_counter == req.batch_limit) {
        // Reached the maximum specified batch size.
        // Get the next element before exiting.
        const auto &next_vertex = *(++it);
        next_start_id = ConstructValueVertex(next_vertex, view).vertex_v.id;

        break;
      }
    }
  }

  memgraph::msgs::ScanVerticesResponse resp{};
  resp.success = action_successful;

  if (action_successful) {
    resp.next_start_id = next_start_id;
    resp.results = std::move(results);
  }

  return resp;
}

msgs::ReadResponses ShardRsm::HandleRead(msgs::ExpandOneRequest &&req) {
  auto acc = shard_->Access(req.transaction_id);
  bool action_successful = true;

  std::vector<memgraph::msgs::ExpandOneResultRow> results;

  for (auto &src_vertex : req.src_vertices) {
    auto result = GetExpandOneResult(acc, src_vertex, req);

    if (!result) {
      action_successful = false;
      break;
    }

    results.emplace_back(result.value());
  }

  memgraph::msgs::ExpandOneResponse resp{};
  if (action_successful) {
    resp.result = std::move(results);
  }

  return resp;
}

msgs::WriteResponses ShardRsm::ApplyWrite(msgs::CommitRequest &&req) {
  shard_->Access(req.transaction_id).Commit(req.commit_timestamp);
  return memgraph::msgs::CommitResponse{true};
};

// NOLINTNEXTLINE(readability-convert-member-functions-to-static)
msgs::ReadResponses ShardRsm::HandleRead(msgs::GetPropertiesRequest && /*req*/) {
  return memgraph::msgs::GetPropertiesResponse{};
}

}  //    namespace memgraph::storage::v3<|MERGE_RESOLUTION|>--- conflicted
+++ resolved
@@ -718,10 +718,7 @@
       if (req.props_to_return) {
         found_props = CollectSpecificPropertiesFromAccessor(vertex, req.props_to_return.value(), view);
       } else {
-<<<<<<< HEAD
         found_props = CollectAllPropertiesFromAccessor(vertex, view, schema);
-=======
-        found_props = CollectAllPropertiesFromAccessor(vertex, view);
       }
 
       // TODO(gvolfing) -VERIFY-
@@ -730,7 +727,6 @@
       if (!found_props) {
         action_successful = false;
         break;
->>>>>>> 87111b2f
       }
 
       results.emplace_back(msgs::ScanResultRow{.vertex = ConstructValueVertex(vertex, view).vertex_v,
