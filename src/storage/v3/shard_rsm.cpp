// Copyright 2022 Memgraph Ltd.
//
// Use of this software is governed by the Business Source License
// included in the file licenses/BSL.txt; by using this file, you agree to be bound by the terms of the Business Source
// License, and you may not use this file except in compliance with the Business Source License.
//
// As of the Change Date specified in that file, in accordance with
// the Business Source License, use of this software will be governed
// by the Apache License, Version 2.0, included in the file
// licenses/APL.txt.

#include <algorithm>
#include <functional>
#include <iterator>
#include <utility>

#include "parser/opencypher/parser.hpp"
#include "query/v2/requests.hpp"
#include "storage/v3/bindings/ast/ast.hpp"
#include "storage/v3/bindings/cypher_main_visitor.hpp"
#include "storage/v3/bindings/db_accessor.hpp"
#include "storage/v3/bindings/eval.hpp"
#include "storage/v3/bindings/frame.hpp"
#include "storage/v3/bindings/pretty_print_ast_to_original_expression.hpp"
#include "storage/v3/bindings/symbol_generator.hpp"
#include "storage/v3/bindings/symbol_table.hpp"
#include "storage/v3/bindings/typed_value.hpp"
#include "storage/v3/id_types.hpp"
#include "storage/v3/key_store.hpp"
#include "storage/v3/property_value.hpp"
#include "storage/v3/schemas.hpp"
#include "storage/v3/shard_rsm.hpp"
#include "storage/v3/storage.hpp"
#include "storage/v3/value_conversions.hpp"
#include "storage/v3/vertex_accessor.hpp"
#include "storage/v3/view.hpp"

using memgraph::msgs::Label;
using memgraph::msgs::PropertyId;
using memgraph::msgs::Value;
using memgraph::msgs::Vertex;
using memgraph::msgs::VertexId;

using memgraph::storage::conversions::ConvertPropertyVector;
using memgraph::storage::conversions::ConvertValueVector;
using memgraph::storage::conversions::FromPropertyValueToValue;
using memgraph::storage::conversions::ToPropertyValue;
using memgraph::storage::v3::View;

namespace memgraph::storage::v3 {

std::vector<std::pair<memgraph::storage::v3::PropertyId, memgraph::storage::v3::PropertyValue>> ConvertPropertyMap(
    std::vector<std::pair<PropertyId, Value>> &&properties) {
  std::vector<std::pair<memgraph::storage::v3::PropertyId, memgraph::storage::v3::PropertyValue>> ret;
  ret.reserve(properties.size());

  for (auto &[key, value] : properties) {
    ret.emplace_back(std::make_pair(key, ToPropertyValue(std::move(value))));
  }

  return ret;
}

std::vector<std::pair<memgraph::storage::v3::PropertyId, Value>> FromMap(
    const std::map<PropertyId, Value> &properties) {
  std::vector<std::pair<memgraph::storage::v3::PropertyId, Value>> ret;
  ret.reserve(properties.size());

  for (const auto &[key, value] : properties) {
    ret.emplace_back(std::make_pair(key, value));
  }

  return ret;
}

std::optional<std::map<PropertyId, Value>> CollectSpecificPropertiesFromAccessor(
    const memgraph::storage::v3::VertexAccessor &acc, const std::vector<memgraph::storage::v3::PropertyId> &props,
    View view) {
  std::map<PropertyId, Value> ret;

  for (const auto &prop : props) {
    auto result = acc.GetProperty(prop, view);
    if (result.HasError()) {
      spdlog::debug("Encountered an Error while trying to get a vertex property.");
      return std::nullopt;
    }
    auto &value = result.GetValue();
    if (value.IsNull()) {
      spdlog::debug("The specified property does not exist but it should");
      return std::nullopt;
    }
    ret.emplace(std::make_pair(prop, FromPropertyValueToValue(value)));
  }

  return ret;
}

std::optional<std::map<PropertyId, Value>> CollectAllPropertiesFromAccessor(
    const memgraph::storage::v3::VertexAccessor &acc, memgraph::storage::v3::View view,
    const memgraph::storage::v3::Schemas::Schema *schema) {
  std::map<PropertyId, Value> ret;
  auto props = acc.Properties(view);
  if (props.HasError()) {
    spdlog::debug("Encountered an error while trying to get vertex properties.");
    return std::nullopt;
  }
  for (const auto &[prop_key, prop_val] : props.GetValue()) {
    ret.emplace(prop_key, FromPropertyValueToValue(prop_val));
  }

  auto maybe_pk = acc.PrimaryKey(view);
  if (maybe_pk.HasError()) {
    spdlog::debug("Encountered an error while trying to get vertex primary key.");
  }

  const auto pk = maybe_pk.GetValue();
  MG_ASSERT(schema->second.size() == pk.size(), "PrimaryKey size does not match schema!");
  for (size_t i{0}; i < schema->second.size(); ++i) {
    ret.emplace(schema->second[i].property_id, FromPropertyValueToValue(pk[i]));
  }

  return ret;
}

memgraph::msgs::Value ConstructValueVertex(const memgraph::storage::v3::VertexAccessor &acc, View view) {
  // Get the vertex id
  auto prim_label = acc.PrimaryLabel(view).GetValue();
  memgraph::msgs::Label value_label{.id = prim_label};

  auto prim_key = ConvertValueVector(acc.PrimaryKey(view).GetValue());
  memgraph::msgs::VertexId vertex_id = std::make_pair(value_label, prim_key);

  // Get the labels
  auto vertex_labels = acc.Labels(view).GetValue();
  std::vector<memgraph::msgs::Label> value_labels;
  value_labels.reserve(vertex_labels.size());
  for (const auto &label : vertex_labels) {
    value_labels.push_back({.id = label});
  }

  return Value({.id = vertex_id, .labels = value_labels});
}

Value ConstructValueEdge(const memgraph::storage::v3::EdgeAccessor &acc, View view) {
  memgraph::msgs::EdgeType type = {.id = acc.EdgeType().AsUint()};
  memgraph::msgs::EdgeId gid = {.gid = acc.Gid().AsUint()};

  Label src_prim_label = {.id = acc.FromVertex().primary_label};
  memgraph::msgs::VertexId src_vertex =
      std::make_pair(src_prim_label, ConvertValueVector(acc.FromVertex().primary_key));

  Label dst_prim_label = {.id = acc.ToVertex().primary_label};
  memgraph::msgs::VertexId dst_vertex = std::make_pair(dst_prim_label, ConvertValueVector(acc.ToVertex().primary_key));

  std::optional<std::vector<std::pair<PropertyId, Value>>> properties_opt = {};
  const auto &properties = acc.Properties(view);

  if (properties.HasValue()) {
    std::vector<std::pair<PropertyId, Value>> present_properties;
    present_properties.reserve(properties.GetValue().size());

    for (const auto &[prop_key, prop_val] : properties.GetValue()) {
      present_properties.emplace_back(std::make_pair(prop_key, FromPropertyValueToValue(prop_val)));
    }

    properties_opt = std::move(present_properties);
  }

  return Value({.src = src_vertex, .dst = dst_vertex, .properties = properties_opt, .id = gid, .type = type});
}

Value FromTypedValueToValue(memgraph::storage::v3::TypedValue &&tv) {
  using memgraph::storage::v3::TypedValue;

  switch (tv.type()) {
    case TypedValue::Type::Bool:
      return Value(tv.ValueBool());
    case TypedValue::Type::Double:
      return Value(tv.ValueDouble());
    case TypedValue::Type::Int:
      return Value(tv.ValueInt());
    case TypedValue::Type::List: {
      std::vector<Value> list;
      list.reserve(tv.ValueList().size());
      for (auto &elem : tv.ValueList()) {
        list.emplace_back(FromTypedValueToValue(std::move(elem)));
      }

      return Value(list);
    }
    case TypedValue::Type::Map: {
      std::map<std::string, Value> map;
      for (auto &[key, val] : tv.ValueMap()) {
        map.emplace(key, FromTypedValueToValue(std::move(val)));
      }

      return Value(map);
    }
    case TypedValue::Type::Null:
      return Value{};
    case TypedValue::Type::String:
      return Value((std::string(tv.ValueString())));
    case TypedValue::Type::Vertex:
      return ConstructValueVertex(tv.ValueVertex(), View::OLD);
    case TypedValue::Type::Edge:
      return ConstructValueEdge(tv.ValueEdge(), View::OLD);

    // TBD -> we need to specify temporal types, not a priority.
    case TypedValue::Type::Date:
    case TypedValue::Type::LocalTime:
    case TypedValue::Type::LocalDateTime:
    case TypedValue::Type::Duration:
    case TypedValue::Type::Path: {
      MG_ASSERT(false, "This conversion between TypedValue and Value is not implemented yet!");
      break;
    }
  }
  return Value{};
}

std::vector<Value> ConvertToValueVectorFromTypedValueVector(std::vector<memgraph::storage::v3::TypedValue> &&vec) {
  std::vector<Value> ret;
  ret.reserve(vec.size());
  for (auto &&elem : vec) {
    ret.emplace_back(FromTypedValueToValue(std::move(elem)));
  }
  return ret;
}

std::vector<PropertyId> NamesToProperties(const std::vector<std::string> &property_names, DbAccessor &dba) {
  std::vector<PropertyId> properties;
  properties.reserve(property_names.size());
  for (const auto &name : property_names) {
    properties.push_back(dba.NameToProperty(name));
  }
  return properties;
}

std::vector<memgraph::storage::v3::LabelId> NamesToLabels(const std::vector<std::string> &label_names,
                                                          DbAccessor &dba) {
  std::vector<memgraph::storage::v3::LabelId> labels;
  labels.reserve(label_names.size());
  for (const auto &name : label_names) {
    labels.push_back(dba.NameToLabel(name));
  }
  return labels;
}

template <class TExpression>
auto Eval(TExpression *expr, EvaluationContext &ctx, AstStorage &storage,
          memgraph::storage::v3::ExpressionEvaluator &eval, DbAccessor &dba) {
  ctx.properties = NamesToProperties(storage.properties_, dba);
  ctx.labels = NamesToLabels(storage.labels_, dba);
  auto value = expr->Accept(eval);
  return value;
}

<<<<<<< HEAD
std::any ParseExpression(const std::string &expr, AstStorage &storage) {
=======
std::vector<PropertyId> GetPropertiesFromAcessor(
    const std::map<memgraph::storage::v3::PropertyId, memgraph::storage::v3::PropertyValue> &properties) {
  std::vector<PropertyId> ret_properties;
  ret_properties.reserve(properties.size());

  for (const auto &prop : properties) {
    ret_properties.emplace_back(prop.first);
  }

  return ret_properties;
}

memgraph::expr::EvaluationContext CreateEvaluationContext(
    const std::optional<memgraph::storage::v3::VertexAccessor> &v_acc,
    const std::optional<memgraph::storage::v3::EdgeAccessor> &e_acc) {
  memgraph::expr::EvaluationContext ctx;

  std::vector<PropertyId> vertex_props;
  std::vector<PropertyId> edge_props;
  std::vector<memgraph::storage::v3::LabelId> labels_in_shard;

  if (v_acc) {
    const auto labels = v_acc->Labels(View::OLD);
    labels_in_shard.reserve(labels.GetValue().size());

    for (const auto &label : labels.GetValue()) {
      labels_in_shard.emplace_back(label);
    }

    vertex_props = GetPropertiesFromAcessor(v_acc->Properties(View::OLD).GetValue());
  }
  if (e_acc) {
    edge_props = GetPropertiesFromAcessor(e_acc->Properties(View::OLD).GetValue());
  }

  std::vector<PropertyId> all_properties(vertex_props.size() + edge_props.size());

  auto it = std::set_union(vertex_props.begin(), vertex_props.end(), edge_props.begin(), edge_props.end(),
                           all_properties.begin());
  all_properties.resize(it - all_properties.begin());

  ctx.properties = std::move(all_properties);
  ctx.labels = std::move(labels_in_shard);

  return ctx;
}

std::any ParseExpression(const std::string &expr, memgraph::expr::AstStorage &storage) {
>>>>>>> 3d36163c
  memgraph::frontend::opencypher::Parser<memgraph::frontend::opencypher::ParserOpTag::EXPRESSION> parser(expr);
  ParsingContext pc;
  CypherMainVisitor visitor(pc, &storage);

  auto *ast = parser.tree();
  return visitor.visit(ast);
}

TypedValue ComputeExpression(DbAccessor &dba, const std::optional<memgraph::storage::v3::VertexAccessor> &v_acc,
                             const std::optional<memgraph::storage::v3::EdgeAccessor> &e_acc,
                             const std::string &expression, std::string_view node_name, std::string_view edge_name) {
  AstStorage storage;
  Frame frame{128};
  SymbolTable symbol_table;
  EvaluationContext ctx;

  ExpressionEvaluator eval{&frame, symbol_table, ctx, &dba, View::OLD};
  auto expr = ParseExpression(expression, storage);

  auto node_identifier = Identifier(std::string(node_name), false);
  bool is_node_identifier_present = false;
  auto edge_identifier = Identifier(std::string(edge_name), false);
  bool is_edge_identifier_present = false;

  std::vector<Identifier *> identifiers;

  if (v_acc && expression.find(node_name) != std::string::npos) {
    is_node_identifier_present = true;
    identifiers.push_back(&node_identifier);
  }
  if (e_acc && expression.find(edge_name) != std::string::npos) {
    is_edge_identifier_present = true;
    identifiers.push_back(&edge_identifier);
  }

  const auto props = *v_acc->Properties(View::OLD);
  const auto key = *v_acc->PrimaryKey(View::OLD);

  expr::SymbolGenerator symbol_generator(&symbol_table, identifiers);
  (std::any_cast<Expression *>(expr))->Accept(symbol_generator);

  if (is_node_identifier_present) {
    frame[symbol_table.at(node_identifier)] = *v_acc;
  }
  if (is_edge_identifier_present) {
    frame[symbol_table.at(edge_identifier)] = *e_acc;
  }

  return Eval(std::any_cast<Expression *>(expr), ctx, storage, eval, dba);
}

bool FilterOnVertex(DbAccessor &dba, const memgraph::storage::v3::VertexAccessor &v_acc,
                    const std::vector<std::string> &filters, const std::string_view node_name) {
  return std::ranges::all_of(filters, [&node_name, &dba, &v_acc](const auto &filter_expr) {
    auto res = ComputeExpression(dba, v_acc, std::nullopt, filter_expr, node_name, "");
    return res.IsBool() && res.ValueBool();
  });
}

std::vector<memgraph::storage::v3::TypedValue> EvaluateVertexExpressions(
    DbAccessor &dba, const memgraph::storage::v3::VertexAccessor &v_acc, const std::vector<std::string> &expressions,
    std::string_view node_name) {
  std::vector<memgraph::storage::v3::TypedValue> evaluated_expressions;
  evaluated_expressions.reserve(expressions.size());

  std::transform(expressions.begin(), expressions.end(), std::back_inserter(evaluated_expressions),
                 [&dba, &v_acc, &node_name](const auto &expression) {
                   return ComputeExpression(dba, v_acc, std::nullopt, expression, node_name, "");
                 });

  return evaluated_expressions;
}

bool DoesEdgeTypeMatch(const memgraph::msgs::ExpandOneRequest &req, const memgraph::storage::v3::EdgeAccessor &edge) {
  // TODO(gvolfing) This should be checked only once and handled accordingly.
  if (req.edge_types.empty()) {
    return true;
  }

  return std::ranges::any_of(req.edge_types.cbegin(), req.edge_types.cend(),
                             [&edge](const memgraph::msgs::EdgeType &edge_type) {
                               return memgraph::storage::v3::EdgeTypeId::FromUint(edge_type.id) == edge.EdgeType();
                             });
}

struct LocalError {};

std::optional<memgraph::msgs::Vertex> FillUpSourceVertex(
    const std::optional<memgraph::storage::v3::VertexAccessor> &v_acc, memgraph::msgs::ExpandOneRequest &req,
    memgraph::msgs::VertexId src_vertex) {
  auto secondary_labels = v_acc->Labels(View::OLD);
  if (secondary_labels.HasError()) {
    spdlog::debug("Encountered an error while trying to get the secondary labels of a vertex. Transaction id: {}",
                  req.transaction_id.logical_id);
    return std::nullopt;
  }

  memgraph::msgs::Vertex source_vertex;
  source_vertex.id = src_vertex;
  source_vertex.labels.reserve(secondary_labels.GetValue().size());
  for (auto label_id : secondary_labels.GetValue()) {
    source_vertex.labels.emplace_back(memgraph::msgs::Label{.id = label_id});
  }
  return source_vertex;
}

std::optional<std::map<PropertyId, Value>> FillUpSourceVertexProperties(
    const std::optional<memgraph::storage::v3::VertexAccessor> &v_acc, memgraph::msgs::ExpandOneRequest &req) {
  std::map<PropertyId, Value> src_vertex_properties;

  if (!req.src_vertex_properties) {
    auto props = v_acc->Properties(View::OLD);
    if (props.HasError()) {
      spdlog::debug("Encountered an error while trying to access vertex properties. Transaction id: {}",
                    req.transaction_id.logical_id);
      return std::nullopt;
    }

    for (auto &[key, val] : props.GetValue()) {
      src_vertex_properties.insert(std::make_pair(key, FromPropertyValueToValue(val)));
    }

  } else if (req.src_vertex_properties.value().empty()) {
    // NOOP
  } else {
    for (const auto &prop : req.src_vertex_properties.value()) {
      const auto &prop_val = v_acc->GetProperty(prop, View::OLD);
      src_vertex_properties.insert(std::make_pair(prop, FromPropertyValueToValue(prop_val.GetValue())));
    }
  }

  return src_vertex_properties;
}

std::optional<std::array<std::vector<memgraph::storage::v3::EdgeAccessor>, 2>> FillUpConnectingEdges(
    const std::optional<memgraph::storage::v3::VertexAccessor> &v_acc, memgraph::msgs::ExpandOneRequest &req) {
  std::vector<memgraph::storage::v3::EdgeAccessor> in_edges;
  std::vector<memgraph::storage::v3::EdgeAccessor> out_edges;

  switch (req.direction) {
    case memgraph::msgs::EdgeDirection::OUT: {
      auto out_edges_result = v_acc->OutEdges(View::OLD);
      if (out_edges_result.HasError()) {
        spdlog::debug("Encountered an error while trying to get out-going EdgeAccessors. Transaction id: {}",
                      req.transaction_id.logical_id);
        return std::nullopt;
      }
      out_edges = std::move(out_edges_result.GetValue());
      break;
    }
    case memgraph::msgs::EdgeDirection::IN: {
      auto in_edges_result = v_acc->InEdges(View::OLD);
      if (in_edges_result.HasError()) {
        spdlog::debug(
            "Encountered an error while trying to get in-going EdgeAccessors. Transaction id: {}"[req.transaction_id
                                                                                                      .logical_id]);
        return std::nullopt;
      }
      in_edges = std::move(in_edges_result.GetValue());
      break;
    }
    case memgraph::msgs::EdgeDirection::BOTH: {
      auto in_edges_result = v_acc->InEdges(View::OLD);
      if (in_edges_result.HasError()) {
        spdlog::debug("Encountered an error while trying to get in-going EdgeAccessors. Transaction id: {}",
                      req.transaction_id.logical_id);
        return std::nullopt;
      }
      in_edges = std::move(in_edges_result.GetValue());

      auto out_edges_result = v_acc->OutEdges(View::OLD);
      if (out_edges_result.HasError()) {
        spdlog::debug("Encountered an error while trying to get out-going EdgeAccessors. Transaction id: {}",
                      req.transaction_id.logical_id);
        return std::nullopt;
      }
      out_edges = std::move(out_edges_result.GetValue());
      break;
    }
  }
  return std::array<std::vector<memgraph::storage::v3::EdgeAccessor>, 2>{in_edges, out_edges};
}

using AllEdgePropertyDataSructure = std::map<PropertyId, memgraph::msgs::Value>;
using SpecificEdgePropertyDataSructure = std::vector<memgraph::msgs::Value>;

using AllEdgeProperties = std::tuple<memgraph::msgs::VertexId, memgraph::msgs::Gid, AllEdgePropertyDataSructure>;
using SpecificEdgeProperties =
    std::tuple<memgraph::msgs::VertexId, memgraph::msgs::Gid, SpecificEdgePropertyDataSructure>;

using SpecificEdgePropertiesVector = std::vector<SpecificEdgeProperties>;
using AllEdgePropertiesVector = std::vector<AllEdgeProperties>;

template <typename ReturnType, typename EdgeProperties, typename EdgePropertyDataStructure, typename Functor>
std::optional<ReturnType> GetEdgesWithProperties(const std::vector<memgraph::storage::v3::EdgeAccessor> &edges,
                                                 const memgraph::msgs::ExpandOneRequest &req,
                                                 Functor get_edge_properties) {
  ReturnType ret;
  ret.reserve(edges.size());

  for (const auto &edge : edges) {
    if (!DoesEdgeTypeMatch(req, edge)) {
      continue;
    }

    EdgeProperties ret_tuple;

    memgraph::msgs::Label label;
    label.id = edge.FromVertex().primary_label;
    memgraph::msgs::VertexId other_vertex = std::make_pair(label, ConvertValueVector(edge.FromVertex().primary_key));

    const auto edge_props_var = get_edge_properties(edge);

    if (std::get_if<LocalError>(&edge_props_var) != nullptr) {
      return std::nullopt;
    }

    auto edge_props = std::get<EdgePropertyDataStructure>(edge_props_var);
    memgraph::msgs::Gid gid = edge.Gid().AsUint();

    ret.emplace_back(EdgeProperties{other_vertex, gid, edge_props});
  }

  return ret;
}

template <typename TPropertyValue, typename TPropertyNullopt>
void SetFinalEdgeProperties(std::optional<TPropertyValue> &properties_to_value,
                            std::optional<TPropertyNullopt> &properties_to_nullopt, const TPropertyValue &ret_out,
                            const TPropertyValue &ret_in, const memgraph::msgs::ExpandOneRequest &req) {
  switch (req.direction) {
    case memgraph::msgs::EdgeDirection::OUT: {
      properties_to_value = std::move(ret_out);
      break;
    }
    case memgraph::msgs::EdgeDirection::IN: {
      properties_to_value = std::move(ret_in);
      break;
    }
    case memgraph::msgs::EdgeDirection::BOTH: {
      TPropertyValue ret;
      ret.resize(ret_out.size() + ret_in.size());
      ret.insert(ret.end(), std::make_move_iterator(ret_in.begin()), std::make_move_iterator(ret_in.end()));
      ret.insert(ret.end(), std::make_move_iterator(ret_out.begin()), std::make_move_iterator(ret_out.end()));

      properties_to_value = ret;
      break;
    }
  }
  properties_to_nullopt = {};
}

std::optional<memgraph::msgs::ExpandOneResultRow> GetExpandOneResult(memgraph::storage::v3::Shard::Accessor &acc,
                                                                     memgraph::msgs::VertexId src_vertex,
                                                                     memgraph::msgs::ExpandOneRequest req) {
  using EdgeProperties =
      std::variant<LocalError, std::map<PropertyId, memgraph::msgs::Value>, std::vector<memgraph::msgs::Value>>;
  std::function<EdgeProperties(const memgraph::storage::v3::EdgeAccessor &)> get_edge_properties;

  if (!req.edge_properties) {
    get_edge_properties = [&req](const memgraph::storage::v3::EdgeAccessor &edge) -> EdgeProperties {
      std::map<PropertyId, memgraph::msgs::Value> ret;
      auto property_results = edge.Properties(View::OLD);
      if (property_results.HasError()) {
        spdlog::debug("Encountered an error while trying to get out-going EdgeAccessors. Transaction id: {}",
                      req.transaction_id.logical_id);
        return LocalError{};
      }

      for (const auto &[prop_key, prop_val] : property_results.GetValue()) {
        ret.insert(std::make_pair(prop_key, FromPropertyValueToValue(prop_val)));
      }
      return ret;
    };
  } else {
    // TODO(gvolfing) - do we want to set the action_successful here?
    get_edge_properties = [&req](const memgraph::storage::v3::EdgeAccessor &edge) {
      std::vector<memgraph::msgs::Value> ret;
      ret.reserve(req.edge_properties.value().size());
      for (const auto &edge_prop : req.edge_properties.value()) {
        // TODO(gvolfing) maybe check for the absence of certain properties
        ret.emplace_back(FromPropertyValueToValue(edge.GetProperty(edge_prop, View::OLD).GetValue()));
      }
      return ret;
    };
  }

  /// Fill up source vertex
  auto v_acc = acc.FindVertex(ConvertPropertyVector(std::move(src_vertex.second)), View::OLD);

  auto source_vertex = FillUpSourceVertex(v_acc, req, src_vertex);
  if (!source_vertex) {
    return std::nullopt;
  }

  /// Fill up source vertex properties
  auto src_vertex_properties = FillUpSourceVertexProperties(v_acc, req);
  if (!src_vertex_properties) {
    return std::nullopt;
  }

  /// Fill up connecting edges
  auto fill_up_connecting_edges = FillUpConnectingEdges(v_acc, req);
  if (!fill_up_connecting_edges) {
    return std::nullopt;
  }

  auto [in_edges, out_edges] = fill_up_connecting_edges.value();

  /// Assemble the edge properties
  std::optional<AllEdgePropertiesVector> edges_with_all_properties;
  std::optional<SpecificEdgePropertiesVector> edges_with_specific_properties;

  if (!req.edge_properties) {
    auto ret_in_opt = GetEdgesWithProperties<AllEdgePropertiesVector, AllEdgeProperties, AllEdgePropertyDataSructure>(
        in_edges, req, get_edge_properties);
    if (!ret_in_opt) {
      return std::nullopt;
    }

    auto ret_out_opt = GetEdgesWithProperties<AllEdgePropertiesVector, AllEdgeProperties, AllEdgePropertyDataSructure>(
        out_edges, req, get_edge_properties);
    if (!ret_out_opt) {
      return std::nullopt;
    }

    auto &ret_in = *ret_in_opt;
    auto &ret_out = *ret_out_opt;

    SetFinalEdgeProperties<AllEdgePropertiesVector, SpecificEdgePropertiesVector>(
        edges_with_all_properties, edges_with_specific_properties, ret_out, ret_in, req);
  } else {
    auto ret_in_opt =
        GetEdgesWithProperties<SpecificEdgePropertiesVector, SpecificEdgeProperties, SpecificEdgePropertyDataSructure>(
            in_edges, req, get_edge_properties);
    if (!ret_in_opt) {
      return std::nullopt;
    }

    auto ret_out_opt =
        GetEdgesWithProperties<SpecificEdgePropertiesVector, SpecificEdgeProperties, SpecificEdgePropertyDataSructure>(
            out_edges, req, get_edge_properties);
    if (!ret_out_opt) {
      return std::nullopt;
    }

    auto &ret_in = *ret_in_opt;
    auto &ret_out = *ret_out_opt;

    SetFinalEdgeProperties<SpecificEdgePropertiesVector, AllEdgePropertiesVector>(
        edges_with_specific_properties, edges_with_all_properties, ret_out, ret_in, req);
  }

  return memgraph::msgs::ExpandOneResultRow{
      .src_vertex = std::move(*source_vertex),
      .src_vertex_properties = std::move(src_vertex_properties),
      .edges_with_all_properties = std::move(edges_with_all_properties),
      .edges_with_specific_properties = std::move(edges_with_specific_properties)};
}

msgs::WriteResponses ShardRsm::ApplyWrite(msgs::CreateVerticesRequest &&req) {
  auto acc = shard_->Access(req.transaction_id);

  bool action_successful = true;

  for (auto &new_vertex : req.new_vertices) {
    /// TODO(gvolfing) Remove this. In the new implementation each shard
    /// should have a predetermined primary label, so there is no point in
    /// specifying it in the accessor functions. Their signature will
    /// change.
    /// TODO(gvolfing) Consider other methods than converting. Change either
    /// the way that the property map is stored in the messages, or the
    /// signature of CreateVertexAndValidate.
    auto converted_property_map = ConvertPropertyMap(std::move(new_vertex.properties));

    // TODO(gvolfing) make sure if this conversion is actually needed.
    std::vector<memgraph::storage::v3::LabelId> converted_label_ids;
    converted_label_ids.reserve(new_vertex.label_ids.size());
    for (const auto &label_id : new_vertex.label_ids) {
      converted_label_ids.emplace_back(label_id.id);
    }
    // TODO(jbajic) sending primary key as vector breaks validation on storage side
    // cannot map id -> value
    PrimaryKey transformed_pk;
    std::transform(new_vertex.primary_key.begin(), new_vertex.primary_key.end(), std::back_inserter(transformed_pk),
                   [](const auto &val) { return ToPropertyValue(val); });
    auto result_schema = acc.CreateVertexAndValidate(converted_label_ids, transformed_pk, converted_property_map);

    if (result_schema.HasError()) {
      auto &error = result_schema.GetError();

      std::visit(
          []<typename T>(T &&) {
            using ErrorType = std::remove_cvref_t<T>;
            if constexpr (std::is_same_v<ErrorType, SchemaViolation>) {
              spdlog::debug("Creating vertex failed with error: SchemaViolation");
            } else if constexpr (std::is_same_v<ErrorType, Error>) {
              spdlog::debug("Creating vertex failed with error: Error");
            } else {
              static_assert(kAlwaysFalse<T>, "Missing type from variant visitor");
            }
          },
          error);

      action_successful = false;
      break;
    }
  }

  return memgraph::msgs::CreateVerticesResponse{.success = action_successful};
}

msgs::WriteResponses ShardRsm::ApplyWrite(msgs::UpdateVerticesRequest &&req) {
  auto acc = shard_->Access(req.transaction_id);

  bool action_successful = true;

  for (auto &vertex : req.new_properties) {
    if (!action_successful) {
      break;
    }

    auto vertex_to_update = acc.FindVertex(ConvertPropertyVector(std::move(vertex.primary_key)), View::OLD);
    if (!vertex_to_update) {
      action_successful = false;
      spdlog::debug("Vertex could not be found while trying to update its properties. Transaction id: {}",
                    req.transaction_id.logical_id);
      continue;
    }

    for (auto &update_prop : vertex.property_updates) {
      // TODO(gvolfing) Maybe check if the setting is valid if SetPropertyAndValidate()
      // does not do that alreaedy.
      auto result_schema =
          vertex_to_update->SetPropertyAndValidate(update_prop.first, ToPropertyValue(std::move(update_prop.second)));
      if (result_schema.HasError()) {
        auto &error = result_schema.GetError();

        std::visit(
            [&action_successful]<typename T>(T &&) {
              using ErrorType = std::remove_cvref_t<T>;
              if constexpr (std::is_same_v<ErrorType, SchemaViolation>) {
                action_successful = false;
                spdlog::debug("Updating vertex failed with error: SchemaViolation");
              } else if constexpr (std::is_same_v<ErrorType, Error>) {
                action_successful = false;
                spdlog::debug("Updating vertex failed with error: Error");
              } else {
                static_assert(kAlwaysFalse<T>, "Missing type from variant visitor");
              }
            },
            error);

        break;
      }
    }
  }

  return memgraph::msgs::UpdateVerticesResponse{.success = action_successful};
}

msgs::WriteResponses ShardRsm::ApplyWrite(msgs::DeleteVerticesRequest &&req) {
  bool action_successful = true;
  auto acc = shard_->Access(req.transaction_id);

  for (auto &propval : req.primary_keys) {
    if (!action_successful) {
      break;
    }

    auto vertex_acc = acc.FindVertex(ConvertPropertyVector(std::move(propval)), View::OLD);

    if (!vertex_acc) {
      spdlog::debug("Error while trying to delete vertex. Vertex to delete does not exist. Transaction id: {}",
                    req.transaction_id.logical_id);
      action_successful = false;
    } else {
      // TODO(gvolfing)
      // Since we will not have different kinds of deletion types in one transaction,
      // we dont have to enter the switch statement on every iteration. Optimize this.
      switch (req.deletion_type) {
        case memgraph::msgs::DeleteVerticesRequest::DeletionType::DELETE: {
          auto result = acc.DeleteVertex(&vertex_acc.value());
          if (result.HasError() || !(result.GetValue().has_value())) {
            action_successful = false;
            spdlog::debug("Error while trying to delete vertex. Transaction id: {}", req.transaction_id.logical_id);
          }

          break;
        }
        case memgraph::msgs::DeleteVerticesRequest::DeletionType::DETACH_DELETE: {
          auto result = acc.DetachDeleteVertex(&vertex_acc.value());
          if (result.HasError() || !(result.GetValue().has_value())) {
            action_successful = false;
            spdlog::debug("Error while trying to detach and delete vertex. Transaction id: {}",
                          req.transaction_id.logical_id);
          }

          break;
        }
      }
    }
  }

  return memgraph::msgs::DeleteVerticesResponse{.success = action_successful};
}

msgs::WriteResponses ShardRsm::ApplyWrite(msgs::CreateEdgesRequest &&req) {
  auto acc = shard_->Access(req.transaction_id);
  bool action_successful = true;

  for (auto &edge : req.edges) {
    auto vertex_acc_from_primary_key = edge.src.second;
    auto vertex_from_acc = acc.FindVertex(ConvertPropertyVector(std::move(vertex_acc_from_primary_key)), View::OLD);

    auto vertex_acc_to_primary_key = edge.dst.second;
    auto vertex_to_acc = acc.FindVertex(ConvertPropertyVector(std::move(vertex_acc_to_primary_key)), View::OLD);

    if (!vertex_from_acc || !vertex_to_acc) {
      action_successful = false;
      spdlog::debug("Error while trying to insert edge, vertex does not exist. Transaction id: {}",
                    req.transaction_id.logical_id);
      break;
    }

    auto from_vertex_id = VertexId(edge.src.first.id, ConvertPropertyVector(std::move(edge.src.second)));
    auto to_vertex_id = VertexId(edge.dst.first.id, ConvertPropertyVector(std::move(edge.dst.second)));
    auto edge_acc =
        acc.CreateEdge(from_vertex_id, to_vertex_id, EdgeTypeId::FromUint(edge.type.id), Gid::FromUint(edge.id.gid));

    if (edge_acc.HasError()) {
      action_successful = false;
      spdlog::debug("Creating edge was not successful. Transaction id: {}", req.transaction_id.logical_id);
      break;
    }

    // Add properties to the edge if there is any
    if (edge.properties) {
      for (auto &[edge_prop_key, edge_prop_val] : edge.properties.value()) {
        auto set_result = edge_acc->SetProperty(edge_prop_key, ToPropertyValue(std::move(edge_prop_val)));
        if (set_result.HasError()) {
          action_successful = false;
          spdlog::debug("Adding property to edge was not successful. Transaction id: {}",
                        req.transaction_id.logical_id);
          break;
        }
      }
    }
  }

  return memgraph::msgs::CreateEdgesResponse{.success = action_successful};
}

msgs::WriteResponses ShardRsm::ApplyWrite(msgs::DeleteEdgesRequest &&req) {
  bool action_successful = true;
  auto acc = shard_->Access(req.transaction_id);

  for (auto &edge : req.edges) {
    if (!action_successful) {
      break;
    }

    auto edge_acc = acc.DeleteEdge(VertexId(edge.src.first.id, ConvertPropertyVector(std::move(edge.src.second))),
                                   VertexId(edge.dst.first.id, ConvertPropertyVector(std::move(edge.dst.second))),
                                   Gid::FromUint(edge.id.gid));
    if (edge_acc.HasError() || !edge_acc.HasValue()) {
      spdlog::debug("Error while trying to delete edge. Transaction id: {}", req.transaction_id.logical_id);
      action_successful = false;
      continue;
    }
  }

  return memgraph::msgs::DeleteEdgesResponse{.success = action_successful};
}

msgs::WriteResponses ShardRsm::ApplyWrite(msgs::UpdateEdgesRequest &&req) {
  auto acc = shard_->Access(req.transaction_id);

  bool action_successful = true;

  for (auto &edge : req.new_properties) {
    if (!action_successful) {
      break;
    }

    auto vertex_acc = acc.FindVertex(ConvertPropertyVector(std::move(edge.src.second)), View::OLD);
    if (!vertex_acc) {
      action_successful = false;
      spdlog::debug("Encountered an error while trying to acquire VertexAccessor with transaction id: {}",
                    req.transaction_id.logical_id);
      continue;
    }

    // Since we are using the source vertex of the edge we are only intrested
    // in the vertex's out-going edges
    auto edges_res = vertex_acc->OutEdges(View::OLD);
    if (edges_res.HasError()) {
      action_successful = false;
      spdlog::debug("Encountered an error while trying to acquire EdgeAccessor with transaction id: {}",
                    req.transaction_id.logical_id);
      continue;
    }

    auto &edge_accessors = edges_res.GetValue();

    // Look for the appropriate edge accessor
    bool edge_accessor_did_match = false;
    for (auto &edge_accessor : edge_accessors) {
      if (edge_accessor.Gid().AsUint() == edge.edge_id.gid) {  // Found the appropriate accessor
        edge_accessor_did_match = true;
        for (auto &[key, value] : edge.property_updates) {
          // TODO(gvolfing)
          // Check if the property was set if SetProperty does not do that itself.
          auto res = edge_accessor.SetProperty(key, ToPropertyValue(std::move(value)));
          if (res.HasError()) {
            spdlog::debug("Encountered an error while trying to set the property of an Edge with transaction id: {}",
                          req.transaction_id.logical_id);
          }
        }
      }
    }

    if (!edge_accessor_did_match) {
      action_successful = false;
      spdlog::debug("Could not find the Edge with the specified Gid. Transaction id: {}",
                    req.transaction_id.logical_id);
      continue;
    }
  }

  return memgraph::msgs::UpdateEdgesResponse{.success = action_successful};
}

msgs::ReadResponses ShardRsm::HandleRead(msgs::ScanVerticesRequest &&req) {
  auto acc = shard_->Access(req.transaction_id);
  bool action_successful = true;

  std::vector<memgraph::msgs::ScanResultRow> results;
  std::optional<memgraph::msgs::VertexId> next_start_id;

  const auto view = View(req.storage_view);
  auto vertex_iterable = acc.Vertices(view);
  bool did_reach_starting_point = false;
  uint64_t sample_counter = 0;

  const auto start_ids = ConvertPropertyVector(std::move(req.start_id.second));
  auto dba = DbAccessor{&acc};

  for (auto it = vertex_iterable.begin(); it != vertex_iterable.end(); ++it) {
    const auto &vertex = *it;

    if (start_ids <= vertex.PrimaryKey(View(req.storage_view)).GetValue()) {
      did_reach_starting_point = true;
    }

    if (did_reach_starting_point) {
      std::vector<Value> expression_results;

      // TODO(gvolfing) it should be enough to check these only once.
      if (vertex.Properties(View(req.storage_view)).HasError()) {
        action_successful = false;
        spdlog::debug("Could not retrive properties from VertexAccessor. Transaction id: {}",
                      req.transaction_id.logical_id);
        break;
      }
      if (req.filter_expressions) {
        // NOTE - DbAccessor might get removed in the future.
        const bool eval = FilterOnVertex(dba, vertex, req.filter_expressions.value(), node_name_);
        if (!eval) {
          continue;
        }
      }
      if (req.vertex_expressions) {
        expression_results = ConvertToValueVectorFromTypedValueVector(
            EvaluateVertexExpressions(dba, vertex, req.vertex_expressions.value(), node_name_));
      }

      std::optional<std::map<PropertyId, Value>> found_props;

      const auto *schema = shard_->GetSchema(shard_->PrimaryLabel());
      if (req.props_to_return) {
        found_props = CollectSpecificPropertiesFromAccessor(vertex, req.props_to_return.value(), view);
      } else {
        found_props = CollectAllPropertiesFromAccessor(vertex, view, schema);
      }

      // TODO(gvolfing) -VERIFY-
      // Vertex is seperated from the properties in the response.
      // Is it useful to return just a vertex without the properties?
      if (!found_props) {
        action_successful = false;
        break;
      }

      results.emplace_back(msgs::ScanResultRow{.vertex = ConstructValueVertex(vertex, view).vertex_v,
                                               .props = FromMap(found_props.value()),
                                               .evaluated_vertex_expressions = std::move(expression_results)});

      ++sample_counter;
      if (req.batch_limit && sample_counter == req.batch_limit) {
        // Reached the maximum specified batch size.
        // Get the next element before exiting.
        const auto &next_vertex = *(++it);
        next_start_id = ConstructValueVertex(next_vertex, view).vertex_v.id;

        break;
      }
    }
  }

  memgraph::msgs::ScanVerticesResponse resp{};
  resp.success = action_successful;

  if (action_successful) {
    resp.next_start_id = next_start_id;
    resp.results = std::move(results);
  }

  return resp;
}

msgs::ReadResponses ShardRsm::HandleRead(msgs::ExpandOneRequest &&req) {
  auto acc = shard_->Access(req.transaction_id);
  bool action_successful = true;

  std::vector<memgraph::msgs::ExpandOneResultRow> results;

  for (auto &src_vertex : req.src_vertices) {
    auto result = GetExpandOneResult(acc, src_vertex, req);

    if (!result) {
      action_successful = false;
      break;
    }

    results.emplace_back(result.value());
  }

  memgraph::msgs::ExpandOneResponse resp{};
  if (action_successful) {
    resp.result = std::move(results);
  }

  return resp;
}

msgs::WriteResponses ShardRsm::ApplyWrite(msgs::CommitRequest &&req) {
  shard_->Access(req.transaction_id).Commit(req.commit_timestamp);
  return memgraph::msgs::CommitResponse{true};
};

// NOLINTNEXTLINE(readability-convert-member-functions-to-static)
msgs::ReadResponses ShardRsm::HandleRead(msgs::GetPropertiesRequest && /*req*/) {
  return memgraph::msgs::GetPropertiesResponse{};
}

}  //    namespace memgraph::storage::v3<|MERGE_RESOLUTION|>--- conflicted
+++ resolved
@@ -255,9 +255,6 @@
   return value;
 }
 
-<<<<<<< HEAD
-std::any ParseExpression(const std::string &expr, AstStorage &storage) {
-=======
 std::vector<PropertyId> GetPropertiesFromAcessor(
     const std::map<memgraph::storage::v3::PropertyId, memgraph::storage::v3::PropertyValue> &properties) {
   std::vector<PropertyId> ret_properties;
@@ -270,43 +267,7 @@
   return ret_properties;
 }
 
-memgraph::expr::EvaluationContext CreateEvaluationContext(
-    const std::optional<memgraph::storage::v3::VertexAccessor> &v_acc,
-    const std::optional<memgraph::storage::v3::EdgeAccessor> &e_acc) {
-  memgraph::expr::EvaluationContext ctx;
-
-  std::vector<PropertyId> vertex_props;
-  std::vector<PropertyId> edge_props;
-  std::vector<memgraph::storage::v3::LabelId> labels_in_shard;
-
-  if (v_acc) {
-    const auto labels = v_acc->Labels(View::OLD);
-    labels_in_shard.reserve(labels.GetValue().size());
-
-    for (const auto &label : labels.GetValue()) {
-      labels_in_shard.emplace_back(label);
-    }
-
-    vertex_props = GetPropertiesFromAcessor(v_acc->Properties(View::OLD).GetValue());
-  }
-  if (e_acc) {
-    edge_props = GetPropertiesFromAcessor(e_acc->Properties(View::OLD).GetValue());
-  }
-
-  std::vector<PropertyId> all_properties(vertex_props.size() + edge_props.size());
-
-  auto it = std::set_union(vertex_props.begin(), vertex_props.end(), edge_props.begin(), edge_props.end(),
-                           all_properties.begin());
-  all_properties.resize(it - all_properties.begin());
-
-  ctx.properties = std::move(all_properties);
-  ctx.labels = std::move(labels_in_shard);
-
-  return ctx;
-}
-
 std::any ParseExpression(const std::string &expr, memgraph::expr::AstStorage &storage) {
->>>>>>> 3d36163c
   memgraph::frontend::opencypher::Parser<memgraph::frontend::opencypher::ParserOpTag::EXPRESSION> parser(expr);
   ParsingContext pc;
   CypherMainVisitor visitor(pc, &storage);
