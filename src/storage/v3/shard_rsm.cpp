--- conflicted
+++ resolved
@@ -128,8 +128,6 @@
   return ret;
 }
 
-<<<<<<< HEAD
-=======
 memgraph::msgs::Value ConstructValueVertex(const memgraph::storage::v3::VertexAccessor &acc, View view) {
   // Get the vertex id
   auto prim_label = acc.PrimaryLabel(view).GetValue();
@@ -335,7 +333,6 @@
   return Eval(std::any_cast<Expression *>(expr), ctx, storage, eval, dba);
 }
 
->>>>>>> 28ffeb2b
 bool FilterOnVertex(DbAccessor &dba, const memgraph::storage::v3::VertexAccessor &v_acc,
                     const std::vector<std::string> &filters, const std::string_view node_name) {
   return std::ranges::all_of(filters, [&node_name, &dba, &v_acc](const auto &filter_expr) {
@@ -963,14 +960,14 @@
       found_props = CollectAllPropertiesFromAccessor(vertex, view, schema);
     }
 
-<<<<<<< HEAD
+// <<<<<<< T1082-MG-scanall-order
     // TODO(gvolfing) -VERIFY-
     // Vertex is separated from the properties in the response.
     // Is it useful to return just a vertex without the properties?
     if (!found_props) {
       action_successful = false;
     }
-=======
+// =======
     if (did_reach_starting_point) {
       std::vector<Value> expression_results;
 
@@ -992,7 +989,7 @@
         expression_results = ConvertToValueVectorFromTypedValueVector(
             EvaluateVertexExpressions(dba, vertex, req.vertex_expressions, expr::identifier_node_symbol));
       }
->>>>>>> 28ffeb2b
+// >>>>>>> T0918-MG-implement-filtering-for-scanall
 
     results.emplace_back(msgs::ScanResultRow{.vertex = ConstructValueVertex(vertex, view).vertex_v,
                                              .props = FromMap(found_props.value()),
