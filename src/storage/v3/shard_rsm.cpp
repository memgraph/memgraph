// Copyright 2022 Memgraph Ltd.
//
// Use of this software is governed by the Business Source License
// included in the file licenses/BSL.txt; by using this file, you agree to be bound by the terms of the Business Source
// License, and you may not use this file except in compliance with the Business Source License.
//
// As of the Change Date specified in that file, in accordance with
// the Business Source License, use of this software will be governed
// by the Apache License, Version 2.0, included in the file
// licenses/APL.txt.

#include <algorithm>
#include <functional>
#include <iterator>
#include <utility>

#include "parser/opencypher/parser.hpp"
#include "query/v2/requests.hpp"
#include "storage/v3/bindings/ast/ast.hpp"
#include "storage/v3/bindings/cypher_main_visitor.hpp"
#include "storage/v3/bindings/db_accessor.hpp"
#include "storage/v3/bindings/eval.hpp"
#include "storage/v3/bindings/frame.hpp"
#include "storage/v3/bindings/pretty_print_ast_to_original_expression.hpp"
#include "storage/v3/bindings/symbol_generator.hpp"
#include "storage/v3/bindings/symbol_table.hpp"
#include "storage/v3/bindings/typed_value.hpp"
#include "storage/v3/expr.hpp"
#include "storage/v3/id_types.hpp"
#include "storage/v3/key_store.hpp"
#include "storage/v3/property_value.hpp"
#include "storage/v3/request_helper.hpp"
#include "storage/v3/schemas.hpp"
#include "storage/v3/shard.hpp"
#include "storage/v3/shard_rsm.hpp"
#include "storage/v3/storage.hpp"
#include "storage/v3/value_conversions.hpp"
#include "storage/v3/vertex_accessor.hpp"
#include "storage/v3/vertex_id.hpp"
#include "storage/v3/view.hpp"
#include "utils/exceptions.hpp"

namespace memgraph::storage::v3 {
using msgs::Label;
using msgs::PropertyId;
using msgs::Value;

using conversions::ConvertPropertyVector;
using conversions::ConvertValueVector;
using conversions::FromPropertyValueToValue;
using conversions::ToMsgsVertexId;
using conversions::ToPropertyValue;

namespace {
namespace msgs = msgs;

std::vector<std::pair<PropertyId, PropertyValue>> ConvertPropertyMap(
    std::vector<std::pair<PropertyId, Value>> &&properties) {
  std::vector<std::pair<PropertyId, PropertyValue>> ret;
  ret.reserve(properties.size());

  std::transform(std::make_move_iterator(properties.begin()), std::make_move_iterator(properties.end()),
                 std::back_inserter(ret), [](std::pair<PropertyId, Value> &&property) {
                   return std::make_pair(property.first, ToPropertyValue(std::move(property.second)));
                 });

  return ret;
}

std::vector<std::pair<PropertyId, Value>> FromMap(const std::map<PropertyId, Value> &properties) {
  std::vector<std::pair<PropertyId, Value>> ret;
  ret.reserve(properties.size());

  std::transform(properties.begin(), properties.end(), std::back_inserter(ret),
                 [](const auto &property) { return std::make_pair(property.first, property.second); });

  return ret;
}

std::optional<std::map<PropertyId, Value>> CollectSpecificPropertiesFromAccessor(const VertexAccessor &acc,
                                                                                 const std::vector<PropertyId> &props,
                                                                                 View view) {
  std::map<PropertyId, Value> ret;

  for (const auto &prop : props) {
    auto result = acc.GetProperty(prop, view);
    if (result.HasError()) {
      spdlog::debug("Encountered an Error while trying to get a vertex property.");
      return std::nullopt;
    }
    auto &value = result.GetValue();
    ret.emplace(std::make_pair(prop, FromPropertyValueToValue(std::move(value))));
  }

  return ret;
}

std::optional<std::map<PropertyId, Value>> CollectAllPropertiesFromAccessor(const VertexAccessor &acc, View view,
                                                                            const Schemas::Schema *schema) {
  std::map<PropertyId, Value> ret;
  auto props = acc.Properties(view);
  if (props.HasError()) {
    spdlog::debug("Encountered an error while trying to get vertex properties.");
    return std::nullopt;
  }

  auto &properties = props.GetValue();
  std::transform(properties.begin(), properties.end(), std::inserter(ret, ret.begin()),
                 [](std::pair<const PropertyId, PropertyValue> &pair) {
                   return std::make_pair(pair.first, FromPropertyValueToValue(std::move(pair.second)));
                 });
  properties.clear();

  // TODO(antaljanosbenjamin): Once the VertexAccessor::Properties returns also the primary keys, we can get rid of this
  // code.
  auto maybe_pk = acc.PrimaryKey(view);
  if (maybe_pk.HasError()) {
    spdlog::debug("Encountered an error while trying to get vertex primary key.");
  }

  auto &pk = maybe_pk.GetValue();
  MG_ASSERT(schema->second.size() == pk.size(), "PrimaryKey size does not match schema!");
  for (size_t i{0}; i < schema->second.size(); ++i) {
    ret.emplace(schema->second[i].property_id, FromPropertyValueToValue(std::move(pk[i])));
  }

  return ret;
}

<<<<<<< HEAD
bool FilterOnVertex(DbAccessor &dba, const memgraph::storage::v3::VertexAccessor &v_acc,
                    const std::vector<std::string> &filters, const std::string_view node_name) {
=======
msgs::Value ConstructValueVertex(const VertexAccessor &acc, View view) {
  // Get the vertex id
  auto prim_label = acc.PrimaryLabel(view).GetValue();
  msgs::Label value_label{.id = prim_label};

  auto prim_key = ConvertValueVector(acc.PrimaryKey(view).GetValue());
  msgs::VertexId vertex_id = std::make_pair(value_label, prim_key);

  // Get the labels
  auto vertex_labels = acc.Labels(view).GetValue();
  std::vector<msgs::Label> value_labels;
  value_labels.reserve(vertex_labels.size());

  std::transform(vertex_labels.begin(), vertex_labels.end(), std::back_inserter(value_labels),
                 [](const auto &label) { return msgs::Label{.id = label}; });

  return Value({.id = vertex_id, .labels = value_labels});
}

Value ConstructValueEdge(const EdgeAccessor &acc, View view) {
  msgs::EdgeType type = {.id = acc.EdgeType()};
  msgs::EdgeId gid = {.gid = acc.Gid().AsUint()};

  Label src_prim_label = {.id = acc.FromVertex().primary_label};
  msgs::VertexId src_vertex = std::make_pair(src_prim_label, ConvertValueVector(acc.FromVertex().primary_key));

  Label dst_prim_label = {.id = acc.ToVertex().primary_label};
  msgs::VertexId dst_vertex = std::make_pair(dst_prim_label, ConvertValueVector(acc.ToVertex().primary_key));

  auto properties = acc.Properties(view);

  std::vector<std::pair<PropertyId, Value>> present_properties;
  if (properties.HasValue()) {
    auto &props = properties.GetValue();
    present_properties.reserve(props.size());

    std::transform(props.begin(), props.end(), std::back_inserter(present_properties),
                   [](std::pair<const PropertyId, PropertyValue> &prop) {
                     return std::make_pair(prop.first, FromPropertyValueToValue(std::move(prop.second)));
                   });
  }

  return Value(msgs::Edge{.src = std::move(src_vertex),
                          .dst = std::move(dst_vertex),
                          .properties = std::move(present_properties),
                          .id = gid,
                          .type = type});
}

Value FromTypedValueToValue(TypedValue &&tv) {
  switch (tv.type()) {
    case TypedValue::Type::Bool:
      return Value(tv.ValueBool());
    case TypedValue::Type::Double:
      return Value(tv.ValueDouble());
    case TypedValue::Type::Int:
      return Value(tv.ValueInt());
    case TypedValue::Type::List: {
      std::vector<Value> list;
      auto &tv_list = tv.ValueList();
      list.reserve(tv_list.size());
      std::transform(tv_list.begin(), tv_list.end(), std::back_inserter(list),
                     [](auto &elem) { return FromTypedValueToValue(std::move(elem)); });
      return Value(list);
    }
    case TypedValue::Type::Map: {
      std::map<std::string, Value> map;
      for (auto &[key, val] : tv.ValueMap()) {
        map.emplace(key, FromTypedValueToValue(std::move(val)));
      }
      return Value(map);
    }
    case TypedValue::Type::Null:
      return Value{};
    case TypedValue::Type::String:
      return Value((std::string(tv.ValueString())));
    case TypedValue::Type::Vertex:
      return ConstructValueVertex(tv.ValueVertex(), View::OLD);
    case TypedValue::Type::Edge:
      return ConstructValueEdge(tv.ValueEdge(), View::OLD);

    // TBD -> we need to specify temporal types, not a priority.
    case TypedValue::Type::Date:
    case TypedValue::Type::LocalTime:
    case TypedValue::Type::LocalDateTime:
    case TypedValue::Type::Duration:
    case TypedValue::Type::Path: {
      MG_ASSERT(false, "This conversion between TypedValue and Value is not implemented yet!");
      break;
    }
  }
  return Value{};
}

std::vector<Value> ConvertToValueVectorFromTypedValueVector(std::vector<TypedValue> &&vec) {
  std::vector<Value> ret;
  ret.reserve(vec.size());

  std::transform(vec.begin(), vec.end(), std::back_inserter(ret),
                 [](auto &elem) { return FromTypedValueToValue(std::move(elem)); });
  return ret;
}

std::vector<PropertyId> NamesToProperties(const std::vector<std::string> &property_names, DbAccessor &dba) {
  std::vector<PropertyId> properties;
  properties.reserve(property_names.size());

  for (const auto &name : property_names) {
    properties.push_back(dba.NameToProperty(name));
  }
  return properties;
}

std::vector<LabelId> NamesToLabels(const std::vector<std::string> &label_names, DbAccessor &dba) {
  std::vector<LabelId> labels;
  labels.reserve(label_names.size());
  for (const auto &name : label_names) {
    labels.push_back(dba.NameToLabel(name));
  }
  return labels;
}

template <class TExpression>
auto Eval(TExpression *expr, EvaluationContext &ctx, AstStorage &storage, ExpressionEvaluator &eval, DbAccessor &dba) {
  ctx.properties = NamesToProperties(storage.properties_, dba);
  ctx.labels = NamesToLabels(storage.labels_, dba);
  auto value = expr->Accept(eval);
  return value;
}

std::any ParseExpression(const std::string &expr, memgraph::expr::AstStorage &storage) {
  memgraph::frontend::opencypher::Parser<memgraph::frontend::opencypher::ParserOpTag::EXPRESSION> parser(expr);
  ParsingContext pc;
  CypherMainVisitor visitor(pc, &storage);

  auto *ast = parser.tree();
  return visitor.visit(ast);
}

TypedValue ComputeExpression(DbAccessor &dba, const std::optional<VertexAccessor> &v_acc,
                             const std::optional<EdgeAccessor> &e_acc, const std::string &expression,
                             std::string_view node_name, std::string_view edge_name) {
  AstStorage storage;
  Frame frame{1 + 1};  // 1 for the node_identifier, 1 for the edge_identifier
  SymbolTable symbol_table;
  EvaluationContext ctx;

  ExpressionEvaluator eval{&frame, symbol_table, ctx, &dba, View::OLD};
  auto expr = ParseExpression(expression, storage);

  auto node_identifier = Identifier(std::string(node_name), false);
  auto edge_identifier = Identifier(std::string(edge_name), false);

  std::vector<Identifier *> identifiers;
  identifiers.push_back(&node_identifier);
  identifiers.push_back(&edge_identifier);

  expr::SymbolGenerator symbol_generator(&symbol_table, identifiers);
  (std::any_cast<Expression *>(expr))->Accept(symbol_generator);

  if (node_identifier.symbol_pos_ != -1) {
    MG_ASSERT(std::find_if(symbol_table.table().begin(), symbol_table.table().end(),
                           [&node_name](const std::pair<int32_t, Symbol> &position_symbol_pair) {
                             return position_symbol_pair.second.name() == node_name;
                           }) != symbol_table.table().end());

    frame[symbol_table.at(node_identifier)] = *v_acc;
  }

  if (edge_identifier.symbol_pos_ != -1) {
    MG_ASSERT(std::find_if(symbol_table.table().begin(), symbol_table.table().end(),
                           [&edge_name](const std::pair<int32_t, Symbol> &position_symbol_pair) {
                             return position_symbol_pair.second.name() == edge_name;
                           }) != symbol_table.table().end());

    frame[symbol_table.at(edge_identifier)] = *e_acc;
  }

  return Eval(std::any_cast<Expression *>(expr), ctx, storage, eval, dba);
}

bool FilterOnVertex(DbAccessor &dba, const VertexAccessor &v_acc, const std::vector<std::string> &filters,
                    const std::string_view node_name) {
>>>>>>> f89a2bbf
  return std::ranges::all_of(filters, [&node_name, &dba, &v_acc](const auto &filter_expr) {
    auto res = ComputeExpression(dba, v_acc, std::nullopt, filter_expr, node_name, "");
    return res.IsBool() && res.ValueBool();
  });
}

std::vector<TypedValue> EvaluateVertexExpressions(DbAccessor &dba, const VertexAccessor &v_acc,
                                                  const std::vector<std::string> &expressions,
                                                  std::string_view node_name) {
  std::vector<TypedValue> evaluated_expressions;
  evaluated_expressions.reserve(expressions.size());

  std::transform(expressions.begin(), expressions.end(), std::back_inserter(evaluated_expressions),
                 [&dba, &v_acc, &node_name](const auto &expression) {
                   return ComputeExpression(dba, v_acc, std::nullopt, expression, node_name, "");
                 });

  return evaluated_expressions;
}

bool DoesEdgeTypeMatch(const std::vector<msgs::EdgeType> &edge_types, const EdgeAccessor &edge) {
  // TODO(gvolfing) This should be checked only once and handled accordingly.
  if (edge_types.empty()) {
    return true;
  }

  return std::ranges::any_of(edge_types.begin(), edge_types.end(),
                             [&edge](const msgs::EdgeType &edge_type) { return edge_type.id == edge.EdgeType(); });
}

struct LocalError {};

std::optional<msgs::Vertex> FillUpSourceVertex(const std::optional<VertexAccessor> &v_acc,
                                               const msgs::ExpandOneRequest &req, msgs::VertexId src_vertex) {
  auto secondary_labels = v_acc->Labels(View::NEW);
  if (secondary_labels.HasError()) {
    spdlog::debug("Encountered an error while trying to get the secondary labels of a vertex. Transaction id: {}",
                  req.transaction_id.logical_id);
    return std::nullopt;
  }

  auto &sec_labels = secondary_labels.GetValue();
  msgs::Vertex source_vertex;
  source_vertex.id = src_vertex;
  source_vertex.labels.reserve(sec_labels.size());

  std::transform(sec_labels.begin(), sec_labels.end(), std::back_inserter(source_vertex.labels),
                 [](auto label_id) { return msgs::Label{.id = label_id}; });

  return source_vertex;
}

std::optional<std::map<PropertyId, Value>> FillUpSourceVertexProperties(const std::optional<VertexAccessor> &v_acc,
                                                                        const msgs::ExpandOneRequest &req) {
  std::map<PropertyId, Value> src_vertex_properties;

  if (!req.src_vertex_properties) {
    auto props = v_acc->Properties(View::NEW);
    if (props.HasError()) {
      spdlog::debug("Encountered an error while trying to access vertex properties. Transaction id: {}",
                    req.transaction_id.logical_id);
      return std::nullopt;
    }

    for (auto &[key, val] : props.GetValue()) {
      src_vertex_properties.insert(std::make_pair(key, FromPropertyValueToValue(std::move(val))));
    }

  } else if (req.src_vertex_properties.value().empty()) {
    // NOOP
  } else {
    for (const auto &prop : req.src_vertex_properties.value()) {
      auto prop_val = v_acc->GetProperty(prop, View::OLD);
      if (prop_val.HasError()) {
        spdlog::debug("Encountered an error while trying to access vertex properties. Transaction id: {}",
                      req.transaction_id.logical_id);
        return std::nullopt;
      }
      src_vertex_properties.insert(std::make_pair(prop, FromPropertyValueToValue(std::move(prop_val.GetValue()))));
    }
  }

  return src_vertex_properties;
}

std::optional<std::array<std::vector<EdgeAccessor>, 2>> FillUpConnectingEdges(
    const std::optional<VertexAccessor> &v_acc, const msgs::ExpandOneRequest &req) {
  std::vector<EdgeAccessor> in_edges;
  std::vector<EdgeAccessor> out_edges;

  switch (req.direction) {
    case msgs::EdgeDirection::OUT: {
      auto out_edges_result = v_acc->OutEdges(View::NEW);
      if (out_edges_result.HasError()) {
        spdlog::debug("Encountered an error while trying to get out-going EdgeAccessors. Transaction id: {}",
                      req.transaction_id.logical_id);
        return std::nullopt;
      }
      out_edges = std::move(out_edges_result.GetValue());
      break;
    }
    case msgs::EdgeDirection::IN: {
      auto in_edges_result = v_acc->InEdges(View::NEW);
      if (in_edges_result.HasError()) {
        spdlog::debug(
            "Encountered an error while trying to get in-going EdgeAccessors. Transaction id: {}"[req.transaction_id
                                                                                                      .logical_id]);
        return std::nullopt;
      }
      in_edges = std::move(in_edges_result.GetValue());
      break;
    }
    case msgs::EdgeDirection::BOTH: {
      auto in_edges_result = v_acc->InEdges(View::NEW);
      if (in_edges_result.HasError()) {
        spdlog::debug("Encountered an error while trying to get in-going EdgeAccessors. Transaction id: {}",
                      req.transaction_id.logical_id);
        return std::nullopt;
      }
      in_edges = std::move(in_edges_result.GetValue());

      auto out_edges_result = v_acc->OutEdges(View::NEW);
      if (out_edges_result.HasError()) {
        spdlog::debug("Encountered an error while trying to get out-going EdgeAccessors. Transaction id: {}",
                      req.transaction_id.logical_id);
        return std::nullopt;
      }
      out_edges = std::move(out_edges_result.GetValue());
      break;
    }
  }
  return std::array<std::vector<EdgeAccessor>, 2>{in_edges, out_edges};
}

using AllEdgePropertyDataSructure = std::map<PropertyId, msgs::Value>;
using SpecificEdgePropertyDataSructure = std::vector<msgs::Value>;

using AllEdgeProperties = std::tuple<msgs::VertexId, msgs::Gid, AllEdgePropertyDataSructure>;
using SpecificEdgeProperties = std::tuple<msgs::VertexId, msgs::Gid, SpecificEdgePropertyDataSructure>;

using SpecificEdgePropertiesVector = std::vector<SpecificEdgeProperties>;
using AllEdgePropertiesVector = std::vector<AllEdgeProperties>;

using EdgeFiller = std::function<bool(const EdgeAccessor &edge, bool is_in_edge, msgs::ExpandOneResultRow &result_row)>;

template <bool are_in_edges>
bool FillEdges(const std::vector<EdgeAccessor> &edges, const msgs::ExpandOneRequest &req, msgs::ExpandOneResultRow &row,
               const EdgeFiller &edge_filler) {
  for (const auto &edge : edges) {
    if (!DoesEdgeTypeMatch(req.edge_types, edge)) {
      continue;
    }

    if (!edge_filler(edge, are_in_edges, row)) {
      return false;
    }
  }

  return true;
}

std::optional<msgs::ExpandOneResultRow> GetExpandOneResult(Shard::Accessor &acc, msgs::VertexId src_vertex,
                                                           const msgs::ExpandOneRequest &req) {
  EdgeFiller edge_filler;

  if (!req.edge_properties) {
    edge_filler = [transaction_id = req.transaction_id.logical_id](const EdgeAccessor &edge, const bool is_in_edge,
                                                                   msgs::ExpandOneResultRow &result_row) -> bool {
      auto properties_results = edge.Properties(View::NEW);
      if (properties_results.HasError()) {
        spdlog::debug("Encountered an error while trying to get edge properties. Transaction id: {}", transaction_id);
        return false;
      }

      std::map<PropertyId, msgs::Value> value_properties;
      for (auto &[prop_key, prop_val] : properties_results.GetValue()) {
        value_properties.insert(std::make_pair(prop_key, FromPropertyValueToValue(std::move(prop_val))));
      }
      using EdgeWithAllProperties = msgs::ExpandOneResultRow::EdgeWithAllProperties;
      EdgeWithAllProperties edges{ToMsgsVertexId(edge.FromVertex()), msgs::EdgeType{edge.EdgeType()},
                                  edge.Gid().AsUint(), std::move(value_properties)};
      if (is_in_edge) {
        result_row.in_edges_with_all_properties.push_back(std::move(edges));
      } else {
        result_row.out_edges_with_all_properties.push_back(std::move(edges));
      }
      return true;
    };
  } else {
    // TODO(gvolfing) - do we want to set the action_successful here?
    edge_filler = [&req](const EdgeAccessor &edge, const bool is_in_edge,
                         msgs::ExpandOneResultRow &result_row) -> bool {
      std::vector<msgs::Value> value_properties;
      value_properties.reserve(req.edge_properties.value().size());
      for (const auto &edge_prop : req.edge_properties.value()) {
        auto property_result = edge.GetProperty(edge_prop, View::NEW);
        if (property_result.HasError()) {
          spdlog::debug("Encountered an error while trying to get edge properties. Transaction id: {}",
                        req.transaction_id.logical_id);
          return false;
        }
        value_properties.emplace_back(FromPropertyValueToValue(std::move(property_result.GetValue())));
      }
      using EdgeWithSpecificProperties = msgs::ExpandOneResultRow::EdgeWithSpecificProperties;
      EdgeWithSpecificProperties edges{ToMsgsVertexId(edge.FromVertex()), msgs::EdgeType{edge.EdgeType()},
                                       edge.Gid().AsUint(), std::move(value_properties)};
      if (is_in_edge) {
        result_row.in_edges_with_specific_properties.push_back(std::move(edges));
      } else {
        result_row.out_edges_with_specific_properties.push_back(std::move(edges));
      }
      return true;
    };
  }

  /// Fill up source vertex
  const auto primary_key = ConvertPropertyVector(std::move(src_vertex.second));
  auto v_acc = acc.FindVertex(primary_key, View::NEW);

  auto source_vertex = FillUpSourceVertex(v_acc, req, src_vertex);
  if (!source_vertex) {
    return std::nullopt;
  }

  /// Fill up source vertex properties
  auto src_vertex_properties = FillUpSourceVertexProperties(v_acc, req);
  if (!src_vertex_properties) {
    return std::nullopt;
  }

  /// Fill up connecting edges
  auto fill_up_connecting_edges = FillUpConnectingEdges(v_acc, req);
  if (!fill_up_connecting_edges) {
    return std::nullopt;
  }

  auto [in_edges, out_edges] = fill_up_connecting_edges.value();

  msgs::ExpandOneResultRow result_row;
  result_row.src_vertex = std::move(*source_vertex);
  result_row.src_vertex_properties = std::move(*src_vertex_properties);
  static constexpr bool kInEdges = true;
  static constexpr bool kOutEdges = false;
  if (!in_edges.empty() && !FillEdges<kInEdges>(in_edges, req, result_row, edge_filler)) {
    return std::nullopt;
  }
  if (!out_edges.empty() && !FillEdges<kOutEdges>(out_edges, req, result_row, edge_filler)) {
    return std::nullopt;
  }

  return result_row;
}
};  // namespace
msgs::WriteResponses ShardRsm::ApplyWrite(msgs::CreateVerticesRequest &&req) {
  auto acc = shard_->Access(req.transaction_id);

  bool action_successful = true;

  for (auto &new_vertex : req.new_vertices) {
    /// TODO(gvolfing) Remove this. In the new implementation each shard
    /// should have a predetermined primary label, so there is no point in
    /// specifying it in the accessor functions. Their signature will
    /// change.
    /// TODO(gvolfing) Consider other methods than converting. Change either
    /// the way that the property map is stored in the messages, or the
    /// signature of CreateVertexAndValidate.
    auto converted_property_map = ConvertPropertyMap(std::move(new_vertex.properties));

    // TODO(gvolfing) make sure if this conversion is actually needed.
    std::vector<LabelId> converted_label_ids;
    converted_label_ids.reserve(new_vertex.label_ids.size());

    std::transform(new_vertex.label_ids.begin(), new_vertex.label_ids.end(), std::back_inserter(converted_label_ids),
                   [](const auto &label_id) { return label_id.id; });

    // TODO(jbajic) sending primary key as vector breaks validation on storage side
    // cannot map id -> value
    PrimaryKey transformed_pk;
    std::transform(new_vertex.primary_key.begin(), new_vertex.primary_key.end(), std::back_inserter(transformed_pk),
                   [](const auto &val) { return ToPropertyValue(val); });
    auto result_schema = acc.CreateVertexAndValidate(converted_label_ids, transformed_pk, converted_property_map);

    if (result_schema.HasError()) {
      auto &error = result_schema.GetError();

      std::visit(
          []<typename T>(T &&) {
            using ErrorType = std::remove_cvref_t<T>;
            if constexpr (std::is_same_v<ErrorType, SchemaViolation>) {
              spdlog::debug("Creating vertex failed with error: SchemaViolation");
            } else if constexpr (std::is_same_v<ErrorType, Error>) {
              spdlog::debug("Creating vertex failed with error: Error");
            } else {
              static_assert(kAlwaysFalse<T>, "Missing type from variant visitor");
            }
          },
          error);

      action_successful = false;
      break;
    }
  }

  return msgs::CreateVerticesResponse{.success = action_successful};
}

msgs::WriteResponses ShardRsm::ApplyWrite(msgs::UpdateVerticesRequest &&req) {
  auto acc = shard_->Access(req.transaction_id);

  bool action_successful = true;

  for (auto &vertex : req.new_properties) {
    if (!action_successful) {
      break;
    }

    auto vertex_to_update = acc.FindVertex(ConvertPropertyVector(std::move(vertex.primary_key)), View::OLD);
    if (!vertex_to_update) {
      action_successful = false;
      spdlog::debug("Vertex could not be found while trying to update its properties. Transaction id: {}",
                    req.transaction_id.logical_id);
      continue;
    }

    for (auto &update_prop : vertex.property_updates) {
      // TODO(gvolfing) Maybe check if the setting is valid if SetPropertyAndValidate()
      // does not do that alreaedy.
      auto result_schema =
          vertex_to_update->SetPropertyAndValidate(update_prop.first, ToPropertyValue(std::move(update_prop.second)));
      if (result_schema.HasError()) {
        auto &error = result_schema.GetError();

        std::visit(
            [&action_successful]<typename T>(T &&) {
              using ErrorType = std::remove_cvref_t<T>;
              if constexpr (std::is_same_v<ErrorType, SchemaViolation>) {
                action_successful = false;
                spdlog::debug("Updating vertex failed with error: SchemaViolation");
              } else if constexpr (std::is_same_v<ErrorType, Error>) {
                action_successful = false;
                spdlog::debug("Updating vertex failed with error: Error");
              } else {
                static_assert(kAlwaysFalse<T>, "Missing type from variant visitor");
              }
            },
            error);

        break;
      }
    }
  }

  return msgs::UpdateVerticesResponse{.success = action_successful};
}

msgs::WriteResponses ShardRsm::ApplyWrite(msgs::DeleteVerticesRequest &&req) {
  bool action_successful = true;
  auto acc = shard_->Access(req.transaction_id);

  for (auto &propval : req.primary_keys) {
    if (!action_successful) {
      break;
    }

    auto vertex_acc = acc.FindVertex(ConvertPropertyVector(std::move(propval)), View::OLD);

    if (!vertex_acc) {
      spdlog::debug("Error while trying to delete vertex. Vertex to delete does not exist. Transaction id: {}",
                    req.transaction_id.logical_id);
      action_successful = false;
    } else {
      // TODO(gvolfing)
      // Since we will not have different kinds of deletion types in one transaction,
      // we dont have to enter the switch statement on every iteration. Optimize this.
      switch (req.deletion_type) {
        case msgs::DeleteVerticesRequest::DeletionType::DELETE: {
          auto result = acc.DeleteVertex(&vertex_acc.value());
          if (result.HasError() || !(result.GetValue().has_value())) {
            action_successful = false;
            spdlog::debug("Error while trying to delete vertex. Transaction id: {}", req.transaction_id.logical_id);
          }

          break;
        }
        case msgs::DeleteVerticesRequest::DeletionType::DETACH_DELETE: {
          auto result = acc.DetachDeleteVertex(&vertex_acc.value());
          if (result.HasError() || !(result.GetValue().has_value())) {
            action_successful = false;
            spdlog::debug("Error while trying to detach and delete vertex. Transaction id: {}",
                          req.transaction_id.logical_id);
          }

          break;
        }
      }
    }
  }

  return msgs::DeleteVerticesResponse{.success = action_successful};
}

msgs::WriteResponses ShardRsm::ApplyWrite(msgs::CreateExpandRequest &&req) {
  auto acc = shard_->Access(req.transaction_id);
  bool action_successful = true;

  for (auto &new_expand : req.new_expands) {
    const auto from_vertex_id =
        v3::VertexId{new_expand.src_vertex.first.id, ConvertPropertyVector(std::move(new_expand.src_vertex.second))};

    const auto to_vertex_id =
        VertexId{new_expand.dest_vertex.first.id, ConvertPropertyVector(std::move(new_expand.dest_vertex.second))};

    if (!(shard_->IsVertexBelongToShard(from_vertex_id) || shard_->IsVertexBelongToShard(to_vertex_id))) {
      action_successful = false;
      spdlog::debug("Error while trying to insert edge, none of the vertices belong to this shard. Transaction id: {}",
                    req.transaction_id.logical_id);
      break;
    }

    auto edge_acc = acc.CreateEdge(from_vertex_id, to_vertex_id, new_expand.type.id, Gid::FromUint(new_expand.id.gid));
    if (edge_acc.HasValue()) {
      auto edge = edge_acc.GetValue();
      if (!new_expand.properties.empty()) {
        for (const auto &[property, value] : new_expand.properties) {
          if (const auto maybe_error = edge.SetProperty(property, ToPropertyValue(value)); maybe_error.HasError()) {
            action_successful = false;
            spdlog::debug("Setting edge property was not successful. Transaction id: {}",
                          req.transaction_id.logical_id);
            break;
          }
          if (!action_successful) {
            break;
          }
        }
      }
    } else {
      action_successful = false;
      spdlog::debug("Creating edge was not successful. Transaction id: {}", req.transaction_id.logical_id);
      break;
    }

    // Add properties to the edge if there is any
    if (!new_expand.properties.empty()) {
      for (auto &[edge_prop_key, edge_prop_val] : new_expand.properties) {
        auto set_result = edge_acc->SetProperty(edge_prop_key, ToPropertyValue(std::move(edge_prop_val)));
        if (set_result.HasError()) {
          action_successful = false;
          spdlog::debug("Adding property to edge was not successful. Transaction id: {}",
                        req.transaction_id.logical_id);
          break;
        }
      }
    }
  }

  return msgs::CreateExpandResponse{.success = action_successful};
}

msgs::WriteResponses ShardRsm::ApplyWrite(msgs::DeleteEdgesRequest &&req) {
  bool action_successful = true;
  auto acc = shard_->Access(req.transaction_id);

  for (auto &edge : req.edges) {
    if (!action_successful) {
      break;
    }

    auto edge_acc = acc.DeleteEdge(VertexId(edge.src.first.id, ConvertPropertyVector(std::move(edge.src.second))),
                                   VertexId(edge.dst.first.id, ConvertPropertyVector(std::move(edge.dst.second))),
                                   Gid::FromUint(edge.id.gid));
    if (edge_acc.HasError() || !edge_acc.HasValue()) {
      spdlog::debug("Error while trying to delete edge. Transaction id: {}", req.transaction_id.logical_id);
      action_successful = false;
      continue;
    }
  }

  return msgs::DeleteEdgesResponse{.success = action_successful};
}

msgs::WriteResponses ShardRsm::ApplyWrite(msgs::UpdateEdgesRequest &&req) {
  // TODO(antaljanosbenjamin): handle when the vertex is the destination vertex
  auto acc = shard_->Access(req.transaction_id);

  bool action_successful = true;

  for (auto &edge : req.new_properties) {
    if (!action_successful) {
      break;
    }

    auto vertex_acc = acc.FindVertex(ConvertPropertyVector(std::move(edge.src.second)), View::OLD);
    if (!vertex_acc) {
      action_successful = false;
      spdlog::debug("Encountered an error while trying to acquire VertexAccessor with transaction id: {}",
                    req.transaction_id.logical_id);
      continue;
    }

    // Since we are using the source vertex of the edge we are only intrested
    // in the vertex's out-going edges
    auto edges_res = vertex_acc->OutEdges(View::OLD);
    if (edges_res.HasError()) {
      action_successful = false;
      spdlog::debug("Encountered an error while trying to acquire EdgeAccessor with transaction id: {}",
                    req.transaction_id.logical_id);
      continue;
    }

    auto &edge_accessors = edges_res.GetValue();

    // Look for the appropriate edge accessor
    bool edge_accessor_did_match = false;
    for (auto &edge_accessor : edge_accessors) {
      if (edge_accessor.Gid().AsUint() == edge.edge_id.gid) {  // Found the appropriate accessor
        edge_accessor_did_match = true;
        for (auto &[key, value] : edge.property_updates) {
          // TODO(gvolfing)
          // Check if the property was set if SetProperty does not do that itself.
          auto res = edge_accessor.SetProperty(key, ToPropertyValue(std::move(value)));
          if (res.HasError()) {
            spdlog::debug("Encountered an error while trying to set the property of an Edge with transaction id: {}",
                          req.transaction_id.logical_id);
          }
        }
      }
    }

    if (!edge_accessor_did_match) {
      action_successful = false;
      spdlog::debug("Could not find the Edge with the specified Gid. Transaction id: {}",
                    req.transaction_id.logical_id);
      continue;
    }
  }

  return msgs::UpdateEdgesResponse{.success = action_successful};
}

msgs::ReadResponses ShardRsm::HandleRead(msgs::ScanVerticesRequest &&req) {
  auto acc = shard_->Access(req.transaction_id);
  bool action_successful = true;

<<<<<<< HEAD
  std::vector<memgraph::msgs::ScanResultRow> results;
  if (req.batch_limit) {
    results.reserve(*req.batch_limit);
  }
  std::optional<memgraph::msgs::VertexId> next_start_id;
=======
  std::vector<msgs::ScanResultRow> results;
  std::optional<msgs::VertexId> next_start_id;
>>>>>>> f89a2bbf

  const auto view = View(req.storage_view);
  auto dba = DbAccessor{&acc};
  const auto emplace_scan_result = [&](const VertexAccessor &vertex) {
    std::vector<Value> expression_results;
    // TODO(gvolfing) it should be enough to check these only once.
    if (vertex.Properties(View(req.storage_view)).HasError()) {
      action_successful = false;
      spdlog::debug("Could not retrieve properties from VertexAccessor. Transaction id: {}",
                    req.transaction_id.logical_id);
    }
    if (!req.filter_expressions.empty()) {
      // NOTE - DbAccessor might get removed in the future.
      const bool eval = FilterOnVertex(dba, vertex, req.filter_expressions, expr::identifier_node_symbol);
      if (!eval) {
        return;
      }
    }
    if (!req.vertex_expressions.empty()) {
      // NOTE - DbAccessor might get removed in the future.
      expression_results = ConvertToValueVectorFromTypedValueVector(
          EvaluateVertexExpressions(dba, vertex, req.vertex_expressions, expr::identifier_node_symbol));
    }

    std::optional<std::map<PropertyId, Value>> found_props;

    if (req.props_to_return) {
      found_props = CollectSpecificPropertiesFromAccessor(vertex, req.props_to_return.value(), view);
    } else {
      const auto *schema = shard_->GetSchema(shard_->PrimaryLabel());
      found_props = CollectAllPropertiesFromAccessor(vertex, view, schema);
    }

    // TODO(gvolfing) -VERIFY-
    // Vertex is separated from the properties in the response.
    // Is it useful to return just a vertex without the properties?
    if (!found_props) {
      action_successful = false;
    }

    results.emplace_back(msgs::ScanResultRow{.vertex = ConstructValueVertex(vertex, view).vertex_v,
                                             .props = FromMap(found_props.value()),
                                             .evaluated_vertex_expressions = std::move(expression_results)});
  };

  const auto start_id = ConvertPropertyVector(std::move(req.start_id.second));
  uint64_t sample_counter{0};
  auto vertex_iterable = acc.Vertices(view);
  if (!req.order_bys.empty()) {
    const auto ordered = OrderByElements(acc, dba, vertex_iterable, req.order_bys);
    // we are traversing Elements
    auto it = GetStartOrderedElementsIterator(ordered, start_id, View(req.storage_view));
    for (; it != ordered.end(); ++it) {
      emplace_scan_result(it->vertex_acc);
      ++sample_counter;
      if (req.batch_limit && sample_counter == req.batch_limit) {
        // Reached the maximum specified batch size.
        // Get the next element before exiting.
        ++it;
        if (it != ordered.end()) {
          const auto &next_vertex = it->vertex_acc;
          next_start_id = ConstructValueVertex(next_vertex, view).vertex_v.id;
        }

        break;
      }
    }
  } else {
    // We are going through VerticesIterable::Iterator
    auto it = GetStartVertexIterator(vertex_iterable, start_id, View(req.storage_view));
    for (; it != vertex_iterable.end(); ++it) {
      emplace_scan_result(*it);

      ++sample_counter;
      if (req.batch_limit && sample_counter == req.batch_limit) {
        // Reached the maximum specified batch size.
        // Get the next element before exiting.
        const auto &next_vertex = *(++it);
        next_start_id = ConstructValueVertex(next_vertex, view).vertex_v.id;

        break;
      }
    }
  }

<<<<<<< HEAD
  memgraph::msgs::ScanVerticesResponse resp;
=======
  msgs::ScanVerticesResponse resp{};
>>>>>>> f89a2bbf
  resp.success = action_successful;

  if (action_successful) {
    resp.next_start_id = next_start_id;
    resp.results = std::move(results);
  }

  return resp;
}

msgs::ReadResponses ShardRsm::HandleRead(msgs::ExpandOneRequest &&req) {
  auto acc = shard_->Access(req.transaction_id);
  bool action_successful = true;

  std::vector<msgs::ExpandOneResultRow> results;

  for (auto &src_vertex : req.src_vertices) {
    auto result = GetExpandOneResult(acc, src_vertex, req);

    if (!result) {
      action_successful = false;
      break;
    }

    results.emplace_back(result.value());
  }

  msgs::ExpandOneResponse resp{};
  resp.success = action_successful;
  if (action_successful) {
    resp.result = std::move(results);
  }

  return resp;
}

msgs::WriteResponses ShardRsm::ApplyWrite(msgs::CommitRequest &&req) {
  shard_->Access(req.transaction_id).Commit(req.commit_timestamp);
  return msgs::CommitResponse{true};
};

// NOLINTNEXTLINE(readability-convert-member-functions-to-static)
msgs::ReadResponses ShardRsm::HandleRead(msgs::GetPropertiesRequest && /*req*/) {
  return msgs::GetPropertiesResponse{};
}

}  //    namespace memgraph::storage::v3<|MERGE_RESOLUTION|>--- conflicted
+++ resolved
@@ -38,7 +38,6 @@
 #include "storage/v3/vertex_accessor.hpp"
 #include "storage/v3/vertex_id.hpp"
 #include "storage/v3/view.hpp"
-#include "utils/exceptions.hpp"
 
 namespace memgraph::storage::v3 {
 using msgs::Label;
@@ -127,21 +126,17 @@
   return ret;
 }
 
-<<<<<<< HEAD
-bool FilterOnVertex(DbAccessor &dba, const memgraph::storage::v3::VertexAccessor &v_acc,
-                    const std::vector<std::string> &filters, const std::string_view node_name) {
-=======
-msgs::Value ConstructValueVertex(const VertexAccessor &acc, View view) {
+memgraph::msgs::Value ConstructValueVertex(const memgraph::storage::v3::VertexAccessor &acc, View view) {
   // Get the vertex id
   auto prim_label = acc.PrimaryLabel(view).GetValue();
-  msgs::Label value_label{.id = prim_label};
+  memgraph::msgs::Label value_label{.id = prim_label};
 
   auto prim_key = ConvertValueVector(acc.PrimaryKey(view).GetValue());
-  msgs::VertexId vertex_id = std::make_pair(value_label, prim_key);
+  memgraph::msgs::VertexId vertex_id = std::make_pair(value_label, prim_key);
 
   // Get the labels
   auto vertex_labels = acc.Labels(view).GetValue();
-  std::vector<msgs::Label> value_labels;
+  std::vector<memgraph::msgs::Label> value_labels;
   value_labels.reserve(vertex_labels.size());
 
   std::transform(vertex_labels.begin(), vertex_labels.end(), std::back_inserter(value_labels),
@@ -150,37 +145,37 @@
   return Value({.id = vertex_id, .labels = value_labels});
 }
 
-Value ConstructValueEdge(const EdgeAccessor &acc, View view) {
-  msgs::EdgeType type = {.id = acc.EdgeType()};
-  msgs::EdgeId gid = {.gid = acc.Gid().AsUint()};
+Value ConstructValueEdge(const memgraph::storage::v3::EdgeAccessor &acc, View view) {
+  memgraph::msgs::EdgeType type = {.id = acc.EdgeType().AsUint()};
+  memgraph::msgs::EdgeId gid = {.gid = acc.Gid().AsUint()};
 
   Label src_prim_label = {.id = acc.FromVertex().primary_label};
-  msgs::VertexId src_vertex = std::make_pair(src_prim_label, ConvertValueVector(acc.FromVertex().primary_key));
+  memgraph::msgs::VertexId src_vertex =
+      std::make_pair(src_prim_label, ConvertValueVector(acc.FromVertex().primary_key));
 
   Label dst_prim_label = {.id = acc.ToVertex().primary_label};
-  msgs::VertexId dst_vertex = std::make_pair(dst_prim_label, ConvertValueVector(acc.ToVertex().primary_key));
-
-  auto properties = acc.Properties(view);
-
-  std::vector<std::pair<PropertyId, Value>> present_properties;
+  memgraph::msgs::VertexId dst_vertex = std::make_pair(dst_prim_label, ConvertValueVector(acc.ToVertex().primary_key));
+
+  std::optional<std::vector<std::pair<PropertyId, Value>>> properties_opt = {};
+  const auto &properties = acc.Properties(view);
+
   if (properties.HasValue()) {
-    auto &props = properties.GetValue();
+    const auto &props = properties.GetValue();
+    std::vector<std::pair<PropertyId, Value>> present_properties;
     present_properties.reserve(props.size());
 
     std::transform(props.begin(), props.end(), std::back_inserter(present_properties),
-                   [](std::pair<const PropertyId, PropertyValue> &prop) {
-                     return std::make_pair(prop.first, FromPropertyValueToValue(std::move(prop.second)));
-                   });
-  }
-
-  return Value(msgs::Edge{.src = std::move(src_vertex),
-                          .dst = std::move(dst_vertex),
-                          .properties = std::move(present_properties),
-                          .id = gid,
-                          .type = type});
-}
-
-Value FromTypedValueToValue(TypedValue &&tv) {
+                   [](const auto &prop) { return std::make_pair(prop.first, FromPropertyValueToValue(prop.second)); });
+
+    properties_opt = std::move(present_properties);
+  }
+
+  return Value({.src = src_vertex, .dst = dst_vertex, .properties = properties_opt, .id = gid, .type = type});
+}
+
+Value FromTypedValueToValue(memgraph::storage::v3::TypedValue &&tv) {
+  using memgraph::storage::v3::TypedValue;
+
   switch (tv.type()) {
     case TypedValue::Type::Bool:
       return Value(tv.ValueBool());
@@ -225,7 +220,7 @@
   return Value{};
 }
 
-std::vector<Value> ConvertToValueVectorFromTypedValueVector(std::vector<TypedValue> &&vec) {
+std::vector<Value> ConvertToValueVectorFromTypedValueVector(std::vector<memgraph::storage::v3::TypedValue> &&vec) {
   std::vector<Value> ret;
   ret.reserve(vec.size());
 
@@ -244,8 +239,9 @@
   return properties;
 }
 
-std::vector<LabelId> NamesToLabels(const std::vector<std::string> &label_names, DbAccessor &dba) {
-  std::vector<LabelId> labels;
+std::vector<memgraph::storage::v3::LabelId> NamesToLabels(const std::vector<std::string> &label_names,
+                                                          DbAccessor &dba) {
+  std::vector<memgraph::storage::v3::LabelId> labels;
   labels.reserve(label_names.size());
   for (const auto &name : label_names) {
     labels.push_back(dba.NameToLabel(name));
@@ -254,7 +250,8 @@
 }
 
 template <class TExpression>
-auto Eval(TExpression *expr, EvaluationContext &ctx, AstStorage &storage, ExpressionEvaluator &eval, DbAccessor &dba) {
+auto Eval(TExpression *expr, EvaluationContext &ctx, AstStorage &storage,
+          memgraph::storage::v3::ExpressionEvaluator &eval, DbAccessor &dba) {
   ctx.properties = NamesToProperties(storage.properties_, dba);
   ctx.labels = NamesToLabels(storage.labels_, dba);
   auto value = expr->Accept(eval);
@@ -270,9 +267,9 @@
   return visitor.visit(ast);
 }
 
-TypedValue ComputeExpression(DbAccessor &dba, const std::optional<VertexAccessor> &v_acc,
-                             const std::optional<EdgeAccessor> &e_acc, const std::string &expression,
-                             std::string_view node_name, std::string_view edge_name) {
+TypedValue ComputeExpression(DbAccessor &dba, const std::optional<memgraph::storage::v3::VertexAccessor> &v_acc,
+                             const std::optional<memgraph::storage::v3::EdgeAccessor> &e_acc,
+                             const std::string &expression, std::string_view node_name, std::string_view edge_name) {
   AstStorage storage;
   Frame frame{1 + 1};  // 1 for the node_identifier, 1 for the edge_identifier
   SymbolTable symbol_table;
@@ -312,9 +309,8 @@
   return Eval(std::any_cast<Expression *>(expr), ctx, storage, eval, dba);
 }
 
-bool FilterOnVertex(DbAccessor &dba, const VertexAccessor &v_acc, const std::vector<std::string> &filters,
-                    const std::string_view node_name) {
->>>>>>> f89a2bbf
+bool FilterOnVertex(DbAccessor &dba, const memgraph::storage::v3::VertexAccessor &v_acc,
+                    const std::vector<std::string> &filters, const std::string_view node_name) {
   return std::ranges::all_of(filters, [&node_name, &dba, &v_acc](const auto &filter_expr) {
     auto res = ComputeExpression(dba, v_acc, std::nullopt, filter_expr, node_name, "");
     return res.IsBool() && res.ValueBool();
@@ -457,6 +453,65 @@
 
 using SpecificEdgePropertiesVector = std::vector<SpecificEdgeProperties>;
 using AllEdgePropertiesVector = std::vector<AllEdgeProperties>;
+
+template <typename ReturnType, typename EdgeProperties, typename EdgePropertyDataStructure, typename Functor>
+std::optional<ReturnType> GetEdgesWithProperties(const std::vector<memgraph::storage::v3::EdgeAccessor> &edges,
+                                                 const memgraph::msgs::ExpandOneRequest &req,
+                                                 Functor get_edge_properties) {
+  ReturnType ret;
+  ret.reserve(edges.size());
+
+  for (const auto &edge : edges) {
+    if (!DoesEdgeTypeMatch(req, edge)) {
+      continue;
+    }
+
+    EdgeProperties ret_tuple;
+
+    memgraph::msgs::Label label;
+    label.id = edge.FromVertex().primary_label;
+    memgraph::msgs::VertexId other_vertex = std::make_pair(label, ConvertValueVector(edge.FromVertex().primary_key));
+
+    const auto edge_props_var = get_edge_properties(edge);
+
+    if (std::get_if<LocalError>(&edge_props_var) != nullptr) {
+      return std::nullopt;
+    }
+
+    auto edge_props = std::get<EdgePropertyDataStructure>(edge_props_var);
+    memgraph::msgs::Gid gid = edge.Gid().AsUint();
+
+    ret.emplace_back(EdgeProperties{other_vertex, gid, edge_props});
+  }
+
+  return ret;
+}
+
+template <typename TPropertyValue, typename TPropertyNullopt>
+void SetFinalEdgeProperties(std::optional<TPropertyValue> &properties_to_value,
+                            std::optional<TPropertyNullopt> &properties_to_nullopt, const TPropertyValue &ret_out,
+                            const TPropertyValue &ret_in, const memgraph::msgs::ExpandOneRequest &req) {
+  switch (req.direction) {
+    case memgraph::msgs::EdgeDirection::OUT: {
+      properties_to_value = std::move(ret_out);
+      break;
+    }
+    case memgraph::msgs::EdgeDirection::IN: {
+      properties_to_value = std::move(ret_in);
+      break;
+    }
+    case memgraph::msgs::EdgeDirection::BOTH: {
+      TPropertyValue ret;
+      ret.resize(ret_out.size() + ret_in.size());
+      ret.insert(ret.end(), std::make_move_iterator(ret_in.begin()), std::make_move_iterator(ret_in.end()));
+      ret.insert(ret.end(), std::make_move_iterator(ret_out.begin()), std::make_move_iterator(ret_out.end()));
+
+      properties_to_value = ret;
+      break;
+    }
+  }
+  properties_to_nullopt = {};
+}
 
 using EdgeFiller = std::function<bool(const EdgeAccessor &edge, bool is_in_edge, msgs::ExpandOneResultRow &result_row)>;
 
@@ -858,16 +913,11 @@
   auto acc = shard_->Access(req.transaction_id);
   bool action_successful = true;
 
-<<<<<<< HEAD
-  std::vector<memgraph::msgs::ScanResultRow> results;
+  std::vector<msgs::ScanResultRow> results;
   if (req.batch_limit) {
     results.reserve(*req.batch_limit);
   }
-  std::optional<memgraph::msgs::VertexId> next_start_id;
-=======
-  std::vector<msgs::ScanResultRow> results;
   std::optional<msgs::VertexId> next_start_id;
->>>>>>> f89a2bbf
 
   const auto view = View(req.storage_view);
   auto dba = DbAccessor{&acc};
@@ -953,11 +1003,7 @@
     }
   }
 
-<<<<<<< HEAD
-  memgraph::msgs::ScanVerticesResponse resp;
-=======
-  msgs::ScanVerticesResponse resp{};
->>>>>>> f89a2bbf
+  memgraph::msgs::ScanVerticesResponse resp{};
   resp.success = action_successful;
 
   if (action_successful) {
