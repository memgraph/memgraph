--- conflicted
+++ resolved
@@ -25,10 +25,7 @@
 #include "storage/v3/bindings/symbol_generator.hpp"
 #include "storage/v3/bindings/symbol_table.hpp"
 #include "storage/v3/bindings/typed_value.hpp"
-<<<<<<< HEAD
 #include "storage/v3/expr.hpp"
-=======
->>>>>>> 85b8ce91
 #include "storage/v3/id_types.hpp"
 #include "storage/v3/key_store.hpp"
 #include "storage/v3/property_value.hpp"
@@ -40,10 +37,8 @@
 #include "storage/v3/value_conversions.hpp"
 #include "storage/v3/vertex_accessor.hpp"
 #include "storage/v3/view.hpp"
-<<<<<<< HEAD
 #include "utils/exceptions.hpp"
-=======
->>>>>>> 85b8ce91
+
 
 using memgraph::msgs::Label;
 using memgraph::msgs::PropertyId;
@@ -653,11 +648,8 @@
     std::transform(new_vertex.label_ids.begin(), new_vertex.label_ids.end(), std::back_inserter(converted_label_ids),
                    [](const auto &label_id) { return label_id.id; });
 
-<<<<<<< HEAD
-=======
     // TODO(jbajic) sending primary key as vector breaks validation on storage side
     // cannot map id -> value
->>>>>>> 85b8ce91
     PrimaryKey transformed_pk;
     std::transform(new_vertex.primary_key.begin(), new_vertex.primary_key.end(), std::back_inserter(transformed_pk),
                    [](const auto &val) { return ToPropertyValue(val); });
@@ -957,12 +949,7 @@
           EvaluateVertexExpressions(dba, vertex, req.vertex_expressions, expr::identifier_node_symbol));
     }
 
-<<<<<<< HEAD
     std::optional<std::map<PropertyId, Value>> found_props;
-=======
-  const auto start_ids = ConvertPropertyVector(std::move(req.start_id.second));
-  auto dba = DbAccessor{&acc};
->>>>>>> 85b8ce91
 
     if (req.props_to_return) {
       found_props = CollectSpecificPropertiesFromAccessor(vertex, req.props_to_return.value(), view);
@@ -978,36 +965,11 @@
       action_successful = false;
     }
 
-<<<<<<< HEAD
     results.emplace_back(msgs::ScanResultRow{.vertex = ConstructValueVertex(vertex, view).vertex_v,
                                              .props = FromMap(found_props.value()),
                                              .evaluated_vertex_expressions = std::move(expression_results)});
   };
-=======
-    if (did_reach_starting_point) {
-      std::vector<Value> expression_results;
-
-      // TODO(gvolfing) it should be enough to check these only once.
-      if (vertex.Properties(View(req.storage_view)).HasError()) {
-        action_successful = false;
-        spdlog::debug("Could not retrive properties from VertexAccessor. Transaction id: {}",
-                      req.transaction_id.logical_id);
-        break;
-      }
-      if (!req.filter_expressions.empty()) {
-        // NOTE - DbAccessor might get removed in the future.
-        const bool eval = FilterOnVertex(dba, vertex, req.filter_expressions, expr::identifier_node_symbol);
-        if (!eval) {
-          continue;
-        }
-      }
-      if (!req.vertex_expressions.empty()) {
-        expression_results = ConvertToValueVectorFromTypedValueVector(
-            EvaluateVertexExpressions(dba, vertex, req.vertex_expressions, expr::identifier_node_symbol));
-      }
-
-      std::optional<std::map<PropertyId, Value>> found_props;
->>>>>>> 85b8ce91
+
 
   const auto start_id = ConvertPropertyVector(std::move(req.start_id.second));
   uint64_t sample_counter{0};
@@ -1027,20 +989,13 @@
 
         break;
       }
-<<<<<<< HEAD
     }
   } else {
     // We are going through VerticesIterable::Iterator
     auto it = GetStartVertexIterator(vertex_iterable, start_id, View(req.storage_view));
     for (; it != vertex_iterable.end(); ++it) {
       emplace_scan_result(*it);
-=======
-
-      results.emplace_back(msgs::ScanResultRow{.vertex = ConstructValueVertex(vertex, view).vertex_v,
-                                               .props = FromMap(found_props.value()),
-                                               .evaluated_vertex_expressions = std::move(expression_results)});
-
->>>>>>> 85b8ce91
+
       ++sample_counter;
       if (req.batch_limit && sample_counter == req.batch_limit) {
         // Reached the maximum specified batch size.
