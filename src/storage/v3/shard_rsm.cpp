// Copyright 2022 Memgraph Ltd.
//
// Use of this software is governed by the Business Source License
// included in the file licenses/BSL.txt; by using this file, you agree to be bound by the terms of the Business Source
// License, and you may not use this file except in compliance with the Business Source License.
//
// As of the Change Date specified in that file, in accordance with
// the Business Source License, use of this software will be governed
// by the Apache License, Version 2.0, included in the file
// licenses/APL.txt.

#include <algorithm>
#include <functional>
#include <iterator>
#include <utility>

#include "parser/opencypher/parser.hpp"
#include "query/v2/requests.hpp"
#include "storage/v3/bindings/ast/ast.hpp"
#include "storage/v3/bindings/cypher_main_visitor.hpp"
#include "storage/v3/bindings/db_accessor.hpp"
#include "storage/v3/bindings/eval.hpp"
#include "storage/v3/bindings/frame.hpp"
#include "storage/v3/bindings/pretty_print_ast_to_original_expression.hpp"
#include "storage/v3/bindings/symbol_generator.hpp"
#include "storage/v3/bindings/symbol_table.hpp"
#include "storage/v3/bindings/typed_value.hpp"
#include "storage/v3/id_types.hpp"
#include "storage/v3/key_store.hpp"
#include "storage/v3/property_value.hpp"
#include "storage/v3/schemas.hpp"
#include "storage/v3/shard_rsm.hpp"
#include "storage/v3/storage.hpp"
#include "storage/v3/value_conversions.hpp"
#include "storage/v3/vertex_accessor.hpp"
#include "storage/v3/view.hpp"

using memgraph::msgs::Label;
using memgraph::msgs::PropertyId;
using memgraph::msgs::Value;
using memgraph::msgs::Vertex;
using memgraph::msgs::VertexId;

using memgraph::storage::conversions::ConvertPropertyVector;
using memgraph::storage::conversions::ConvertValueVector;
<<<<<<< HEAD
using memgraph::storage::conversions::ToMsgsVertexId;
=======
using memgraph::storage::conversions::FromPropertyValueToValue;
>>>>>>> 85b8ce91
using memgraph::storage::conversions::ToPropertyValue;
using memgraph::storage::v3::View;

namespace memgraph::storage::v3 {

namespace {
namespace msgs = memgraph::msgs;

std::vector<std::pair<memgraph::storage::v3::PropertyId, memgraph::storage::v3::PropertyValue>> ConvertPropertyMap(
    std::vector<std::pair<PropertyId, Value>> &&properties) {
  std::vector<std::pair<memgraph::storage::v3::PropertyId, memgraph::storage::v3::PropertyValue>> ret;
  ret.reserve(properties.size());

  std::transform(std::make_move_iterator(properties.begin()), std::make_move_iterator(properties.end()),
                 std::back_inserter(ret), [](std::pair<PropertyId, Value> &&property) {
                   return std::make_pair(property.first, ToPropertyValue(std::move(property.second)));
                 });

  return ret;
}

std::vector<std::pair<memgraph::storage::v3::PropertyId, Value>> FromMap(
    const std::map<PropertyId, Value> &properties) {
  std::vector<std::pair<memgraph::storage::v3::PropertyId, Value>> ret;
  ret.reserve(properties.size());

  std::transform(properties.begin(), properties.end(), std::back_inserter(ret),
                 [](const auto &property) { return std::make_pair(property.first, property.second); });

  return ret;
}

std::optional<std::map<PropertyId, Value>> CollectSpecificPropertiesFromAccessor(
    const memgraph::storage::v3::VertexAccessor &acc, const std::vector<memgraph::storage::v3::PropertyId> &props,
    View view) {
  std::map<PropertyId, Value> ret;

  for (const auto &prop : props) {
    auto result = acc.GetProperty(prop, view);
    if (result.HasError()) {
      spdlog::debug("Encountered an Error while trying to get a vertex property.");
      return std::nullopt;
    }
    auto &value = result.GetValue();
    if (value.IsNull()) {
      spdlog::debug("The specified property does not exist but it should");
      return std::nullopt;
    }
<<<<<<< HEAD
    ret.emplace(std::make_pair(prop, ToValue(std::move(value))));
=======
    ret.emplace(std::make_pair(prop, FromPropertyValueToValue(value)));
>>>>>>> 85b8ce91
  }

  return ret;
}

std::optional<std::map<PropertyId, Value>> CollectAllPropertiesFromAccessor(
    const memgraph::storage::v3::VertexAccessor &acc, memgraph::storage::v3::View view,
    const memgraph::storage::v3::Schemas::Schema *schema) {
  std::map<PropertyId, Value> ret;
  auto props = acc.Properties(view);
  if (props.HasError()) {
    spdlog::debug("Encountered an error while trying to get vertex properties.");
    return std::nullopt;
  }
<<<<<<< HEAD
  for (auto &[prop_key, prop_val] : props.GetValue()) {
    ret.emplace(prop_key, ToValue(std::move(prop_val)));
  }
=======

  const auto &properties = props.GetValue();
  std::transform(properties.begin(), properties.end(), std::inserter(ret, ret.begin()), [](const auto &property) {
    return std::make_pair(property.first, FromPropertyValueToValue(property.second));
  });
>>>>>>> 85b8ce91

  auto maybe_pk = acc.PrimaryKey(view);
  if (maybe_pk.HasError()) {
    spdlog::debug("Encountered an error while trying to get vertex primary key.");
  }

  auto &pk = maybe_pk.GetValue();
  MG_ASSERT(schema->second.size() == pk.size(), "PrimaryKey size does not match schema!");
  for (size_t i{0}; i < schema->second.size(); ++i) {
<<<<<<< HEAD
    ret.emplace(schema->second[i].property_id, ToValue(std::move(pk[i])));
=======
    ret.emplace(schema->second[i].property_id, FromPropertyValueToValue(pk[i]));
>>>>>>> 85b8ce91
  }

  return ret;
}

memgraph::msgs::Value ConstructValueVertex(const memgraph::storage::v3::VertexAccessor &acc, View view) {
  // Get the vertex id
  auto prim_label = acc.PrimaryLabel(view).GetValue();
  memgraph::msgs::Label value_label{.id = prim_label};

  auto prim_key = ConvertValueVector(acc.PrimaryKey(view).GetValue());
  memgraph::msgs::VertexId vertex_id = std::make_pair(value_label, prim_key);

  // Get the labels
  auto vertex_labels = acc.Labels(view).GetValue();
  std::vector<memgraph::msgs::Label> value_labels;
  value_labels.reserve(vertex_labels.size());

  std::transform(vertex_labels.begin(), vertex_labels.end(), std::back_inserter(value_labels),
                 [](const auto &label) { return msgs::Label{.id = label}; });

  return Value({.id = vertex_id, .labels = value_labels});
}

<<<<<<< HEAD
bool DoesEdgeTypeMatch(const std::vector<msgs::EdgeType> &edge_types, const memgraph::storage::v3::EdgeAccessor &edge) {
=======
Value ConstructValueEdge(const memgraph::storage::v3::EdgeAccessor &acc, View view) {
  memgraph::msgs::EdgeType type = {.id = acc.EdgeType().AsUint()};
  memgraph::msgs::EdgeId gid = {.gid = acc.Gid().AsUint()};

  Label src_prim_label = {.id = acc.FromVertex().primary_label};
  memgraph::msgs::VertexId src_vertex =
      std::make_pair(src_prim_label, ConvertValueVector(acc.FromVertex().primary_key));

  Label dst_prim_label = {.id = acc.ToVertex().primary_label};
  memgraph::msgs::VertexId dst_vertex = std::make_pair(dst_prim_label, ConvertValueVector(acc.ToVertex().primary_key));

  std::optional<std::vector<std::pair<PropertyId, Value>>> properties_opt = {};
  const auto &properties = acc.Properties(view);

  if (properties.HasValue()) {
    const auto &props = properties.GetValue();
    std::vector<std::pair<PropertyId, Value>> present_properties;
    present_properties.reserve(props.size());

    std::transform(props.begin(), props.end(), std::back_inserter(present_properties),
                   [](const auto &prop) { return std::make_pair(prop.first, FromPropertyValueToValue(prop.second)); });

    properties_opt = std::move(present_properties);
  }

  return Value({.src = src_vertex, .dst = dst_vertex, .properties = properties_opt, .id = gid, .type = type});
}

Value FromTypedValueToValue(memgraph::storage::v3::TypedValue &&tv) {
  using memgraph::storage::v3::TypedValue;

  switch (tv.type()) {
    case TypedValue::Type::Bool:
      return Value(tv.ValueBool());
    case TypedValue::Type::Double:
      return Value(tv.ValueDouble());
    case TypedValue::Type::Int:
      return Value(tv.ValueInt());
    case TypedValue::Type::List: {
      std::vector<Value> list;
      auto &tv_list = tv.ValueList();
      list.reserve(tv_list.size());
      std::transform(tv_list.begin(), tv_list.end(), std::back_inserter(list),
                     [](auto &elem) { return FromTypedValueToValue(std::move(elem)); });
      return Value(list);
    }
    case TypedValue::Type::Map: {
      std::map<std::string, Value> map;
      for (auto &[key, val] : tv.ValueMap()) {
        map.emplace(key, FromTypedValueToValue(std::move(val)));
      }
      return Value(map);
    }
    case TypedValue::Type::Null:
      return Value{};
    case TypedValue::Type::String:
      return Value((std::string(tv.ValueString())));
    case TypedValue::Type::Vertex:
      return ConstructValueVertex(tv.ValueVertex(), View::OLD);
    case TypedValue::Type::Edge:
      return ConstructValueEdge(tv.ValueEdge(), View::OLD);

    // TBD -> we need to specify temporal types, not a priority.
    case TypedValue::Type::Date:
    case TypedValue::Type::LocalTime:
    case TypedValue::Type::LocalDateTime:
    case TypedValue::Type::Duration:
    case TypedValue::Type::Path: {
      MG_ASSERT(false, "This conversion between TypedValue and Value is not implemented yet!");
      break;
    }
  }
  return Value{};
}

std::vector<Value> ConvertToValueVectorFromTypedValueVector(std::vector<memgraph::storage::v3::TypedValue> &&vec) {
  std::vector<Value> ret;
  ret.reserve(vec.size());

  std::transform(vec.begin(), vec.end(), std::back_inserter(ret),
                 [](auto &elem) { return FromTypedValueToValue(std::move(elem)); });
  return ret;
}

std::vector<PropertyId> NamesToProperties(const std::vector<std::string> &property_names, DbAccessor &dba) {
  std::vector<PropertyId> properties;
  properties.reserve(property_names.size());

  for (const auto &name : property_names) {
    properties.push_back(dba.NameToProperty(name));
  }
  return properties;
}

std::vector<memgraph::storage::v3::LabelId> NamesToLabels(const std::vector<std::string> &label_names,
                                                          DbAccessor &dba) {
  std::vector<memgraph::storage::v3::LabelId> labels;
  labels.reserve(label_names.size());
  for (const auto &name : label_names) {
    labels.push_back(dba.NameToLabel(name));
  }
  return labels;
}

template <class TExpression>
auto Eval(TExpression *expr, EvaluationContext &ctx, AstStorage &storage,
          memgraph::storage::v3::ExpressionEvaluator &eval, DbAccessor &dba) {
  ctx.properties = NamesToProperties(storage.properties_, dba);
  ctx.labels = NamesToLabels(storage.labels_, dba);
  auto value = expr->Accept(eval);
  return value;
}

std::any ParseExpression(const std::string &expr, memgraph::expr::AstStorage &storage) {
  memgraph::frontend::opencypher::Parser<memgraph::frontend::opencypher::ParserOpTag::EXPRESSION> parser(expr);
  ParsingContext pc;
  CypherMainVisitor visitor(pc, &storage);

  auto *ast = parser.tree();
  return visitor.visit(ast);
}

TypedValue ComputeExpression(DbAccessor &dba, const std::optional<memgraph::storage::v3::VertexAccessor> &v_acc,
                             const std::optional<memgraph::storage::v3::EdgeAccessor> &e_acc,
                             const std::string &expression, std::string_view node_name, std::string_view edge_name) {
  AstStorage storage;
  Frame frame{1 + 1};  // 1 for the node_identifier, 1 for the edge_identifier
  SymbolTable symbol_table;
  EvaluationContext ctx;

  ExpressionEvaluator eval{&frame, symbol_table, ctx, &dba, View::OLD};
  auto expr = ParseExpression(expression, storage);

  auto node_identifier = Identifier(std::string(node_name), false);
  auto edge_identifier = Identifier(std::string(edge_name), false);

  std::vector<Identifier *> identifiers;
  identifiers.push_back(&node_identifier);
  identifiers.push_back(&edge_identifier);

  expr::SymbolGenerator symbol_generator(&symbol_table, identifiers);
  (std::any_cast<Expression *>(expr))->Accept(symbol_generator);

  if (node_identifier.symbol_pos_ != -1) {
    MG_ASSERT(std::find_if(symbol_table.table().begin(), symbol_table.table().end(),
                           [&node_name](const std::pair<int32_t, Symbol> &position_symbol_pair) {
                             return position_symbol_pair.second.name() == node_name;
                           }) != symbol_table.table().end());

    frame[symbol_table.at(node_identifier)] = *v_acc;
  }

  if (edge_identifier.symbol_pos_ != -1) {
    MG_ASSERT(std::find_if(symbol_table.table().begin(), symbol_table.table().end(),
                           [&edge_name](const std::pair<int32_t, Symbol> &position_symbol_pair) {
                             return position_symbol_pair.second.name() == edge_name;
                           }) != symbol_table.table().end());

    frame[symbol_table.at(edge_identifier)] = *e_acc;
  }

  return Eval(std::any_cast<Expression *>(expr), ctx, storage, eval, dba);
}

bool FilterOnVertex(DbAccessor &dba, const memgraph::storage::v3::VertexAccessor &v_acc,
                    const std::vector<std::string> &filters, const std::string_view node_name) {
  return std::ranges::all_of(filters, [&node_name, &dba, &v_acc](const auto &filter_expr) {
    auto res = ComputeExpression(dba, v_acc, std::nullopt, filter_expr, node_name, "");
    return res.IsBool() && res.ValueBool();
  });
}

std::vector<memgraph::storage::v3::TypedValue> EvaluateVertexExpressions(
    DbAccessor &dba, const memgraph::storage::v3::VertexAccessor &v_acc, const std::vector<std::string> &expressions,
    std::string_view node_name) {
  std::vector<memgraph::storage::v3::TypedValue> evaluated_expressions;
  evaluated_expressions.reserve(expressions.size());

  std::transform(expressions.begin(), expressions.end(), std::back_inserter(evaluated_expressions),
                 [&dba, &v_acc, &node_name](const auto &expression) {
                   return ComputeExpression(dba, v_acc, std::nullopt, expression, node_name, "");
                 });

  return evaluated_expressions;
}

bool DoesEdgeTypeMatch(const memgraph::msgs::ExpandOneRequest &req, const memgraph::storage::v3::EdgeAccessor &edge) {
>>>>>>> 85b8ce91
  // TODO(gvolfing) This should be checked only once and handled accordingly.
  if (edge_types.empty()) {
    return true;
  }

  return std::ranges::any_of(edge_types.begin(), edge_types.end(),
                             [&edge](const msgs::EdgeType &edge_type) { return edge_type.id == edge.EdgeType(); });
}

struct LocalError {};

<<<<<<< HEAD
std::optional<msgs::Vertex> FillUpSourceVertex(const std::optional<memgraph::storage::v3::VertexAccessor> &v_acc,
                                               const msgs::ExpandOneRequest &req, msgs::VertexId src_vertex) {
  auto secondary_labels = v_acc->Labels(memgraph::storage::v3::View::NEW);
=======
std::optional<memgraph::msgs::Vertex> FillUpSourceVertex(
    const std::optional<memgraph::storage::v3::VertexAccessor> &v_acc, memgraph::msgs::ExpandOneRequest &req,
    memgraph::msgs::VertexId src_vertex) {
  auto secondary_labels = v_acc->Labels(View::OLD);
>>>>>>> 85b8ce91
  if (secondary_labels.HasError()) {
    spdlog::debug("Encountered an error while trying to get the secondary labels of a vertex. Transaction id: {}",
                  req.transaction_id.logical_id);
    return std::nullopt;
  }

<<<<<<< HEAD
  msgs::Vertex source_vertex;
  source_vertex.id = src_vertex;
  source_vertex.labels.reserve(secondary_labels.GetValue().size());
  for (auto label_id : secondary_labels.GetValue()) {
    source_vertex.labels.emplace_back(msgs::Label{.id = label_id});
  }
=======
  auto &sec_labels = secondary_labels.GetValue();
  memgraph::msgs::Vertex source_vertex;
  source_vertex.id = src_vertex;
  source_vertex.labels.reserve(sec_labels.size());

  std::transform(sec_labels.begin(), sec_labels.end(), std::back_inserter(source_vertex.labels),
                 [](auto label_id) { return memgraph::msgs::Label{.id = label_id}; });

>>>>>>> 85b8ce91
  return source_vertex;
}

std::optional<std::map<PropertyId, Value>> FillUpSourceVertexProperties(
    const std::optional<memgraph::storage::v3::VertexAccessor> &v_acc, const msgs::ExpandOneRequest &req) {
  std::map<PropertyId, Value> src_vertex_properties;

  if (!req.src_vertex_properties) {
<<<<<<< HEAD
    auto props = v_acc->Properties(memgraph::storage::v3::View::NEW);
=======
    auto props = v_acc->Properties(View::OLD);
>>>>>>> 85b8ce91
    if (props.HasError()) {
      spdlog::debug("Encountered an error while trying to access vertex properties. Transaction id: {}",
                    req.transaction_id.logical_id);
      return std::nullopt;
    }

    for (auto &[key, val] : props.GetValue()) {
<<<<<<< HEAD
      src_vertex_properties.insert(std::make_pair(key, ToValue(std::move(val))));
=======
      src_vertex_properties.insert(std::make_pair(key, FromPropertyValueToValue(val)));
>>>>>>> 85b8ce91
    }

  } else if (req.src_vertex_properties.value().empty()) {
    // NOOP
  } else {
<<<<<<< HEAD
    for (const auto &prop : req.src_vertex_properties.value()) {
      auto prop_val = v_acc->GetProperty(prop, memgraph::storage::v3::View::OLD);
      if (prop_val.HasError()) {
        spdlog::debug("Encountered an error while trying to access vertex properties. Transaction id: {}",
                      req.transaction_id.logical_id);
        return std::nullopt;
      }
      src_vertex_properties.insert(std::make_pair(prop, ToValue(std::move(prop_val.GetValue()))));
    }
=======
    auto &vertex_props = req.src_vertex_properties.value();
    std::transform(vertex_props.begin(), vertex_props.end(),
                   std::inserter(src_vertex_properties, src_vertex_properties.begin()), [&v_acc](const auto &prop) {
                     const auto &prop_val = v_acc->GetProperty(prop, View::OLD);
                     return std::make_pair(prop, FromPropertyValueToValue(prop_val.GetValue()));
                   });
>>>>>>> 85b8ce91
  }

  return src_vertex_properties;
}

std::optional<std::array<std::vector<memgraph::storage::v3::EdgeAccessor>, 2>> FillUpConnectingEdges(
    const std::optional<memgraph::storage::v3::VertexAccessor> &v_acc, const msgs::ExpandOneRequest &req) {
  std::vector<memgraph::storage::v3::EdgeAccessor> in_edges;
  std::vector<memgraph::storage::v3::EdgeAccessor> out_edges;

  switch (req.direction) {
<<<<<<< HEAD
    case msgs::EdgeDirection::OUT: {
      auto out_edges_result = v_acc->OutEdges(memgraph::storage::v3::View::NEW);
=======
    case memgraph::msgs::EdgeDirection::OUT: {
      auto out_edges_result = v_acc->OutEdges(View::OLD);
>>>>>>> 85b8ce91
      if (out_edges_result.HasError()) {
        spdlog::debug("Encountered an error while trying to get out-going EdgeAccessors. Transaction id: {}",
                      req.transaction_id.logical_id);
        return std::nullopt;
      }
      out_edges = std::move(out_edges_result.GetValue());
      break;
    }
<<<<<<< HEAD
    case msgs::EdgeDirection::IN: {
      auto in_edges_result = v_acc->InEdges(memgraph::storage::v3::View::NEW);
=======
    case memgraph::msgs::EdgeDirection::IN: {
      auto in_edges_result = v_acc->InEdges(View::OLD);
>>>>>>> 85b8ce91
      if (in_edges_result.HasError()) {
        spdlog::debug(
            "Encountered an error while trying to get in-going EdgeAccessors. Transaction id: {}"[req.transaction_id
                                                                                                      .logical_id]);
        return std::nullopt;
      }
      in_edges = std::move(in_edges_result.GetValue());
      break;
    }
<<<<<<< HEAD
    case msgs::EdgeDirection::BOTH: {
      auto in_edges_result = v_acc->InEdges(memgraph::storage::v3::View::NEW);
=======
    case memgraph::msgs::EdgeDirection::BOTH: {
      auto in_edges_result = v_acc->InEdges(View::OLD);
>>>>>>> 85b8ce91
      if (in_edges_result.HasError()) {
        spdlog::debug("Encountered an error while trying to get in-going EdgeAccessors. Transaction id: {}",
                      req.transaction_id.logical_id);
        return std::nullopt;
      }
      in_edges = std::move(in_edges_result.GetValue());

<<<<<<< HEAD
      auto out_edges_result = v_acc->OutEdges(memgraph::storage::v3::View::NEW);
=======
      auto out_edges_result = v_acc->OutEdges(View::OLD);
>>>>>>> 85b8ce91
      if (out_edges_result.HasError()) {
        spdlog::debug("Encountered an error while trying to get out-going EdgeAccessors. Transaction id: {}",
                      req.transaction_id.logical_id);
        return std::nullopt;
      }
      out_edges = std::move(out_edges_result.GetValue());
      break;
    }
  }
  return std::array<std::vector<memgraph::storage::v3::EdgeAccessor>, 2>{in_edges, out_edges};
}

using AllEdgePropertyDataSructure = std::map<PropertyId, msgs::Value>;
using SpecificEdgePropertyDataSructure = std::vector<msgs::Value>;

using AllEdgeProperties = std::tuple<msgs::VertexId, msgs::Gid, AllEdgePropertyDataSructure>;
using SpecificEdgeProperties = std::tuple<msgs::VertexId, msgs::Gid, SpecificEdgePropertyDataSructure>;

using SpecificEdgePropertiesVector = std::vector<SpecificEdgeProperties>;
using AllEdgePropertiesVector = std::vector<AllEdgeProperties>;

using EdgeFiller = std::function<bool(const memgraph::storage::v3::EdgeAccessor &edge, bool is_in_edge,
                                      msgs::ExpandOneResultRow &result_row)>;

bool FillEdges(const std::vector<memgraph::storage::v3::EdgeAccessor> &edges, const msgs::ExpandOneRequest &req,
               msgs::ExpandOneResultRow &row, const bool are_in_edges, const EdgeFiller &edge_filler) {
  for (const auto &edge : edges) {
    if (!DoesEdgeTypeMatch(req.edge_types, edge)) {
      continue;
    }

    if (!edge_filler(edge, are_in_edges, row)) {
      return false;
    }
  }

  return true;
}

std::optional<msgs::ExpandOneResultRow> GetExpandOneResult(memgraph::storage::v3::Shard::Accessor &acc,
                                                           msgs::VertexId src_vertex,
                                                           const msgs::ExpandOneRequest &req) {
  EdgeFiller edge_filler;

  if (!req.edge_properties) {
<<<<<<< HEAD
    edge_filler = [transaction_id = req.transaction_id.logical_id](const memgraph::storage::v3::EdgeAccessor &edge,
                                                                   const bool is_in_edge,
                                                                   msgs::ExpandOneResultRow &result_row) -> bool {
      auto properties_results = edge.Properties(memgraph::storage::v3::View::NEW);
      if (properties_results.HasError()) {
        spdlog::debug("Encountered an error while trying to get edge properties. Transaction id: {}", transaction_id);
        return false;
      }

      std::map<PropertyId, msgs::Value> value_properties;
      for (auto &[prop_key, prop_val] : properties_results.GetValue()) {
        value_properties.insert(std::make_pair(prop_key, ToValue(std::move(prop_val))));
      }
      using EdgeWithAllProperties = msgs::ExpandOneResultRow::EdgeWithAllProperties;
      std::vector<EdgeWithAllProperties> msgs::ExpandOneResultRow::*edges{nullptr};
      if (is_in_edge) {
        edges = &msgs::ExpandOneResultRow::in_edges_with_all_properties;
      } else {
        edges = &msgs::ExpandOneResultRow::out_edges_with_all_properties;
=======
    get_edge_properties = [&req](const memgraph::storage::v3::EdgeAccessor &edge) -> EdgeProperties {
      std::map<PropertyId, memgraph::msgs::Value> ret;
      auto property_results = edge.Properties(View::OLD);
      if (property_results.HasError()) {
        spdlog::debug("Encountered an error while trying to get out-going EdgeAccessors. Transaction id: {}",
                      req.transaction_id.logical_id);
        return LocalError{};
      }

      for (const auto &[prop_key, prop_val] : property_results.GetValue()) {
        ret.insert(std::make_pair(prop_key, FromPropertyValueToValue(prop_val)));
>>>>>>> 85b8ce91
      }
      (result_row.*edges)
          .push_back(EdgeWithAllProperties{ToMsgsVertexId(edge.FromVertex()), msgs::EdgeType{edge.EdgeType()},
                                           edge.Gid().AsUint(), std::move(value_properties)});
      return true;
    };
  } else {
    // TODO(gvolfing) - do we want to set the action_successful here?
    edge_filler = [&req](const memgraph::storage::v3::EdgeAccessor &edge, const bool is_in_edge,
                         msgs::ExpandOneResultRow &result_row) -> bool {
      std::vector<msgs::Value> value_properties;
      value_properties.reserve(req.edge_properties.value().size());
      for (const auto &edge_prop : req.edge_properties.value()) {
<<<<<<< HEAD
        auto property_result = edge.GetProperty(edge_prop, memgraph::storage::v3::View::NEW);
        if (property_result.HasError()) {
          spdlog::debug("Encountered an error while trying to get edge properties. Transaction id: {}",
                        req.transaction_id.logical_id);
          return false;
        }
        value_properties.emplace_back(ToValue(std::move(property_result.GetValue())));
      }
      using EdgeWithSpecificProperties = msgs::ExpandOneResultRow::EdgeWithSpecificProperties;
      std::vector<EdgeWithSpecificProperties> msgs::ExpandOneResultRow::*edges{nullptr};
      if (is_in_edge) {
        edges = &msgs::ExpandOneResultRow::in_edges_with_specific_properties;
      } else {
        edges = &msgs::ExpandOneResultRow::out_edges_with_specific_properties;
=======
        // TODO(gvolfing) maybe check for the absence of certain properties
        ret.emplace_back(FromPropertyValueToValue(edge.GetProperty(edge_prop, View::OLD).GetValue()));
>>>>>>> 85b8ce91
      }
      (result_row.*edges)
          .push_back(EdgeWithSpecificProperties{ToMsgsVertexId(edge.FromVertex()), msgs::EdgeType{edge.EdgeType()},
                                                edge.Gid().AsUint(), std::move(value_properties)});
      return true;
    };
  }

  /// Fill up source vertex
<<<<<<< HEAD
  const auto primary_key = ConvertPropertyVector(std::move(src_vertex.second));
  auto v_acc = acc.FindVertex(primary_key, memgraph::storage::v3::View::NEW);
=======
  auto v_acc = acc.FindVertex(ConvertPropertyVector(std::move(src_vertex.second)), View::OLD);
>>>>>>> 85b8ce91

  auto source_vertex = FillUpSourceVertex(v_acc, req, src_vertex);
  if (!source_vertex) {
    return std::nullopt;
  }

  /// Fill up source vertex properties
  auto src_vertex_properties = FillUpSourceVertexProperties(v_acc, req);
  if (!src_vertex_properties) {
    return std::nullopt;
  }

  /// Fill up connecting edges
  auto fill_up_connecting_edges = FillUpConnectingEdges(v_acc, req);
  if (!fill_up_connecting_edges) {
    return std::nullopt;
  }

  auto [in_edges, out_edges] = fill_up_connecting_edges.value();

  msgs::ExpandOneResultRow result_row;
  result_row.src_vertex = std::move(*source_vertex);
  result_row.src_vertex_properties = std::move(*src_vertex_properties);
  static constexpr bool kInEdges = true;
  static constexpr bool kOutEdges = false;
  if (!in_edges.empty() && !FillEdges(in_edges, req, result_row, kInEdges, edge_filler)) {
    return std::nullopt;
  }
  if (!out_edges.empty() && !FillEdges(out_edges, req, result_row, kOutEdges, edge_filler)) {
    return std::nullopt;
  }

  return result_row;
}
};  // namespace
msgs::WriteResponses ShardRsm::ApplyWrite(msgs::CreateVerticesRequest &&req) {
  auto acc = shard_->Access(req.transaction_id);

  bool action_successful = true;

  for (auto &new_vertex : req.new_vertices) {
    /// TODO(gvolfing) Remove this. In the new implementation each shard
    /// should have a predetermined primary label, so there is no point in
    /// specifying it in the accessor functions. Their signature will
    /// change.
    /// TODO(gvolfing) Consider other methods than converting. Change either
    /// the way that the property map is stored in the messages, or the
    /// signature of CreateVertexAndValidate.
    auto converted_property_map = ConvertPropertyMap(std::move(new_vertex.properties));

    // TODO(gvolfing) make sure if this conversion is actually needed.
    std::vector<memgraph::storage::v3::LabelId> converted_label_ids;
    converted_label_ids.reserve(new_vertex.label_ids.size());

    std::transform(new_vertex.label_ids.begin(), new_vertex.label_ids.end(), std::back_inserter(converted_label_ids),
                   [](const auto &label_id) { return label_id.id; });

    // TODO(jbajic) sending primary key as vector breaks validation on storage side
    // cannot map id -> value
    PrimaryKey transformed_pk;
    std::transform(new_vertex.primary_key.begin(), new_vertex.primary_key.end(), std::back_inserter(transformed_pk),
                   [](const auto &val) { return ToPropertyValue(val); });
    auto result_schema = acc.CreateVertexAndValidate(converted_label_ids, transformed_pk, converted_property_map);

    if (result_schema.HasError()) {
      auto &error = result_schema.GetError();

      std::visit(
          []<typename T>(T &&) {
            using ErrorType = std::remove_cvref_t<T>;
            if constexpr (std::is_same_v<ErrorType, SchemaViolation>) {
              spdlog::debug("Creating vertex failed with error: SchemaViolation");
            } else if constexpr (std::is_same_v<ErrorType, Error>) {
              spdlog::debug("Creating vertex failed with error: Error");
            } else {
              static_assert(kAlwaysFalse<T>, "Missing type from variant visitor");
            }
          },
          error);

      action_successful = false;
      break;
    }
  }

  return memgraph::msgs::CreateVerticesResponse{.success = action_successful};
}

msgs::WriteResponses ShardRsm::ApplyWrite(msgs::UpdateVerticesRequest &&req) {
  auto acc = shard_->Access(req.transaction_id);

  bool action_successful = true;

  for (auto &vertex : req.new_properties) {
    if (!action_successful) {
      break;
    }

    auto vertex_to_update = acc.FindVertex(ConvertPropertyVector(std::move(vertex.primary_key)), View::OLD);
    if (!vertex_to_update) {
      action_successful = false;
      spdlog::debug("Vertex could not be found while trying to update its properties. Transaction id: {}",
                    req.transaction_id.logical_id);
      continue;
    }

    for (auto &update_prop : vertex.property_updates) {
      // TODO(gvolfing) Maybe check if the setting is valid if SetPropertyAndValidate()
      // does not do that alreaedy.
      auto result_schema =
          vertex_to_update->SetPropertyAndValidate(update_prop.first, ToPropertyValue(std::move(update_prop.second)));
      if (result_schema.HasError()) {
        auto &error = result_schema.GetError();

        std::visit(
            [&action_successful]<typename T>(T &&) {
              using ErrorType = std::remove_cvref_t<T>;
              if constexpr (std::is_same_v<ErrorType, SchemaViolation>) {
                action_successful = false;
                spdlog::debug("Updating vertex failed with error: SchemaViolation");
              } else if constexpr (std::is_same_v<ErrorType, Error>) {
                action_successful = false;
                spdlog::debug("Updating vertex failed with error: Error");
              } else {
                static_assert(kAlwaysFalse<T>, "Missing type from variant visitor");
              }
            },
            error);

        break;
      }
    }
  }

  return memgraph::msgs::UpdateVerticesResponse{.success = action_successful};
}

msgs::WriteResponses ShardRsm::ApplyWrite(msgs::DeleteVerticesRequest &&req) {
  bool action_successful = true;
  auto acc = shard_->Access(req.transaction_id);

  for (auto &propval : req.primary_keys) {
    if (!action_successful) {
      break;
    }

    auto vertex_acc = acc.FindVertex(ConvertPropertyVector(std::move(propval)), View::OLD);

    if (!vertex_acc) {
      spdlog::debug("Error while trying to delete vertex. Vertex to delete does not exist. Transaction id: {}",
                    req.transaction_id.logical_id);
      action_successful = false;
    } else {
      // TODO(gvolfing)
      // Since we will not have different kinds of deletion types in one transaction,
      // we dont have to enter the switch statement on every iteration. Optimize this.
      switch (req.deletion_type) {
        case memgraph::msgs::DeleteVerticesRequest::DeletionType::DELETE: {
          auto result = acc.DeleteVertex(&vertex_acc.value());
          if (result.HasError() || !(result.GetValue().has_value())) {
            action_successful = false;
            spdlog::debug("Error while trying to delete vertex. Transaction id: {}", req.transaction_id.logical_id);
          }

          break;
        }
        case memgraph::msgs::DeleteVerticesRequest::DeletionType::DETACH_DELETE: {
          auto result = acc.DetachDeleteVertex(&vertex_acc.value());
          if (result.HasError() || !(result.GetValue().has_value())) {
            action_successful = false;
            spdlog::debug("Error while trying to detach and delete vertex. Transaction id: {}",
                          req.transaction_id.logical_id);
          }

          break;
        }
      }
    }
  }

  return memgraph::msgs::DeleteVerticesResponse{.success = action_successful};
}

msgs::WriteResponses ShardRsm::ApplyWrite(msgs::CreateExpandRequest &&req) {
  auto acc = shard_->Access(req.transaction_id);
  bool action_successful = true;

  for (auto &new_expand : req.new_expands) {
    const auto from_vertex_id =
        VertexId{new_expand.src_vertex.first.id, ConvertPropertyVector(std::move(new_expand.src_vertex.second))};

    const auto to_vertex_id =
        VertexId{new_expand.dest_vertex.first.id, ConvertPropertyVector(std::move(new_expand.dest_vertex.second))};

    if (!(shard_->IsVertexBelongToShard(from_vertex_id) || shard_->IsVertexBelongToShard(to_vertex_id))) {
      action_successful = false;
      spdlog::debug("Error while trying to insert edge, none of the vertices belong to this shard. Transaction id: {}",
                    req.transaction_id.logical_id);
      break;
    }

    auto edge_acc = acc.CreateEdge(from_vertex_id, to_vertex_id, new_expand.type.id, Gid::FromUint(new_expand.id.gid));
    if (edge_acc.HasValue()) {
      auto edge = edge_acc.GetValue();
      if (!new_expand.properties.empty()) {
        for (const auto &[property, value] : new_expand.properties) {
          if (const auto maybe_error = edge.SetProperty(property, ToPropertyValue(value)); maybe_error.HasError()) {
            action_successful = false;
            spdlog::debug("Setting edge property was not successful. Transaction id: {}",
                          req.transaction_id.logical_id);
            break;
          }
          if (!action_successful) {
            break;
          }
        }
      }
    } else {
      action_successful = false;
      spdlog::debug("Creating edge was not successful. Transaction id: {}", req.transaction_id.logical_id);
      break;
    }

    // Add properties to the edge if there is any
    if (!new_expand.properties.empty()) {
      for (auto &[edge_prop_key, edge_prop_val] : new_expand.properties) {
        auto set_result = edge_acc->SetProperty(edge_prop_key, ToPropertyValue(std::move(edge_prop_val)));
        if (set_result.HasError()) {
          action_successful = false;
          spdlog::debug("Adding property to edge was not successful. Transaction id: {}",
                        req.transaction_id.logical_id);
          break;
        }
      }
    }
  }

  return memgraph::msgs::CreateExpandResponse{.success = action_successful};
}

msgs::WriteResponses ShardRsm::ApplyWrite(msgs::DeleteEdgesRequest &&req) {
  bool action_successful = true;
  auto acc = shard_->Access(req.transaction_id);

  for (auto &edge : req.edges) {
    if (!action_successful) {
      break;
    }

    auto edge_acc = acc.DeleteEdge(VertexId(edge.src.first.id, ConvertPropertyVector(std::move(edge.src.second))),
                                   VertexId(edge.dst.first.id, ConvertPropertyVector(std::move(edge.dst.second))),
                                   Gid::FromUint(edge.id.gid));
    if (edge_acc.HasError() || !edge_acc.HasValue()) {
      spdlog::debug("Error while trying to delete edge. Transaction id: {}", req.transaction_id.logical_id);
      action_successful = false;
      continue;
    }
  }

  return memgraph::msgs::DeleteEdgesResponse{.success = action_successful};
}

msgs::WriteResponses ShardRsm::ApplyWrite(msgs::UpdateEdgesRequest &&req) {
  // TODO(antaljanosbenjamin): handle when the vertex is the destination vertex
  auto acc = shard_->Access(req.transaction_id);

  bool action_successful = true;

  for (auto &edge : req.new_properties) {
    if (!action_successful) {
      break;
    }

    auto vertex_acc = acc.FindVertex(ConvertPropertyVector(std::move(edge.src.second)), View::OLD);
    if (!vertex_acc) {
      action_successful = false;
      spdlog::debug("Encountered an error while trying to acquire VertexAccessor with transaction id: {}",
                    req.transaction_id.logical_id);
      continue;
    }

    // Since we are using the source vertex of the edge we are only intrested
    // in the vertex's out-going edges
    auto edges_res = vertex_acc->OutEdges(View::OLD);
    if (edges_res.HasError()) {
      action_successful = false;
      spdlog::debug("Encountered an error while trying to acquire EdgeAccessor with transaction id: {}",
                    req.transaction_id.logical_id);
      continue;
    }

    auto &edge_accessors = edges_res.GetValue();

    // Look for the appropriate edge accessor
    bool edge_accessor_did_match = false;
    for (auto &edge_accessor : edge_accessors) {
      if (edge_accessor.Gid().AsUint() == edge.edge_id.gid) {  // Found the appropriate accessor
        edge_accessor_did_match = true;
        for (auto &[key, value] : edge.property_updates) {
          // TODO(gvolfing)
          // Check if the property was set if SetProperty does not do that itself.
          auto res = edge_accessor.SetProperty(key, ToPropertyValue(std::move(value)));
          if (res.HasError()) {
            spdlog::debug("Encountered an error while trying to set the property of an Edge with transaction id: {}",
                          req.transaction_id.logical_id);
          }
        }
      }
    }

    if (!edge_accessor_did_match) {
      action_successful = false;
      spdlog::debug("Could not find the Edge with the specified Gid. Transaction id: {}",
                    req.transaction_id.logical_id);
      continue;
    }
  }

  return memgraph::msgs::UpdateEdgesResponse{.success = action_successful};
}

msgs::ReadResponses ShardRsm::HandleRead(msgs::ScanVerticesRequest &&req) {
  auto acc = shard_->Access(req.transaction_id);
  bool action_successful = true;

  std::vector<memgraph::msgs::ScanResultRow> results;
  std::optional<memgraph::msgs::VertexId> next_start_id;

  const auto view = View(req.storage_view);
  auto vertex_iterable = acc.Vertices(view);
  bool did_reach_starting_point = false;
  uint64_t sample_counter = 0;

  const auto start_ids = ConvertPropertyVector(std::move(req.start_id.second));
  auto dba = DbAccessor{&acc};

  for (auto it = vertex_iterable.begin(); it != vertex_iterable.end(); ++it) {
    const auto &vertex = *it;

    if (start_ids <= vertex.PrimaryKey(View(req.storage_view)).GetValue()) {
      did_reach_starting_point = true;
    }

    if (did_reach_starting_point) {
      std::vector<Value> expression_results;

      // TODO(gvolfing) it should be enough to check these only once.
      if (vertex.Properties(View(req.storage_view)).HasError()) {
        action_successful = false;
        spdlog::debug("Could not retrive properties from VertexAccessor. Transaction id: {}",
                      req.transaction_id.logical_id);
        break;
      }
      if (!req.filter_expressions.empty()) {
        // NOTE - DbAccessor might get removed in the future.
        const bool eval = FilterOnVertex(dba, vertex, req.filter_expressions, expr::identifier_node_symbol);
        if (!eval) {
          continue;
        }
      }
      if (!req.vertex_expressions.empty()) {
        expression_results = ConvertToValueVectorFromTypedValueVector(
            EvaluateVertexExpressions(dba, vertex, req.vertex_expressions, expr::identifier_node_symbol));
      }

      std::optional<std::map<PropertyId, Value>> found_props;

      const auto *schema = shard_->GetSchema(shard_->PrimaryLabel());
      if (req.props_to_return) {
        found_props = CollectSpecificPropertiesFromAccessor(vertex, req.props_to_return.value(), view);
      } else {
        found_props = CollectAllPropertiesFromAccessor(vertex, view, schema);
      }

      // TODO(gvolfing) -VERIFY-
      // Vertex is seperated from the properties in the response.
      // Is it useful to return just a vertex without the properties?
      if (!found_props) {
        action_successful = false;
        break;
      }

      results.emplace_back(msgs::ScanResultRow{.vertex = ConstructValueVertex(vertex, view).vertex_v,
                                               .props = FromMap(found_props.value()),
                                               .evaluated_vertex_expressions = std::move(expression_results)});

      ++sample_counter;
      if (req.batch_limit && sample_counter == req.batch_limit) {
        // Reached the maximum specified batch size.
        // Get the next element before exiting.
        const auto &next_vertex = *(++it);
        next_start_id = ConstructValueVertex(next_vertex, view).vertex_v.id;

        break;
      }
    }
  }

  memgraph::msgs::ScanVerticesResponse resp{};
  resp.success = action_successful;

  if (action_successful) {
    resp.next_start_id = next_start_id;
    resp.results = std::move(results);
  }

  return resp;
}

msgs::ReadResponses ShardRsm::HandleRead(msgs::ExpandOneRequest &&req) {
  auto acc = shard_->Access(req.transaction_id);
  bool action_successful = true;

  std::vector<memgraph::msgs::ExpandOneResultRow> results;

  for (auto &src_vertex : req.src_vertices) {
    auto result = GetExpandOneResult(acc, src_vertex, req);

    if (!result) {
      action_successful = false;
      break;
    }

    results.emplace_back(result.value());
  }

  memgraph::msgs::ExpandOneResponse resp{};
  resp.success = action_successful;
  if (action_successful) {
    resp.result = std::move(results);
  }

  return resp;
}

msgs::WriteResponses ShardRsm::ApplyWrite(msgs::CommitRequest &&req) {
  shard_->Access(req.transaction_id).Commit(req.commit_timestamp);
  return memgraph::msgs::CommitResponse{true};
};

// NOLINTNEXTLINE(readability-convert-member-functions-to-static)
msgs::ReadResponses ShardRsm::HandleRead(msgs::GetPropertiesRequest && /*req*/) {
  return memgraph::msgs::GetPropertiesResponse{};
}

}  //    namespace memgraph::storage::v3<|MERGE_RESOLUTION|>--- conflicted
+++ resolved
@@ -33,32 +33,26 @@
 #include "storage/v3/storage.hpp"
 #include "storage/v3/value_conversions.hpp"
 #include "storage/v3/vertex_accessor.hpp"
+#include "storage/v3/vertex_id.hpp"
 #include "storage/v3/view.hpp"
 
-using memgraph::msgs::Label;
-using memgraph::msgs::PropertyId;
-using memgraph::msgs::Value;
-using memgraph::msgs::Vertex;
-using memgraph::msgs::VertexId;
-
-using memgraph::storage::conversions::ConvertPropertyVector;
-using memgraph::storage::conversions::ConvertValueVector;
-<<<<<<< HEAD
-using memgraph::storage::conversions::ToMsgsVertexId;
-=======
-using memgraph::storage::conversions::FromPropertyValueToValue;
->>>>>>> 85b8ce91
-using memgraph::storage::conversions::ToPropertyValue;
-using memgraph::storage::v3::View;
-
 namespace memgraph::storage::v3 {
+using msgs::Label;
+using msgs::PropertyId;
+using msgs::Value;
+
+using conversions::ConvertPropertyVector;
+using conversions::ConvertValueVector;
+using conversions::FromPropertyValueToValue;
+using conversions::ToMsgsVertexId;
+using conversions::ToPropertyValue;
 
 namespace {
 namespace msgs = memgraph::msgs;
 
-std::vector<std::pair<memgraph::storage::v3::PropertyId, memgraph::storage::v3::PropertyValue>> ConvertPropertyMap(
+std::vector<std::pair<PropertyId, PropertyValue>> ConvertPropertyMap(
     std::vector<std::pair<PropertyId, Value>> &&properties) {
-  std::vector<std::pair<memgraph::storage::v3::PropertyId, memgraph::storage::v3::PropertyValue>> ret;
+  std::vector<std::pair<PropertyId, PropertyValue>> ret;
   ret.reserve(properties.size());
 
   std::transform(std::make_move_iterator(properties.begin()), std::make_move_iterator(properties.end()),
@@ -69,9 +63,8 @@
   return ret;
 }
 
-std::vector<std::pair<memgraph::storage::v3::PropertyId, Value>> FromMap(
-    const std::map<PropertyId, Value> &properties) {
-  std::vector<std::pair<memgraph::storage::v3::PropertyId, Value>> ret;
+std::vector<std::pair<PropertyId, Value>> FromMap(const std::map<PropertyId, Value> &properties) {
+  std::vector<std::pair<PropertyId, Value>> ret;
   ret.reserve(properties.size());
 
   std::transform(properties.begin(), properties.end(), std::back_inserter(ret),
@@ -80,9 +73,9 @@
   return ret;
 }
 
-std::optional<std::map<PropertyId, Value>> CollectSpecificPropertiesFromAccessor(
-    const memgraph::storage::v3::VertexAccessor &acc, const std::vector<memgraph::storage::v3::PropertyId> &props,
-    View view) {
+std::optional<std::map<PropertyId, Value>> CollectSpecificPropertiesFromAccessor(const VertexAccessor &acc,
+                                                                                 const std::vector<PropertyId> &props,
+                                                                                 View view) {
   std::map<PropertyId, Value> ret;
 
   for (const auto &prop : props) {
@@ -96,36 +89,27 @@
       spdlog::debug("The specified property does not exist but it should");
       return std::nullopt;
     }
-<<<<<<< HEAD
-    ret.emplace(std::make_pair(prop, ToValue(std::move(value))));
-=======
-    ret.emplace(std::make_pair(prop, FromPropertyValueToValue(value)));
->>>>>>> 85b8ce91
+    ret.emplace(std::make_pair(prop, FromPropertyValueToValue(std::move(value))));
   }
 
   return ret;
 }
 
-std::optional<std::map<PropertyId, Value>> CollectAllPropertiesFromAccessor(
-    const memgraph::storage::v3::VertexAccessor &acc, memgraph::storage::v3::View view,
-    const memgraph::storage::v3::Schemas::Schema *schema) {
+std::optional<std::map<PropertyId, Value>> CollectAllPropertiesFromAccessor(const VertexAccessor &acc, View view,
+                                                                            const Schemas::Schema *schema) {
   std::map<PropertyId, Value> ret;
   auto props = acc.Properties(view);
   if (props.HasError()) {
     spdlog::debug("Encountered an error while trying to get vertex properties.");
     return std::nullopt;
   }
-<<<<<<< HEAD
-  for (auto &[prop_key, prop_val] : props.GetValue()) {
-    ret.emplace(prop_key, ToValue(std::move(prop_val)));
-  }
-=======
-
-  const auto &properties = props.GetValue();
-  std::transform(properties.begin(), properties.end(), std::inserter(ret, ret.begin()), [](const auto &property) {
-    return std::make_pair(property.first, FromPropertyValueToValue(property.second));
-  });
->>>>>>> 85b8ce91
+
+  auto &properties = props.GetValue();
+  std::transform(properties.begin(), properties.end(), std::inserter(ret, ret.begin()),
+                 [](std::pair<const PropertyId, PropertyValue> &pair) {
+                   return std::make_pair(pair.first, FromPropertyValueToValue(std::move(pair.second)));
+                 });
+  properties.clear();
 
   auto maybe_pk = acc.PrimaryKey(view);
   if (maybe_pk.HasError()) {
@@ -135,17 +119,13 @@
   auto &pk = maybe_pk.GetValue();
   MG_ASSERT(schema->second.size() == pk.size(), "PrimaryKey size does not match schema!");
   for (size_t i{0}; i < schema->second.size(); ++i) {
-<<<<<<< HEAD
-    ret.emplace(schema->second[i].property_id, ToValue(std::move(pk[i])));
-=======
-    ret.emplace(schema->second[i].property_id, FromPropertyValueToValue(pk[i]));
->>>>>>> 85b8ce91
+    ret.emplace(schema->second[i].property_id, FromPropertyValueToValue(std::move(pk[i])));
   }
 
   return ret;
 }
 
-memgraph::msgs::Value ConstructValueVertex(const memgraph::storage::v3::VertexAccessor &acc, View view) {
+memgraph::msgs::Value ConstructValueVertex(const VertexAccessor &acc, View view) {
   // Get the vertex id
   auto prim_label = acc.PrimaryLabel(view).GetValue();
   memgraph::msgs::Label value_label{.id = prim_label};
@@ -164,11 +144,8 @@
   return Value({.id = vertex_id, .labels = value_labels});
 }
 
-<<<<<<< HEAD
-bool DoesEdgeTypeMatch(const std::vector<msgs::EdgeType> &edge_types, const memgraph::storage::v3::EdgeAccessor &edge) {
-=======
-Value ConstructValueEdge(const memgraph::storage::v3::EdgeAccessor &acc, View view) {
-  memgraph::msgs::EdgeType type = {.id = acc.EdgeType().AsUint()};
+Value ConstructValueEdge(const EdgeAccessor &acc, View view) {
+  memgraph::msgs::EdgeType type = {.id = acc.EdgeType()};
   memgraph::msgs::EdgeId gid = {.gid = acc.Gid().AsUint()};
 
   Label src_prim_label = {.id = acc.FromVertex().primary_label};
@@ -178,26 +155,24 @@
   Label dst_prim_label = {.id = acc.ToVertex().primary_label};
   memgraph::msgs::VertexId dst_vertex = std::make_pair(dst_prim_label, ConvertValueVector(acc.ToVertex().primary_key));
 
-  std::optional<std::vector<std::pair<PropertyId, Value>>> properties_opt = {};
-  const auto &properties = acc.Properties(view);
-
+  auto properties = acc.Properties(view);
+
+  std::vector<std::pair<PropertyId, Value>> present_properties;
   if (properties.HasValue()) {
-    const auto &props = properties.GetValue();
-    std::vector<std::pair<PropertyId, Value>> present_properties;
+    auto &props = properties.GetValue();
     present_properties.reserve(props.size());
 
     std::transform(props.begin(), props.end(), std::back_inserter(present_properties),
-                   [](const auto &prop) { return std::make_pair(prop.first, FromPropertyValueToValue(prop.second)); });
-
-    properties_opt = std::move(present_properties);
-  }
-
-  return Value({.src = src_vertex, .dst = dst_vertex, .properties = properties_opt, .id = gid, .type = type});
-}
-
-Value FromTypedValueToValue(memgraph::storage::v3::TypedValue &&tv) {
-  using memgraph::storage::v3::TypedValue;
-
+                   [](std::pair<const PropertyId, PropertyValue> &prop) {
+                     return std::make_pair(prop.first, FromPropertyValueToValue(std::move(prop.second)));
+                   });
+  }
+
+  return Value(msgs::Edge{
+      .src = src_vertex, .dst = dst_vertex, .properties = std::move(present_properties), .id = gid, .type = type});
+}
+
+Value FromTypedValueToValue(TypedValue &&tv) {
   switch (tv.type()) {
     case TypedValue::Type::Bool:
       return Value(tv.ValueBool());
@@ -242,7 +217,7 @@
   return Value{};
 }
 
-std::vector<Value> ConvertToValueVectorFromTypedValueVector(std::vector<memgraph::storage::v3::TypedValue> &&vec) {
+std::vector<Value> ConvertToValueVectorFromTypedValueVector(std::vector<TypedValue> &&vec) {
   std::vector<Value> ret;
   ret.reserve(vec.size());
 
@@ -261,9 +236,8 @@
   return properties;
 }
 
-std::vector<memgraph::storage::v3::LabelId> NamesToLabels(const std::vector<std::string> &label_names,
-                                                          DbAccessor &dba) {
-  std::vector<memgraph::storage::v3::LabelId> labels;
+std::vector<LabelId> NamesToLabels(const std::vector<std::string> &label_names, DbAccessor &dba) {
+  std::vector<LabelId> labels;
   labels.reserve(label_names.size());
   for (const auto &name : label_names) {
     labels.push_back(dba.NameToLabel(name));
@@ -272,8 +246,7 @@
 }
 
 template <class TExpression>
-auto Eval(TExpression *expr, EvaluationContext &ctx, AstStorage &storage,
-          memgraph::storage::v3::ExpressionEvaluator &eval, DbAccessor &dba) {
+auto Eval(TExpression *expr, EvaluationContext &ctx, AstStorage &storage, ExpressionEvaluator &eval, DbAccessor &dba) {
   ctx.properties = NamesToProperties(storage.properties_, dba);
   ctx.labels = NamesToLabels(storage.labels_, dba);
   auto value = expr->Accept(eval);
@@ -289,9 +262,9 @@
   return visitor.visit(ast);
 }
 
-TypedValue ComputeExpression(DbAccessor &dba, const std::optional<memgraph::storage::v3::VertexAccessor> &v_acc,
-                             const std::optional<memgraph::storage::v3::EdgeAccessor> &e_acc,
-                             const std::string &expression, std::string_view node_name, std::string_view edge_name) {
+TypedValue ComputeExpression(DbAccessor &dba, const std::optional<VertexAccessor> &v_acc,
+                             const std::optional<EdgeAccessor> &e_acc, const std::string &expression,
+                             std::string_view node_name, std::string_view edge_name) {
   AstStorage storage;
   Frame frame{1 + 1};  // 1 for the node_identifier, 1 for the edge_identifier
   SymbolTable symbol_table;
@@ -331,18 +304,18 @@
   return Eval(std::any_cast<Expression *>(expr), ctx, storage, eval, dba);
 }
 
-bool FilterOnVertex(DbAccessor &dba, const memgraph::storage::v3::VertexAccessor &v_acc,
-                    const std::vector<std::string> &filters, const std::string_view node_name) {
+bool FilterOnVertex(DbAccessor &dba, const VertexAccessor &v_acc, const std::vector<std::string> &filters,
+                    const std::string_view node_name) {
   return std::ranges::all_of(filters, [&node_name, &dba, &v_acc](const auto &filter_expr) {
     auto res = ComputeExpression(dba, v_acc, std::nullopt, filter_expr, node_name, "");
     return res.IsBool() && res.ValueBool();
   });
 }
 
-std::vector<memgraph::storage::v3::TypedValue> EvaluateVertexExpressions(
-    DbAccessor &dba, const memgraph::storage::v3::VertexAccessor &v_acc, const std::vector<std::string> &expressions,
-    std::string_view node_name) {
-  std::vector<memgraph::storage::v3::TypedValue> evaluated_expressions;
+std::vector<TypedValue> EvaluateVertexExpressions(DbAccessor &dba, const VertexAccessor &v_acc,
+                                                  const std::vector<std::string> &expressions,
+                                                  std::string_view node_name) {
+  std::vector<TypedValue> evaluated_expressions;
   evaluated_expressions.reserve(expressions.size());
 
   std::transform(expressions.begin(), expressions.end(), std::back_inserter(evaluated_expressions),
@@ -353,8 +326,7 @@
   return evaluated_expressions;
 }
 
-bool DoesEdgeTypeMatch(const memgraph::msgs::ExpandOneRequest &req, const memgraph::storage::v3::EdgeAccessor &edge) {
->>>>>>> 85b8ce91
+bool DoesEdgeTypeMatch(const std::vector<msgs::EdgeType> &edge_types, const EdgeAccessor &edge) {
   // TODO(gvolfing) This should be checked only once and handled accordingly.
   if (edge_types.empty()) {
     return true;
@@ -366,30 +338,15 @@
 
 struct LocalError {};
 
-<<<<<<< HEAD
-std::optional<msgs::Vertex> FillUpSourceVertex(const std::optional<memgraph::storage::v3::VertexAccessor> &v_acc,
+std::optional<msgs::Vertex> FillUpSourceVertex(const std::optional<VertexAccessor> &v_acc,
                                                const msgs::ExpandOneRequest &req, msgs::VertexId src_vertex) {
-  auto secondary_labels = v_acc->Labels(memgraph::storage::v3::View::NEW);
-=======
-std::optional<memgraph::msgs::Vertex> FillUpSourceVertex(
-    const std::optional<memgraph::storage::v3::VertexAccessor> &v_acc, memgraph::msgs::ExpandOneRequest &req,
-    memgraph::msgs::VertexId src_vertex) {
-  auto secondary_labels = v_acc->Labels(View::OLD);
->>>>>>> 85b8ce91
+  auto secondary_labels = v_acc->Labels(View::NEW);
   if (secondary_labels.HasError()) {
     spdlog::debug("Encountered an error while trying to get the secondary labels of a vertex. Transaction id: {}",
                   req.transaction_id.logical_id);
     return std::nullopt;
   }
 
-<<<<<<< HEAD
-  msgs::Vertex source_vertex;
-  source_vertex.id = src_vertex;
-  source_vertex.labels.reserve(secondary_labels.GetValue().size());
-  for (auto label_id : secondary_labels.GetValue()) {
-    source_vertex.labels.emplace_back(msgs::Label{.id = label_id});
-  }
-=======
   auto &sec_labels = secondary_labels.GetValue();
   memgraph::msgs::Vertex source_vertex;
   source_vertex.id = src_vertex;
@@ -398,20 +355,15 @@
   std::transform(sec_labels.begin(), sec_labels.end(), std::back_inserter(source_vertex.labels),
                  [](auto label_id) { return memgraph::msgs::Label{.id = label_id}; });
 
->>>>>>> 85b8ce91
   return source_vertex;
 }
 
-std::optional<std::map<PropertyId, Value>> FillUpSourceVertexProperties(
-    const std::optional<memgraph::storage::v3::VertexAccessor> &v_acc, const msgs::ExpandOneRequest &req) {
+std::optional<std::map<PropertyId, Value>> FillUpSourceVertexProperties(const std::optional<VertexAccessor> &v_acc,
+                                                                        const msgs::ExpandOneRequest &req) {
   std::map<PropertyId, Value> src_vertex_properties;
 
   if (!req.src_vertex_properties) {
-<<<<<<< HEAD
-    auto props = v_acc->Properties(memgraph::storage::v3::View::NEW);
-=======
-    auto props = v_acc->Properties(View::OLD);
->>>>>>> 85b8ce91
+    auto props = v_acc->Properties(View::NEW);
     if (props.HasError()) {
       spdlog::debug("Encountered an error while trying to access vertex properties. Transaction id: {}",
                     req.transaction_id.logical_id);
@@ -419,52 +371,34 @@
     }
 
     for (auto &[key, val] : props.GetValue()) {
-<<<<<<< HEAD
-      src_vertex_properties.insert(std::make_pair(key, ToValue(std::move(val))));
-=======
-      src_vertex_properties.insert(std::make_pair(key, FromPropertyValueToValue(val)));
->>>>>>> 85b8ce91
+      src_vertex_properties.insert(std::make_pair(key, FromPropertyValueToValue(std::move(val))));
     }
 
   } else if (req.src_vertex_properties.value().empty()) {
     // NOOP
   } else {
-<<<<<<< HEAD
     for (const auto &prop : req.src_vertex_properties.value()) {
-      auto prop_val = v_acc->GetProperty(prop, memgraph::storage::v3::View::OLD);
+      auto prop_val = v_acc->GetProperty(prop, View::OLD);
       if (prop_val.HasError()) {
         spdlog::debug("Encountered an error while trying to access vertex properties. Transaction id: {}",
                       req.transaction_id.logical_id);
         return std::nullopt;
       }
-      src_vertex_properties.insert(std::make_pair(prop, ToValue(std::move(prop_val.GetValue()))));
-    }
-=======
-    auto &vertex_props = req.src_vertex_properties.value();
-    std::transform(vertex_props.begin(), vertex_props.end(),
-                   std::inserter(src_vertex_properties, src_vertex_properties.begin()), [&v_acc](const auto &prop) {
-                     const auto &prop_val = v_acc->GetProperty(prop, View::OLD);
-                     return std::make_pair(prop, FromPropertyValueToValue(prop_val.GetValue()));
-                   });
->>>>>>> 85b8ce91
+      src_vertex_properties.insert(std::make_pair(prop, FromPropertyValueToValue(std::move(prop_val.GetValue()))));
+    }
   }
 
   return src_vertex_properties;
 }
 
-std::optional<std::array<std::vector<memgraph::storage::v3::EdgeAccessor>, 2>> FillUpConnectingEdges(
-    const std::optional<memgraph::storage::v3::VertexAccessor> &v_acc, const msgs::ExpandOneRequest &req) {
-  std::vector<memgraph::storage::v3::EdgeAccessor> in_edges;
-  std::vector<memgraph::storage::v3::EdgeAccessor> out_edges;
+std::optional<std::array<std::vector<EdgeAccessor>, 2>> FillUpConnectingEdges(
+    const std::optional<VertexAccessor> &v_acc, const msgs::ExpandOneRequest &req) {
+  std::vector<EdgeAccessor> in_edges;
+  std::vector<EdgeAccessor> out_edges;
 
   switch (req.direction) {
-<<<<<<< HEAD
     case msgs::EdgeDirection::OUT: {
-      auto out_edges_result = v_acc->OutEdges(memgraph::storage::v3::View::NEW);
-=======
-    case memgraph::msgs::EdgeDirection::OUT: {
-      auto out_edges_result = v_acc->OutEdges(View::OLD);
->>>>>>> 85b8ce91
+      auto out_edges_result = v_acc->OutEdges(View::NEW);
       if (out_edges_result.HasError()) {
         spdlog::debug("Encountered an error while trying to get out-going EdgeAccessors. Transaction id: {}",
                       req.transaction_id.logical_id);
@@ -473,13 +407,8 @@
       out_edges = std::move(out_edges_result.GetValue());
       break;
     }
-<<<<<<< HEAD
     case msgs::EdgeDirection::IN: {
-      auto in_edges_result = v_acc->InEdges(memgraph::storage::v3::View::NEW);
-=======
-    case memgraph::msgs::EdgeDirection::IN: {
-      auto in_edges_result = v_acc->InEdges(View::OLD);
->>>>>>> 85b8ce91
+      auto in_edges_result = v_acc->InEdges(View::NEW);
       if (in_edges_result.HasError()) {
         spdlog::debug(
             "Encountered an error while trying to get in-going EdgeAccessors. Transaction id: {}"[req.transaction_id
@@ -489,13 +418,8 @@
       in_edges = std::move(in_edges_result.GetValue());
       break;
     }
-<<<<<<< HEAD
     case msgs::EdgeDirection::BOTH: {
-      auto in_edges_result = v_acc->InEdges(memgraph::storage::v3::View::NEW);
-=======
-    case memgraph::msgs::EdgeDirection::BOTH: {
-      auto in_edges_result = v_acc->InEdges(View::OLD);
->>>>>>> 85b8ce91
+      auto in_edges_result = v_acc->InEdges(View::NEW);
       if (in_edges_result.HasError()) {
         spdlog::debug("Encountered an error while trying to get in-going EdgeAccessors. Transaction id: {}",
                       req.transaction_id.logical_id);
@@ -503,11 +427,7 @@
       }
       in_edges = std::move(in_edges_result.GetValue());
 
-<<<<<<< HEAD
-      auto out_edges_result = v_acc->OutEdges(memgraph::storage::v3::View::NEW);
-=======
-      auto out_edges_result = v_acc->OutEdges(View::OLD);
->>>>>>> 85b8ce91
+      auto out_edges_result = v_acc->OutEdges(View::NEW);
       if (out_edges_result.HasError()) {
         spdlog::debug("Encountered an error while trying to get out-going EdgeAccessors. Transaction id: {}",
                       req.transaction_id.logical_id);
@@ -517,7 +437,7 @@
       break;
     }
   }
-  return std::array<std::vector<memgraph::storage::v3::EdgeAccessor>, 2>{in_edges, out_edges};
+  return std::array<std::vector<EdgeAccessor>, 2>{in_edges, out_edges};
 }
 
 using AllEdgePropertyDataSructure = std::map<PropertyId, msgs::Value>;
@@ -529,11 +449,10 @@
 using SpecificEdgePropertiesVector = std::vector<SpecificEdgeProperties>;
 using AllEdgePropertiesVector = std::vector<AllEdgeProperties>;
 
-using EdgeFiller = std::function<bool(const memgraph::storage::v3::EdgeAccessor &edge, bool is_in_edge,
-                                      msgs::ExpandOneResultRow &result_row)>;
-
-bool FillEdges(const std::vector<memgraph::storage::v3::EdgeAccessor> &edges, const msgs::ExpandOneRequest &req,
-               msgs::ExpandOneResultRow &row, const bool are_in_edges, const EdgeFiller &edge_filler) {
+using EdgeFiller = std::function<bool(const EdgeAccessor &edge, bool is_in_edge, msgs::ExpandOneResultRow &result_row)>;
+
+bool FillEdges(const std::vector<EdgeAccessor> &edges, const msgs::ExpandOneRequest &req, msgs::ExpandOneResultRow &row,
+               const bool are_in_edges, const EdgeFiller &edge_filler) {
   for (const auto &edge : edges) {
     if (!DoesEdgeTypeMatch(req.edge_types, edge)) {
       continue;
@@ -547,17 +466,14 @@
   return true;
 }
 
-std::optional<msgs::ExpandOneResultRow> GetExpandOneResult(memgraph::storage::v3::Shard::Accessor &acc,
-                                                           msgs::VertexId src_vertex,
+std::optional<msgs::ExpandOneResultRow> GetExpandOneResult(Shard::Accessor &acc, msgs::VertexId src_vertex,
                                                            const msgs::ExpandOneRequest &req) {
   EdgeFiller edge_filler;
 
   if (!req.edge_properties) {
-<<<<<<< HEAD
-    edge_filler = [transaction_id = req.transaction_id.logical_id](const memgraph::storage::v3::EdgeAccessor &edge,
-                                                                   const bool is_in_edge,
+    edge_filler = [transaction_id = req.transaction_id.logical_id](const EdgeAccessor &edge, const bool is_in_edge,
                                                                    msgs::ExpandOneResultRow &result_row) -> bool {
-      auto properties_results = edge.Properties(memgraph::storage::v3::View::NEW);
+      auto properties_results = edge.Properties(View::NEW);
       if (properties_results.HasError()) {
         spdlog::debug("Encountered an error while trying to get edge properties. Transaction id: {}", transaction_id);
         return false;
@@ -565,7 +481,7 @@
 
       std::map<PropertyId, msgs::Value> value_properties;
       for (auto &[prop_key, prop_val] : properties_results.GetValue()) {
-        value_properties.insert(std::make_pair(prop_key, ToValue(std::move(prop_val))));
+        value_properties.insert(std::make_pair(prop_key, FromPropertyValueToValue(std::move(prop_val))));
       }
       using EdgeWithAllProperties = msgs::ExpandOneResultRow::EdgeWithAllProperties;
       std::vector<EdgeWithAllProperties> msgs::ExpandOneResultRow::*edges{nullptr};
@@ -573,19 +489,6 @@
         edges = &msgs::ExpandOneResultRow::in_edges_with_all_properties;
       } else {
         edges = &msgs::ExpandOneResultRow::out_edges_with_all_properties;
-=======
-    get_edge_properties = [&req](const memgraph::storage::v3::EdgeAccessor &edge) -> EdgeProperties {
-      std::map<PropertyId, memgraph::msgs::Value> ret;
-      auto property_results = edge.Properties(View::OLD);
-      if (property_results.HasError()) {
-        spdlog::debug("Encountered an error while trying to get out-going EdgeAccessors. Transaction id: {}",
-                      req.transaction_id.logical_id);
-        return LocalError{};
-      }
-
-      for (const auto &[prop_key, prop_val] : property_results.GetValue()) {
-        ret.insert(std::make_pair(prop_key, FromPropertyValueToValue(prop_val)));
->>>>>>> 85b8ce91
       }
       (result_row.*edges)
           .push_back(EdgeWithAllProperties{ToMsgsVertexId(edge.FromVertex()), msgs::EdgeType{edge.EdgeType()},
@@ -594,19 +497,18 @@
     };
   } else {
     // TODO(gvolfing) - do we want to set the action_successful here?
-    edge_filler = [&req](const memgraph::storage::v3::EdgeAccessor &edge, const bool is_in_edge,
+    edge_filler = [&req](const EdgeAccessor &edge, const bool is_in_edge,
                          msgs::ExpandOneResultRow &result_row) -> bool {
       std::vector<msgs::Value> value_properties;
       value_properties.reserve(req.edge_properties.value().size());
       for (const auto &edge_prop : req.edge_properties.value()) {
-<<<<<<< HEAD
-        auto property_result = edge.GetProperty(edge_prop, memgraph::storage::v3::View::NEW);
+        auto property_result = edge.GetProperty(edge_prop, View::NEW);
         if (property_result.HasError()) {
           spdlog::debug("Encountered an error while trying to get edge properties. Transaction id: {}",
                         req.transaction_id.logical_id);
           return false;
         }
-        value_properties.emplace_back(ToValue(std::move(property_result.GetValue())));
+        value_properties.emplace_back(FromPropertyValueToValue(std::move(property_result.GetValue())));
       }
       using EdgeWithSpecificProperties = msgs::ExpandOneResultRow::EdgeWithSpecificProperties;
       std::vector<EdgeWithSpecificProperties> msgs::ExpandOneResultRow::*edges{nullptr};
@@ -614,10 +516,6 @@
         edges = &msgs::ExpandOneResultRow::in_edges_with_specific_properties;
       } else {
         edges = &msgs::ExpandOneResultRow::out_edges_with_specific_properties;
-=======
-        // TODO(gvolfing) maybe check for the absence of certain properties
-        ret.emplace_back(FromPropertyValueToValue(edge.GetProperty(edge_prop, View::OLD).GetValue()));
->>>>>>> 85b8ce91
       }
       (result_row.*edges)
           .push_back(EdgeWithSpecificProperties{ToMsgsVertexId(edge.FromVertex()), msgs::EdgeType{edge.EdgeType()},
@@ -627,12 +525,8 @@
   }
 
   /// Fill up source vertex
-<<<<<<< HEAD
   const auto primary_key = ConvertPropertyVector(std::move(src_vertex.second));
-  auto v_acc = acc.FindVertex(primary_key, memgraph::storage::v3::View::NEW);
-=======
-  auto v_acc = acc.FindVertex(ConvertPropertyVector(std::move(src_vertex.second)), View::OLD);
->>>>>>> 85b8ce91
+  auto v_acc = acc.FindVertex(primary_key, View::NEW);
 
   auto source_vertex = FillUpSourceVertex(v_acc, req, src_vertex);
   if (!source_vertex) {
@@ -684,7 +578,7 @@
     auto converted_property_map = ConvertPropertyMap(std::move(new_vertex.properties));
 
     // TODO(gvolfing) make sure if this conversion is actually needed.
-    std::vector<memgraph::storage::v3::LabelId> converted_label_ids;
+    std::vector<LabelId> converted_label_ids;
     converted_label_ids.reserve(new_vertex.label_ids.size());
 
     std::transform(new_vertex.label_ids.begin(), new_vertex.label_ids.end(), std::back_inserter(converted_label_ids),
@@ -822,7 +716,7 @@
 
   for (auto &new_expand : req.new_expands) {
     const auto from_vertex_id =
-        VertexId{new_expand.src_vertex.first.id, ConvertPropertyVector(std::move(new_expand.src_vertex.second))};
+        v3::VertexId{new_expand.src_vertex.first.id, ConvertPropertyVector(std::move(new_expand.src_vertex.second))};
 
     const auto to_vertex_id =
         VertexId{new_expand.dest_vertex.first.id, ConvertPropertyVector(std::move(new_expand.dest_vertex.second))};
