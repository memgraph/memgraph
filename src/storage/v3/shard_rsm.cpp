--- conflicted
+++ resolved
@@ -284,7 +284,6 @@
   return std::array<std::vector<EdgeAccessor>, 2>{in_edges, out_edges};
 }
 
-<<<<<<< HEAD
 using AllEdgePropertyDataSructure = std::map<PropertyId, msgs::Value>;
 using SpecificEdgePropertyDataSructure = std::vector<msgs::Value>;
 
@@ -355,8 +354,6 @@
 
 using EdgeFiller = std::function<bool(const EdgeAccessor &edge, bool is_in_edge, msgs::ExpandOneResultRow &result_row)>;
 
-=======
->>>>>>> 281cebd3
 template <bool are_in_edges>
 bool FillEdges(const std::vector<EdgeAccessor> &edges, const msgs::ExpandOneRequest &req, msgs::ExpandOneResultRow &row,
                const EdgeFiller &edge_filler) {
