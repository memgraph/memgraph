--- conflicted
+++ resolved
@@ -14,11 +14,8 @@
 #include <chrono>
 #include <cstdint>
 #include <filesystem>
-<<<<<<< HEAD
-=======
 
 #include "io/time.hpp"
->>>>>>> b8186bea
 #include "storage/v3/id_types.hpp"
 #include "storage/v3/isolation_level.hpp"
 #include "storage/v3/transaction.hpp"
@@ -29,16 +26,8 @@
 /// the storage. This class also defines the default behavior.
 struct Config {
   struct Gc {
-<<<<<<< HEAD
-    // TODO(antaljanosbenjamin): How to handle garbage collection?
-    enum class Type { NONE };
-
-    Type type{Type::NONE};
-    std::chrono::milliseconds interval{std::chrono::milliseconds(1000)};
-=======
     // Interval after which the committed deltas are cleaned up
     io::Duration reclamation_interval{};
->>>>>>> b8186bea
   } gc;
 
   struct Items {
