// Copyright 2022 Memgraph Ltd.
//
// Use of this software is governed by the Business Source License
// included in the file licenses/BSL.txt; by using this file, you agree to be bound by the terms of the Business Source
// License, and you may not use this file except in compliance with the Business Source License.
//
// As of the Change Date specified in that file, in accordance with
// the Business Source License, use of this software will be governed
// by the Apache License, Version 2.0, included in the file
// licenses/APL.txt.
#include "query/v2/requests.hpp"
#include "storage/v3/property_value.hpp"
#include "storage/v3/vertex_id.hpp"
#include "utils/logging.hpp"

#include <map>
#include <string>
#include <utility>
#include <vector>

#pragma once

// TODO(kostasrim) Think about long term sustainability

// This should not be put under v3 because ADL will mess that up.
namespace memgraph::storage::conversions {

using memgraph::msgs::PropertyId;
using memgraph::msgs::Value;
using memgraph::msgs::VertexId;

// TODO(gvolfing use come algorithm instead of explicit for loops)
inline v3::PropertyValue ToPropertyValue(Value value) {
  using PV = v3::PropertyValue;
  PV ret;
  switch (value.type) {
    case Value::Type::Null:
      return PV{};
    case Value::Type::Bool:
      return PV(value.bool_v);
    case Value::Type::Int64:
      return PV(static_cast<int64_t>(value.int_v));
    case Value::Type::Double:
      return PV(value.double_v);
    case Value::Type::String:
      return PV(value.string_v);
    case Value::Type::List: {
      std::vector<PV> list;
      for (auto &elem : value.list_v) {
        list.emplace_back(ToPropertyValue(std::move(elem)));
      }
      return PV(list);
    }
    case Value::Type::Map: {
      std::map<std::string, PV> map;
      for (auto &[key, value] : value.map_v) {
        map.emplace(std::make_pair(key, ToPropertyValue(std::move(value))));
      }
      return PV(map);
    }
    // These are not PropertyValues
    case Value::Type::Vertex:
    case Value::Type::Edge:
      MG_ASSERT(false, "Not PropertyValue");
  }
  return ret;
}

<<<<<<< HEAD
inline Value ToValue(v3::PropertyValue &&pv) {
  using v3::PropertyValue;
=======
inline Value FromPropertyValueToValue(const memgraph::storage::v3::PropertyValue &pv) {
  using memgraph::storage::v3::PropertyValue;
>>>>>>> 85b8ce91

  switch (pv.type()) {
    case PropertyValue::Type::Bool:
      return Value(pv.ValueBool());
    case PropertyValue::Type::Double:
      return Value(pv.ValueDouble());
    case PropertyValue::Type::Int:
      return Value(pv.ValueInt());
    case PropertyValue::Type::List: {
      std::vector<Value> list;
      list.reserve(pv.ValueList().size());
<<<<<<< HEAD
      for (auto &elem : pv.ValueList()) {
        list.emplace_back(ToValue(std::move(elem)));
=======
      for (const auto &elem : pv.ValueList()) {
        list.emplace_back(FromPropertyValueToValue(elem));
>>>>>>> 85b8ce91
      }

      return Value(list);
    }
    case PropertyValue::Type::Map: {
      std::map<std::string, Value> map;
      for (auto &[key, val] : pv.ValueMap()) {
        // maybe use std::make_pair once the && issue is resolved.
<<<<<<< HEAD
        map.emplace(key, ToValue(std::move(val)));
=======
        map.emplace(key, FromPropertyValueToValue(val));
>>>>>>> 85b8ce91
      }

      return Value(map);
    }
    case PropertyValue::Type::Null:
      return Value{};
    case PropertyValue::Type::String:
      return Value(std::move(pv.ValueString()));
    case PropertyValue::Type::TemporalData: {
      // TBD -> we need to specify this in the messages, not a priority.
      MG_ASSERT(false, "Temporal datatypes are not yet implemented on Value!");
      return Value{};
    }
  }
}

inline std::vector<v3::PropertyValue> ConvertPropertyVector(std::vector<Value> vec) {
  std::vector<v3::PropertyValue> ret;
  ret.reserve(vec.size());

  for (auto &elem : vec) {
    ret.push_back(ToPropertyValue(std::move(elem)));
  }

  return ret;
}

inline std::vector<Value> ConvertValueVector(const std::vector<v3::PropertyValue> &vec) {
  std::vector<Value> ret;
  ret.reserve(vec.size());

  for (const auto &elem : vec) {
<<<<<<< HEAD
    ret.push_back(ToValue(v3::PropertyValue{elem}));
=======
    ret.push_back(FromPropertyValueToValue(elem));
>>>>>>> 85b8ce91
  }

  return ret;
}

inline msgs::VertexId ToMsgsVertexId(const v3::VertexId &vertex_id) {
  return {msgs::Label{vertex_id.primary_label}, ConvertValueVector(vertex_id.primary_key)};
}
}  // namespace memgraph::storage::conversions<|MERGE_RESOLUTION|>--- conflicted
+++ resolved
@@ -66,13 +66,8 @@
   return ret;
 }
 
-<<<<<<< HEAD
-inline Value ToValue(v3::PropertyValue &&pv) {
-  using v3::PropertyValue;
-=======
-inline Value FromPropertyValueToValue(const memgraph::storage::v3::PropertyValue &pv) {
+inline Value FromPropertyValueToValue(memgraph::storage::v3::PropertyValue &&pv) {
   using memgraph::storage::v3::PropertyValue;
->>>>>>> 85b8ce91
 
   switch (pv.type()) {
     case PropertyValue::Type::Bool:
@@ -84,13 +79,8 @@
     case PropertyValue::Type::List: {
       std::vector<Value> list;
       list.reserve(pv.ValueList().size());
-<<<<<<< HEAD
       for (auto &elem : pv.ValueList()) {
-        list.emplace_back(ToValue(std::move(elem)));
-=======
-      for (const auto &elem : pv.ValueList()) {
-        list.emplace_back(FromPropertyValueToValue(elem));
->>>>>>> 85b8ce91
+        list.emplace_back(FromPropertyValueToValue(std::move(elem)));
       }
 
       return Value(list);
@@ -99,11 +89,7 @@
       std::map<std::string, Value> map;
       for (auto &[key, val] : pv.ValueMap()) {
         // maybe use std::make_pair once the && issue is resolved.
-<<<<<<< HEAD
-        map.emplace(key, ToValue(std::move(val)));
-=======
-        map.emplace(key, FromPropertyValueToValue(val));
->>>>>>> 85b8ce91
+        map.emplace(key, FromPropertyValueToValue(std::move(val)));
       }
 
       return Value(map);
@@ -136,11 +122,7 @@
   ret.reserve(vec.size());
 
   for (const auto &elem : vec) {
-<<<<<<< HEAD
-    ret.push_back(ToValue(v3::PropertyValue{elem}));
-=======
-    ret.push_back(FromPropertyValueToValue(elem));
->>>>>>> 85b8ce91
+    ret.push_back(FromPropertyValueToValue(v3::PropertyValue{elem}));
   }
 
   return ret;
