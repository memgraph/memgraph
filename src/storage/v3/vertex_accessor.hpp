// Copyright 2022 Memgraph Ltd.
//
// Use of this software is governed by the Business Source License
// included in the file licenses/BSL.txt; by using this file, you agree to be bound by the terms of the Business Source
// License, and you may not use this file except in compliance with the Business Source License.
//
// As of the Change Date specified in that file, in accordance with
// the Business Source License, use of this software will be governed
// by the Apache License, Version 2.0, included in the file
// licenses/APL.txt.

#pragma once

#include <optional>

#include "storage/v3/id_types.hpp"
#include "storage/v3/schema_validator.hpp"
#include "storage/v3/vertex.hpp"

#include "storage/v3/config.hpp"
#include "storage/v3/result.hpp"
#include "storage/v3/transaction.hpp"
#include "storage/v3/view.hpp"

namespace memgraph::storage::v3 {

class EdgeAccessor;
class Storage;
struct Indices;
struct Constraints;

class VertexAccessor final {
 private:
  struct VertexValidator {
    // TODO(jbajic) Beware since vertex is pointer it will be accessed even as nullptr
    explicit VertexValidator(const SchemaValidator &schema_validator, const Vertex *vertex);

    [[nodiscard]] std::optional<SchemaViolation> ValidatePropertyUpdate(PropertyId property_id) const;

    [[nodiscard]] std::optional<SchemaViolation> ValidateAddLabel(LabelId label) const;

    [[nodiscard]] std::optional<SchemaViolation> ValidateRemoveLabel(LabelId label) const;

    const SchemaValidator *schema_validator;

   private:
    const Vertex *vertex_;
  };
  friend class Storage;

 public:
  // Be careful when using VertexAccessor since it can be instantiated with
  // nullptr values
  VertexAccessor(Vertex *vertex, Transaction *transaction, Indices *indices, Constraints *constraints,
                 Config::Items config, const SchemaValidator &schema_validator, bool for_deleted = false)
      : vertex_(vertex),
        transaction_(transaction),
        indices_(indices),
        constraints_(constraints),
        config_(config),
        vertex_validator_{schema_validator, vertex},
        for_deleted_(for_deleted) {}

  static std::optional<VertexAccessor> Create(Vertex *vertex, Transaction *transaction, Indices *indices,
                                              Constraints *constraints, Config::Items config,
                                              const SchemaValidator &schema_validator, View view);

  /// @return true if the object is visible from the current transaction
  bool IsVisible(View view) const;

  /// Add a label and return `true` if insertion took place.
  /// `false` is returned if the label already existed.
  /// @throw std::bad_alloc
  Result<bool> AddLabel(LabelId label);

  /// Add a label and return `true` if insertion took place.
  /// `false` is returned if the label already existed, or SchemaViolation
  /// if adding the label has violated one of the schema constraints.
  /// @throw std::bad_alloc
  ResultSchema<bool> AddLabelAndValidate(LabelId label);

  /// Remove a label and return `true` if deletion took place.
  /// `false` is returned if the vertex did not have a label already.
  /// @throw std::bad_alloc
  Result<bool> RemoveLabel(LabelId label);

  /// Remove a label and return `true` if deletion took place.
  /// `false` is returned if the vertex did not have a label already. or SchemaViolation
  /// if adding the label has violated one of the schema constraints.
  /// @throw std::bad_alloc
  ResultSchema<bool> RemoveLabelAndValidate(LabelId label);

  Result<bool> HasLabel(LabelId label, View view) const;

  /// @throw std::bad_alloc
  /// @throw std::length_error if the resulting vector exceeds
  ///        std::vector::max_size().
  Result<std::vector<LabelId>> Labels(View view) const;

  Result<LabelId> PrimaryLabel(View view) const;

  /// Set a property value and return the old value.
  /// @throw std::bad_alloc
  Result<PropertyValue> SetProperty(PropertyId property, const PropertyValue &value);

  /// Set a property value and return the old value or error.
  /// @throw std::bad_alloc
  ResultSchema<PropertyValue> SetPropertyAndValidate(PropertyId property, const PropertyValue &value);

  /// Remove all properties and return the values of the removed properties.
  /// @throw std::bad_alloc
  Result<std::map<PropertyId, PropertyValue>> ClearProperties();

  /// @throw std::bad_alloc
  Result<PropertyValue> GetProperty(PropertyId property, View view) const;

  /// @throw std::bad_alloc
  Result<std::map<PropertyId, PropertyValue>> Properties(View view) const;

  /// @throw std::bad_alloc
  /// @throw std::length_error if the resulting vector exceeds
  ///        std::vector::max_size().
  Result<std::vector<EdgeAccessor>> InEdges(View view, const std::vector<EdgeTypeId> &edge_types = {},
                                            const VertexAccessor *destination = nullptr) const;

  /// @throw std::bad_alloc
  /// @throw std::length_error if the resulting vector exceeds
  ///        std::vector::max_size().
  Result<std::vector<EdgeAccessor>> OutEdges(View view, const std::vector<EdgeTypeId> &edge_types = {},
                                             const VertexAccessor *destination = nullptr) const;

  Result<size_t> InDegree(View view) const;

  Result<size_t> OutDegree(View view) const;

  Gid Gid() const noexcept {
    // TODO(antaljanosbenjamin): remove this whole function.
    return vertex_->Gid();
  }
<<<<<<< HEAD
=======

  const SchemaValidator *GetSchemaValidator() const;
>>>>>>> 68b26275

  bool operator==(const VertexAccessor &other) const noexcept {
    return vertex_ == other.vertex_ && transaction_ == other.transaction_;
  }
  bool operator!=(const VertexAccessor &other) const noexcept { return !(*this == other); }

 private:
  Vertex *vertex_;
  Transaction *transaction_;
  Indices *indices_;
  Constraints *constraints_;
  Config::Items config_;
  VertexValidator vertex_validator_;

  // if the accessor was created for a deleted vertex.
  // Accessor behaves differently for some methods based on this
  // flag.
  // E.g. If this field is set to true, GetProperty will return the property of the node
  // even though the node is deleted.
  // All the write operations, and operators used for traversal (e.g. InEdges) will still
  // return an error if it's called for a deleted vertex.
  bool for_deleted_{false};
};

}  // namespace memgraph::storage::v3

namespace std {
template <>
struct hash<memgraph::storage::v3::VertexAccessor> {
  size_t operator()(const memgraph::storage::v3::VertexAccessor &v) const noexcept { return v.Gid().AsUint(); }
};
}  // namespace std<|MERGE_RESOLUTION|>--- conflicted
+++ resolved
@@ -137,11 +137,8 @@
     // TODO(antaljanosbenjamin): remove this whole function.
     return vertex_->Gid();
   }
-<<<<<<< HEAD
-=======
 
   const SchemaValidator *GetSchemaValidator() const;
->>>>>>> 68b26275
 
   bool operator==(const VertexAccessor &other) const noexcept {
     return vertex_ == other.vertex_ && transaction_ == other.transaction_;
