--- conflicted
+++ resolved
@@ -36,13 +36,8 @@
  public:
   // Be careful when using VertexAccessor since it can be instantiated with
   // nullptr values
-<<<<<<< HEAD
-  VertexAccessor(Vertex *vertex, Transaction *transaction, Indices *indices, Constraints *constraints,
-                 Config::Items config, const VertexValidator &vertex_validator, bool for_deleted = false)
-=======
   VertexAccessor(Vertex *vertex, Transaction *transaction, Indices *indices, Config::Items config,
                  const VertexValidator &vertex_validator, bool for_deleted = false)
->>>>>>> b8186bea
       : vertex_(vertex),
         transaction_(transaction),
         indices_(indices),
@@ -51,12 +46,7 @@
         for_deleted_(for_deleted) {}
 
   static std::optional<VertexAccessor> Create(Vertex *vertex, Transaction *transaction, Indices *indices,
-<<<<<<< HEAD
-                                              Constraints *constraints, Config::Items config,
-                                              const VertexValidator &vertex_validator, View view);
-=======
                                               Config::Items config, const VertexValidator &vertex_validator, View view);
->>>>>>> b8186bea
 
   /// @return true if the object is visible from the current transaction
   bool IsVisible(View view) const;
