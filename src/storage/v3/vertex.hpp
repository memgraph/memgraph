--- conflicted
+++ resolved
@@ -29,14 +29,9 @@
 namespace memgraph::storage::v3 {
 
 struct Vertex {
-<<<<<<< HEAD
   using EdgeLink = std::tuple<EdgeTypeId, VertexId, EdgeRef>;
 
-  Vertex(Delta *delta, LabelId primary_label, const std::vector<PropertyValue> &primary_properties)
-      : primary_label{primary_label}, keys{primary_properties}, delta{delta} {
-=======
   Vertex(Delta *delta, const std::vector<PropertyValue> &primary_properties) : keys{primary_properties}, delta{delta} {
->>>>>>> a2a6a385
     MG_ASSERT(delta == nullptr || delta->action == Delta::Action::DELETE_OBJECT,
               "Vertex must be created with an initial DELETE_OBJECT delta!");
   }
