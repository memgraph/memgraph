--- conflicted
+++ resolved
@@ -21,53 +21,42 @@
 #include "storage/v3/id_types.hpp"
 #include "storage/v3/key_store.hpp"
 #include "storage/v3/property_store.hpp"
-<<<<<<< HEAD
 #include "storage/v3/property_value.hpp"
-=======
 #include "utils/algorithm.hpp"
->>>>>>> 5012824e
 #include "utils/spin_lock.hpp"
 
 namespace memgraph::storage::v3 {
 
 struct Vertex {
-<<<<<<< HEAD
-  Vertex(Gid gid, Delta *delta) : keys{{PropertyValue{gid.AsInt()}}}, deleted(false), delta(delta) {
-=======
   Vertex(Gid gid, Delta *delta, LabelId primary_label)
-      : gid(gid), primary_label{primary_label}, deleted(false), delta(delta) {
+      : primary_label{primary_label}, keys{{PropertyValue{gid.AsInt()}}}, deleted(false), delta(delta) {
     MG_ASSERT(delta == nullptr || delta->action == Delta::Action::DELETE_OBJECT,
               "Vertex must be created with an initial DELETE_OBJECT delta!");
   }
 
   // TODO remove this when import replication is solved
-  Vertex(Gid gid, LabelId primary_label) : gid(gid), primary_label{primary_label}, deleted(false) {
+  Vertex(Gid gid, LabelId primary_label)
+      : primary_label{primary_label}, keys{{PropertyValue{gid.AsInt()}}}, deleted(false) {
     MG_ASSERT(delta == nullptr || delta->action == Delta::Action::DELETE_OBJECT,
               "Vertex must be created with an initial DELETE_OBJECT delta!");
   }
 
   // TODO remove this when import csv is solved
-  Vertex(Gid gid, Delta *delta) : gid(gid), deleted(false), delta(delta) {
->>>>>>> 5012824e
+  Vertex(Gid gid, Delta *delta) : keys{{PropertyValue{gid.AsInt()}}}, deleted(false), delta(delta) {
     MG_ASSERT(delta == nullptr || delta->action == Delta::Action::DELETE_OBJECT,
               "Vertex must be created with an initial DELETE_OBJECT delta!");
   }
 
-<<<<<<< HEAD
-  Gid Gid() const { return Gid::FromInt(keys.GetKey(0).ValueInt()); }
-
-  KeyStore keys;
-=======
   // TODO remove this when import replication is solved
-  explicit Vertex(Gid gid) : gid(gid), deleted(false) {
+  explicit Vertex(Gid gid) : keys{{PropertyValue{gid.AsInt()}}}, deleted(false) {
     MG_ASSERT(delta == nullptr || delta->action == Delta::Action::DELETE_OBJECT,
               "Vertex must be created with an initial DELETE_OBJECT delta!");
   }
 
-  Gid gid;
+  Gid Gid() const { return Gid::FromInt(keys.GetKey(0).ValueInt()); }
 
   LabelId primary_label;
->>>>>>> 5012824e
+  KeyStore keys;
   std::vector<LabelId> labels;
   PropertyStore properties;
 
@@ -84,16 +73,8 @@
 
 static_assert(alignof(Vertex) >= 8, "The Vertex should be aligned to at least 8!");
 
-<<<<<<< HEAD
-=======
-inline bool operator==(const Vertex &first, const Vertex &second) { return first.gid == second.gid; }
-inline bool operator<(const Vertex &first, const Vertex &second) { return first.gid < second.gid; }
-inline bool operator==(const Vertex &first, const Gid &second) { return first.gid == second; }
-inline bool operator<(const Vertex &first, const Gid &second) { return first.gid < second; }
-
 inline bool VertexHasLabel(const Vertex &vertex, const LabelId label) {
   return vertex.primary_label == label || utils::Contains(vertex.labels, label);
 }
 
->>>>>>> 5012824e
 }  // namespace memgraph::storage::v3