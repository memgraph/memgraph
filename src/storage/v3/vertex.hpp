--- conflicted
+++ resolved
@@ -68,12 +68,7 @@
   std::vector<std::tuple<EdgeTypeId, Vertex *, EdgeRef>> in_edges;
   std::vector<std::tuple<EdgeTypeId, Vertex *, EdgeRef>> out_edges;
 
-<<<<<<< HEAD
-  bool deleted;
-=======
-  mutable utils::SpinLock lock;
   bool deleted{false};
->>>>>>> c30528a5
   // uint8_t PAD;
   // uint16_t PAD;
 
