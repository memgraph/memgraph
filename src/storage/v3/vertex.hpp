--- conflicted
+++ resolved
@@ -33,38 +33,11 @@
               "Vertex must be created with an initial DELETE_OBJECT delta!");
   }
 
-<<<<<<< HEAD
-  Vertex(Delta *delta, const std::vector<PropertyValue> &primary_properties,
-         const std::vector<LabelId> &secondary_labels,
-         const std::vector<std::pair<PropertyId, PropertyValue>> &secondary_properties)
-      : keys{primary_properties}, labels{secondary_labels}, delta{delta} {
-    MG_ASSERT(delta == nullptr || delta->action == Delta::Action::DELETE_OBJECT,
-              "Vertex must be created with an initial DELETE_OBJECT delta!");
-    for (const auto &[property_id, property_value] : secondary_properties) {
-      properties.SetProperty(property_id, property_value);
-    }
-  }
-
-  explicit Vertex(const std::vector<PropertyValue> &primary_properties) : keys(primary_properties) {
-    MG_ASSERT(delta == nullptr || delta->action == Delta::Action::DELETE_OBJECT,
-              "Vertex must be created with an initial DELETE_OBJECT delta!");
-  }
-  Vertex(const std::vector<PropertyValue> &primary_properties, const std::vector<LabelId> &secondary_labels,
-         const std::vector<std::pair<PropertyId, PropertyValue>> &secondary_properties)
-      : keys{primary_properties}, labels{secondary_labels} {
-    MG_ASSERT(delta == nullptr || delta->action == Delta::Action::DELETE_OBJECT,
-              "Vertex must be created with an initial DELETE_OBJECT delta!");
-    for (const auto &[property_id, property_value] : secondary_properties) {
-      properties.SetProperty(property_id, property_value);
-    }
-  }
-=======
   Vertex(LabelId primary_label, const std::vector<PropertyValue> &primary_properties)
       : primary_label{primary_label}, keys(primary_properties) {
     MG_ASSERT(delta == nullptr || delta->action == Delta::Action::DELETE_OBJECT,
               "Vertex must be created with an initial DELETE_OBJECT delta!");
   }
->>>>>>> e9f0360f
 
   KeyStore keys;
 
