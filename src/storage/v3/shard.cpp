--- conflicted
+++ resolved
@@ -334,14 +334,11 @@
       vertex_validator_{schema_validator_, primary_label},
       indices_{config.items, vertex_validator_},
       isolation_level_{config.transaction.isolation_level},
-<<<<<<< HEAD
       config_{config},
       shard_splitter_(primary_label, vertices_, edges_, start_logical_id_to_transaction_, indices_, config_, schema,
                       name_id_mapper_) {
   spdlog::trace("Shard constructed with low key {} (path 1)", min_primary_key_.back());
-=======
-      config_{config} {
->>>>>>> eb75215e
+
   CreateSchema(primary_label_, schema);
   StoreMapping(std::move(id_to_name));
 }
@@ -361,14 +358,11 @@
       indices_{config.items, vertex_validator_},
       isolation_level_{config.transaction.isolation_level},
       config_{config},
-<<<<<<< HEAD
       start_logical_id_to_transaction_(std::move(start_logical_id_to_transaction)),
       shard_splitter_(primary_label, vertices_, edges_, start_logical_id_to_transaction_, indices_, config_, schema,
                       name_id_mapper_) {
   spdlog::trace("Shard constructed with low key {} (path 2)", min_primary_key_.back());
-=======
-      start_logical_id_to_transaction_(std::move(start_logical_id_to_transaction)) {
->>>>>>> eb75215e
+
   CreateSchema(primary_label_, schema);
   StoreMapping(id_to_name);
 }
@@ -387,14 +381,11 @@
       indices_{config.items, vertex_validator_},
       isolation_level_{config.transaction.isolation_level},
       config_{config},
-<<<<<<< HEAD
       start_logical_id_to_transaction_(std::move(start_logical_id_to_transaction)),
       shard_splitter_(primary_label, vertices_, edges_, start_logical_id_to_transaction_, indices_, config_, schema,
                       name_id_mapper_) {
   spdlog::trace("Shard constructed with low key {} (path 3)", min_primary_key_.back());
-=======
-      start_logical_id_to_transaction_(std::move(start_logical_id_to_transaction)) {
->>>>>>> eb75215e
+
   CreateSchema(primary_label_, schema);
   StoreMapping(id_to_name);
 }
@@ -1175,15 +1166,13 @@
   shard_version_ = new_lhs_shard_version;
   const auto old_max_key = max_primary_key_;
   max_primary_key_ = split_key;
-<<<<<<< HEAD
-  return shard_splitter_.SplitShard(split_key, old_max_key, new_rhs_shard_version);
-=======
+
   const auto *schema = GetSchema(primary_label_);
   MG_ASSERT(schema, "Shard must know about schema of primary label!");
   Splitter shard_splitter(primary_label_, vertices_, edges_, start_logical_id_to_transaction_, indices_, config_,
                           schema->second, name_id_mapper_);
   return shard_splitter.SplitShard(split_key, old_max_key, shard_version);
->>>>>>> eb75215e
+
 }
 
 bool Shard::IsVertexBelongToShard(const VertexId &vertex_id) const {
