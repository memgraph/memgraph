// Copyright 2022 Memgraph Ltd.
//
// Use of this software is governed by the Business Source License
// included in the file licenses/BSL.txt; by using this file, you agree to be bound by the terms of the Business Source
// License, and you may not use this file except in compliance with the Business Source License.
//
// As of the Change Date specified in that file, in accordance with
// the Business Source License, use of this software will be governed
// by the Apache License, Version 2.0, included in the file
// licenses/APL.txt.

#include "storage/v3/shard.hpp"

#include <algorithm>
#include <atomic>
#include <cstdint>
#include <iterator>
#include <memory>
#include <mutex>
#include <optional>
#include <variant>

#include <bits/ranges_algo.h>
#include <gflags/gflags.h>
#include <spdlog/spdlog.h>

#include "io/network/endpoint.hpp"
#include "storage/v3/constraints.hpp"
#include "storage/v3/durability/durability.hpp"
#include "storage/v3/durability/metadata.hpp"
#include "storage/v3/durability/paths.hpp"
#include "storage/v3/durability/snapshot.hpp"
#include "storage/v3/durability/wal.hpp"
#include "storage/v3/edge_accessor.hpp"
#include "storage/v3/id_types.hpp"
#include "storage/v3/indices.hpp"
#include "storage/v3/key_store.hpp"
#include "storage/v3/mvcc.hpp"
#include "storage/v3/property_value.hpp"
#include "storage/v3/replication/config.hpp"
#include "storage/v3/replication/replication_client.hpp"
#include "storage/v3/replication/replication_server.hpp"
#include "storage/v3/replication/rpc.hpp"
#include "storage/v3/schema_validator.hpp"
#include "storage/v3/transaction.hpp"
#include "storage/v3/vertex.hpp"
#include "storage/v3/vertex_accessor.hpp"
#include "storage/v3/vertices_skip_list.hpp"
#include "utils/exceptions.hpp"
#include "utils/file.hpp"
#include "utils/logging.hpp"
#include "utils/memory_tracker.hpp"
#include "utils/message.hpp"
#include "utils/result.hpp"
#include "utils/rw_lock.hpp"
#include "utils/skip_list.hpp"
#include "utils/spin_lock.hpp"
#include "utils/stat.hpp"
#include "utils/uuid.hpp"

namespace memgraph::storage::v3 {

using OOMExceptionEnabler = utils::MemoryTracker::OutOfMemoryExceptionEnabler;

namespace {
inline constexpr uint16_t kEpochHistoryRetention = 1000;

void InsertVertexPKIntoList(auto &container, const PrimaryKey &primary_key) { container.push_back(primary_key); }
}  // namespace

auto AdvanceToVisibleVertex(VerticesSkipList::Iterator it, VerticesSkipList::Iterator end,
                            std::optional<VertexAccessor> *vertex, Transaction *tx, View view, Indices *indices,
                            Constraints *constraints, Config::Items config, const VertexValidator &vertex_validator) {
  while (it != end) {
    *vertex = VertexAccessor::Create(&it->vertex, tx, indices, constraints, config, vertex_validator, view);
    if (!*vertex) {
      ++it;
      continue;
    }
    break;
  }
  return it;
}

AllVerticesIterable::Iterator::Iterator(AllVerticesIterable *self, VerticesSkipList::Iterator it)
    : self_(self),
      it_(AdvanceToVisibleVertex(it, self->vertices_accessor_.end(), &self->vertex_, self->transaction_, self->view_,
                                 self->indices_, self_->constraints_, self->config_, *self_->vertex_validator_)) {}

VertexAccessor AllVerticesIterable::Iterator::operator*() const { return *self_->vertex_; }

AllVerticesIterable::Iterator &AllVerticesIterable::Iterator::operator++() {
  ++it_;
  it_ = AdvanceToVisibleVertex(it_, self_->vertices_accessor_.end(), &self_->vertex_, self_->transaction_, self_->view_,
                               self_->indices_, self_->constraints_, self_->config_, *self_->vertex_validator_);
  return *this;
}

VerticesIterable::VerticesIterable(AllVerticesIterable vertices) : type_(Type::ALL) {
  new (&all_vertices_) AllVerticesIterable(std::move(vertices));
}

VerticesIterable::VerticesIterable(LabelIndex::Iterable vertices) : type_(Type::BY_LABEL) {
  new (&vertices_by_label_) LabelIndex::Iterable(std::move(vertices));
}

VerticesIterable::VerticesIterable(LabelPropertyIndex::Iterable vertices) : type_(Type::BY_LABEL_PROPERTY) {
  new (&vertices_by_label_property_) LabelPropertyIndex::Iterable(std::move(vertices));
}

VerticesIterable::VerticesIterable(VerticesIterable &&other) noexcept : type_(other.type_) {
  switch (other.type_) {
    case Type::ALL:
      new (&all_vertices_) AllVerticesIterable(std::move(other.all_vertices_));
      break;
    case Type::BY_LABEL:
      new (&vertices_by_label_) LabelIndex::Iterable(std::move(other.vertices_by_label_));
      break;
    case Type::BY_LABEL_PROPERTY:
      new (&vertices_by_label_property_) LabelPropertyIndex::Iterable(std::move(other.vertices_by_label_property_));
      break;
  }
}

VerticesIterable &VerticesIterable::operator=(VerticesIterable &&other) noexcept {
  switch (type_) {
    case Type::ALL:
      all_vertices_.AllVerticesIterable::~AllVerticesIterable();
      break;
    case Type::BY_LABEL:
      vertices_by_label_.LabelIndex::Iterable::~Iterable();
      break;
    case Type::BY_LABEL_PROPERTY:
      vertices_by_label_property_.LabelPropertyIndex::Iterable::~Iterable();
      break;
  }
  type_ = other.type_;
  switch (other.type_) {
    case Type::ALL:
      new (&all_vertices_) AllVerticesIterable(std::move(other.all_vertices_));
      break;
    case Type::BY_LABEL:
      new (&vertices_by_label_) LabelIndex::Iterable(std::move(other.vertices_by_label_));
      break;
    case Type::BY_LABEL_PROPERTY:
      new (&vertices_by_label_property_) LabelPropertyIndex::Iterable(std::move(other.vertices_by_label_property_));
      break;
  }
  return *this;
}

VerticesIterable::~VerticesIterable() {
  switch (type_) {
    case Type::ALL:
      all_vertices_.AllVerticesIterable::~AllVerticesIterable();
      break;
    case Type::BY_LABEL:
      vertices_by_label_.LabelIndex::Iterable::~Iterable();
      break;
    case Type::BY_LABEL_PROPERTY:
      vertices_by_label_property_.LabelPropertyIndex::Iterable::~Iterable();
      break;
  }
}

VerticesIterable::Iterator VerticesIterable::begin() {
  switch (type_) {
    case Type::ALL:
      return Iterator(all_vertices_.begin());
    case Type::BY_LABEL:
      return Iterator(vertices_by_label_.begin());
    case Type::BY_LABEL_PROPERTY:
      return Iterator(vertices_by_label_property_.begin());
  }
}

VerticesIterable::Iterator VerticesIterable::end() {
  switch (type_) {
    case Type::ALL:
      return Iterator(all_vertices_.end());
    case Type::BY_LABEL:
      return Iterator(vertices_by_label_.end());
    case Type::BY_LABEL_PROPERTY:
      return Iterator(vertices_by_label_property_.end());
  }
}

VerticesIterable::Iterator::Iterator(AllVerticesIterable::Iterator it) : type_(Type::ALL) {
  new (&all_it_) AllVerticesIterable::Iterator(it);
}

VerticesIterable::Iterator::Iterator(LabelIndex::Iterable::Iterator it) : type_(Type::BY_LABEL) {
  new (&by_label_it_) LabelIndex::Iterable::Iterator(it);
}

VerticesIterable::Iterator::Iterator(LabelPropertyIndex::Iterable::Iterator it) : type_(Type::BY_LABEL_PROPERTY) {
  new (&by_label_property_it_) LabelPropertyIndex::Iterable::Iterator(it);
}

VerticesIterable::Iterator::Iterator(const VerticesIterable::Iterator &other) : type_(other.type_) {
  switch (other.type_) {
    case Type::ALL:
      new (&all_it_) AllVerticesIterable::Iterator(other.all_it_);
      break;
    case Type::BY_LABEL:
      new (&by_label_it_) LabelIndex::Iterable::Iterator(other.by_label_it_);
      break;
    case Type::BY_LABEL_PROPERTY:
      new (&by_label_property_it_) LabelPropertyIndex::Iterable::Iterator(other.by_label_property_it_);
      break;
  }
}

VerticesIterable::Iterator &VerticesIterable::Iterator::operator=(const VerticesIterable::Iterator &other) {
  if (this == &other) {
    return *this;
  }
  Destroy();
  type_ = other.type_;
  switch (other.type_) {
    case Type::ALL:
      new (&all_it_) AllVerticesIterable::Iterator(other.all_it_);
      break;
    case Type::BY_LABEL:
      new (&by_label_it_) LabelIndex::Iterable::Iterator(other.by_label_it_);
      break;
    case Type::BY_LABEL_PROPERTY:
      new (&by_label_property_it_) LabelPropertyIndex::Iterable::Iterator(other.by_label_property_it_);
      break;
  }
  return *this;
}

VerticesIterable::Iterator::Iterator(VerticesIterable::Iterator &&other) noexcept : type_(other.type_) {
  switch (other.type_) {
    case Type::ALL:
      new (&all_it_) AllVerticesIterable::Iterator(other.all_it_);
      break;
    case Type::BY_LABEL:
      new (&by_label_it_) LabelIndex::Iterable::Iterator(other.by_label_it_);
      break;
    case Type::BY_LABEL_PROPERTY:
      new (&by_label_property_it_) LabelPropertyIndex::Iterable::Iterator(other.by_label_property_it_);
      break;
  }
}

VerticesIterable::Iterator &VerticesIterable::Iterator::operator=(VerticesIterable::Iterator &&other) noexcept {
  Destroy();
  type_ = other.type_;
  switch (other.type_) {
    case Type::ALL:
      new (&all_it_) AllVerticesIterable::Iterator(other.all_it_);
      break;
    case Type::BY_LABEL:
      new (&by_label_it_) LabelIndex::Iterable::Iterator(other.by_label_it_);
      break;
    case Type::BY_LABEL_PROPERTY:
      new (&by_label_property_it_) LabelPropertyIndex::Iterable::Iterator(other.by_label_property_it_);
      break;
  }
  return *this;
}

VerticesIterable::Iterator::~Iterator() { Destroy(); }

void VerticesIterable::Iterator::Destroy() noexcept {
  switch (type_) {
    case Type::ALL:
      all_it_.AllVerticesIterable::Iterator::~Iterator();
      break;
    case Type::BY_LABEL:
      by_label_it_.LabelIndex::Iterable::Iterator::~Iterator();
      break;
    case Type::BY_LABEL_PROPERTY:
      by_label_property_it_.LabelPropertyIndex::Iterable::Iterator::~Iterator();
      break;
  }
}

VertexAccessor VerticesIterable::Iterator::operator*() const {
  switch (type_) {
    case Type::ALL:
      return *all_it_;
    case Type::BY_LABEL:
      return *by_label_it_;
    case Type::BY_LABEL_PROPERTY:
      return *by_label_property_it_;
  }
}

VerticesIterable::Iterator &VerticesIterable::Iterator::operator++() {
  switch (type_) {
    case Type::ALL:
      ++all_it_;
      break;
    case Type::BY_LABEL:
      ++by_label_it_;
      break;
    case Type::BY_LABEL_PROPERTY:
      ++by_label_property_it_;
      break;
  }
  return *this;
}

bool VerticesIterable::Iterator::operator==(const Iterator &other) const {
  switch (type_) {
    case Type::ALL:
      return all_it_ == other.all_it_;
    case Type::BY_LABEL:
      return by_label_it_ == other.by_label_it_;
    case Type::BY_LABEL_PROPERTY:
      return by_label_property_it_ == other.by_label_property_it_;
  }
}

Shard::Shard(const LabelId primary_label, const PrimaryKey min_primary_key,
             const std::optional<PrimaryKey> max_primary_key, Config config)
    : primary_label_{primary_label},
      min_primary_key_{min_primary_key},
      max_primary_key_{max_primary_key},
      schema_validator_{schemas_},
      vertex_validator_{schema_validator_, primary_label},
      indices_{&constraints_, config.items, vertex_validator_},
      isolation_level_{config.transaction.isolation_level},
      config_{config},
      snapshot_directory_{config_.durability.storage_directory / durability::kSnapshotDirectory},
      wal_directory_{config_.durability.storage_directory / durability::kWalDirectory},
      lock_file_path_{config_.durability.storage_directory / durability::kLockFile},
      uuid_{utils::GenerateUUID()},
      epoch_id_{utils::GenerateUUID()},
      global_locker_{file_retainer_.AddLocker()} {
  if (config_.durability.snapshot_wal_mode == Config::Durability::SnapshotWalMode::DISABLED &&
      replication_role_ == ReplicationRole::MAIN) {
    spdlog::warn(
        "The instance has the MAIN replication role, but durability logs and snapshots are disabled. Please consider "
        "enabling durability by using --storage-snapshot-interval-sec and --storage-wal-enabled flags because "
        "without write-ahead logs this instance is not replicating any data.");
  }
  if (config_.durability.snapshot_wal_mode != Config::Durability::SnapshotWalMode::DISABLED ||
      config_.durability.snapshot_on_exit || config_.durability.recover_on_startup) {
    // Create the directory initially to crash the database in case of
    // permission errors. This is done early to crash the database on startup
    // instead of crashing the database for the first time during runtime (which
    // could be an unpleasant surprise).
    utils::EnsureDirOrDie(snapshot_directory_);
    // Same reasoning as above.
    utils::EnsureDirOrDie(wal_directory_);

    // Verify that the user that started the process is the same user that is
    // the owner of the storage directory.
    durability::VerifyStorageDirectoryOwnerAndProcessUserOrDie(config_.durability.storage_directory);

    // Create the lock file and open a handle to it. This will crash the
    // database if it can't open the file for writing or if any other process is
    // holding the file opened.
    lock_file_handle_.Open(lock_file_path_, utils::OutputFile::Mode::OVERWRITE_EXISTING);
    MG_ASSERT(lock_file_handle_.AcquireLock(),
              "Couldn't acquire lock on the storage directory {}!\n"
              "Another Memgraph process is currently running with the same "
              "storage directory, please stop it first before starting this "
              "process!",
              config_.durability.storage_directory);
  }
  if (config_.durability.recover_on_startup) {
    auto info = std::optional<durability::RecoveryInfo>{};

    // durability::RecoverData(snapshot_directory_, wal_directory_, &uuid_, &epoch_id_, &epoch_history_, &vertices_,
    //                         &edges_, &edge_count_, &name_id_mapper_, &indices_, &constraints_, config_.items,
    //                         &wal_seq_num_);
    if (info) {
      timestamp_ = std::max(timestamp_, info->next_timestamp);
      if (info->last_commit_timestamp) {
        last_commit_timestamp_ = *info->last_commit_timestamp;
      }
    }
  } else if (config_.durability.snapshot_wal_mode != Config::Durability::SnapshotWalMode::DISABLED ||
             config_.durability.snapshot_on_exit) {
    bool files_moved = false;
    auto backup_root = config_.durability.storage_directory / durability::kBackupDirectory;
    for (const auto &[path, dirname, what] :
         {std::make_tuple(snapshot_directory_, durability::kSnapshotDirectory, "snapshot"),
          std::make_tuple(wal_directory_, durability::kWalDirectory, "WAL")}) {
      if (!utils::DirExists(path)) continue;
      auto backup_curr = backup_root / dirname;
      std::error_code error_code;
      for (const auto &item : std::filesystem::directory_iterator(path, error_code)) {
        utils::EnsureDirOrDie(backup_root);
        utils::EnsureDirOrDie(backup_curr);
        std::error_code item_error_code;
        std::filesystem::rename(item.path(), backup_curr / item.path().filename(), item_error_code);
        MG_ASSERT(!item_error_code, "Couldn't move {} file {} because of: {}", what, item.path(),
                  item_error_code.message());
        files_moved = true;
      }
      MG_ASSERT(!error_code, "Couldn't backup {} files because of: {}", what, error_code.message());
    }
    if (files_moved) {
      spdlog::warn(
          "Since Memgraph was not supposed to recover on startup and "
          "durability is enabled, your current durability files will likely "
          "be overridden. To prevent important data loss, Memgraph has stored "
          "those files into a .backup directory inside the storage directory.");
    }
  }
  if (config_.durability.snapshot_wal_mode != Config::Durability::SnapshotWalMode::DISABLED) {
    // TODO(antaljanosbenjamin): handle snapshots
    // snapshot_runner_.Run("Snapshot", config_.durability.snapshot_interval, [this] {
    //   if (auto maybe_error = this->CreateSnapshot(); maybe_error.HasError()) {
    //     switch (maybe_error.GetError()) {
    //       case CreateSnapshotError::DisabledForReplica:
    //         spdlog::warn(
    //             utils::MessageWithLink("Snapshots are disabled for replicas.", "https://memgr.ph/replication"));
    //         break;
    //     }
    //   }
    // });
  }

  if (timestamp_ == kTimestampInitialId) {
    commit_log_.emplace();
  } else {
    commit_log_.emplace(timestamp_);
  }
}

Shard::~Shard() {
  {
    // Clear replication data
    replication_server_.reset();
    replication_clients_.WithLock([&](auto &clients) { clients.clear(); });
  }
  if (wal_file_) {
    wal_file_->FinalizeWal();
    wal_file_ = std::nullopt;
  }
  if (config_.durability.snapshot_wal_mode != Config::Durability::SnapshotWalMode::DISABLED) {
    // TODO(antaljanosbenjamin): stop snapshot creation
  }
  if (config_.durability.snapshot_on_exit) {
    if (auto maybe_error = this->CreateSnapshot(); maybe_error.HasError()) {
      switch (maybe_error.GetError()) {
        case CreateSnapshotError::DisabledForReplica:
          spdlog::warn(utils::MessageWithLink("Snapshots are disabled for replicas.", "https://memgr.ph/replication"));
          break;
      }
    }
  }
}

Shard::Accessor::Accessor(Shard *shard, IsolationLevel isolation_level)
    : shard_(shard),
      transaction_(shard->CreateTransaction(isolation_level)),
      is_transaction_active_(true),
      config_(shard->config_.items) {}

Shard::Accessor::Accessor(Accessor &&other) noexcept
    : shard_(other.shard_),
      transaction_(std::move(other.transaction_)),
      commit_timestamp_(other.commit_timestamp_),
      is_transaction_active_(other.is_transaction_active_),
      config_(other.config_) {
  // Don't allow the other accessor to abort our transaction in destructor.
  other.is_transaction_active_ = false;
  other.commit_timestamp_.reset();
}

Shard::Accessor::~Accessor() {
  if (is_transaction_active_) {
    Abort();
  }

  FinalizeTransaction();
}

ResultSchema<VertexAccessor> Shard::Accessor::CreateVertexAndValidate(
    LabelId primary_label, const std::vector<LabelId> &labels,
    const std::vector<std::pair<PropertyId, PropertyValue>> &properties) {
  if (primary_label != shard_->primary_label_) {
    throw utils::BasicException("Cannot add vertex to shard which does not hold the given primary label!");
  }
  auto maybe_schema_violation = GetSchemaValidator().ValidateVertexCreate(primary_label, labels, properties);
  if (maybe_schema_violation) {
    return {std::move(*maybe_schema_violation)};
  }
  OOMExceptionEnabler oom_exception;
  // Extract key properties
  std::vector<PropertyValue> primary_properties;
  for ([[maybe_unused]] const auto &[property_id, property_type] : shard_->GetSchema(primary_label)->second) {
    // We know there definitely is key in properties since we have validated
    primary_properties.push_back(
        std::ranges::find_if(properties, [property_id = property_id](const auto &property_pair) {
          return property_pair.first == property_id;
        })->second);
  }
  auto acc = shard_->vertices_.access();
  auto *delta = CreateDeleteObjectDelta(&transaction_);
  auto [it, inserted] = acc.insert({Vertex{delta, primary_properties}});

  VertexAccessor vertex_acc{&it->vertex,           &transaction_, &shard_->indices_,
                            &shard_->constraints_, config_,       shard_->vertex_validator_};
  MG_ASSERT(inserted, "The vertex must be inserted here!");
  MG_ASSERT(it != acc.end(), "Invalid Vertex accessor!");

  // TODO(jbajic) Improve, maybe delay index update
  for (const auto &[property_id, property_value] : properties) {
    if (!shard_->schemas_.IsPropertyKey(primary_label, property_id)) {
      if (const auto err = vertex_acc.SetProperty(property_id, property_value); err.HasError()) {
        return {err.GetError()};
      }
    }
  }
  // Set secondary labels
  for (auto label : labels) {
    if (const auto err = vertex_acc.AddLabel(label); err.HasError()) {
      return {err.GetError()};
    }
  }
  delta->prev.Set(&it->vertex);
  return vertex_acc;
}

std::optional<VertexAccessor> Shard::Accessor::FindVertex(std::vector<PropertyValue> primary_key, View view) {
  auto acc = shard_->vertices_.access();
  // Later on use label space
  auto it = acc.find(primary_key);
  if (it == acc.end()) {
    return std::nullopt;
  }
  return VertexAccessor::Create(&it->vertex, &transaction_, &shard_->indices_, &shard_->constraints_, config_,
                                shard_->vertex_validator_, view);
}

Result<std::optional<VertexAccessor>> Shard::Accessor::DeleteVertex(VertexAccessor *vertex) {
  MG_ASSERT(vertex->transaction_ == &transaction_,
            "VertexAccessor must be from the same transaction as the storage "
            "accessor when deleting a vertex!");
  auto *vertex_ptr = vertex->vertex_;

  if (!PrepareForWrite(&transaction_, vertex_ptr)) return Error::SERIALIZATION_ERROR;

  if (vertex_ptr->deleted) {
    return std::optional<VertexAccessor>{};
  }

  if (!vertex_ptr->in_edges.empty() || !vertex_ptr->out_edges.empty()) return Error::VERTEX_HAS_EDGES;

  CreateAndLinkDelta(&transaction_, vertex_ptr, Delta::RecreateObjectTag());
  vertex_ptr->deleted = true;

  return std::make_optional<VertexAccessor>(vertex_ptr, &transaction_, &shard_->indices_, &shard_->constraints_,
                                            config_, shard_->vertex_validator_, true);
}

Result<std::optional<std::pair<VertexAccessor, std::vector<EdgeAccessor>>>> Shard::Accessor::DetachDeleteVertex(
    VertexAccessor *vertex) {
  using ReturnType = std::pair<VertexAccessor, std::vector<EdgeAccessor>>;

  MG_ASSERT(vertex->transaction_ == &transaction_,
            "VertexAccessor must be from the same transaction as the storage "
            "accessor when deleting a vertex!");
  auto *vertex_ptr = vertex->vertex_;

  std::vector<Vertex::EdgeLink> in_edges;
  std::vector<Vertex::EdgeLink> out_edges;

  {
    if (!PrepareForWrite(&transaction_, vertex_ptr)) return Error::SERIALIZATION_ERROR;

    if (vertex_ptr->deleted) return std::optional<ReturnType>{};

    in_edges = vertex_ptr->in_edges;
    out_edges = vertex_ptr->out_edges;
  }

  std::vector<EdgeAccessor> deleted_edges;
  const auto vertex_id = Id(*vertex_ptr);
  for (const auto &item : in_edges) {
    auto [edge_type, from_vertex, edge] = item;
<<<<<<< HEAD
    EdgeAccessor e(edge, edge_type, from_vertex, vertex_id, &transaction_, &shard_->indices_, &shard_->constraints_,
                   config_, shard_->schema_validator_);
    auto ret = DeleteEdge(e.FromVertex(), e.ToVertex(), e.Gid());
=======
    EdgeAccessor e(edge, edge_type, from_vertex, vertex_ptr, &transaction_, &shard_->indices_, &shard_->constraints_,
                   config_, shard_->vertex_validator_);
    auto ret = DeleteEdge(&e);
>>>>>>> a2a6a385
    if (ret.HasError()) {
      MG_ASSERT(ret.GetError() == Error::SERIALIZATION_ERROR, "Invalid database state!");
      return ret.GetError();
    }

    if (ret.GetValue()) {
      deleted_edges.push_back(*ret.GetValue());
    }
  }
  for (const auto &item : out_edges) {
    auto [edge_type, to_vertex, edge] = item;
<<<<<<< HEAD
    EdgeAccessor e(edge, edge_type, vertex_id, to_vertex, &transaction_, &shard_->indices_, &shard_->constraints_,
                   config_, shard_->schema_validator_);
    auto ret = DeleteEdge(e.FromVertex(), e.ToVertex(), e.Gid());
=======
    EdgeAccessor e(edge, edge_type, vertex_ptr, to_vertex, &transaction_, &shard_->indices_, &shard_->constraints_,
                   config_, shard_->vertex_validator_);
    auto ret = DeleteEdge(&e);
>>>>>>> a2a6a385
    if (ret.HasError()) {
      MG_ASSERT(ret.GetError() == Error::SERIALIZATION_ERROR, "Invalid database state!");
      return ret.GetError();
    }

    if (ret.GetValue()) {
      deleted_edges.push_back(*ret.GetValue());
    }
  }

  // We need to check again for serialization errors because we unlocked the
  // vertex. Some other transaction could have modified the vertex in the
  // meantime if we didn't have any edges to delete.

  if (!PrepareForWrite(&transaction_, vertex_ptr)) return Error::SERIALIZATION_ERROR;

  MG_ASSERT(!vertex_ptr->deleted, "Invalid database state!");

  CreateAndLinkDelta(&transaction_, vertex_ptr, Delta::RecreateObjectTag());
  vertex_ptr->deleted = true;

  return std::make_optional<ReturnType>(VertexAccessor{vertex_ptr, &transaction_, &shard_->indices_,
                                                       &shard_->constraints_, config_, shard_->vertex_validator_, true},
                                        std::move(deleted_edges));
}

Result<EdgeAccessor> Shard::Accessor::CreateEdge(VertexId from_vertex_id, VertexId to_vertex_id,
                                                 const EdgeTypeId edge_type, const Gid gid) {
  OOMExceptionEnabler oom_exception;
  Vertex *from_vertex{nullptr};
  Vertex *to_vertex{nullptr};

  auto acc = shard_->vertices_.access();

  const auto from_is_local = shard_->IsVertexBelongToShard(from_vertex_id);
  const auto to_is_local = shard_->IsVertexBelongToShard(to_vertex_id);
  MG_ASSERT(from_is_local || to_is_local, "Trying to create an edge without having a local vertex");

  if (from_is_local) {
    auto it = acc.find(from_vertex_id.primary_key);
    MG_ASSERT(it != acc.end(), "Cannot find local vertex");
    from_vertex = &it->vertex;
  }

  if (to_is_local) {
    auto it = acc.find(to_vertex_id.primary_key);
    MG_ASSERT(it != acc.end(), "Cannot find local vertex");
    to_vertex = &it->vertex;
  }

<<<<<<< HEAD
  if (from_is_local) {
    if (!PrepareForWrite(&transaction_, from_vertex)) return Error::SERIALIZATION_ERROR;
    if (from_vertex->deleted) return Error::DELETED_OBJECT;
  }
  if (to_is_local && to_vertex != from_vertex) {
=======
  CreateAndLinkDelta(&transaction_, from_vertex, Delta::RemoveOutEdgeTag(), edge_type, to_vertex, edge);
  from_vertex->out_edges.emplace_back(edge_type, to_vertex, edge);

  CreateAndLinkDelta(&transaction_, to_vertex, Delta::RemoveInEdgeTag(), edge_type, from_vertex, edge);
  to_vertex->in_edges.emplace_back(edge_type, from_vertex, edge);

  // Increment edge count.
  ++shard_->edge_count_;

  return EdgeAccessor(edge, edge_type, from_vertex, to_vertex, &transaction_, &shard_->indices_, &shard_->constraints_,
                      config_, shard_->vertex_validator_);
}

Result<EdgeAccessor> Shard::Accessor::CreateEdge(VertexAccessor *from, VertexAccessor *to, EdgeTypeId edge_type,
                                                 Gid gid) {
  OOMExceptionEnabler oom_exception;
  MG_ASSERT(from->transaction_ == to->transaction_,
            "VertexAccessors must be from the same transaction when creating "
            "an edge!");
  MG_ASSERT(from->transaction_ == &transaction_,
            "VertexAccessors must be from the same transaction in when "
            "creating an edge!");

  auto *from_vertex = from->vertex_;
  auto *to_vertex = to->vertex_;

  if (!PrepareForWrite(&transaction_, from_vertex)) return Error::SERIALIZATION_ERROR;
  if (from_vertex->deleted) return Error::DELETED_OBJECT;

  if (to_vertex != from_vertex) {
>>>>>>> a2a6a385
    if (!PrepareForWrite(&transaction_, to_vertex)) return Error::SERIALIZATION_ERROR;
    if (to_vertex->deleted) return Error::DELETED_OBJECT;
  }

  EdgeRef edge(gid);
  if (config_.properties_on_edges) {
    auto acc = shard_->edges_.access();
    auto *delta = CreateDeleteObjectDelta(&transaction_);
    auto [it, inserted] = acc.insert(Edge(gid, delta));
    MG_ASSERT(inserted, "The edge must be inserted here!");
    MG_ASSERT(it != acc.end(), "Invalid Edge accessor!");
    edge = EdgeRef(&*it);
    delta->prev.Set(&*it);
  }

  if (from_is_local) {
    CreateAndLinkDelta(&transaction_, from_vertex, Delta::RemoveOutEdgeTag(), edge_type, to_vertex_id, edge);
    from_vertex->out_edges.emplace_back(edge_type, to_vertex_id, edge);
  }
  if (to_is_local) {
    CreateAndLinkDelta(&transaction_, to_vertex, Delta::RemoveInEdgeTag(), edge_type, from_vertex_id, edge);
    to_vertex->in_edges.emplace_back(edge_type, from_vertex_id, edge);
  }
  // Increment edge count.
  ++shard_->edge_count_;

<<<<<<< HEAD
  return EdgeAccessor(edge, edge_type, std::move(from_vertex_id), std::move(to_vertex_id), &transaction_,
                      &shard_->indices_, &shard_->constraints_, config_, shard_->schema_validator_);
=======
  return EdgeAccessor(edge, edge_type, from_vertex, to_vertex, &transaction_, &shard_->indices_, &shard_->constraints_,
                      config_, shard_->vertex_validator_);
>>>>>>> a2a6a385
}

Result<std::optional<EdgeAccessor>> Shard::Accessor::DeleteEdge(VertexId from_vertex_id, VertexId to_vertex_id,
                                                                const Gid edge_id) {
  Vertex *from_vertex{nullptr};
  Vertex *to_vertex{nullptr};

  auto acc = shard_->vertices_.access();

  const auto from_is_local = shard_->IsVertexBelongToShard(from_vertex_id);
  const auto to_is_local = shard_->IsVertexBelongToShard(to_vertex_id);

  if (from_is_local) {
    auto it = acc.find(from_vertex_id.primary_key);
    MG_ASSERT(it != acc.end(), "Cannot find local vertex");
    from_vertex = &it->vertex;
  }

  if (to_is_local) {
    auto it = acc.find(to_vertex_id.primary_key);
    MG_ASSERT(it != acc.end(), "Cannot find local vertex");
    to_vertex = &it->vertex;
  }

  MG_ASSERT(from_is_local || to_is_local, "Trying to delete an edge without having a local vertex");

  if (from_is_local) {
    if (!PrepareForWrite(&transaction_, from_vertex)) {
      return Error::SERIALIZATION_ERROR;
    }
    MG_ASSERT(!from_vertex->deleted, "Invalid database state!");
  }
  if (to_is_local && to_vertex != from_vertex) {
    if (!PrepareForWrite(&transaction_, to_vertex)) {
      return Error::SERIALIZATION_ERROR;
    }
    MG_ASSERT(!to_vertex->deleted, "Invalid database state!");
  }

  const auto edge_ref = std::invoke([edge_id, this]() -> EdgeRef {
    if (!config_.properties_on_edges) {
      return EdgeRef(edge_id);
    }
    auto edge_acc = shard_->edges_.access();
    auto res = edge_acc.find(edge_id);
    MG_ASSERT(res != edge_acc.end(), "Cannot find edge");
    return EdgeRef(&*res);
  });

  std::optional<EdgeTypeId> edge_type{};
  auto delete_edge_from_storage = [&edge_type, &edge_ref, this](std::vector<Vertex::EdgeLink> &edges) mutable {
    auto it = std::find_if(edges.begin(), edges.end(),
                           [&edge_ref](const Vertex::EdgeLink &link) { return std::get<2>(link) == edge_ref; });
    if (config_.properties_on_edges) {
      MG_ASSERT(it != edges.end(), "Invalid database state!");
    } else if (it == edges.end()) {
      return false;
    }
    edge_type = std::get<0>(*it);
    std::swap(*it, *edges.rbegin());
    edges.pop_back();
    return true;
  };
  // NOLINTNEXTLINE(clang-analyzer-core.NonNullParamChecker)
  auto success_on_to = to_is_local ? delete_edge_from_storage(to_vertex->in_edges) : false;
  auto success_on_from = from_is_local ? delete_edge_from_storage(from_vertex->out_edges) : false;

  if (config_.properties_on_edges) {
    // Because of the check above, we are sure that the vertex exists.
    // One vertex is always local to the shard, so at least one of the operation should always succeed
    MG_ASSERT((to_is_local == success_on_to) && (from_is_local == success_on_from), "Invalid database state!");
  } else {
    // We might get here with self-edges, because without the edge object we cannot detect already deleted edges, thus
    // it is possible that both of the operation fails
    if (!success_on_to && !success_on_from) {
      // The edge is already deleted.
      return std::optional<EdgeAccessor>{};
    }

    MG_ASSERT((!to_is_local || !from_is_local) || (success_on_to == success_on_from), "Invalid database state!");
  }

  if (config_.properties_on_edges) {
    auto *edge_ptr = edge_ref.ptr;
    CreateAndLinkDelta(&transaction_, edge_ptr, Delta::RecreateObjectTag());
    edge_ptr->deleted = true;
  }

  MG_ASSERT(edge_type.has_value(), "Edge type is not determined");

  if (from_is_local) {
    CreateAndLinkDelta(&transaction_, from_vertex, Delta::AddOutEdgeTag(), *edge_type, to_vertex_id, edge_ref);
  }
  if (to_is_local) {
    CreateAndLinkDelta(&transaction_, to_vertex, Delta::AddInEdgeTag(), *edge_type, from_vertex_id, edge_ref);
  }

  // Decrement edge count.
  --shard_->edge_count_;

<<<<<<< HEAD
  return std::make_optional<EdgeAccessor>(edge_ref, *edge_type, std::move(from_vertex_id), std::move(to_vertex_id),
                                          &transaction_, &shard_->indices_, &shard_->constraints_, config_,
                                          shard_->schema_validator_, true);
=======
  return std::make_optional<EdgeAccessor>(edge_ref, edge_type, from_vertex, to_vertex, &transaction_, &shard_->indices_,
                                          &shard_->constraints_, config_, shard_->vertex_validator_, true);
>>>>>>> a2a6a385
}

const std::string &Shard::Accessor::LabelToName(LabelId label) const { return shard_->LabelToName(label); }

const std::string &Shard::Accessor::PropertyToName(PropertyId property) const {
  return shard_->PropertyToName(property);
}

const std::string &Shard::Accessor::EdgeTypeToName(EdgeTypeId edge_type) const {
  return shard_->EdgeTypeToName(edge_type);
}

void Shard::Accessor::AdvanceCommand() { ++transaction_.command_id; }

utils::BasicResult<ConstraintViolation, void> Shard::Accessor::Commit(
    const std::optional<uint64_t> desired_commit_timestamp) {
  MG_ASSERT(is_transaction_active_, "The transaction is already terminated!");
  MG_ASSERT(!transaction_.must_abort, "The transaction can't be committed!");

  if (transaction_.deltas.empty()) {
    // We don't have to update the commit timestamp here because no one reads
    // it.
    shard_->commit_log_->MarkFinished(transaction_.start_timestamp);
  } else {
    // Validate that existence constraints are satisfied for all modified
    // vertices.
    for (const auto &delta : transaction_.deltas) {
      auto prev = delta.prev.Get();
      MG_ASSERT(prev.type != PreviousPtr::Type::NULLPTR, "Invalid pointer!");
      if (prev.type != PreviousPtr::Type::VERTEX) {
        continue;
      }
      // No need to take any locks here because we modified this vertex and no
      // one else can touch it until we commit.
      auto validation_result = ValidateExistenceConstraints(*prev.vertex, shard_->constraints_);
      if (validation_result) {
        Abort();
        return {*validation_result};
      }
    }

    // Result of validating the vertex against unique constraints. It has to be
    // declared outside of the critical section scope because its value is
    // tested for Abort call which has to be done out of the scope.
    std::optional<ConstraintViolation> unique_constraint_violation;

    // Save these so we can mark them used in the commit log.
    uint64_t start_timestamp = transaction_.start_timestamp;

    commit_timestamp_.emplace(shard_->CommitTimestamp(desired_commit_timestamp));

    // Before committing and validating vertices against unique constraints,
    // we have to update unique constraints with the vertices that are going
    // to be validated/committed.
    for (const auto &delta : transaction_.deltas) {
      auto prev = delta.prev.Get();
      MG_ASSERT(prev.type != PreviousPtr::Type::NULLPTR, "Invalid pointer!");
      if (prev.type != PreviousPtr::Type::VERTEX) {
        continue;
      }
      shard_->constraints_.unique_constraints.UpdateBeforeCommit(prev.vertex, transaction_);
    }

    // Validate that unique constraints are satisfied for all modified
    // vertices.
    for (const auto &delta : transaction_.deltas) {
      auto prev = delta.prev.Get();
      MG_ASSERT(prev.type != PreviousPtr::Type::NULLPTR, "Invalid pointer!");
      if (prev.type != PreviousPtr::Type::VERTEX) {
        continue;
      }

      // No need to take any locks here because we modified this vertex and no
      // one else can touch it until we commit.
      unique_constraint_violation =
          shard_->constraints_.unique_constraints.Validate(*prev.vertex, transaction_, *commit_timestamp_);
      if (unique_constraint_violation) {
        break;
      }
    }

    if (!unique_constraint_violation) {
      // Write transaction to WAL while holding the engine lock to make sure
      // that committed transactions are sorted by the commit timestamp in the
      // WAL files. We supply the new commit timestamp to the function so that
      // it knows what will be the final commit timestamp. The WAL must be
      // written before actually committing the transaction (before setting
      // the commit timestamp) so that no other transaction can see the
      // modifications before they are written to disk.
      // Replica can log only the write transaction received from Main
      // so the Wal files are consistent
      if (shard_->replication_role_ == ReplicationRole::MAIN || desired_commit_timestamp.has_value()) {
        shard_->AppendToWal(transaction_, *commit_timestamp_);
      }

      // TODO(antaljanosbenjamin): Figure out:
      //   1. How the committed transactions are sorted in `committed_transactions_`
      //   2. Why it was necessary to lock `committed_transactions_` when it was not accessed at all
      // TODO: Update all deltas to have a local copy of the commit timestamp
      MG_ASSERT(transaction_.commit_timestamp != nullptr, "Invalid database state!");
      transaction_.commit_timestamp->store(*commit_timestamp_, std::memory_order_release);
      // Replica can only update the last commit timestamp with
      // the commits received from main.
      if (shard_->replication_role_ == ReplicationRole::MAIN || desired_commit_timestamp.has_value()) {
        // Update the last commit timestamp
        shard_->last_commit_timestamp_ = *commit_timestamp_;
      }

      shard_->commit_log_->MarkFinished(start_timestamp);
    }

    if (unique_constraint_violation) {
      Abort();
      return {*unique_constraint_violation};
    }
  }
  is_transaction_active_ = false;

  return {};
}

void Shard::Accessor::Abort() {
  MG_ASSERT(is_transaction_active_, "The transaction is already terminated!");

  for (const auto &delta : transaction_.deltas) {
    auto prev = delta.prev.Get();
    switch (prev.type) {
      case PreviousPtr::Type::VERTEX: {
        auto *vertex = prev.vertex;
        Delta *current = vertex->delta;
        while (current != nullptr &&
               current->timestamp->load(std::memory_order_acquire) == transaction_.transaction_id) {
          switch (current->action) {
            case Delta::Action::REMOVE_LABEL: {
              auto it = std::find(vertex->labels.begin(), vertex->labels.end(), current->label);
              MG_ASSERT(it != vertex->labels.end(), "Invalid database state!");
              std::swap(*it, *vertex->labels.rbegin());
              vertex->labels.pop_back();
              break;
            }
            case Delta::Action::ADD_LABEL: {
              auto it = std::find(vertex->labels.begin(), vertex->labels.end(), current->label);
              MG_ASSERT(it == vertex->labels.end(), "Invalid database state!");
              vertex->labels.push_back(current->label);
              break;
            }
            case Delta::Action::SET_PROPERTY: {
              vertex->properties.SetProperty(current->property.key, current->property.value);
              break;
            }
            case Delta::Action::ADD_IN_EDGE: {
              Vertex::EdgeLink link{current->vertex_edge.edge_type, current->vertex_edge.vertex_id,
                                    current->vertex_edge.edge};
              auto it = std::find(vertex->in_edges.begin(), vertex->in_edges.end(), link);
              MG_ASSERT(it == vertex->in_edges.end(), "Invalid database state!");
              vertex->in_edges.push_back(link);
              break;
            }
            case Delta::Action::ADD_OUT_EDGE: {
              Vertex::EdgeLink link{current->vertex_edge.edge_type, current->vertex_edge.vertex_id,
                                    current->vertex_edge.edge};
              auto it = std::find(vertex->out_edges.begin(), vertex->out_edges.end(), link);
              MG_ASSERT(it == vertex->out_edges.end(), "Invalid database state!");
              vertex->out_edges.push_back(link);
              // Increment edge count. We only increment the count here because
              // the information in `ADD_IN_EDGE` and `Edge/RECREATE_OBJECT` is
              // redundant. Also, `Edge/RECREATE_OBJECT` isn't available when
              // edge properties are disabled.
              ++shard_->edge_count_;
              break;
            }
            case Delta::Action::REMOVE_IN_EDGE: {
              Vertex::EdgeLink link{current->vertex_edge.edge_type, current->vertex_edge.vertex_id,
                                    current->vertex_edge.edge};
              auto it = std::find(vertex->in_edges.begin(), vertex->in_edges.end(), link);
              MG_ASSERT(it != vertex->in_edges.end(), "Invalid database state!");
              std::swap(*it, *vertex->in_edges.rbegin());
              vertex->in_edges.pop_back();
              break;
            }
            case Delta::Action::REMOVE_OUT_EDGE: {
              Vertex::EdgeLink link{current->vertex_edge.edge_type, current->vertex_edge.vertex_id,
                                    current->vertex_edge.edge};
              auto it = std::find(vertex->out_edges.begin(), vertex->out_edges.end(), link);
              MG_ASSERT(it != vertex->out_edges.end(), "Invalid database state!");
              std::swap(*it, *vertex->out_edges.rbegin());
              vertex->out_edges.pop_back();
              // Decrement edge count. We only decrement the count here because
              // the information in `REMOVE_IN_EDGE` and `Edge/DELETE_OBJECT` is
              // redundant. Also, `Edge/DELETE_OBJECT` isn't available when edge
              // properties are disabled.
              --shard_->edge_count_;
              break;
            }
            case Delta::Action::DELETE_OBJECT: {
              vertex->deleted = true;
              InsertVertexPKIntoList(shard_->deleted_vertices_, vertex->keys.Keys());
              break;
            }
            case Delta::Action::RECREATE_OBJECT: {
              vertex->deleted = false;
              break;
            }
          }
          current = current->next.load(std::memory_order_acquire);
        }
        vertex->delta = current;
        if (current != nullptr) {
          current->prev.Set(vertex);
        }

        break;
      }
      case PreviousPtr::Type::EDGE: {
        auto *edge = prev.edge;
        Delta *current = edge->delta;
        while (current != nullptr &&
               current->timestamp->load(std::memory_order_acquire) == transaction_.transaction_id) {
          switch (current->action) {
            case Delta::Action::SET_PROPERTY: {
              edge->properties.SetProperty(current->property.key, current->property.value);
              break;
            }
            case Delta::Action::DELETE_OBJECT: {
              edge->deleted = true;
              shard_->deleted_edges_.push_back(edge->gid);
              break;
            }
            case Delta::Action::RECREATE_OBJECT: {
              edge->deleted = false;
              break;
            }
            case Delta::Action::REMOVE_LABEL:
            case Delta::Action::ADD_LABEL:
            case Delta::Action::ADD_IN_EDGE:
            case Delta::Action::ADD_OUT_EDGE:
            case Delta::Action::REMOVE_IN_EDGE:
            case Delta::Action::REMOVE_OUT_EDGE: {
              LOG_FATAL("Invalid database state!");
              break;
            }
          }
          current = current->next.load(std::memory_order_acquire);
        }
        edge->delta = current;
        if (current != nullptr) {
          current->prev.Set(edge);
        }

        break;
      }
      case PreviousPtr::Type::DELTA:
      // pointer probably couldn't be set because allocation failed
      case PreviousPtr::Type::NULLPTR:
        break;
    }
  }

  {
    uint64_t mark_timestamp = shard_->timestamp_;

    // Release engine lock because we don't have to hold it anymore and
    // emplace back could take a long time.
    shard_->garbage_undo_buffers_.emplace_back(mark_timestamp, std::move(transaction_.deltas));
  }

  shard_->commit_log_->MarkFinished(transaction_.start_timestamp);
  is_transaction_active_ = false;
}

void Shard::Accessor::FinalizeTransaction() {
  if (commit_timestamp_) {
    shard_->commit_log_->MarkFinished(*commit_timestamp_);
    shard_->committed_transactions_.emplace_back(std::move(transaction_));
    commit_timestamp_.reset();
  }
}

const std::string &Shard::LabelToName(LabelId label) const { return name_id_mapper_.IdToName(label.AsUint()); }

const std::string &Shard::PropertyToName(PropertyId property) const {
  return name_id_mapper_.IdToName(property.AsUint());
}

const std::string &Shard::EdgeTypeToName(EdgeTypeId edge_type) const {
  return name_id_mapper_.IdToName(edge_type.AsUint());
}

bool Shard::CreateIndex(LabelId label, const std::optional<uint64_t> desired_commit_timestamp) {
  // TODO(jbajic) response should be different when label == primary_label
  if (label == primary_label_ || !indices_.label_index.CreateIndex(label, vertices_.access())) {
    return false;
  }
  const auto commit_timestamp = CommitTimestamp(desired_commit_timestamp);
  AppendToWal(durability::StorageGlobalOperation::LABEL_INDEX_CREATE, label, {}, commit_timestamp);
  commit_log_->MarkFinished(commit_timestamp);
  last_commit_timestamp_ = commit_timestamp;
  return true;
}

bool Shard::CreateIndex(LabelId label, PropertyId property, const std::optional<uint64_t> desired_commit_timestamp) {
  // TODO(jbajic) response should be different when index conflicts with schema
  if (label == primary_label_ && schemas_.GetSchema(primary_label_)->second.size() == 1 &&
      schemas_.GetSchema(primary_label_)->second[0].property_id == property) {
    // Index already exists on primary key
    return false;
  }
  if (!indices_.label_property_index.CreateIndex(label, property, vertices_.access())) {
    return false;
  }
  const auto commit_timestamp = CommitTimestamp(desired_commit_timestamp);
  AppendToWal(durability::StorageGlobalOperation::LABEL_PROPERTY_INDEX_CREATE, label, {property}, commit_timestamp);
  commit_log_->MarkFinished(commit_timestamp);
  last_commit_timestamp_ = commit_timestamp;
  return true;
}

bool Shard::DropIndex(LabelId label, const std::optional<uint64_t> desired_commit_timestamp) {
  if (!indices_.label_index.DropIndex(label)) return false;
  const auto commit_timestamp = CommitTimestamp(desired_commit_timestamp);
  AppendToWal(durability::StorageGlobalOperation::LABEL_INDEX_DROP, label, {}, commit_timestamp);
  commit_log_->MarkFinished(commit_timestamp);
  last_commit_timestamp_ = commit_timestamp;
  return true;
}

bool Shard::DropIndex(LabelId label, PropertyId property, const std::optional<uint64_t> desired_commit_timestamp) {
  if (!indices_.label_property_index.DropIndex(label, property)) return false;
  // For a description why using `timestamp_` is correct, see
  // `CreateIndex(LabelId label)`.
  const auto commit_timestamp = CommitTimestamp(desired_commit_timestamp);
  AppendToWal(durability::StorageGlobalOperation::LABEL_PROPERTY_INDEX_DROP, label, {property}, commit_timestamp);
  commit_log_->MarkFinished(commit_timestamp);
  last_commit_timestamp_ = commit_timestamp;
  return true;
}

IndicesInfo Shard::ListAllIndices() const {
  return {indices_.label_index.ListIndices(), indices_.label_property_index.ListIndices()};
}

utils::BasicResult<ConstraintViolation, bool> Shard::CreateExistenceConstraint(
    LabelId label, PropertyId property, const std::optional<uint64_t> desired_commit_timestamp) {
  // TODO Fix constraints
  // auto ret = ::memgraph::storage::v3::CreateExistenceConstraint(&constraints_, label, property, vertices_.access());
  // if (ret.HasError() || !ret.GetValue()) return ret;
  return false;
  const auto commit_timestamp = CommitTimestamp(desired_commit_timestamp);
  AppendToWal(durability::StorageGlobalOperation::EXISTENCE_CONSTRAINT_CREATE, label, {property}, commit_timestamp);
  commit_log_->MarkFinished(commit_timestamp);
  last_commit_timestamp_ = commit_timestamp;
  return true;
}

bool Shard::DropExistenceConstraint(LabelId label, PropertyId property,
                                    const std::optional<uint64_t> desired_commit_timestamp) {
  if (!memgraph::storage::v3::DropExistenceConstraint(&constraints_, label, property)) return false;
  const auto commit_timestamp = CommitTimestamp(desired_commit_timestamp);
  AppendToWal(durability::StorageGlobalOperation::EXISTENCE_CONSTRAINT_DROP, label, {property}, commit_timestamp);
  commit_log_->MarkFinished(commit_timestamp);
  last_commit_timestamp_ = commit_timestamp;
  return true;
}

utils::BasicResult<ConstraintViolation, UniqueConstraints::CreationStatus> Shard::CreateUniqueConstraint(
    LabelId label, const std::set<PropertyId> &properties, const std::optional<uint64_t> desired_commit_timestamp) {
  // TODO Fix constraints
  // auto ret = constraints_.unique_constraints.CreateConstraint(label, properties, vertices_.access());
  // if (ret.HasError() || ret.GetValue() != UniqueConstraints::CreationStatus::SUCCESS) {
  //   return ret;
  // }
  return UniqueConstraints::CreationStatus::ALREADY_EXISTS;
  const auto commit_timestamp = CommitTimestamp(desired_commit_timestamp);
  AppendToWal(durability::StorageGlobalOperation::UNIQUE_CONSTRAINT_CREATE, label, properties, commit_timestamp);
  commit_log_->MarkFinished(commit_timestamp);
  last_commit_timestamp_ = commit_timestamp;
  return UniqueConstraints::CreationStatus::SUCCESS;
}

UniqueConstraints::DeletionStatus Shard::DropUniqueConstraint(LabelId label, const std::set<PropertyId> &properties,
                                                              const std::optional<uint64_t> desired_commit_timestamp) {
  auto ret = constraints_.unique_constraints.DropConstraint(label, properties);
  if (ret != UniqueConstraints::DeletionStatus::SUCCESS) {
    return ret;
  }
  const auto commit_timestamp = CommitTimestamp(desired_commit_timestamp);
  AppendToWal(durability::StorageGlobalOperation::UNIQUE_CONSTRAINT_DROP, label, properties, commit_timestamp);
  commit_log_->MarkFinished(commit_timestamp);
  last_commit_timestamp_ = commit_timestamp;
  return UniqueConstraints::DeletionStatus::SUCCESS;
}

const SchemaValidator &Shard::Accessor::GetSchemaValidator() const { return shard_->schema_validator_; }

ConstraintsInfo Shard::ListAllConstraints() const {
  return {ListExistenceConstraints(constraints_), constraints_.unique_constraints.ListConstraints()};
}

SchemasInfo Shard::ListAllSchemas() const { return {schemas_.ListSchemas()}; }

const Schemas::Schema *Shard::GetSchema(const LabelId primary_label) const { return schemas_.GetSchema(primary_label); }

bool Shard::CreateSchema(const LabelId primary_label, const std::vector<SchemaProperty> &schemas_types) {
  return schemas_.CreateSchema(primary_label, schemas_types);
}

bool Shard::DropSchema(const LabelId primary_label) { return schemas_.DropSchema(primary_label); }

StorageInfo Shard::GetInfo() const {
  auto vertex_count = vertices_.size();
  double average_degree = 0.0;
  if (vertex_count) {
    average_degree = 2.0 * static_cast<double>(edge_count_) / static_cast<double>(vertex_count);
  }
  return {vertex_count, edge_count_, average_degree, utils::GetMemoryUsage(),
          utils::GetDirDiskUsage(config_.durability.storage_directory)};
}

VerticesIterable Shard::Accessor::Vertices(LabelId label, View view) {
  return VerticesIterable(shard_->indices_.label_index.Vertices(label, view, &transaction_));
}

VerticesIterable Shard::Accessor::Vertices(LabelId label, PropertyId property, View view) {
  return VerticesIterable(shard_->indices_.label_property_index.Vertices(
      label, property, std::nullopt, std::nullopt, view, &transaction_, shard_->vertex_validator_));
}

VerticesIterable Shard::Accessor::Vertices(LabelId label, PropertyId property, const PropertyValue &value, View view) {
  return VerticesIterable(shard_->indices_.label_property_index.Vertices(
      label, property, utils::MakeBoundInclusive(value), utils::MakeBoundInclusive(value), view, &transaction_,
      shard_->vertex_validator_));
}

VerticesIterable Shard::Accessor::Vertices(LabelId label, PropertyId property,
                                           const std::optional<utils::Bound<PropertyValue>> &lower_bound,
                                           const std::optional<utils::Bound<PropertyValue>> &upper_bound, View view) {
  return VerticesIterable(shard_->indices_.label_property_index.Vertices(
      label, property, lower_bound, upper_bound, view, &transaction_, shard_->vertex_validator_));
}

Transaction Shard::CreateTransaction(IsolationLevel isolation_level) {
  uint64_t transaction_id{0};
  uint64_t start_timestamp{0};

  transaction_id = transaction_id_++;
  // Replica should have only read queries and the write queries
  // can come from main instance with any past timestamp.
  // To preserve snapshot isolation we set the start timestamp
  // of any query on replica to the last commited transaction
  // which is timestamp_ as only commit of transaction with writes
  // can change the value of it.
  if (replication_role_ == ReplicationRole::REPLICA) {
    start_timestamp = timestamp_;
  } else {
    start_timestamp = timestamp_++;
  }

  return {transaction_id, start_timestamp, isolation_level};
}

// `force` means there are no active transactions, so everything can be deleted without worrying about removing some
// data that is used by an active transaction
template <bool force>
void Shard::CollectGarbage() {
  if constexpr (force) {
    // TODO(antaljanosbenjamin): figure out whether is there any active transaction or not (probably accessors should
    // increment/decrement a counter). If there are no transactions, then garbage collection can be forced
    CollectGarbage<false>();
    return;
  }

  // Garbage collection must be performed in two phases. In the first phase,
  // deltas that won't be applied by any transaction anymore are unlinked from
  // the version chains. They cannot be deleted immediately, because there
  // might be a transaction that still needs them to terminate the version
  // chain traversal. They are instead marked for deletion and will be deleted
  // in the second GC phase in this GC iteration or some of the following
  // ones.

  uint64_t oldest_active_start_timestamp = commit_log_->OldestActive();
  // We don't move undo buffers of unlinked transactions to garbage_undo_buffers
  // list immediately, because we would have to repeatedly take
  // garbage_undo_buffers lock.
  std::list<std::pair<uint64_t, std::list<Delta>>> unlinked_undo_buffers;

  // We will only free vertices deleted up until now in this GC cycle, and we
  // will do it after cleaning-up the indices. That way we are sure that all
  // vertices that appear in an index also exist in main storage.

  // Flag that will be used to determine whether the Index GC should be run. It
  // should be run when there were any items that were cleaned up (there were
  // updates between this run of the GC and the previous run of the GC). This
  // eliminates high CPU usage when the GC doesn't have to clean up anything.
  bool run_index_cleanup = !committed_transactions_.empty() || !garbage_undo_buffers_.empty();

  while (true) {
    // We don't want to hold the lock on commited transactions for too long,
    // because that prevents other transactions from committing.
    Transaction *transaction{nullptr};
    {
      if (committed_transactions_.empty()) {
        break;
      }
      transaction = &committed_transactions_.front();
    }

    auto commit_timestamp = transaction->commit_timestamp->load(std::memory_order_acquire);
    if (commit_timestamp >= oldest_active_start_timestamp) {
      break;
    }

    // When unlinking a delta which is the first delta in its version chain,
    // special care has to be taken to avoid the following race condition:
    //
    // [Vertex] --> [Delta A]
    //
    //    GC thread: Delta A is the first in its chain, it must be unlinked from
    //               vertex and marked for deletion
    //    TX thread: Update vertex and add Delta B with Delta A as next
    //
    // [Vertex] --> [Delta B] <--> [Delta A]
    //
    //    GC thread: Unlink delta from Vertex
    //
    // [Vertex] --> (nullptr)
    //
    // When processing a delta that is the first one in its chain, we
    // obtain the corresponding vertex or edge lock, and then verify that this
    // delta still is the first in its chain.
    // When processing a delta that is in the middle of the chain we only
    // process the final delta of the given transaction in that chain. We
    // determine the owner of the chain (either a vertex or an edge), obtain the
    // corresponding lock, and then verify that this delta is still in the same
    // position as it was before taking the lock.
    //
    // Even though the delta chain is lock-free (both `next` and `prev`) the
    // chain should not be modified without taking the lock from the object that
    // owns the chain (either a vertex or an edge). Modifying the chain without
    // taking the lock will cause subtle race conditions that will leave the
    // chain in a broken state.
    // The chain can be only read without taking any locks.

    for (Delta &delta : transaction->deltas) {
      while (true) {
        auto prev = delta.prev.Get();
        switch (prev.type) {
          case PreviousPtr::Type::VERTEX: {
            Vertex *vertex = prev.vertex;
            if (vertex->delta != &delta) {
              // Something changed, we're not the first delta in the chain
              // anymore.
              continue;
            }
            vertex->delta = nullptr;
            if (vertex->deleted) {
              InsertVertexPKIntoList(deleted_vertices_, vertex->keys.Keys());
            }
            break;
          }
          case PreviousPtr::Type::EDGE: {
            Edge *edge = prev.edge;
            if (edge->delta != &delta) {
              // Something changed, we're not the first delta in the chain
              // anymore.
              continue;
            }
            edge->delta = nullptr;
            if (edge->deleted) {
              deleted_edges_.push_back(edge->gid);
            }
            break;
          }
          case PreviousPtr::Type::DELTA: {
            if (prev.delta->timestamp->load(std::memory_order_acquire) == commit_timestamp) {
              // The delta that is newer than this one is also a delta from this
              // transaction. We skip the current delta and will remove it as a
              // part of the suffix later.
              break;
            }
            {
              // We need to find the parent object in order to be able to use
              // its lock.
              auto parent = prev;
              while (parent.type == PreviousPtr::Type::DELTA) {
                parent = parent.delta->prev.Get();
              }
              switch (parent.type) {
                case PreviousPtr::Type::VERTEX:
                case PreviousPtr::Type::EDGE:
                  break;
                case PreviousPtr::Type::DELTA:
                case PreviousPtr::Type::NULLPTR:
                  LOG_FATAL("Invalid database state!");
              }
            }
            Delta *prev_delta = prev.delta;
            prev_delta->next.store(nullptr, std::memory_order_release);
            break;
          }
          case PreviousPtr::Type::NULLPTR: {
            LOG_FATAL("Invalid pointer!");
          }
        }
        break;
      }
    }

    unlinked_undo_buffers.emplace_back(0, std::move(transaction->deltas));
    committed_transactions_.pop_front();
  }

  // After unlinking deltas from vertices, we refresh the indices. That way
  // we're sure that none of the vertices from `current_deleted_vertices`
  // appears in an index, and we can safely remove the from the main storage
  // after the last currently active transaction is finished.
  if (run_index_cleanup) {
    // This operation is very expensive as it traverses through all of the items
    // in every index every time.
    RemoveObsoleteEntries(&indices_, oldest_active_start_timestamp);
    constraints_.unique_constraints.RemoveObsoleteEntries(oldest_active_start_timestamp);
  }

  {
    uint64_t mark_timestamp = timestamp_;
    for (auto &[timestamp, undo_buffer] : unlinked_undo_buffers) {
      timestamp = mark_timestamp;
    }
    garbage_undo_buffers_.splice(garbage_undo_buffers_.end(), unlinked_undo_buffers);

    for (const auto &vertex : deleted_vertices_) {
      garbage_vertices_.emplace_back(mark_timestamp, vertex);
    }
  }

  // if force is set to true we can simply delete all the leftover undos because
  // no transaction is active
  if constexpr (force) {
    garbage_undo_buffers_.clear();
  } else {
    while (!garbage_undo_buffers_.empty() && garbage_undo_buffers_.front().first <= oldest_active_start_timestamp) {
      garbage_undo_buffers_.pop_front();
    }
  }

  {
    auto vertex_acc = vertices_.access();
    if constexpr (force) {
      // if force is set to true, then we have unique_lock and no transactions are active
      // so we can clean all of the deleted vertices
      while (!garbage_vertices_.empty()) {
        MG_ASSERT(vertex_acc.remove(garbage_vertices_.front().second), "Invalid database state!");
        garbage_vertices_.pop_front();
      }
    } else {
      while (!garbage_vertices_.empty() && garbage_vertices_.front().first < oldest_active_start_timestamp) {
        MG_ASSERT(vertex_acc.remove(garbage_vertices_.front().second), "Invalid database state!");
        garbage_vertices_.pop_front();
      }
    }
  }
  {
    auto edge_acc = edges_.access();
    for (auto edge : deleted_edges_) {
      MG_ASSERT(edge_acc.remove(edge), "Invalid database state!");
    }
  }
}

// tell the linker he can find the CollectGarbage definitions here
template void Shard::CollectGarbage<true>();
template void Shard::CollectGarbage<false>();

bool Shard::InitializeWalFile() {
  if (config_.durability.snapshot_wal_mode != Config::Durability::SnapshotWalMode::PERIODIC_SNAPSHOT_WITH_WAL)
    return false;
  if (!wal_file_) {
    wal_file_.emplace(wal_directory_, uuid_, epoch_id_, config_.items, &name_id_mapper_, wal_seq_num_++,
                      &file_retainer_);
  }
  return true;
}

void Shard::FinalizeWalFile() {
  ++wal_unsynced_transactions_;
  if (wal_unsynced_transactions_ >= config_.durability.wal_file_flush_every_n_tx) {
    wal_file_->Sync();
    wal_unsynced_transactions_ = 0;
  }
  if (wal_file_->GetSize() / 1024 >= config_.durability.wal_file_size_kibibytes) {
    wal_file_->FinalizeWal();
    wal_file_ = std::nullopt;
    wal_unsynced_transactions_ = 0;
  } else {
    // Try writing the internal buffer if possible, if not
    // the data should be written as soon as it's possible
    // (triggered by the new transaction commit, or some
    // reading thread EnabledFlushing)
    wal_file_->TryFlushing();
  }
}

void Shard::AppendToWal(const Transaction &transaction, uint64_t final_commit_timestamp) {
  if (!InitializeWalFile()) return;
  // Traverse deltas and append them to the WAL file.
  // A single transaction will always be contained in a single WAL file.
  auto current_commit_timestamp = transaction.commit_timestamp->load(std::memory_order_acquire);

  if (replication_role_ == ReplicationRole::MAIN) {
    replication_clients_.WithLock([&](auto &clients) {
      for (auto &client : clients) {
        client->StartTransactionReplication(wal_file_->SequenceNumber());
      }
    });
  }

  // Helper lambda that traverses the delta chain on order to find the first
  // delta that should be processed and then appends all discovered deltas.
  auto find_and_apply_deltas = [&](const auto *delta, const auto &parent, auto filter) {
    while (true) {
      auto *older = delta->next.load(std::memory_order_acquire);
      if (older == nullptr || older->timestamp->load(std::memory_order_acquire) != current_commit_timestamp) break;
      delta = older;
    }
    while (true) {
      if (filter(delta->action)) {
        wal_file_->AppendDelta(*delta, parent, final_commit_timestamp);
        replication_clients_.WithLock([&](auto &clients) {
          for (auto &client : clients) {
            client->IfStreamingTransaction(
                [&](auto &stream) { stream.AppendDelta(*delta, parent, final_commit_timestamp); });
          }
        });
      }
      auto prev = delta->prev.Get();
      MG_ASSERT(prev.type != PreviousPtr::Type::NULLPTR, "Invalid pointer!");
      if (prev.type != PreviousPtr::Type::DELTA) break;
      delta = prev.delta;
    }
  };

  // The deltas are ordered correctly in the `transaction.deltas` buffer, but we
  // don't traverse them in that order. That is because for each delta we need
  // information about the vertex or edge they belong to and that information
  // isn't stored in the deltas themselves. In order to find out information
  // about the corresponding vertex or edge it is necessary to traverse the
  // delta chain for each delta until a vertex or edge is encountered. This
  // operation is very expensive as the chain grows.
  // Instead, we traverse the edges until we find a vertex or edge and traverse
  // their delta chains. This approach has a drawback because we lose the
  // correct order of the operations. Because of that, we need to traverse the
  // deltas several times and we have to manually ensure that the stored deltas
  // will be ordered correctly.

  // 1. Process all Vertex deltas and store all operations that create vertices
  // and modify vertex data.
  for (const auto &delta : transaction.deltas) {
    auto prev = delta.prev.Get();
    MG_ASSERT(prev.type != PreviousPtr::Type::NULLPTR, "Invalid pointer!");
    if (prev.type != PreviousPtr::Type::VERTEX) continue;
    find_and_apply_deltas(&delta, *prev.vertex, [](auto action) {
      switch (action) {
        case Delta::Action::DELETE_OBJECT:
        case Delta::Action::SET_PROPERTY:
        case Delta::Action::ADD_LABEL:
        case Delta::Action::REMOVE_LABEL:
          return true;

        case Delta::Action::RECREATE_OBJECT:
        case Delta::Action::ADD_IN_EDGE:
        case Delta::Action::ADD_OUT_EDGE:
        case Delta::Action::REMOVE_IN_EDGE:
        case Delta::Action::REMOVE_OUT_EDGE:
          return false;
      }
    });
  }
  // 2. Process all Vertex deltas and store all operations that create edges.
  for (const auto &delta : transaction.deltas) {
    auto prev = delta.prev.Get();
    MG_ASSERT(prev.type != PreviousPtr::Type::NULLPTR, "Invalid pointer!");
    if (prev.type != PreviousPtr::Type::VERTEX) continue;
    find_and_apply_deltas(&delta, *prev.vertex, [](auto action) {
      switch (action) {
        case Delta::Action::REMOVE_OUT_EDGE:
          return true;

        case Delta::Action::DELETE_OBJECT:
        case Delta::Action::RECREATE_OBJECT:
        case Delta::Action::SET_PROPERTY:
        case Delta::Action::ADD_LABEL:
        case Delta::Action::REMOVE_LABEL:
        case Delta::Action::ADD_IN_EDGE:
        case Delta::Action::ADD_OUT_EDGE:
        case Delta::Action::REMOVE_IN_EDGE:
          return false;
      }
    });
  }
  // 3. Process all Edge deltas and store all operations that modify edge data.
  for (const auto &delta : transaction.deltas) {
    auto prev = delta.prev.Get();
    MG_ASSERT(prev.type != PreviousPtr::Type::NULLPTR, "Invalid pointer!");
    if (prev.type != PreviousPtr::Type::EDGE) continue;
    find_and_apply_deltas(&delta, *prev.edge, [](auto action) {
      switch (action) {
        case Delta::Action::SET_PROPERTY:
          return true;

        case Delta::Action::DELETE_OBJECT:
        case Delta::Action::RECREATE_OBJECT:
        case Delta::Action::ADD_LABEL:
        case Delta::Action::REMOVE_LABEL:
        case Delta::Action::ADD_IN_EDGE:
        case Delta::Action::ADD_OUT_EDGE:
        case Delta::Action::REMOVE_IN_EDGE:
        case Delta::Action::REMOVE_OUT_EDGE:
          return false;
      }
    });
  }
  // 4. Process all Vertex deltas and store all operations that delete edges.
  for (const auto &delta : transaction.deltas) {
    auto prev = delta.prev.Get();
    MG_ASSERT(prev.type != PreviousPtr::Type::NULLPTR, "Invalid pointer!");
    if (prev.type != PreviousPtr::Type::VERTEX) continue;
    find_and_apply_deltas(&delta, *prev.vertex, [](auto action) {
      switch (action) {
        case Delta::Action::ADD_OUT_EDGE:
          return true;

        case Delta::Action::DELETE_OBJECT:
        case Delta::Action::RECREATE_OBJECT:
        case Delta::Action::SET_PROPERTY:
        case Delta::Action::ADD_LABEL:
        case Delta::Action::REMOVE_LABEL:
        case Delta::Action::ADD_IN_EDGE:
        case Delta::Action::REMOVE_IN_EDGE:
        case Delta::Action::REMOVE_OUT_EDGE:
          return false;
      }
    });
  }
  // 5. Process all Vertex deltas and store all operations that delete vertices.
  for (const auto &delta : transaction.deltas) {
    auto prev = delta.prev.Get();
    MG_ASSERT(prev.type != PreviousPtr::Type::NULLPTR, "Invalid pointer!");
    if (prev.type != PreviousPtr::Type::VERTEX) continue;
    find_and_apply_deltas(&delta, *prev.vertex, [](auto action) {
      switch (action) {
        case Delta::Action::RECREATE_OBJECT:
          return true;

        case Delta::Action::DELETE_OBJECT:
        case Delta::Action::SET_PROPERTY:
        case Delta::Action::ADD_LABEL:
        case Delta::Action::REMOVE_LABEL:
        case Delta::Action::ADD_IN_EDGE:
        case Delta::Action::ADD_OUT_EDGE:
        case Delta::Action::REMOVE_IN_EDGE:
        case Delta::Action::REMOVE_OUT_EDGE:
          return false;
      }
    });
  }

  // Add a delta that indicates that the transaction is fully written to the WAL
  // file.
  wal_file_->AppendTransactionEnd(final_commit_timestamp);

  FinalizeWalFile();

  replication_clients_.WithLock([&](auto &clients) {
    for (auto &client : clients) {
      client->IfStreamingTransaction([&](auto &stream) { stream.AppendTransactionEnd(final_commit_timestamp); });
      client->FinalizeTransactionReplication();
    }
  });
}

void Shard::AppendToWal(durability::StorageGlobalOperation operation, LabelId label,
                        const std::set<PropertyId> &properties, uint64_t final_commit_timestamp) {
  if (!InitializeWalFile()) return;
  wal_file_->AppendOperation(operation, label, properties, final_commit_timestamp);
  {
    if (replication_role_ == ReplicationRole::MAIN) {
      replication_clients_.WithLock([&](auto &clients) {
        for (auto &client : clients) {
          client->StartTransactionReplication(wal_file_->SequenceNumber());
          client->IfStreamingTransaction(
              [&](auto &stream) { stream.AppendOperation(operation, label, properties, final_commit_timestamp); });
          client->FinalizeTransactionReplication();
        }
      });
    }
  }
  FinalizeWalFile();
}

utils::BasicResult<Shard::CreateSnapshotError> Shard::CreateSnapshot() {
  if (replication_role_ != ReplicationRole::MAIN) {
    return CreateSnapshotError::DisabledForReplica;
  }

  // Create the transaction used to create the snapshot.
  auto transaction = CreateTransaction(IsolationLevel::SNAPSHOT_ISOLATION);

  // Create snapshot.
  // durability::CreateSnapshot(&transaction, snapshot_directory_, wal_directory_,
  //                            config_.durability.snapshot_retention_count, &vertices_, &edges_,
  //                            &name_id_mapper_, &indices_, &constraints_, config_.items, schema_validator_,
  //                            uuid_, epoch_id_, epoch_history_, &file_retainer_);

  // Finalize snapshot transaction.
  commit_log_->MarkFinished(transaction.start_timestamp);
  return {};
}

bool Shard::LockPath() {
  auto locker_accessor = global_locker_.Access();
  return locker_accessor.AddPath(config_.durability.storage_directory);
}

bool Shard::UnlockPath() {
  {
    auto locker_accessor = global_locker_.Access();
    if (!locker_accessor.RemovePath(config_.durability.storage_directory)) {
      return false;
    }
  }

  // We use locker accessor in seperate scope so we don't produce deadlock
  // after we call clean queue.
  file_retainer_.CleanQueue();
  return true;
}

void Shard::FreeMemory() {
  CollectGarbage<true>();

  // SkipList is already threadsafe
  vertices_.run_gc();
  edges_.run_gc();
  indices_.label_index.RunGC();
  indices_.label_property_index.RunGC();
}

uint64_t Shard::CommitTimestamp(const std::optional<uint64_t> desired_commit_timestamp) {
  if (!desired_commit_timestamp) {
    return timestamp_++;
  }
  timestamp_ = std::max(timestamp_, *desired_commit_timestamp + 1);
  return *desired_commit_timestamp;
}

bool Shard::IsVertexBelongToShard(const VertexId &vertex_id) const {
  return vertex_id.primary_label == primary_label_ && vertex_id.primary_key >= min_primary_key_ &&
         (!max_primary_key_.has_value() || vertex_id.primary_key < *max_primary_key_);
}

bool Shard::SetReplicaRole(io::network::Endpoint endpoint, const replication::ReplicationServerConfig &config) {
  // We don't want to restart the server if we're already a REPLICA
  if (replication_role_ == ReplicationRole::REPLICA) {
    return false;
  }

  replication_server_ = std::make_unique<ReplicationServer>(this, std::move(endpoint), config);

  replication_role_ = ReplicationRole::REPLICA;
  return true;
}

bool Shard::SetMainReplicationRole() {
  // We don't want to generate new epoch_id and do the
  // cleanup if we're already a MAIN
  if (replication_role_ == ReplicationRole::MAIN) {
    return false;
  }

  // Main instance does not need replication server
  // This should be always called first so we finalize everything
  replication_server_.reset(nullptr);

  if (wal_file_) {
    wal_file_->FinalizeWal();
    wal_file_.reset();
  }

  // Generate new epoch id and save the last one to the history.
  if (epoch_history_.size() == kEpochHistoryRetention) {
    epoch_history_.pop_front();
  }
  epoch_history_.emplace_back(std::move(epoch_id_), last_commit_timestamp_);
  epoch_id_ = utils::GenerateUUID();

  replication_role_ = ReplicationRole::MAIN;
  return true;
}

utils::BasicResult<Shard::RegisterReplicaError> Shard::RegisterReplica(
    std::string name, io::network::Endpoint endpoint, const replication::ReplicationMode replication_mode,
    const replication::ReplicationClientConfig &config) {
  MG_ASSERT(replication_role_ == ReplicationRole::MAIN, "Only main instance can register a replica!");

  const bool name_exists = replication_clients_.WithLock([&](auto &clients) {
    return std::any_of(clients.begin(), clients.end(), [&name](const auto &client) { return client->Name() == name; });
  });

  if (name_exists) {
    return RegisterReplicaError::NAME_EXISTS;
  }

  const auto end_point_exists = replication_clients_.WithLock([&endpoint](auto &clients) {
    return std::any_of(clients.begin(), clients.end(),
                       [&endpoint](const auto &client) { return client->Endpoint() == endpoint; });
  });

  if (end_point_exists) {
    return RegisterReplicaError::END_POINT_EXISTS;
  }

  MG_ASSERT(replication_mode == replication::ReplicationMode::SYNC || !config.timeout,
            "Only SYNC mode can have a timeout set");

  auto client = std::make_unique<ReplicationClient>(std::move(name), this, endpoint, replication_mode, config);
  if (client->State() == replication::ReplicaState::INVALID) {
    return RegisterReplicaError::CONNECTION_FAILED;
  }

  return replication_clients_.WithLock([&](auto &clients) -> utils::BasicResult<Shard::RegisterReplicaError> {
    // Another thread could have added a client with same name while
    // we were connecting to this client.
    if (std::any_of(clients.begin(), clients.end(),
                    [&](const auto &other_client) { return client->Name() == other_client->Name(); })) {
      return RegisterReplicaError::NAME_EXISTS;
    }

    if (std::any_of(clients.begin(), clients.end(),
                    [&client](const auto &other_client) { return client->Endpoint() == other_client->Endpoint(); })) {
      return RegisterReplicaError::END_POINT_EXISTS;
    }

    clients.push_back(std::move(client));
    return {};
  });
}

bool Shard::UnregisterReplica(const std::string_view name) {
  MG_ASSERT(replication_role_ == ReplicationRole::MAIN, "Only main instance can unregister a replica!");
  return replication_clients_.WithLock([&](auto &clients) {
    return std::erase_if(clients, [&](const auto &client) { return client->Name() == name; });
  });
}

std::optional<replication::ReplicaState> Shard::GetReplicaState(const std::string_view name) {
  return replication_clients_.WithLock([&](auto &clients) -> std::optional<replication::ReplicaState> {
    const auto client_it =
        std::find_if(clients.cbegin(), clients.cend(), [name](auto &client) { return client->Name() == name; });
    if (client_it == clients.cend()) {
      return std::nullopt;
    }
    return (*client_it)->State();
  });
}

ReplicationRole Shard::GetReplicationRole() const { return replication_role_; }

std::vector<Shard::ReplicaInfo> Shard::ReplicasInfo() {
  return replication_clients_.WithLock([](auto &clients) {
    std::vector<Shard::ReplicaInfo> replica_info;
    replica_info.reserve(clients.size());
    std::transform(clients.begin(), clients.end(), std::back_inserter(replica_info),
                   [](const auto &client) -> ReplicaInfo {
                     return {client->Name(), client->Mode(), client->Timeout(), client->Endpoint(), client->State()};
                   });
    return replica_info;
  });
}

void Shard::SetIsolationLevel(IsolationLevel isolation_level) { isolation_level_ = isolation_level; }

}  // namespace memgraph::storage::v3<|MERGE_RESOLUTION|>--- conflicted
+++ resolved
@@ -578,15 +578,9 @@
   const auto vertex_id = Id(*vertex_ptr);
   for (const auto &item : in_edges) {
     auto [edge_type, from_vertex, edge] = item;
-<<<<<<< HEAD
     EdgeAccessor e(edge, edge_type, from_vertex, vertex_id, &transaction_, &shard_->indices_, &shard_->constraints_,
-                   config_, shard_->schema_validator_);
+                   config_, shard_->vertex_validator_);
     auto ret = DeleteEdge(e.FromVertex(), e.ToVertex(), e.Gid());
-=======
-    EdgeAccessor e(edge, edge_type, from_vertex, vertex_ptr, &transaction_, &shard_->indices_, &shard_->constraints_,
-                   config_, shard_->vertex_validator_);
-    auto ret = DeleteEdge(&e);
->>>>>>> a2a6a385
     if (ret.HasError()) {
       MG_ASSERT(ret.GetError() == Error::SERIALIZATION_ERROR, "Invalid database state!");
       return ret.GetError();
@@ -598,15 +592,9 @@
   }
   for (const auto &item : out_edges) {
     auto [edge_type, to_vertex, edge] = item;
-<<<<<<< HEAD
     EdgeAccessor e(edge, edge_type, vertex_id, to_vertex, &transaction_, &shard_->indices_, &shard_->constraints_,
-                   config_, shard_->schema_validator_);
+                   config_, shard_->vertex_validator_);
     auto ret = DeleteEdge(e.FromVertex(), e.ToVertex(), e.Gid());
-=======
-    EdgeAccessor e(edge, edge_type, vertex_ptr, to_vertex, &transaction_, &shard_->indices_, &shard_->constraints_,
-                   config_, shard_->vertex_validator_);
-    auto ret = DeleteEdge(&e);
->>>>>>> a2a6a385
     if (ret.HasError()) {
       MG_ASSERT(ret.GetError() == Error::SERIALIZATION_ERROR, "Invalid database state!");
       return ret.GetError();
@@ -657,44 +645,11 @@
     to_vertex = &it->vertex;
   }
 
-<<<<<<< HEAD
   if (from_is_local) {
     if (!PrepareForWrite(&transaction_, from_vertex)) return Error::SERIALIZATION_ERROR;
     if (from_vertex->deleted) return Error::DELETED_OBJECT;
   }
   if (to_is_local && to_vertex != from_vertex) {
-=======
-  CreateAndLinkDelta(&transaction_, from_vertex, Delta::RemoveOutEdgeTag(), edge_type, to_vertex, edge);
-  from_vertex->out_edges.emplace_back(edge_type, to_vertex, edge);
-
-  CreateAndLinkDelta(&transaction_, to_vertex, Delta::RemoveInEdgeTag(), edge_type, from_vertex, edge);
-  to_vertex->in_edges.emplace_back(edge_type, from_vertex, edge);
-
-  // Increment edge count.
-  ++shard_->edge_count_;
-
-  return EdgeAccessor(edge, edge_type, from_vertex, to_vertex, &transaction_, &shard_->indices_, &shard_->constraints_,
-                      config_, shard_->vertex_validator_);
-}
-
-Result<EdgeAccessor> Shard::Accessor::CreateEdge(VertexAccessor *from, VertexAccessor *to, EdgeTypeId edge_type,
-                                                 Gid gid) {
-  OOMExceptionEnabler oom_exception;
-  MG_ASSERT(from->transaction_ == to->transaction_,
-            "VertexAccessors must be from the same transaction when creating "
-            "an edge!");
-  MG_ASSERT(from->transaction_ == &transaction_,
-            "VertexAccessors must be from the same transaction in when "
-            "creating an edge!");
-
-  auto *from_vertex = from->vertex_;
-  auto *to_vertex = to->vertex_;
-
-  if (!PrepareForWrite(&transaction_, from_vertex)) return Error::SERIALIZATION_ERROR;
-  if (from_vertex->deleted) return Error::DELETED_OBJECT;
-
-  if (to_vertex != from_vertex) {
->>>>>>> a2a6a385
     if (!PrepareForWrite(&transaction_, to_vertex)) return Error::SERIALIZATION_ERROR;
     if (to_vertex->deleted) return Error::DELETED_OBJECT;
   }
@@ -721,13 +676,8 @@
   // Increment edge count.
   ++shard_->edge_count_;
 
-<<<<<<< HEAD
   return EdgeAccessor(edge, edge_type, std::move(from_vertex_id), std::move(to_vertex_id), &transaction_,
                       &shard_->indices_, &shard_->constraints_, config_, shard_->schema_validator_);
-=======
-  return EdgeAccessor(edge, edge_type, from_vertex, to_vertex, &transaction_, &shard_->indices_, &shard_->constraints_,
-                      config_, shard_->vertex_validator_);
->>>>>>> a2a6a385
 }
 
 Result<std::optional<EdgeAccessor>> Shard::Accessor::DeleteEdge(VertexId from_vertex_id, VertexId to_vertex_id,
@@ -828,14 +778,9 @@
   // Decrement edge count.
   --shard_->edge_count_;
 
-<<<<<<< HEAD
   return std::make_optional<EdgeAccessor>(edge_ref, *edge_type, std::move(from_vertex_id), std::move(to_vertex_id),
                                           &transaction_, &shard_->indices_, &shard_->constraints_, config_,
-                                          shard_->schema_validator_, true);
-=======
-  return std::make_optional<EdgeAccessor>(edge_ref, edge_type, from_vertex, to_vertex, &transaction_, &shard_->indices_,
-                                          &shard_->constraints_, config_, shard_->vertex_validator_, true);
->>>>>>> a2a6a385
+                                          shard_->vertex_validator_, true);
 }
 
 const std::string &Shard::Accessor::LabelToName(LabelId label) const { return shard_->LabelToName(label); }
