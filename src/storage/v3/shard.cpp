--- conflicted
+++ resolved
@@ -329,145 +329,7 @@
       config_{config},
       uuid_{utils::GenerateUUID()},
       epoch_id_{utils::GenerateUUID()},
-<<<<<<< HEAD
       global_locker_{file_retainer_.AddLocker()} {}
-=======
-      global_locker_{file_retainer_.AddLocker()} {
-  if (config_.durability.snapshot_wal_mode == Config::Durability::SnapshotWalMode::DISABLED &&
-      replication_role_ == ReplicationRole::MAIN) {
-    spdlog::warn(
-        "The instance has the MAIN replication role, but durability logs and snapshots are disabled. Please consider "
-        "enabling durability by using --storage-snapshot-interval-sec and --storage-wal-enabled flags because "
-        "without write-ahead logs this instance is not replicating any data.");
-  }
-  if (config_.durability.snapshot_wal_mode != Config::Durability::SnapshotWalMode::DISABLED ||
-      config_.durability.snapshot_on_exit || config_.durability.recover_on_startup) {
-    // Create the directory initially to crash the database in case of
-    // permission errors. This is done early to crash the database on startup
-    // instead of crashing the database for the first time during runtime (which
-    // could be an unpleasant surprise).
-    utils::EnsureDirOrDie(snapshot_directory_);
-    // Same reasoning as above.
-    utils::EnsureDirOrDie(wal_directory_);
-
-    // Verify that the user that started the process is the same user that is
-    // the owner of the storage directory.
-    durability::VerifyStorageDirectoryOwnerAndProcessUserOrDie(config_.durability.storage_directory);
-
-    // Create the lock file and open a handle to it. This will crash the
-    // database if it can't open the file for writing or if any other process is
-    // holding the file opened.
-    lock_file_handle_.Open(lock_file_path_, utils::OutputFile::Mode::OVERWRITE_EXISTING);
-    MG_ASSERT(lock_file_handle_.AcquireLock(),
-              "Couldn't acquire lock on the storage directory {}!\n"
-              "Another Memgraph process is currently running with the same "
-              "storage directory, please stop it first before starting this "
-              "process!",
-              config_.durability.storage_directory);
-  }
-  if (config_.durability.recover_on_startup) {
-    auto info = std::optional<durability::RecoveryInfo>{};
-
-    // durability::RecoverData(snapshot_directory_, wal_directory_, &uuid_, &epoch_id_, &epoch_history_, &vertices_,
-    //                         &edges_, &edge_count_, &name_id_mapper_, &indices_, &constraints_, config_.items,
-    //                         &wal_seq_num_);
-    if (info) {
-      timestamp_ = std::max(timestamp_, info->next_timestamp);
-      if (info->last_commit_timestamp) {
-        last_commit_timestamp_ = *info->last_commit_timestamp;
-      }
-    }
-  } else if (config_.durability.snapshot_wal_mode != Config::Durability::SnapshotWalMode::DISABLED ||
-             config_.durability.snapshot_on_exit) {
-    bool files_moved = false;
-    auto backup_root = config_.durability.storage_directory / durability::kBackupDirectory;
-    for (const auto &[path, dirname, what] :
-         {std::make_tuple(snapshot_directory_, durability::kSnapshotDirectory, "snapshot"),
-          std::make_tuple(wal_directory_, durability::kWalDirectory, "WAL")}) {
-      if (!utils::DirExists(path)) continue;
-      auto backup_curr = backup_root / dirname;
-      std::error_code error_code;
-      for (const auto &item : std::filesystem::directory_iterator(path, error_code)) {
-        utils::EnsureDirOrDie(backup_root);
-        utils::EnsureDirOrDie(backup_curr);
-        std::error_code item_error_code;
-        std::filesystem::rename(item.path(), backup_curr / item.path().filename(), item_error_code);
-        MG_ASSERT(!item_error_code, "Couldn't move {} file {} because of: {}", what, item.path(),
-                  item_error_code.message());
-        files_moved = true;
-      }
-      MG_ASSERT(!error_code, "Couldn't backup {} files because of: {}", what, error_code.message());
-    }
-    if (files_moved) {
-      spdlog::warn(
-          "Since Memgraph was not supposed to recover on startup and "
-          "durability is enabled, your current durability files will likely "
-          "be overridden. To prevent important data loss, Memgraph has stored "
-          "those files into a .backup directory inside the storage directory.");
-    }
-  }
-  if (config_.durability.snapshot_wal_mode != Config::Durability::SnapshotWalMode::DISABLED) {
-    // TODO(antaljanosbenjamin): handle snapshots
-    // snapshot_runner_.Run("Snapshot", config_.durability.snapshot_interval, [this] {
-    //   if (auto maybe_error = this->CreateSnapshot(); maybe_error.HasError()) {
-    //     switch (maybe_error.GetError()) {
-    //       case CreateSnapshotError::DisabledForReplica:
-    //         spdlog::warn(
-    //             utils::MessageWithLink("Snapshots are disabled for replicas.", "https://memgr.ph/replication"));
-    //         break;
-    //     }
-    //   }
-    // });
-  }
-
-  if (timestamp_ == kTimestampInitialId) {
-    commit_log_.emplace();
-  } else {
-    commit_log_.emplace(timestamp_);
-  }
-}
-
-Shard::~Shard() {
-  {
-    // Clear replication data
-    replication_server_.reset();
-    replication_clients_.WithLock([&](auto &clients) { clients.clear(); });
-  }
-  if (wal_file_) {
-    wal_file_->FinalizeWal();
-    wal_file_ = std::nullopt;
-  }
-  if (config_.durability.snapshot_wal_mode != Config::Durability::SnapshotWalMode::DISABLED) {
-    // TODO(antaljanosbenjamin): stop snapshot creation
-  }
-  if (config_.durability.snapshot_on_exit) {
-    if (auto maybe_error = this->CreateSnapshot(); maybe_error.HasError()) {
-      switch (maybe_error.GetError()) {
-        case CreateSnapshotError::DisabledForReplica:
-          spdlog::warn(utils::MessageWithLink("Snapshots are disabled for replicas.", "https://memgr.ph/replication"));
-          break;
-      }
-    }
-  }
-}
-
-Shard::Accessor::Accessor(Shard *shard, IsolationLevel isolation_level)
-    : shard_(shard),
-      transaction_(shard->CreateTransaction(isolation_level)),
-      is_transaction_active_(true),
-      config_(shard->config_.items) {}
-
-Shard::Accessor::Accessor(Accessor &&other) noexcept
-    : shard_(other.shard_),
-      transaction_(std::move(other.transaction_)),
-      commit_timestamp_(other.commit_timestamp_),
-      is_transaction_active_(other.is_transaction_active_),
-      config_(other.config_) {
-  // Don't allow the other accessor to abort our transaction in destructor.
-  other.is_transaction_active_ = false;
-  other.commit_timestamp_.reset();
-}
->>>>>>> ecda7116
 
 Shard::~Shard() {}
 
@@ -532,11 +394,10 @@
   }
   OOMExceptionEnabler oom_exception;
   auto acc = shard_->vertices_.access();
-  auto *delta = CreateDeleteObjectDelta(&transaction_);
+  auto *delta = CreateDeleteObjectDelta(transaction_);
   auto [it, inserted] = acc.insert({Vertex{delta, primary_properties}});
 
-  VertexAccessor vertex_acc{&it->vertex,           &transaction_, &shard_->indices_,
-                            &shard_->constraints_, config_,       shard_->vertex_validator_};
+  VertexAccessor vertex_acc{&it->vertex, transaction_, &shard_->indices_, config_, shard_->vertex_validator_};
   MG_ASSERT(inserted, "The vertex must be inserted here!");
   MG_ASSERT(it != acc.end(), "Invalid Vertex accessor!");
 
@@ -614,12 +475,7 @@
   const VertexId vertex_id{shard_->primary_label_, vertex_ptr->keys.Keys()};
   for (const auto &item : in_edges) {
     auto [edge_type, from_vertex, edge] = item;
-<<<<<<< HEAD
     EdgeAccessor e(edge, edge_type, from_vertex, vertex_id, transaction_, &shard_->indices_, config_);
-=======
-    EdgeAccessor e(edge, edge_type, from_vertex, vertex_id, &transaction_, &shard_->indices_, &shard_->constraints_,
-                   config_);
->>>>>>> ecda7116
     auto ret = DeleteEdge(e.FromVertex(), e.ToVertex(), e.Gid());
     if (ret.HasError()) {
       MG_ASSERT(ret.GetError() == Error::SERIALIZATION_ERROR, "Invalid database state!");
@@ -632,12 +488,7 @@
   }
   for (const auto &item : out_edges) {
     auto [edge_type, to_vertex, edge] = item;
-<<<<<<< HEAD
     EdgeAccessor e(edge, edge_type, vertex_id, to_vertex, transaction_, &shard_->indices_, config_);
-=======
-    EdgeAccessor e(edge, edge_type, vertex_id, to_vertex, &transaction_, &shard_->indices_, &shard_->constraints_,
-                   config_);
->>>>>>> ecda7116
     auto ret = DeleteEdge(e.FromVertex(), e.ToVertex(), e.Gid());
     if (ret.HasError()) {
       MG_ASSERT(ret.GetError() == Error::SERIALIZATION_ERROR, "Invalid database state!");
@@ -690,19 +541,11 @@
   }
 
   if (from_is_local) {
-<<<<<<< HEAD
     if (!PrepareForWrite(transaction_, from_vertex)) return Error::SERIALIZATION_ERROR;
     if (from_vertex->deleted) return Error::DELETED_OBJECT;
   }
   if (to_is_local && to_vertex != from_vertex) {
     if (!PrepareForWrite(transaction_, to_vertex)) return Error::SERIALIZATION_ERROR;
-=======
-    if (!PrepareForWrite(&transaction_, from_vertex)) return Error::SERIALIZATION_ERROR;
-    if (from_vertex->deleted) return Error::DELETED_OBJECT;
-  }
-  if (to_is_local && to_vertex != from_vertex) {
-    if (!PrepareForWrite(&transaction_, to_vertex)) return Error::SERIALIZATION_ERROR;
->>>>>>> ecda7116
     if (to_vertex->deleted) return Error::DELETED_OBJECT;
   }
 
@@ -718,31 +561,18 @@
   }
 
   if (from_is_local) {
-<<<<<<< HEAD
     CreateAndLinkDelta(transaction_, from_vertex, Delta::RemoveOutEdgeTag(), edge_type, to_vertex_id, edge);
     from_vertex->out_edges.emplace_back(edge_type, to_vertex_id, edge);
   }
   if (to_is_local) {
     CreateAndLinkDelta(transaction_, to_vertex, Delta::RemoveInEdgeTag(), edge_type, from_vertex_id, edge);
-=======
-    CreateAndLinkDelta(&transaction_, from_vertex, Delta::RemoveOutEdgeTag(), edge_type, to_vertex_id, edge);
-    from_vertex->out_edges.emplace_back(edge_type, to_vertex_id, edge);
-  }
-  if (to_is_local) {
-    CreateAndLinkDelta(&transaction_, to_vertex, Delta::RemoveInEdgeTag(), edge_type, from_vertex_id, edge);
->>>>>>> ecda7116
     to_vertex->in_edges.emplace_back(edge_type, from_vertex_id, edge);
   }
   // Increment edge count.
   ++shard_->edge_count_;
 
-<<<<<<< HEAD
   return EdgeAccessor(edge, edge_type, std::move(from_vertex_id), std::move(to_vertex_id), transaction_,
                       &shard_->indices_, config_);
-=======
-  return EdgeAccessor(edge, edge_type, std::move(from_vertex_id), std::move(to_vertex_id), &transaction_,
-                      &shard_->indices_, &shard_->constraints_, config_);
->>>>>>> ecda7116
 }
 
 Result<std::optional<EdgeAccessor>> Shard::Accessor::DeleteEdge(VertexId from_vertex_id, VertexId to_vertex_id,
@@ -770,21 +600,13 @@
   MG_ASSERT(from_is_local || to_is_local, "Trying to delete an edge without having a local vertex");
 
   if (from_is_local) {
-<<<<<<< HEAD
     if (!PrepareForWrite(transaction_, from_vertex)) {
-=======
-    if (!PrepareForWrite(&transaction_, from_vertex)) {
->>>>>>> ecda7116
       return Error::SERIALIZATION_ERROR;
     }
     MG_ASSERT(!from_vertex->deleted, "Invalid database state!");
   }
   if (to_is_local && to_vertex != from_vertex) {
-<<<<<<< HEAD
     if (!PrepareForWrite(transaction_, to_vertex)) {
-=======
-    if (!PrepareForWrite(&transaction_, to_vertex)) {
->>>>>>> ecda7116
       return Error::SERIALIZATION_ERROR;
     }
     MG_ASSERT(!to_vertex->deleted, "Invalid database state!");
@@ -842,28 +664,17 @@
   MG_ASSERT(edge_type.has_value(), "Edge type is not determined");
 
   if (from_is_local) {
-<<<<<<< HEAD
     CreateAndLinkDelta(transaction_, from_vertex, Delta::AddOutEdgeTag(), *edge_type, to_vertex_id, edge_ref);
   }
   if (to_is_local) {
     CreateAndLinkDelta(transaction_, to_vertex, Delta::AddInEdgeTag(), *edge_type, from_vertex_id, edge_ref);
-=======
-    CreateAndLinkDelta(&transaction_, from_vertex, Delta::AddOutEdgeTag(), *edge_type, to_vertex_id, edge_ref);
-  }
-  if (to_is_local) {
-    CreateAndLinkDelta(&transaction_, to_vertex, Delta::AddInEdgeTag(), *edge_type, from_vertex_id, edge_ref);
->>>>>>> ecda7116
   }
 
   // Decrement edge count.
   --shard_->edge_count_;
 
   return std::make_optional<EdgeAccessor>(edge_ref, *edge_type, std::move(from_vertex_id), std::move(to_vertex_id),
-<<<<<<< HEAD
                                           transaction_, &shard_->indices_, config_, true);
-=======
-                                          &transaction_, &shard_->indices_, &shard_->constraints_, config_, true);
->>>>>>> ecda7116
 }
 
 const std::string &Shard::Accessor::LabelToName(LabelId label) const { return shard_->LabelToName(label); }
@@ -1115,27 +926,18 @@
 
 VerticesIterable Shard::Accessor::Vertices(LabelId label, PropertyId property, View view) {
   return VerticesIterable(
-<<<<<<< HEAD
       shard_->indices_.label_property_index.Vertices(label, property, std::nullopt, std::nullopt, view, transaction_));
-=======
-      shard_->indices_.label_property_index.Vertices(label, property, std::nullopt, std::nullopt, view, &transaction_));
->>>>>>> ecda7116
 }
 
 VerticesIterable Shard::Accessor::Vertices(LabelId label, PropertyId property, const PropertyValue &value, View view) {
   return VerticesIterable(shard_->indices_.label_property_index.Vertices(
-<<<<<<< HEAD
       label, property, utils::MakeBoundInclusive(value), utils::MakeBoundInclusive(value), view, transaction_));
-=======
-      label, property, utils::MakeBoundInclusive(value), utils::MakeBoundInclusive(value), view, &transaction_));
->>>>>>> ecda7116
 }
 
 VerticesIterable Shard::Accessor::Vertices(LabelId label, PropertyId property,
                                            const std::optional<utils::Bound<PropertyValue>> &lower_bound,
                                            const std::optional<utils::Bound<PropertyValue>> &upper_bound, View view) {
   return VerticesIterable(
-<<<<<<< HEAD
       shard_->indices_.label_property_index.Vertices(label, property, lower_bound, upper_bound, view, transaction_));
 }
 
@@ -1143,39 +945,6 @@
   if (start_logical_id_to_transaction_.empty()) {
     // There is no transactions that the shard is aware of, thus no aborted or committed transactions, there is nothing
     // to clean up
-=======
-      shard_->indices_.label_property_index.Vertices(label, property, lower_bound, upper_bound, view, &transaction_));
-}
-
-Transaction Shard::CreateTransaction(IsolationLevel isolation_level) {
-  uint64_t transaction_id{0};
-  uint64_t start_timestamp{0};
-
-  transaction_id = transaction_id_++;
-  // Replica should have only read queries and the write queries
-  // can come from main instance with any past timestamp.
-  // To preserve snapshot isolation we set the start timestamp
-  // of any query on replica to the last commited transaction
-  // which is timestamp_ as only commit of transaction with writes
-  // can change the value of it.
-  if (replication_role_ == ReplicationRole::REPLICA) {
-    start_timestamp = timestamp_;
-  } else {
-    start_timestamp = timestamp_++;
-  }
-
-  return {transaction_id, start_timestamp, isolation_level};
-}
-
-// `force` means there are no active transactions, so everything can be deleted without worrying about removing some
-// data that is used by an active transaction
-template <bool force>
-void Shard::CollectGarbage() {
-  if constexpr (force) {
-    // TODO(antaljanosbenjamin): figure out whether is there any active transaction or not (probably accessors should
-    // increment/decrement a counter). If there are no transactions, then garbage collection can be forced
-    CollectGarbage<false>();
->>>>>>> ecda7116
     return;
   }
 
@@ -1283,7 +1052,6 @@
   deleted_edges_.clear();
 }
 
-<<<<<<< HEAD
 Transaction &Shard::GetTransaction(const coordinator::Hlc start_timestamp, IsolationLevel isolation_level) {
   // TODO(antaljanosbenjamin)
   if (const auto it = start_logical_id_to_transaction_.find(start_timestamp.logical_id);
@@ -1293,358 +1061,6 @@
     MG_ASSERT(it->second->isolation_level == isolation_level,
               "Isolation level doesn't match in already existing transaction!");
     return *it->second;
-=======
-// tell the linker he can find the CollectGarbage definitions here
-template void Shard::CollectGarbage<true>();
-template void Shard::CollectGarbage<false>();
-
-bool Shard::InitializeWalFile() {
-  if (config_.durability.snapshot_wal_mode != Config::Durability::SnapshotWalMode::PERIODIC_SNAPSHOT_WITH_WAL)
-    return false;
-  if (!wal_file_) {
-    wal_file_.emplace(wal_directory_, uuid_, epoch_id_, config_.items, &name_id_mapper_, wal_seq_num_++,
-                      &file_retainer_);
-  }
-  return true;
-}
-
-void Shard::FinalizeWalFile() {
-  ++wal_unsynced_transactions_;
-  if (wal_unsynced_transactions_ >= config_.durability.wal_file_flush_every_n_tx) {
-    wal_file_->Sync();
-    wal_unsynced_transactions_ = 0;
-  }
-  if (wal_file_->GetSize() / 1024 >= config_.durability.wal_file_size_kibibytes) {
-    wal_file_->FinalizeWal();
-    wal_file_ = std::nullopt;
-    wal_unsynced_transactions_ = 0;
-  } else {
-    // Try writing the internal buffer if possible, if not
-    // the data should be written as soon as it's possible
-    // (triggered by the new transaction commit, or some
-    // reading thread EnabledFlushing)
-    wal_file_->TryFlushing();
-  }
-}
-
-void Shard::AppendToWal(const Transaction &transaction, uint64_t final_commit_timestamp) {
-  if (!InitializeWalFile()) return;
-  // Traverse deltas and append them to the WAL file.
-  // A single transaction will always be contained in a single WAL file.
-  auto current_commit_timestamp = transaction.commit_timestamp->load(std::memory_order_acquire);
-
-  if (replication_role_ == ReplicationRole::MAIN) {
-    replication_clients_.WithLock([&](auto &clients) {
-      for (auto &client : clients) {
-        client->StartTransactionReplication(wal_file_->SequenceNumber());
-      }
-    });
-  }
-
-  // Helper lambda that traverses the delta chain on order to find the first
-  // delta that should be processed and then appends all discovered deltas.
-  auto find_and_apply_deltas = [&](const auto *delta, const auto &parent, auto filter) {
-    while (true) {
-      auto *older = delta->next.load(std::memory_order_acquire);
-      if (older == nullptr || older->timestamp->load(std::memory_order_acquire) != current_commit_timestamp) break;
-      delta = older;
-    }
-    while (true) {
-      if (filter(delta->action)) {
-        wal_file_->AppendDelta(*delta, parent, final_commit_timestamp);
-        replication_clients_.WithLock([&](auto &clients) {
-          for (auto &client : clients) {
-            client->IfStreamingTransaction(
-                [&](auto &stream) { stream.AppendDelta(*delta, parent, final_commit_timestamp); });
-          }
-        });
-      }
-      auto prev = delta->prev.Get();
-      MG_ASSERT(prev.type != PreviousPtr::Type::NULLPTR, "Invalid pointer!");
-      if (prev.type != PreviousPtr::Type::DELTA) break;
-      delta = prev.delta;
-    }
-  };
-
-  // The deltas are ordered correctly in the `transaction.deltas` buffer, but we
-  // don't traverse them in that order. That is because for each delta we need
-  // information about the vertex or edge they belong to and that information
-  // isn't stored in the deltas themselves. In order to find out information
-  // about the corresponding vertex or edge it is necessary to traverse the
-  // delta chain for each delta until a vertex or edge is encountered. This
-  // operation is very expensive as the chain grows.
-  // Instead, we traverse the edges until we find a vertex or edge and traverse
-  // their delta chains. This approach has a drawback because we lose the
-  // correct order of the operations. Because of that, we need to traverse the
-  // deltas several times and we have to manually ensure that the stored deltas
-  // will be ordered correctly.
-
-  // 1. Process all Vertex deltas and store all operations that create vertices
-  // and modify vertex data.
-  for (const auto &delta : transaction.deltas) {
-    auto prev = delta.prev.Get();
-    MG_ASSERT(prev.type != PreviousPtr::Type::NULLPTR, "Invalid pointer!");
-    if (prev.type != PreviousPtr::Type::VERTEX) continue;
-    find_and_apply_deltas(&delta, *prev.vertex, [](auto action) {
-      switch (action) {
-        case Delta::Action::DELETE_OBJECT:
-        case Delta::Action::SET_PROPERTY:
-        case Delta::Action::ADD_LABEL:
-        case Delta::Action::REMOVE_LABEL:
-          return true;
-
-        case Delta::Action::RECREATE_OBJECT:
-        case Delta::Action::ADD_IN_EDGE:
-        case Delta::Action::ADD_OUT_EDGE:
-        case Delta::Action::REMOVE_IN_EDGE:
-        case Delta::Action::REMOVE_OUT_EDGE:
-          return false;
-      }
-    });
-  }
-  // 2. Process all Vertex deltas and store all operations that create edges.
-  for (const auto &delta : transaction.deltas) {
-    auto prev = delta.prev.Get();
-    MG_ASSERT(prev.type != PreviousPtr::Type::NULLPTR, "Invalid pointer!");
-    if (prev.type != PreviousPtr::Type::VERTEX) continue;
-    find_and_apply_deltas(&delta, *prev.vertex, [](auto action) {
-      switch (action) {
-        case Delta::Action::REMOVE_OUT_EDGE:
-          return true;
-
-        case Delta::Action::DELETE_OBJECT:
-        case Delta::Action::RECREATE_OBJECT:
-        case Delta::Action::SET_PROPERTY:
-        case Delta::Action::ADD_LABEL:
-        case Delta::Action::REMOVE_LABEL:
-        case Delta::Action::ADD_IN_EDGE:
-        case Delta::Action::ADD_OUT_EDGE:
-        case Delta::Action::REMOVE_IN_EDGE:
-          return false;
-      }
-    });
-  }
-  // 3. Process all Edge deltas and store all operations that modify edge data.
-  for (const auto &delta : transaction.deltas) {
-    auto prev = delta.prev.Get();
-    MG_ASSERT(prev.type != PreviousPtr::Type::NULLPTR, "Invalid pointer!");
-    if (prev.type != PreviousPtr::Type::EDGE) continue;
-    find_and_apply_deltas(&delta, *prev.edge, [](auto action) {
-      switch (action) {
-        case Delta::Action::SET_PROPERTY:
-          return true;
-
-        case Delta::Action::DELETE_OBJECT:
-        case Delta::Action::RECREATE_OBJECT:
-        case Delta::Action::ADD_LABEL:
-        case Delta::Action::REMOVE_LABEL:
-        case Delta::Action::ADD_IN_EDGE:
-        case Delta::Action::ADD_OUT_EDGE:
-        case Delta::Action::REMOVE_IN_EDGE:
-        case Delta::Action::REMOVE_OUT_EDGE:
-          return false;
-      }
-    });
-  }
-  // 4. Process all Vertex deltas and store all operations that delete edges.
-  for (const auto &delta : transaction.deltas) {
-    auto prev = delta.prev.Get();
-    MG_ASSERT(prev.type != PreviousPtr::Type::NULLPTR, "Invalid pointer!");
-    if (prev.type != PreviousPtr::Type::VERTEX) continue;
-    find_and_apply_deltas(&delta, *prev.vertex, [](auto action) {
-      switch (action) {
-        case Delta::Action::ADD_OUT_EDGE:
-          return true;
-
-        case Delta::Action::DELETE_OBJECT:
-        case Delta::Action::RECREATE_OBJECT:
-        case Delta::Action::SET_PROPERTY:
-        case Delta::Action::ADD_LABEL:
-        case Delta::Action::REMOVE_LABEL:
-        case Delta::Action::ADD_IN_EDGE:
-        case Delta::Action::REMOVE_IN_EDGE:
-        case Delta::Action::REMOVE_OUT_EDGE:
-          return false;
-      }
-    });
-  }
-  // 5. Process all Vertex deltas and store all operations that delete vertices.
-  for (const auto &delta : transaction.deltas) {
-    auto prev = delta.prev.Get();
-    MG_ASSERT(prev.type != PreviousPtr::Type::NULLPTR, "Invalid pointer!");
-    if (prev.type != PreviousPtr::Type::VERTEX) continue;
-    find_and_apply_deltas(&delta, *prev.vertex, [](auto action) {
-      switch (action) {
-        case Delta::Action::RECREATE_OBJECT:
-          return true;
-
-        case Delta::Action::DELETE_OBJECT:
-        case Delta::Action::SET_PROPERTY:
-        case Delta::Action::ADD_LABEL:
-        case Delta::Action::REMOVE_LABEL:
-        case Delta::Action::ADD_IN_EDGE:
-        case Delta::Action::ADD_OUT_EDGE:
-        case Delta::Action::REMOVE_IN_EDGE:
-        case Delta::Action::REMOVE_OUT_EDGE:
-          return false;
-      }
-    });
-  }
-
-  // Add a delta that indicates that the transaction is fully written to the WAL
-  // file.
-  wal_file_->AppendTransactionEnd(final_commit_timestamp);
-
-  FinalizeWalFile();
-
-  replication_clients_.WithLock([&](auto &clients) {
-    for (auto &client : clients) {
-      client->IfStreamingTransaction([&](auto &stream) { stream.AppendTransactionEnd(final_commit_timestamp); });
-      client->FinalizeTransactionReplication();
-    }
-  });
-}
-
-void Shard::AppendToWal(durability::StorageGlobalOperation operation, LabelId label,
-                        const std::set<PropertyId> &properties, uint64_t final_commit_timestamp) {
-  if (!InitializeWalFile()) return;
-  wal_file_->AppendOperation(operation, label, properties, final_commit_timestamp);
-  {
-    if (replication_role_ == ReplicationRole::MAIN) {
-      replication_clients_.WithLock([&](auto &clients) {
-        for (auto &client : clients) {
-          client->StartTransactionReplication(wal_file_->SequenceNumber());
-          client->IfStreamingTransaction(
-              [&](auto &stream) { stream.AppendOperation(operation, label, properties, final_commit_timestamp); });
-          client->FinalizeTransactionReplication();
-        }
-      });
-    }
-  }
-  FinalizeWalFile();
-}
-
-utils::BasicResult<Shard::CreateSnapshotError> Shard::CreateSnapshot() {
-  if (replication_role_ != ReplicationRole::MAIN) {
-    return CreateSnapshotError::DisabledForReplica;
-  }
-
-  // Create the transaction used to create the snapshot.
-  auto transaction = CreateTransaction(IsolationLevel::SNAPSHOT_ISOLATION);
-
-  // Create snapshot.
-  // durability::CreateSnapshot(&transaction, snapshot_directory_, wal_directory_,
-  //                            config_.durability.snapshot_retention_count, &vertices_, &edges_,
-  //                            &name_id_mapper_, &indices_, &constraints_, config_.items, schema_validator_,
-  //                            uuid_, epoch_id_, epoch_history_, &file_retainer_);
-
-  // Finalize snapshot transaction.
-  commit_log_->MarkFinished(transaction.start_timestamp);
-  return {};
-}
-
-bool Shard::LockPath() {
-  auto locker_accessor = global_locker_.Access();
-  return locker_accessor.AddPath(config_.durability.storage_directory);
-}
-
-bool Shard::UnlockPath() {
-  {
-    auto locker_accessor = global_locker_.Access();
-    if (!locker_accessor.RemovePath(config_.durability.storage_directory)) {
-      return false;
-    }
-  }
-
-  // We use locker accessor in seperate scope so we don't produce deadlock
-  // after we call clean queue.
-  file_retainer_.CleanQueue();
-  return true;
-}
-
-void Shard::FreeMemory() {
-  CollectGarbage<true>();
-
-  // SkipList is already threadsafe
-  vertices_.run_gc();
-  edges_.run_gc();
-  indices_.label_index.RunGC();
-  indices_.label_property_index.RunGC();
-}
-
-uint64_t Shard::CommitTimestamp(const std::optional<uint64_t> desired_commit_timestamp) {
-  if (!desired_commit_timestamp) {
-    return timestamp_++;
-  }
-  timestamp_ = std::max(timestamp_, *desired_commit_timestamp + 1);
-  return *desired_commit_timestamp;
-}
-
-bool Shard::IsVertexBelongToShard(const VertexId &vertex_id) const {
-  return vertex_id.primary_label == primary_label_ && vertex_id.primary_key >= min_primary_key_ &&
-         (!max_primary_key_.has_value() || vertex_id.primary_key < *max_primary_key_);
-}
-
-bool Shard::SetReplicaRole(io::network::Endpoint endpoint, const replication::ReplicationServerConfig &config) {
-  // We don't want to restart the server if we're already a REPLICA
-  if (replication_role_ == ReplicationRole::REPLICA) {
-    return false;
-  }
-
-  replication_server_ = std::make_unique<ReplicationServer>(this, std::move(endpoint), config);
-
-  replication_role_ = ReplicationRole::REPLICA;
-  return true;
-}
-
-bool Shard::SetMainReplicationRole() {
-  // We don't want to generate new epoch_id and do the
-  // cleanup if we're already a MAIN
-  if (replication_role_ == ReplicationRole::MAIN) {
-    return false;
-  }
-
-  // Main instance does not need replication server
-  // This should be always called first so we finalize everything
-  replication_server_.reset(nullptr);
-
-  if (wal_file_) {
-    wal_file_->FinalizeWal();
-    wal_file_.reset();
-  }
-
-  // Generate new epoch id and save the last one to the history.
-  if (epoch_history_.size() == kEpochHistoryRetention) {
-    epoch_history_.pop_front();
-  }
-  epoch_history_.emplace_back(std::move(epoch_id_), last_commit_timestamp_);
-  epoch_id_ = utils::GenerateUUID();
-
-  replication_role_ = ReplicationRole::MAIN;
-  return true;
-}
-
-utils::BasicResult<Shard::RegisterReplicaError> Shard::RegisterReplica(
-    std::string name, io::network::Endpoint endpoint, const replication::ReplicationMode replication_mode,
-    const replication::ReplicationClientConfig &config) {
-  MG_ASSERT(replication_role_ == ReplicationRole::MAIN, "Only main instance can register a replica!");
-
-  const bool name_exists = replication_clients_.WithLock([&](auto &clients) {
-    return std::any_of(clients.begin(), clients.end(), [&name](const auto &client) { return client->Name() == name; });
-  });
-
-  if (name_exists) {
-    return RegisterReplicaError::NAME_EXISTS;
-  }
-
-  const auto end_point_exists = replication_clients_.WithLock([&endpoint](auto &clients) {
-    return std::any_of(clients.begin(), clients.end(),
-                       [&endpoint](const auto &client) { return client->Endpoint() == endpoint; });
-  });
-
-  if (end_point_exists) {
-    return RegisterReplicaError::END_POINT_EXISTS;
->>>>>>> ecda7116
   }
   const auto insert_result = start_logical_id_to_transaction_.emplace(
       start_timestamp.logical_id, std::make_unique<Transaction>(start_timestamp, isolation_level));
