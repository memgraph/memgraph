// Copyright 2022 Memgraph Ltd.
//
// Use of this software is governed by the Business Source License
// included in the file licenses/BSL.txt; by using this file, you agree to be bound by the terms of the Business Source
// License, and you may not use this file except in compliance with the Business Source License.
//
// As of the Change Date specified in that file, in accordance with
// the Business Source License, use of this software will be governed
// by the Apache License, Version 2.0, included in the file
// licenses/APL.txt.

#pragma once

#include <atomic>
#include <cstdint>
#include <filesystem>
#include <map>
#include <numeric>
#include <optional>
#include <shared_mutex>
#include <variant>
#include <vector>

#include "io/network/endpoint.hpp"
#include "kvstore/kvstore.hpp"
#include "storage/v3/commit_log.hpp"
#include "storage/v3/config.hpp"
#include "storage/v3/constraints.hpp"
#include "storage/v3/durability/metadata.hpp"
#include "storage/v3/durability/wal.hpp"
#include "storage/v3/edge.hpp"
#include "storage/v3/edge_accessor.hpp"
#include "storage/v3/id_types.hpp"
#include "storage/v3/indices.hpp"
#include "storage/v3/isolation_level.hpp"
#include "storage/v3/key_store.hpp"
#include "storage/v3/lexicographically_ordered_vertex.hpp"
#include "storage/v3/mvcc.hpp"
#include "storage/v3/name_id_mapper.hpp"
#include "storage/v3/property_value.hpp"
#include "storage/v3/result.hpp"
#include "storage/v3/schema_validator.hpp"
#include "storage/v3/schemas.hpp"
#include "storage/v3/transaction.hpp"
#include "storage/v3/vertex.hpp"
#include "storage/v3/vertex_accessor.hpp"
#include "storage/v3/vertices_skip_list.hpp"
#include "utils/exceptions.hpp"
#include "utils/file_locker.hpp"
#include "utils/on_scope_exit.hpp"
#include "utils/rw_lock.hpp"
#include "utils/scheduler.hpp"
#include "utils/skip_list.hpp"
#include "utils/synchronized.hpp"
#include "utils/uuid.hpp"

/// REPLICATION ///
#include "rpc/server.hpp"
#include "storage/v3/replication/config.hpp"
#include "storage/v3/replication/enums.hpp"
#include "storage/v3/replication/rpc.hpp"
#include "storage/v3/replication/serialization.hpp"

namespace memgraph::storage::v3 {

// The storage is based on this paper:
// https://db.in.tum.de/~muehlbau/papers/mvcc.pdf
// The paper implements a fully serializable storage, in our implementation we
// only implement snapshot isolation for transactions.

/// Iterable for iterating through all vertices of a Storage.
///
/// An instance of this will be usually be wrapped inside VerticesIterable for
/// generic, public use.
class AllVerticesIterable final {
  VerticesSkipList::Accessor vertices_accessor_;
  Transaction *transaction_;
  View view_;
  Indices *indices_;
  Constraints *constraints_;
  Config::Items config_;
  const SchemaValidator *schema_validator_;
  const Schemas *schemas_;
  std::optional<VertexAccessor> vertex_;

 public:
  class Iterator final {
    AllVerticesIterable *self_;
    VerticesSkipList::Iterator it_;

   public:
    Iterator(AllVerticesIterable *self, VerticesSkipList::Iterator it);

    VertexAccessor operator*() const;

    Iterator &operator++();

    bool operator==(const Iterator &other) const { return self_ == other.self_ && it_ == other.it_; }

    bool operator!=(const Iterator &other) const { return !(*this == other); }
  };

  AllVerticesIterable(VerticesSkipList::Accessor vertices_accessor, Transaction *transaction, View view,
                      Indices *indices, Constraints *constraints, Config::Items config,
                      const SchemaValidator &schema_validator)
      : vertices_accessor_(std::move(vertices_accessor)),
        transaction_(transaction),
        view_(view),
        indices_(indices),
        constraints_(constraints),
        config_(config),
        schema_validator_{&schema_validator} {}

  Iterator begin() { return {this, vertices_accessor_.begin()}; }
  Iterator end() { return {this, vertices_accessor_.end()}; }
};

/// Generic access to different kinds of vertex iterations.
///
/// This class should be the primary type used by the client code to iterate
/// over vertices inside a Storage instance.
class VerticesIterable final {
  enum class Type { ALL, BY_LABEL, BY_LABEL_PROPERTY };

  Type type_;
  union {
    AllVerticesIterable all_vertices_;
    LabelIndex::Iterable vertices_by_label_;
    LabelPropertyIndex::Iterable vertices_by_label_property_;
  };

 public:
  explicit VerticesIterable(AllVerticesIterable);
  explicit VerticesIterable(LabelIndex::Iterable);
  explicit VerticesIterable(LabelPropertyIndex::Iterable);

  VerticesIterable(const VerticesIterable &) = delete;
  VerticesIterable &operator=(const VerticesIterable &) = delete;

  VerticesIterable(VerticesIterable &&) noexcept;
  VerticesIterable &operator=(VerticesIterable &&) noexcept;

  ~VerticesIterable();

  class Iterator final {
    Type type_;
    union {
      AllVerticesIterable::Iterator all_it_;
      LabelIndex::Iterable::Iterator by_label_it_;
      LabelPropertyIndex::Iterable::Iterator by_label_property_it_;
    };

    void Destroy() noexcept;

   public:
    explicit Iterator(AllVerticesIterable::Iterator);
    explicit Iterator(LabelIndex::Iterable::Iterator);
    explicit Iterator(LabelPropertyIndex::Iterable::Iterator);

    Iterator(const Iterator &);
    Iterator &operator=(const Iterator &);

    Iterator(Iterator &&) noexcept;
    Iterator &operator=(Iterator &&) noexcept;

    ~Iterator();

    VertexAccessor operator*() const;

    Iterator &operator++();

    bool operator==(const Iterator &other) const;
    bool operator!=(const Iterator &other) const { return !(*this == other); }
  };

  Iterator begin();
  Iterator end();
};

/// Structure used to return information about existing indices in the storage.
struct IndicesInfo {
  std::vector<LabelId> label;
  std::vector<std::pair<LabelId, PropertyId>> label_property;
};

/// Structure used to return information about existing constraints in the
/// storage.
struct ConstraintsInfo {
  std::vector<std::pair<LabelId, PropertyId>> existence;
  std::vector<std::pair<LabelId, std::set<PropertyId>>> unique;
};

/// Structure used to return information about existing schemas in the storage
struct SchemasInfo {
  Schemas::SchemasList schemas;
};

/// Structure used to return information about the storage.
struct StorageInfo {
  uint64_t vertex_count;
  uint64_t edge_count;
  double average_degree;
  uint64_t memory_usage;
  uint64_t disk_usage;
};

enum class ReplicationRole : uint8_t { MAIN, REPLICA };

class Storage final {
 public:
  /// @throw std::system_error
  /// @throw std::bad_alloc
  explicit Storage(Config config = Config());

  ~Storage();

  class Accessor final {
   private:
    friend class Storage;

    explicit Accessor(Storage *storage, IsolationLevel isolation_level);

   public:
    Accessor(const Accessor &) = delete;
    Accessor &operator=(const Accessor &) = delete;
    Accessor &operator=(Accessor &&other) = delete;

    // NOTE: After the accessor is moved, all objects derived from it (accessors
    // and iterators) are *invalid*. You have to get all derived objects again.
    Accessor(Accessor &&other) noexcept;

    ~Accessor();

    /// @throw std::bad_alloc
    ResultSchema<VertexAccessor> CreateVertexAndValidate(
        LabelId primary_label, const std::vector<LabelId> &labels,
        const std::vector<std::pair<PropertyId, PropertyValue>> &properties);

    std::optional<VertexAccessor> FindVertex(std::vector<PropertyValue> primary_key, View view);

    VerticesIterable Vertices(View view) {
      return VerticesIterable(AllVerticesIterable(storage_->vertices_.access(), &transaction_, view,
                                                  &storage_->indices_, &storage_->constraints_, storage_->config_.items,
                                                  storage_->schema_validator_));
    }

    VerticesIterable Vertices(LabelId label, View view);

    VerticesIterable Vertices(LabelId label, PropertyId property, View view);

    VerticesIterable Vertices(LabelId label, PropertyId property, const PropertyValue &value, View view);

    VerticesIterable Vertices(LabelId label, PropertyId property,
                              const std::optional<utils::Bound<PropertyValue>> &lower_bound,
                              const std::optional<utils::Bound<PropertyValue>> &upper_bound, View view);

    /// Return approximate number of all vertices in the database.
    /// Note that this is always an over-estimate and never an under-estimate.
    int64_t ApproximateVertexCount() const { return static_cast<int64_t>(storage_->vertices_.size()); }

    /// Return approximate number of vertices with the given label.
    /// Note that this is always an over-estimate and never an under-estimate.
    int64_t ApproximateVertexCount(LabelId label) const {
      return storage_->indices_.label_index.ApproximateVertexCount(label);
    }

    /// Return approximate number of vertices with the given label and property.
    /// Note that this is always an over-estimate and never an under-estimate.
    int64_t ApproximateVertexCount(LabelId label, PropertyId property) const {
      return storage_->indices_.label_property_index.ApproximateVertexCount(label, property);
    }

    /// Return approximate number of vertices with the given label and the given
    /// value for the given property. Note that this is always an over-estimate
    /// and never an under-estimate.
    int64_t ApproximateVertexCount(LabelId label, PropertyId property, const PropertyValue &value) const {
      return storage_->indices_.label_property_index.ApproximateVertexCount(label, property, value);
    }

    /// Return approximate number of vertices with the given label and value for
    /// the given property in the range defined by provided upper and lower
    /// bounds.
    int64_t ApproximateVertexCount(LabelId label, PropertyId property,
                                   const std::optional<utils::Bound<PropertyValue>> &lower,
                                   const std::optional<utils::Bound<PropertyValue>> &upper) const {
      return storage_->indices_.label_property_index.ApproximateVertexCount(label, property, lower, upper);
    }

    /// @return Accessor to the deleted vertex if a deletion took place, std::nullopt otherwise
    /// @throw std::bad_alloc
    Result<std::optional<VertexAccessor>> DeleteVertex(VertexAccessor *vertex);

    /// @return Accessor to the deleted vertex and deleted edges if a deletion took place, std::nullopt otherwise
    /// @throw std::bad_alloc
    Result<std::optional<std::pair<VertexAccessor, std::vector<EdgeAccessor>>>> DetachDeleteVertex(
        VertexAccessor *vertex);

    /// @throw std::bad_alloc
    Result<EdgeAccessor> CreateEdge(VertexAccessor *from, VertexAccessor *to, EdgeTypeId edge_type);

    /// Accessor to the deleted edge if a deletion took place, std::nullopt otherwise
    /// @throw std::bad_alloc
    Result<std::optional<EdgeAccessor>> DeleteEdge(EdgeAccessor *edge);

    const std::string &LabelToName(LabelId label) const;
    const std::string &PropertyToName(PropertyId property) const;
    const std::string &EdgeTypeToName(EdgeTypeId edge_type) const;

    /// @throw std::bad_alloc if unable to insert a new mapping
    LabelId NameToLabel(std::string_view name);

    /// @throw std::bad_alloc if unable to insert a new mapping
    PropertyId NameToProperty(std::string_view name);

    /// @throw std::bad_alloc if unable to insert a new mapping
    EdgeTypeId NameToEdgeType(std::string_view name);

    bool LabelIndexExists(LabelId label) const { return storage_->indices_.label_index.IndexExists(label); }

    bool LabelPropertyIndexExists(LabelId label, PropertyId property) const {
      return storage_->indices_.label_property_index.IndexExists(label, property);
    }

    IndicesInfo ListAllIndices() const {
      return {storage_->indices_.label_index.ListIndices(), storage_->indices_.label_property_index.ListIndices()};
    }

    ConstraintsInfo ListAllConstraints() const {
      return {ListExistenceConstraints(storage_->constraints_),
              storage_->constraints_.unique_constraints.ListConstraints()};
    }

    const SchemaValidator &GetSchemaValidator() const;

    SchemasInfo ListAllSchemas() const { return {storage_->schemas_.ListSchemas()}; }

    void AdvanceCommand();

    /// Commit returns `ConstraintViolation` if the changes made by this
    /// transaction violate an existence or unique constraint. In that case the
    /// transaction is automatically aborted. Otherwise, void is returned.
    /// @throw std::bad_alloc
    utils::BasicResult<ConstraintViolation, void> Commit(std::optional<uint64_t> desired_commit_timestamp = {});

    /// @throw std::bad_alloc
    void Abort();

    void FinalizeTransaction();

   private:
    /// @throw std::bad_alloc
    VertexAccessor CreateVertex(Gid gid, LabelId primary_label);

    /// @throw std::bad_alloc
    Result<EdgeAccessor> CreateEdge(VertexAccessor *from, VertexAccessor *to, EdgeTypeId edge_type, Gid gid);

    Storage *storage_;
    Transaction transaction_;
    std::optional<uint64_t> commit_timestamp_;
    bool is_transaction_active_;
    Config::Items config_;
  };

  Accessor Access(std::optional<IsolationLevel> override_isolation_level = {}) {
    return Accessor{this, override_isolation_level.value_or(isolation_level_)};
  }

  const std::string &LabelToName(LabelId label) const;
  const std::string &PropertyToName(PropertyId property) const;
  const std::string &EdgeTypeToName(EdgeTypeId edge_type) const;

  /// @throw std::bad_alloc if unable to insert a new mapping
  LabelId NameToLabel(std::string_view name);

  /// @throw std::bad_alloc if unable to insert a new mapping
  PropertyId NameToProperty(std::string_view name);

  /// @throw std::bad_alloc if unable to insert a new mapping
  EdgeTypeId NameToEdgeType(std::string_view name);

  /// @throw std::bad_alloc
  bool CreateIndex(LabelId label, std::optional<uint64_t> desired_commit_timestamp = {});

  /// @throw std::bad_alloc
  bool CreateIndex(LabelId label, PropertyId property, std::optional<uint64_t> desired_commit_timestamp = {});

  bool DropIndex(LabelId label, std::optional<uint64_t> desired_commit_timestamp = {});

  bool DropIndex(LabelId label, PropertyId property, std::optional<uint64_t> desired_commit_timestamp = {});

  IndicesInfo ListAllIndices() const;

  /// Creates an existence constraint. Returns true if the constraint was
  /// successfully added, false if it already exists and a `ConstraintViolation`
  /// if there is an existing vertex violating the constraint.
  ///
  /// @throw std::bad_alloc
  /// @throw std::length_error
  utils::BasicResult<ConstraintViolation, bool> CreateExistenceConstraint(
      LabelId label, PropertyId property, std::optional<uint64_t> desired_commit_timestamp = {});

  /// Removes an existence constraint. Returns true if the constraint was
  /// removed, and false if it doesn't exist.
  bool DropExistenceConstraint(LabelId label, PropertyId property,
                               std::optional<uint64_t> desired_commit_timestamp = {});

  /// Creates a unique constraint. In the case of two vertices violating the
  /// constraint, it returns `ConstraintViolation`. Otherwise returns a
  /// `UniqueConstraints::CreationStatus` enum with the following possibilities:
  ///     * `SUCCESS` if the constraint was successfully created,
  ///     * `ALREADY_EXISTS` if the constraint already existed,
  ///     * `EMPTY_PROPERTIES` if the property set is empty, or
  //      * `PROPERTIES_SIZE_LIMIT_EXCEEDED` if the property set exceeds the
  //        limit of maximum number of properties.
  ///
  /// @throw std::bad_alloc
  utils::BasicResult<ConstraintViolation, UniqueConstraints::CreationStatus> CreateUniqueConstraint(
      LabelId label, const std::set<PropertyId> &properties, std::optional<uint64_t> desired_commit_timestamp = {});

  /// Removes a unique constraint. Returns `UniqueConstraints::DeletionStatus`
  /// enum with the following possibilities:
  ///     * `SUCCESS` if constraint was successfully removed,
  ///     * `NOT_FOUND` if the specified constraint was not found,
  ///     * `EMPTY_PROPERTIES` if the property set is empty, or
  ///     * `PROPERTIES_SIZE_LIMIT_EXCEEDED` if the property set exceeds the
  //        limit of maximum number of properties.
  UniqueConstraints::DeletionStatus DropUniqueConstraint(LabelId label, const std::set<PropertyId> &properties,
                                                         std::optional<uint64_t> desired_commit_timestamp = {});

  ConstraintsInfo ListAllConstraints() const;

  SchemasInfo ListAllSchemas() const;

  const Schemas::Schema *GetSchema(LabelId primary_label) const;

  bool CreateSchema(LabelId primary_label, const std::vector<SchemaProperty> &schemas_types);

  bool DropSchema(LabelId primary_label);

  StorageInfo GetInfo() const;

  bool LockPath();
  bool UnlockPath();

  bool SetReplicaRole(io::network::Endpoint endpoint, const replication::ReplicationServerConfig &config = {});

  bool SetMainReplicationRole();

  enum class RegisterReplicaError : uint8_t {
    NAME_EXISTS,
    END_POINT_EXISTS,
    CONNECTION_FAILED,
    COULD_NOT_BE_PERSISTED
  };

  /// @pre The instance should have a MAIN role
  /// @pre Timeout can only be set for SYNC replication
  utils::BasicResult<RegisterReplicaError, void> RegisterReplica(
      std::string name, io::network::Endpoint endpoint, replication::ReplicationMode replication_mode,
      const replication::ReplicationClientConfig &config = {});
  /// @pre The instance should have a MAIN role
  bool UnregisterReplica(std::string_view name);

  std::optional<replication::ReplicaState> GetReplicaState(std::string_view name);

  ReplicationRole GetReplicationRole() const;

  struct ReplicaInfo {
    std::string name;
    replication::ReplicationMode mode;
    std::optional<double> timeout;
    io::network::Endpoint endpoint;
    replication::ReplicaState state;
  };

  std::vector<ReplicaInfo> ReplicasInfo();

  void FreeMemory();

  void SetIsolationLevel(IsolationLevel isolation_level);

  enum class CreateSnapshotError : uint8_t { DisabledForReplica };

  utils::BasicResult<CreateSnapshotError> CreateSnapshot();

 private:
  Transaction CreateTransaction(IsolationLevel isolation_level);

  /// The force parameter determines the behaviour of the garbage collector.
  /// If it's set to true, it will behave as a global operation, i.e. it can't
  /// be part of a transaction, and no other transaction can be active at the same time.
  /// This allows it to delete immediately vertices without worrying that some other
  /// transaction is possibly using it. If there are active transactions when this method
  /// is called with force set to true, it will fallback to the same method with the force
  /// set to false.
  /// If it's set to false, it will execute in parallel with other transactions, ensuring
  /// that no object in use can be deleted.
  /// @throw std::system_error
  /// @throw std::bad_alloc
  template <bool force>
  void CollectGarbage();

  bool InitializeWalFile();
  void FinalizeWalFile();

  void AppendToWal(const Transaction &transaction, uint64_t final_commit_timestamp);
  void AppendToWal(durability::StorageGlobalOperation operation, LabelId label, const std::set<PropertyId> &properties,
                   uint64_t final_commit_timestamp);

  uint64_t CommitTimestamp(std::optional<uint64_t> desired_commit_timestamp = {});

  // Main object storage
  VerticesSkipList vertices_;
  utils::SkipList<Edge> edges_;
<<<<<<< HEAD
  uint64_t vertex_id_{0};
  uint64_t edge_id_{0};
=======
  std::atomic<uint64_t> edge_id_{0};
>>>>>>> c30528a5
  // Even though the edge count is already kept in the `edges_` SkipList, the
  // list is used only when properties are enabled for edges. Because of that we
  // keep a separate count of edges that is always updated.
  uint64_t edge_count_{0};

  NameIdMapper name_id_mapper_;

  SchemaValidator schema_validator_;
  Constraints constraints_;
  Indices indices_;
  Schemas schemas_;

  // Transaction engine
  uint64_t timestamp_{kTimestampInitialId};
  uint64_t transaction_id_{kTransactionInitialId};
  // TODO: This isn't really a commit log, it doesn't even care if a
  // transaction commited or aborted. We could probably combine this with
  // `timestamp_` in a sensible unit, something like TransactionClock or
  // whatever.
  std::optional<CommitLog> commit_log_;

  std::list<Transaction> committed_transactions_;
  IsolationLevel isolation_level_;

  Config config_;

  // Undo buffers that were unlinked and now are waiting to be freed.
  std::list<std::pair<uint64_t, std::list<Delta>>> garbage_undo_buffers_;

  // Vertices that are logically deleted but still have to be removed from
  // indices before removing them from the main storage.
<<<<<<< HEAD
  std::list<Gid> deleted_vertices_;
=======
  utils::Synchronized<std::list<PrimaryKey>, utils::SpinLock> deleted_vertices_;
>>>>>>> c30528a5

  // Vertices that are logically deleted and removed from indices and now wait
  // to be removed from the main storage.
  std::list<std::pair<uint64_t, PrimaryKey>> garbage_vertices_;

  // Edges that are logically deleted and wait to be removed from the main
  // storage.
  std::list<Gid> deleted_edges_;

  // Durability
  std::filesystem::path snapshot_directory_;
  std::filesystem::path wal_directory_;
  std::filesystem::path lock_file_path_;
  utils::OutputFile lock_file_handle_;

  // UUID used to distinguish snapshots and to link snapshots to WALs
  std::string uuid_;
  // Sequence number used to keep track of the chain of WALs.
  uint64_t wal_seq_num_{0};

  // UUID to distinguish different main instance runs for replication process
  // on SAME storage.
  // Multiple instances can have same storage UUID and be MAIN at the same time.
  // We cannot compare commit timestamps of those instances if one of them
  // becomes the replica of the other so we use epoch_id_ as additional
  // discriminating property.
  // Example of this:
  // We have 2 instances of the same storage, S1 and S2.
  // S1 and S2 are MAIN and accept their own commits and write them to the WAL.
  // At the moment when S1 commited a transaction with timestamp 20, and S2
  // a different transaction with timestamp 15, we change S2's role to REPLICA
  // and register it on S1.
  // Without using the epoch_id, we don't know that S1 and S2 have completely
  // different transactions, we think that the S2 is behind only by 5 commits.
  std::string epoch_id_;
  // History of the previous epoch ids.
  // Each value consists of the epoch id along the last commit belonging to that
  // epoch.
  std::deque<std::pair<std::string, uint64_t>> epoch_history_;

  std::optional<durability::WalFile> wal_file_;
  uint64_t wal_unsynced_transactions_{0};

  utils::FileRetainer file_retainer_;

  // Global locker that is used for clients file locking
  utils::FileRetainer::FileLocker global_locker_;

  // Last commited timestamp
  uint64_t last_commit_timestamp_{kTimestampInitialId};

  class ReplicationServer;
  std::unique_ptr<ReplicationServer> replication_server_{nullptr};

  class ReplicationClient;
  // We create ReplicationClient using unique_ptr so we can move
  // newly created client into the vector.
  // We cannot move the client directly because it contains ThreadPool
  // which cannot be moved. Also, the move is necessary because
  // we don't want to create the client directly inside the vector
  // because that would require the lock on the list putting all
  // commits (they iterate list of clients) to halt.
  // This way we can initialize client in main thread which means
  // that we can immediately notify the user if the initialization
  // failed.
  using ReplicationClientList = utils::Synchronized<std::vector<std::unique_ptr<ReplicationClient>>, utils::SpinLock>;
  ReplicationClientList replication_clients_;

  ReplicationRole replication_role_{ReplicationRole::MAIN};
};

}  // namespace memgraph::storage::v3<|MERGE_RESOLUTION|>--- conflicted
+++ resolved
@@ -512,12 +512,7 @@
   // Main object storage
   VerticesSkipList vertices_;
   utils::SkipList<Edge> edges_;
-<<<<<<< HEAD
-  uint64_t vertex_id_{0};
   uint64_t edge_id_{0};
-=======
-  std::atomic<uint64_t> edge_id_{0};
->>>>>>> c30528a5
   // Even though the edge count is already kept in the `edges_` SkipList, the
   // list is used only when properties are enabled for edges. Because of that we
   // keep a separate count of edges that is always updated.
@@ -549,11 +544,7 @@
 
   // Vertices that are logically deleted but still have to be removed from
   // indices before removing them from the main storage.
-<<<<<<< HEAD
-  std::list<Gid> deleted_vertices_;
-=======
-  utils::Synchronized<std::list<PrimaryKey>, utils::SpinLock> deleted_vertices_;
->>>>>>> c30528a5
+  std::list<PrimaryKey> deleted_vertices_;
 
   // Vertices that are logically deleted and removed from indices and now wait
   // to be removed from the main storage.
