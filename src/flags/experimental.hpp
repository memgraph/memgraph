// Copyright 2024 Memgraph Ltd.
//
// Use of this software is governed by the Business Source License
// included in the file licenses/BSL.txt; by using this file, you agree to be bound by the terms of the Business Source
// License, and you may not use this file except in compliance with the Business Source License.
//
// As of the Change Date specified in that file, in accordance with
// the Business Source License, use of this software will be governed
// by the Apache License, Version 2.0, included in the file
// licenses/APL.txt.

#pragma once

#include "gflags/gflags.h"

// Short help flag.
// NOLINTNEXTLINE(cppcoreguidelines-avoid-non-const-global-variables)
DECLARE_string(experimental_enabled);

namespace memgraph::flags {

// Each bit is an enabled experiment
// old experiments can be reused once code cleanup has happened
enum class Experiments : uint8_t {
  SYSTEM_REPLICATION = 1 << 0,
<<<<<<< HEAD
  TEXT_SEARCH = 1 << 1,
=======
  HIGH_AVAILABILITY = 1 << 1,
>>>>>>> 61b9bb0f
};

bool AreExperimentsEnabled(Experiments experiments);

void InitializeExperimental();

}  // namespace memgraph::flags<|MERGE_RESOLUTION|>--- conflicted
+++ resolved
@@ -23,11 +23,8 @@
 // old experiments can be reused once code cleanup has happened
 enum class Experiments : uint8_t {
   SYSTEM_REPLICATION = 1 << 0,
-<<<<<<< HEAD
   TEXT_SEARCH = 1 << 1,
-=======
-  HIGH_AVAILABILITY = 1 << 1,
->>>>>>> 61b9bb0f
+  HIGH_AVAILABILITY = 1 << 2,
 };
 
 bool AreExperimentsEnabled(Experiments experiments);
