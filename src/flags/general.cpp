// Copyright 2024 Memgraph Ltd.
//
// Use of this software is governed by the Business Source License
// included in the file licenses/BSL.txt; by using this file, you agree to be bound by the terms of the Business Source
// License, and you may not use this file except in compliance with the Business Source License.
//
// As of the Change Date specified in that file, in accordance with
// the Business Source License, use of this software will be governed
// by the Apache License, Version 2.0, included in the file
// licenses/APL.txt.

#include "general.hpp"

#include "glue/auth_global.hpp"
#include "storage/v2/config.hpp"
#include "utils/file.hpp"
#include "utils/flag_validation.hpp"
#include "utils/string.hpp"

#include <thread>

// Short help flag.
// NOLINTNEXTLINE(cppcoreguidelines-avoid-non-const-global-variables)
DEFINE_HIDDEN_bool(h, false, "Print usage and exit.");

// NOLINTNEXTLINE(cppcoreguidelines-avoid-non-const-global-variables)
DEFINE_string(monitoring_address, "0.0.0.0",
              "IP address on which the websocket server for Memgraph monitoring should listen.");
// NOLINTNEXTLINE(cppcoreguidelines-avoid-non-const-global-variables)
DEFINE_string(metrics_address, "0.0.0.0",
              "IP address on which the Memgraph server for exposing metrics should listen.");

// NOLINTNEXTLINE(cppcoreguidelines-avoid-non-const-global-variables)
DEFINE_VALIDATED_int32(monitoring_port, 7444,
                       "Port on which the websocket server for Memgraph monitoring should listen.",
                       FLAG_IN_RANGE(0, std::numeric_limits<uint16_t>::max()));
// NOLINTNEXTLINE(cppcoreguidelines-avoid-non-const-global-variables)
DEFINE_VALIDATED_int32(metrics_port, 9091, "Port on which the Memgraph server for exposing metrics should listen.",
                       FLAG_IN_RANGE(0, std::numeric_limits<uint16_t>::max()));

// NOLINTNEXTLINE(cppcoreguidelines-avoid-non-const-global-variables)
DEFINE_string(init_file, "",
              "Path to cypherl file that is used for configuring users and database schema before server starts.");
// NOLINTNEXTLINE(cppcoreguidelines-avoid-non-const-global-variables)
DEFINE_string(init_data_file, "", "Path to cypherl file that is used for creating data after server starts.");

// General purpose flags.
// NOTE: The `data_directory` flag must be the same here and in
// `mg_import_csv`. If you change it, make sure to change it there as well.
// NOLINTNEXTLINE(cppcoreguidelines-avoid-non-const-global-variables)
DEFINE_string(data_directory, "mg_data", "Path to directory in which to save all permanent data.");

// NOLINTNEXTLINE(cppcoreguidelines-avoid-non-const-global-variables)
DEFINE_bool(data_recovery_on_startup, false, "Controls whether the database recovers persisted data on startup.");

// NOLINTNEXTLINE(cppcoreguidelines-avoid-non-const-global-variables)
DEFINE_uint64(memory_warning_threshold, 1024,
              "Memory warning threshold, in MB. If Memgraph detects there is "
              "less available RAM it will log a warning. Set to 0 to "
              "disable.");

// NOLINTNEXTLINE(cppcoreguidelines-avoid-non-const-global-variables)
DEFINE_bool(allow_load_csv, true, "Controls whether LOAD CSV clause is allowed in queries.");

// Storage flags.
// NOLINTNEXTLINE(cppcoreguidelines-avoid-non-const-global-variables)
DEFINE_VALIDATED_uint64(storage_gc_cycle_sec, 30, "Storage garbage collector interval (in seconds).",
                        FLAG_IN_RANGE(1, 24UL * 3600));
// NOLINTNEXTLINE(cppcoreguidelines-avoid-non-const-global-variables)
DEFINE_VALIDATED_uint64(storage_python_gc_cycle_sec, 180,
                        "Storage python full garbage collection interval (in seconds).", FLAG_IN_RANGE(1, 24UL * 3600));
// NOTE: The `storage_properties_on_edges` flag must be the same here and in
// `mg_import_csv`. If you change it, make sure to change it there as well.
// NOLINTNEXTLINE(cppcoreguidelines-avoid-non-const-global-variables)
DEFINE_bool(storage_properties_on_edges, false, "Controls whether edges have properties.");

// storage_recover_on_startup deprecated; use data_recovery_on_startup instead
// NOLINTNEXTLINE(cppcoreguidelines-avoid-non-const-global-variables)
DEFINE_HIDDEN_bool(storage_recover_on_startup, false,
                   "Controls whether the storage recovers persisted data on startup.");
// NOLINTNEXTLINE(cppcoreguidelines-avoid-non-const-global-variables)
DEFINE_VALIDATED_uint64(storage_snapshot_interval_sec, 0,
                        "Storage snapshot creation interval (in seconds). Set "
                        "to 0 to disable periodic snapshot creation.",
                        FLAG_IN_RANGE(0, 7 * 24 * 3600));
// NOLINTNEXTLINE(cppcoreguidelines-avoid-non-const-global-variables)
DEFINE_bool(storage_wal_enabled, false,
            "Controls whether the storage uses write-ahead-logging. To enable "
            "WAL periodic snapshots must be enabled.");
// NOLINTNEXTLINE(cppcoreguidelines-avoid-non-const-global-variables)
DEFINE_VALIDATED_uint64(storage_snapshot_retention_count, 3, "The number of snapshots that should always be kept.",
                        FLAG_IN_RANGE(1, 1000000));
// NOLINTNEXTLINE(cppcoreguidelines-avoid-non-const-global-variables)
DEFINE_VALIDATED_uint64(storage_wal_file_size_kib, memgraph::storage::Config::Durability().wal_file_size_kibibytes,
                        "Minimum file size of each WAL file.",
                        FLAG_IN_RANGE(1, static_cast<unsigned long>(1000) * 1024));
// NOLINTNEXTLINE(cppcoreguidelines-avoid-non-const-global-variables)
DEFINE_VALIDATED_uint64(storage_wal_file_flush_every_n_tx,
                        memgraph::storage::Config::Durability().wal_file_flush_every_n_tx,
                        "Issue a 'fsync' call after this amount of transactions are written to the "
                        "WAL file. Set to 1 for fully synchronous operation.",
                        FLAG_IN_RANGE(1, 1000000));
// NOLINTNEXTLINE(cppcoreguidelines-avoid-non-const-global-variables)
DEFINE_bool(storage_snapshot_on_exit, false, "Controls whether the storage creates another snapshot on exit.");

// NOLINTNEXTLINE(cppcoreguidelines-avoid-non-const-global-variables)
DEFINE_uint64(storage_items_per_batch, memgraph::storage::Config::Durability().items_per_batch,
              "The number of edges and vertices stored in a batch in a snapshot file.");

// NOLINTNEXTLINE(cppcoreguidelines-avoid-non-const-global-variables,misc-unused-parameters)
DEFINE_VALIDATED_bool(
    storage_parallel_index_recovery, false,
    "Controls whether the index creation can be done in a multithreaded fashion.", {
      spdlog::warn(
          "storage_parallel_index_recovery flag is deprecated. Check storage_mode_parallel_schema_recovery for more "
          "details.");
      return true;
    });

// NOLINTNEXTLINE(cppcoreguidelines-avoid-non-const-global-variables)
DEFINE_bool(storage_parallel_schema_recovery, false,
            "Controls whether the indices and constraints creation can be done in a multithreaded fashion.");

// NOLINTNEXTLINE(cppcoreguidelines-avoid-non-const-global-variables)
DEFINE_uint64(storage_recovery_thread_count,
              std::max(static_cast<uint64_t>(std::thread::hardware_concurrency()),
                       memgraph::storage::Config::Durability().recovery_thread_count),
              "The number of threads used to recover persisted data from disk.");

// NOLINTNEXTLINE(cppcoreguidelines-avoid-non-const-global-variables)
DEFINE_bool(storage_enable_schema_metadata, false,
            "Controls whether metadata should be collected about the resident labels and edge types.");

// NOLINTNEXTLINE(cppcoreguidelines-avoid-non-const-global-variables)
<<<<<<< HEAD
DEFINE_bool(storage_automatic_label_index_creation_enabled, false,
            "Controls whether label indexes on vertices should be created automatically.");

// NOLINTNEXTLINE(cppcoreguidelines-avoid-non-const-global-variables)
DEFINE_bool(storage_automatic_edge_type_index_creation_enabled, false,
            "Controls whether edge-type indexes on relationships should be created automatically.");
=======
DEFINE_bool(storage_enable_edges_metadata, false,
            "Controls whether additional metadata should be stored about the edges in order to do faster traversals on "
            "certain queries.");
>>>>>>> b1042d48

// NOLINTNEXTLINE(cppcoreguidelines-avoid-non-const-global-variables)
DEFINE_bool(storage_delta_on_identical_property_update, true,
            "Controls whether updating a property with the same value should create a delta object.");

// NOLINTNEXTLINE(cppcoreguidelines-avoid-non-const-global-variables)
DEFINE_bool(telemetry_enabled, false,
            "Set to true to enable telemetry. We collect information about the "
            "running system (CPU and memory information) and information about "
            "the database runtime (vertex and edge counts and resource usage) "
            "to allow for easier improvement of the product.");

// Streams flags
// NOLINTNEXTLINE (cppcoreguidelines-avoid-non-const-global-variables)
DEFINE_uint32(
    stream_transaction_conflict_retries, 30,
    "Number of times to retry when a stream transformation fails to commit because of conflicting transactions");
// NOLINTNEXTLINE (cppcoreguidelines-avoid-non-const-global-variables)
DEFINE_uint32(
    stream_transaction_retry_interval, 500,
    "Retry interval in milliseconds when a stream transformation fails to commit because of conflicting transactions");
// NOLINTNEXTLINE (cppcoreguidelines-avoid-non-const-global-variables)
DEFINE_string(kafka_bootstrap_servers, "",
              "List of default Kafka brokers as a comma separated list of broker host or host:port.");

// NOLINTNEXTLINE (cppcoreguidelines-avoid-non-const-global-variables)
DEFINE_string(pulsar_service_url, "", "Default URL used while connecting to Pulsar brokers.");

// Query flags.

DEFINE_VALIDATED_string(query_modules_directory, "",
                        "Directory where modules with custom query procedures are stored. "
                        "NOTE: Multiple comma-separated directories can be defined.",
                        {
                          if (value.empty()) return true;
                          const auto directories = memgraph::utils::Split(value, ",");
                          for (const auto &dir : directories) {
                            if (!memgraph::utils::DirExists(dir)) {
                              std::cout << "Expected --" << flagname << " to point to directories." << std::endl;
                              std::cout << dir << " is not a directory." << std::endl;
                              return false;
                            }
                          }
                          return true;
                        });

auto memgraph::flags::ParseQueryModulesDirectory() -> std::vector<std::filesystem::path> {
  const auto directories = memgraph::utils::Split(FLAGS_query_modules_directory, ",");
  std::vector<std::filesystem::path> query_modules_directories;
  query_modules_directories.reserve(directories.size());
  std::transform(directories.begin(), directories.end(), std::back_inserter(query_modules_directories),
                 [](const auto &dir) { return dir; });

  return query_modules_directories;
}

// NOLINTNEXTLINE (cppcoreguidelines-avoid-non-const-global-variables)
DEFINE_string(query_callable_mappings_path, "",
              "The path to mappings that describes aliases to callables in cypher queries in the form of key-value "
              "pairs in a json file. With this option query module procedures that do not exist in memgraph can be "
              "mapped to ones that exist.");

// NOLINTNEXTLINE(cppcoreguidelines-avoid-non-const-global-variables)
DEFINE_HIDDEN_string(license_key, "", "License key for Memgraph Enterprise.");
// NOLINTNEXTLINE(cppcoreguidelines-avoid-non-const-global-variables)
DEFINE_HIDDEN_string(organization_name, "", "Organization name.");
// NOLINTNEXTLINE(cppcoreguidelines-avoid-non-const-global-variables)
DEFINE_string(auth_user_or_role_name_regex, memgraph::glue::kDefaultUserRoleRegex.data(),
              "Set to the regular expression that each user or role name must fulfill.");
// NOLINTNEXTLINE(cppcoreguidelines-avoid-non-const-global-variables)
DEFINE_bool(auth_password_permit_null, true, "Set to false to disable null passwords.");
// NOLINTNEXTLINE(cppcoreguidelines-avoid-non-const-global-variables)
DEFINE_string(auth_password_strength_regex, memgraph::glue::kDefaultPasswordRegex.data(),
              "The regular expression that should be used to match the entire "
              "entered password to ensure its strength.");<|MERGE_RESOLUTION|>--- conflicted
+++ resolved
@@ -132,18 +132,15 @@
             "Controls whether metadata should be collected about the resident labels and edge types.");
 
 // NOLINTNEXTLINE(cppcoreguidelines-avoid-non-const-global-variables)
-<<<<<<< HEAD
 DEFINE_bool(storage_automatic_label_index_creation_enabled, false,
             "Controls whether label indexes on vertices should be created automatically.");
 
 // NOLINTNEXTLINE(cppcoreguidelines-avoid-non-const-global-variables)
 DEFINE_bool(storage_automatic_edge_type_index_creation_enabled, false,
             "Controls whether edge-type indexes on relationships should be created automatically.");
-=======
 DEFINE_bool(storage_enable_edges_metadata, false,
             "Controls whether additional metadata should be stored about the edges in order to do faster traversals on "
             "certain queries.");
->>>>>>> b1042d48
 
 // NOLINTNEXTLINE(cppcoreguidelines-avoid-non-const-global-variables)
 DEFINE_bool(storage_delta_on_identical_property_update, true,
