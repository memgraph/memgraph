// Copyright 2023 Memgraph Ltd.
//
// Use of this software is governed by the Business Source License
// included in the file licenses/BSL.txt; by using this file, you agree to be bound by the terms of the Business Source
// License, and you may not use this file except in compliance with the Business Source License.
//
// As of the Change Date specified in that file, in accordance with
// the Business Source License, use of this software will be governed
// by the Apache License, Version 2.0, included in the file
// licenses/APL.txt.
#pragma once

#include "utils/spin_lock.hpp"
#include "utils/synchronized.hpp"

namespace memgraph::flags::run_time {

/**
 * @brief Initialize the run-time flags (must be done before run-time flags are used).
 *
 */
void Initialize();

/**
 * @brief Get the bolt server name value
 *
 * @return std::string
 */
std::string GetServerName();

<<<<<<< HEAD
// NOLINTNEXTLINE(cppcoreguidelines-avoid-non-const-global-variables)
extern std::atomic<bool> cartesian_product_enabled_;

void Initialize();
=======
/**
 * @brief Get the query execution timeout value
 *
 * @return double
 */
double GetExecutionTimeout();
>>>>>>> 26e31ca0

}  // namespace memgraph::flags::run_time<|MERGE_RESOLUTION|>--- conflicted
+++ resolved
@@ -28,18 +28,18 @@
  */
 std::string GetServerName();
 
-<<<<<<< HEAD
-// NOLINTNEXTLINE(cppcoreguidelines-avoid-non-const-global-variables)
-extern std::atomic<bool> cartesian_product_enabled_;
-
-void Initialize();
-=======
 /**
  * @brief Get the query execution timeout value
  *
  * @return double
  */
 double GetExecutionTimeout();
->>>>>>> 26e31ca0
+
+/**
+ * @brief Get the cartesian product enabled value
+ *
+ * @return bool
+ */
+bool GetCartesianProductEnabled();
 
 }  // namespace memgraph::flags::run_time