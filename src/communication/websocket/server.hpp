--- conflicted
+++ resolved
@@ -28,16 +28,9 @@
   using tcp = boost::asio::ip::tcp;
 
  public:
-<<<<<<< HEAD
-  explicit Server(io::network::Endpoint endpoint, AuthenticationInterface &auth)
-      : ioc_{},
-        listener_{Listener::Create(ioc_, tcp::endpoint{boost::asio::ip::make_address(endpoint.address), endpoint.port},
-                                   auth)} {}
-=======
-  explicit Server(io::network::Endpoint endpoint, ServerContext *context, SafeAuth auth)
+  explicit Server(io::network::Endpoint endpoint, ServerContext *context, AuthenticationInterface &auth)
       : listener_{Listener::Create(
             ioc_, context, tcp::endpoint{boost::asio::ip::make_address(endpoint.address), endpoint.port}, auth)} {}
->>>>>>> 9a42ac9c
 
   Server(const Server &) = delete;
   Server(Server &&) = delete;
@@ -50,7 +43,7 @@
   void Shutdown();
   void AwaitShutdown();
   bool IsRunning() const;
-  tcp::endpoint GetEndpoint() const noexcept;
+  tcp::endpoint GetEndpoint() const;
 
   class LoggingSink : public spdlog::sinks::base_sink<std::mutex> {
    public:
