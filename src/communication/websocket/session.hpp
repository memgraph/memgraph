// Copyright 2022 Memgraph Ltd.
//
// Use of this software is governed by the Business Source License
// included in the file licenses/BSL.txt; by using this file, you agree to be bound by the terms of the Business Source
// License, and you may not use this file except in compliance with the Business Source License.
//
// As of the Change Date specified in that file, in accordance with
// the Business Source License, use of this software will be governed
// by the Apache License, Version 2.0, included in the file
// licenses/APL.txt.

#pragma once

#define BOOST_ASIO_USE_TS_EXECUTOR_AS_DEFAULT

#include <deque>
#include <memory>
#include <optional>
#include <variant>

#include <boost/asio/dispatch.hpp>
#include <boost/asio/ip/tcp.hpp>
#include <boost/asio/strand.hpp>
#include <boost/beast/core/tcp_stream.hpp>
#include <boost/beast/ssl.hpp>
#include <boost/beast/websocket.hpp>
#include <json/json.hpp>

#include "communication/context.hpp"
#include "communication/websocket/auth.hpp"
#include "utils/result.hpp"
#include "utils/synchronized.hpp"
#include "utils/variant_helpers.hpp"

namespace communication::websocket {
class Session : public std::enable_shared_from_this<Session> {
  using tcp = boost::asio::ip::tcp;

 public:
  template <typename... Args>
  static std::shared_ptr<Session> Create(Args &&...args) {
    return std::shared_ptr<Session>{new Session{std::forward<Args>(args)...}};
  }

  bool Run();
  void Write(std::shared_ptr<std::string> message);
  bool IsConnected() const;

 private:
<<<<<<< HEAD
  explicit Session(tcp::socket &&socket, AuthenticationInterface &auth)
      : ws_(std::move(socket)), strand_{boost::asio::make_strand(ws_.get_executor())}, auth_(auth) {}
=======
  using PlainWebSocket = boost::beast::websocket::stream<boost::beast::tcp_stream>;
  using SSLWebSocket = boost::beast::websocket::stream<boost::beast::ssl_stream<boost::beast::tcp_stream>>;

  explicit Session(tcp::socket &&socket, ServerContext &context, SafeAuth auth);
>>>>>>> 9a42ac9c

  void DoWrite();
  void OnWrite(boost::beast::error_code ec, size_t bytest_transferred);

  void DoRead();
  void OnRead(boost::beast::error_code ec, size_t bytest_transferred);

  void DoClose();
  void OnClose(boost::beast::error_code ec);

  bool IsAuthenticated() const;

  utils::BasicResult<std::string> Authorize(const nlohmann::json &creds);

  bool IsAuthenticated() const;

  void DoShutdown();

  auto GetExecutor() {
    return std::visit(utils::Overloaded{[](auto &&ws) { return ws.get_executor(); }}, ws_);
  }

  template <typename F>
  decltype(auto) ExecuteForWebsocket(F &&fn) {
    return std::visit(utils::Overloaded{std::forward<F>(fn)}, ws_);
  }

  std::variant<PlainWebSocket, SSLWebSocket> CreateWebSocket(tcp::socket &&socket, ServerContext &context);

  std::optional<boost::asio::ssl::context> ssl_context_;
  std::variant<PlainWebSocket, SSLWebSocket> ws_;
  boost::beast::flat_buffer buffer_;
  std::deque<std::shared_ptr<std::string>> messages_;
  boost::asio::strand<PlainWebSocket::executor_type> strand_;
  std::atomic<bool> connected_{false};
  bool authenticated_{false};
  bool close_{false};
  AuthenticationInterface &auth_;
};
}  // namespace communication::websocket<|MERGE_RESOLUTION|>--- conflicted
+++ resolved
@@ -47,15 +47,10 @@
   bool IsConnected() const;
 
  private:
-<<<<<<< HEAD
-  explicit Session(tcp::socket &&socket, AuthenticationInterface &auth)
-      : ws_(std::move(socket)), strand_{boost::asio::make_strand(ws_.get_executor())}, auth_(auth) {}
-=======
   using PlainWebSocket = boost::beast::websocket::stream<boost::beast::tcp_stream>;
   using SSLWebSocket = boost::beast::websocket::stream<boost::beast::ssl_stream<boost::beast::tcp_stream>>;
 
-  explicit Session(tcp::socket &&socket, ServerContext &context, SafeAuth auth);
->>>>>>> 9a42ac9c
+  explicit Session(tcp::socket &&socket, ServerContext &context, AuthenticationInterface &auth);
 
   void DoWrite();
   void OnWrite(boost::beast::error_code ec, size_t bytest_transferred);
@@ -69,8 +64,6 @@
   bool IsAuthenticated() const;
 
   utils::BasicResult<std::string> Authorize(const nlohmann::json &creds);
-
-  bool IsAuthenticated() const;
 
   void DoShutdown();
 
