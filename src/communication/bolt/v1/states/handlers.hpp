--- conflicted
+++ resolved
@@ -396,12 +396,8 @@
   }
 
   try {
-<<<<<<< HEAD
     session.Configure(extra.ValueMap());
-    session.BeginTransaction(helpers::ConsumeMetadata(extra));
-=======
     session.BeginTransaction(extra.ValueMap());
->>>>>>> 8ebab843
   } catch (const std::exception &e) {
     return HandleFailure(session, e);
   }
