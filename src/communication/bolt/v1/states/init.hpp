--- conflicted
+++ resolved
@@ -89,16 +89,6 @@
     data["scheme"] = "none";
   }
 
-<<<<<<< HEAD
-  if (data["scheme"].ValueString() == "basic" || data["scheme"].ValueString() == "none") {
-    return BasicAuthentication(session, data);
-  } else if (std::set<std::string>{"saml-entra-id", "oauth-entra-id", "oidc-entra-id", "saml-okta", "oauth-okta"}
-                 .contains(data["scheme"].ValueString())) {
-    return SSOAuthentication(session, data);
-  }
-
-  spdlog::warn("Unsupported authentication scheme: {}", data["scheme"].ValueString());
-=======
   auto scheme_in_module_mappings = [](const std::string &auth_scheme) {
     if (auth_scheme == "basic") {  // "Basic" refers to username + password auth, as opposed to SSO
       return false;
@@ -123,7 +113,6 @@
       data["scheme"].ValueString());
   HandleAuthFailure(session);
 
->>>>>>> cd49e0c5
   return State::Close;
 }
 
