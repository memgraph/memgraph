// Copyright 2024 Memgraph Ltd.
//
// Use of this software is governed by the Business Source License
// included in the file licenses/BSL.txt; by using this file, you agree to be bound by the terms of the Business Source
// License, and you may not use this file except in compliance with the Business Source License.
//
// As of the Change Date specified in that file, in accordance with
// the Business Source License, use of this software will be governed
// by the Apache License, Version 2.0, included in the file
// licenses/APL.txt.

#pragma once

#include <fmt/core.h>
#include <fmt/format.h>
#include <optional>
#include <set>

#include "communication/bolt/v1/codes.hpp"
#include "communication/bolt/v1/state.hpp"
#include "communication/bolt/v1/value.hpp"
#include "communication/exceptions.hpp"
#include "communication/metrics.hpp"
#include "flags/auth.hpp"
#include "spdlog/spdlog.h"
#include "utils/likely.hpp"
#include "utils/logging.hpp"
#include "utils/string.hpp"

namespace memgraph::communication::bolt {

namespace details {

template <typename TSession>
void HandleAuthFailure(TSession &session) {
  if (!session.encoder_.MessageFailure(
          {{"code", "Memgraph.ClientError.Security.Unauthenticated"}, {"message", "Authentication failure"}})) {
    spdlog::trace("Couldn't send failure message to the client!");
  }
  // Throw an exception to indicate to the network stack that the session
  // should be closed and cleaned up.
  throw SessionClosedException("The client is not authenticated!");
}

template <typename TSession>
<<<<<<< HEAD
std::optional<State> BasicAuthentication(TSession &session, std::map<std::string, Value> &data) {
=======
std::optional<State> BasicAuthentication(TSession &session, memgraph::communication::bolt::map_t &data) {
>>>>>>> afaaac17
  if (!data.contains("principal")) {  // Special case principal = ""
    spdlog::warn("The client didn't supply the principal field! Trying with \"\"...");
    data["principal"] = "";
  }
  if (!data.contains("credentials")) {  // Special case credentials = ""
    spdlog::warn("The client didn't supply the credentials field! Trying with \"\"...");
    data["credentials"] = "";
  }
  auto username = data["principal"].ValueString();
  auto password = data["credentials"].ValueString();

  if (!session.Authenticate(username, password)) {
    HandleAuthFailure(session);
  }

  return std::nullopt;
}

template <typename TSession>
<<<<<<< HEAD
std::optional<State> SSOAuthentication(TSession &session, std::map<std::string, Value> &data) {
=======
std::optional<State> SSOAuthentication(TSession &session, memgraph::communication::bolt::map_t &data) {
>>>>>>> afaaac17
  if (!data.contains("credentials")) {
    spdlog::warn("The client didn’t supply the SSO token!");
    return State::Close;
  }

  auto scheme = data["scheme"].ValueString();
  auto identity_provider_response = data["credentials"].ValueString();
  if (!session.SSOAuthenticate(scheme, identity_provider_response)) {
    HandleAuthFailure(session);
  }
  return std::nullopt;
}

template <typename TSession>
std::optional<State> AuthenticateUser(TSession &session, Value &metadata) {
  // Get authentication data.
  // From neo4j driver v4.4, fields that have a default value are not sent.
  // In order to have back-compatibility, the missing fields will be added.

  auto &data = metadata.ValueMap();
  if (data.empty()) {  // Special case auth=None
    spdlog::warn("The client didn't supply the authentication scheme! Trying with \"none\"...");
    data["scheme"] = "none";
  }

<<<<<<< HEAD
  if (data["scheme"].ValueString() == "basic" || data["scheme"].ValueString() == "none") {
    return BasicAuthentication(session, data);
  } else if (std::set<std::string>{"saml-entra-id", "oauth-entra-id", "oidc-entra-id", "saml-okta", "oauth-okta"}
                 .contains(data["scheme"].ValueString())) {
    return SSOAuthentication(session, data);
  }

  spdlog::warn("Unsupported authentication scheme: {}", data["scheme"].ValueString());
=======
  auto scheme_in_module_mappings = [](std::string_view auth_scheme) {
    if (auth_scheme == "basic") {  // "Basic" refers to username + password auth, as opposed to SSO
      return false;
    }
    for (const auto &mapping : utils::Split(FLAGS_auth_module_mappings, ";")) {
      if (auth_scheme == utils::Trim(utils::Split(mapping, ":")[0])) {
        return true;
      }
    }
    return false;
  };

  if (data["scheme"].ValueString() == "basic" || data["scheme"].ValueString() == "none") {
    return BasicAuthentication(session, data);
  } else if (scheme_in_module_mappings(data["scheme"].ValueString())) {
    return SSOAuthentication(session, data);
  }

  spdlog::warn(
      "The \"{}\" authentication scheme doesn’t have an associated single sign-on module in the auth-module-mappings "
      "flag or isn’t otherwise supported",
      data["scheme"].ValueString());
  HandleAuthFailure(session);

>>>>>>> afaaac17
  return State::Close;
}

template <typename TSession>
std::optional<Value> GetMetadataV1(TSession &session, const Marker marker) {
  if (marker != Marker::TinyStruct2) [[unlikely]] {
    spdlog::trace("Expected TinyStruct2 marker, but received 0x{:02X}!", utils::UnderlyingCast(marker));
    spdlog::trace(
        "The client sent malformed data, but we are continuing "
        "because the official Neo4j Java driver sends malformed "
        "data. D'oh!");
    // TODO: this should be uncommented when the Neo4j Java driver is fixed
    // return State::Close;
  }

  Value client_name;
  if (!session.decoder_.ReadValue(&client_name, Value::Type::String)) {
    spdlog::trace("Couldn't read client name!");
    return std::nullopt;
  }

  Value metadata;
  if (!session.decoder_.ReadValue(&metadata, Value::Type::Map)) {
    spdlog::trace("Couldn't read metadata!");
    return std::nullopt;
  }

  spdlog::info("Client connected '{}'", client_name.ValueString());

  return metadata;
}

template <typename TSession>
std::optional<Value> GetMetadataV4(TSession &session, const Marker marker) {
  if (marker != Marker::TinyStruct1) [[unlikely]] {
    spdlog::trace("Expected TinyStruct1 marker, but received 0x{:02X}!", utils::UnderlyingCast(marker));
    spdlog::trace(
        "The client sent malformed data, but we are continuing "
        "because the official Neo4j Java driver sends malformed "
        "data. D'oh!");
    // TODO: this should be uncommented when the Neo4j Java driver is fixed
    // return State::Close;
  }

  Value metadata;
  if (!session.decoder_.ReadValue(&metadata, Value::Type::Map)) {
    spdlog::trace("Couldn't read metadata!");
    return std::nullopt;
  }

  auto &data = metadata.ValueMap();
  if (!data.contains("user_agent")) {
    spdlog::warn("The client didn't supply the user agent!");
    return std::nullopt;
  }

  spdlog::info("Client connected '{}'", data.at("user_agent").ValueString());

  return metadata;
}

template <typename TSession>
std::optional<Value> GetInitDataV5(TSession &session, const Marker marker) {
  if (marker != Marker::TinyStruct1) [[unlikely]] {
    spdlog::trace("Expected TinyStruct1 marker, but received 0x{:02X}!", utils::UnderlyingCast(marker));
    return std::nullopt;
  }

  Value metadata;
  if (!session.decoder_.ReadValue(&metadata, Value::Type::Map)) {
    spdlog::trace("Couldn't read metadata!");
    return std::nullopt;
  }

  const auto &data = metadata.ValueMap();
  if (!data.contains("user_agent")) {
    spdlog::warn("The client didn't supply the user agent!");
    return std::nullopt;
  }

  spdlog::info("Client connected '{}'", data.at("user_agent").ValueString());

  return metadata;
}

template <typename TSession>
std::optional<Value> GetAuthDataV5(TSession &session, const Marker marker) {
  if (marker != Marker::TinyStruct1) [[unlikely]] {
    spdlog::trace("Expected TinyStruct1 marker, but received 0x{:02X}!", utils::UnderlyingCast(marker));
    return std::nullopt;
  }

  Value metadata;
  if (!session.decoder_.ReadValue(&metadata, Value::Type::Map)) {
    spdlog::trace("Couldn't read metadata!");
    return std::nullopt;
  }

  return metadata;
}

template <typename TSession>
State SendSuccessMessage(TSession &session) {
  // Neo4j's Java driver 4.1.1+ requires connection_id.
  // The only usage in the mentioned version is for logging purposes.
  // Because it's not critical for the regular usage of the driver
  // we send a hardcoded value for now.
  map_t metadata{{"connection_id", "bolt-1"}};
  if (auto server_name = session.GetServerNameForInit(); server_name) {
    metadata.insert({"server", std::move(*server_name)});
  }
  bool success_sent = session.encoder_.MessageSuccess(metadata);
  if (!success_sent) {
    spdlog::trace("Couldn't send success message to the client!");
    return State::Close;
  }

  return State::Idle;
}

template <typename TSession>
State StateInitRunV1(TSession &session, const Marker marker, const Signature signature) {
  if (signature != Signature::Init) [[unlikely]] {
    spdlog::trace("Expected Init signature, but received 0x{:02X}!", utils::UnderlyingCast(signature));
    return State::Close;
  }

  auto maybeMetadata = GetMetadataV1(session, marker);

  if (!maybeMetadata) {
    return State::Close;
  }
  if (auto result = AuthenticateUser(session, *maybeMetadata)) {
    return result.value();
  }

  // Register session to metrics
  RegisterNewSession(session, *maybeMetadata);

  return SendSuccessMessage(session);
}

template <typename TSession, int bolt_minor = 0>
State StateInitRunV4(TSession &session, Marker marker, Signature signature) {
  if constexpr (bolt_minor > 0) {
    if (signature == Signature::Noop) [[unlikely]] {
      SPDLOG_DEBUG("Received NOOP message");
      return State::Init;
    }
  }

  if (signature != Signature::Init) [[unlikely]] {
    spdlog::trace("Expected Init signature, but received 0x{:02X}!", utils::UnderlyingCast(signature));
    return State::Close;
  }

  auto maybeMetadata = GetMetadataV4(session, marker);

  if (!maybeMetadata) {
    return State::Close;
  }
  if (auto result = AuthenticateUser(session, *maybeMetadata)) {
    return result.value();
  }

  // Register session to metrics
  RegisterNewSession(session, *maybeMetadata);

  return SendSuccessMessage(session);
}

template <typename TSession>
State StateInitRunV5(TSession &session, Marker marker, Signature signature) {
  if (signature == Signature::Noop) [[unlikely]] {
    SPDLOG_DEBUG("Received NOOP message");
    return State::Init;
  }

  if (signature == Signature::Init) {
    auto maybeMetadata = GetInitDataV5(session, marker);

    if (!maybeMetadata) {
      return State::Close;
    }

    if (SendSuccessMessage(session) == State::Close) {
      return State::Close;
    }

    // Register session to metrics
    TouchNewSession(session, *maybeMetadata);

    // Stay in Init
    return State::Init;
  }

  if (signature == Signature::LogOn) {
    if (marker != Marker::TinyStruct1) [[unlikely]] {
      spdlog::trace("Expected TinyStruct1 marker, but received 0x{:02X}!", utils::UnderlyingCast(marker));
      spdlog::trace(
          "The client sent malformed data, but we are continuing "
          "because the official Neo4j Java driver sends malformed "
          "data. D'oh!");
      return State::Close;
    }

    auto maybeMetadata = GetAuthDataV5(session, marker);
    if (!maybeMetadata) {
      return State::Close;
    }
    auto result = AuthenticateUser(session, *maybeMetadata);
    if (result) {
      spdlog::trace("Failed to authenticate, closing connection...");
      return State::Close;
    }

    if (SendSuccessMessage(session) == State::Close) {
      return State::Close;
    }

    // Register session to metrics
    UpdateNewSession(session, *maybeMetadata);

    return State::Idle;
  }

  spdlog::trace("Expected Init signature, but received 0x{:02X}!", utils::UnderlyingCast(signature));
  return State::Close;
}
}  // namespace details

/**
 * Init state run function.
 * This function runs everything to initialize a Bolt session with the client.
 * @param session the session that should be used for the run.
 */
template <typename TSession>
State StateInitRun(TSession &session) {
  DMG_ASSERT(!session.encoder_buffer_.HasData(), "There should be no data to write in this state");

  Marker marker;
  Signature signature;
  if (!session.decoder_.ReadMessageHeader(&signature, &marker)) {
    spdlog::trace("Missing header data!");
    return State::Close;
  }

  switch (session.version_.major) {
    case 1: {
      return details::StateInitRunV1<TSession>(session, marker, signature);
    }
    case 4: {
      if (session.version_.minor > 0) {
        return details::StateInitRunV4<TSession, 1>(session, marker, signature);
      }
      return details::StateInitRunV4<TSession>(session, marker, signature);
    }
    case 5: {
      return details::StateInitRunV5<TSession>(session, marker, signature);
    }
  }
  spdlog::trace("Unsupported bolt version:{}.{})!", session.version_.major, session.version_.minor);
  return State::Close;
}
}  // namespace memgraph::communication::bolt<|MERGE_RESOLUTION|>--- conflicted
+++ resolved
@@ -43,11 +43,7 @@
 }
 
 template <typename TSession>
-<<<<<<< HEAD
-std::optional<State> BasicAuthentication(TSession &session, std::map<std::string, Value> &data) {
-=======
 std::optional<State> BasicAuthentication(TSession &session, memgraph::communication::bolt::map_t &data) {
->>>>>>> afaaac17
   if (!data.contains("principal")) {  // Special case principal = ""
     spdlog::warn("The client didn't supply the principal field! Trying with \"\"...");
     data["principal"] = "";
@@ -67,11 +63,7 @@
 }
 
 template <typename TSession>
-<<<<<<< HEAD
-std::optional<State> SSOAuthentication(TSession &session, std::map<std::string, Value> &data) {
-=======
 std::optional<State> SSOAuthentication(TSession &session, memgraph::communication::bolt::map_t &data) {
->>>>>>> afaaac17
   if (!data.contains("credentials")) {
     spdlog::warn("The client didn’t supply the SSO token!");
     return State::Close;
@@ -97,16 +89,6 @@
     data["scheme"] = "none";
   }
 
-<<<<<<< HEAD
-  if (data["scheme"].ValueString() == "basic" || data["scheme"].ValueString() == "none") {
-    return BasicAuthentication(session, data);
-  } else if (std::set<std::string>{"saml-entra-id", "oauth-entra-id", "oidc-entra-id", "saml-okta", "oauth-okta"}
-                 .contains(data["scheme"].ValueString())) {
-    return SSOAuthentication(session, data);
-  }
-
-  spdlog::warn("Unsupported authentication scheme: {}", data["scheme"].ValueString());
-=======
   auto scheme_in_module_mappings = [](std::string_view auth_scheme) {
     if (auth_scheme == "basic") {  // "Basic" refers to username + password auth, as opposed to SSO
       return false;
@@ -130,8 +112,7 @@
       "flag or isn’t otherwise supported",
       data["scheme"].ValueString());
   HandleAuthFailure(session);
-
->>>>>>> afaaac17
+  
   return State::Close;
 }
 
