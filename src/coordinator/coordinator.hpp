// Copyright 2022 Memgraph Ltd.
//
// Use of this software is governed by the Business Source License
// included in the file licenses/BSL.txt; by using this file, you agree to be bound by the terms of the Business Source
// License, and you may not use this file except in compliance with the Business Source License.
//
// As of the Change Date specified in that file, in accordance with
// the Business Source License, use of this software will be governed
// by the Apache License, Version 2.0, included in the file
// licenses/APL.txt.

#pragma once

#include <optional>
#include <set>
#include <string>
#include <unordered_set>
#include <variant>
#include <vector>

#include <boost/uuid/uuid.hpp>

#include <coordinator/hybrid_logical_clock.hpp>
#include <coordinator/shard_map.hpp>
#include <io/simulator/simulator.hpp>
#include <io/time.hpp>
#include <io/transport.hpp>
#include <storage/v3/id_types.hpp>
#include <storage/v3/schemas.hpp>

namespace memgraph::coordinator {

using memgraph::io::Address;
using memgraph::storage::v3::LabelId;
using memgraph::storage::v3::PropertyId;
using memgraph::storage::v3::SchemaProperty;
using SimT = memgraph::io::simulator::SimulatorTransport;
using PrimaryKey = std::vector<PropertyValue>;

struct HlcRequest {
  Hlc last_shard_map_version;
};

struct HlcResponse {
  Hlc new_hlc;
  std::optional<ShardMap> fresher_shard_map;
};

struct GetShardMapRequest {
  // No state
};

struct GetShardMapResponse {
  ShardMap shard_map;
};

struct AllocateHlcBatchResponse {
  bool success;
  Hlc low;
  Hlc high;
};

struct AllocateEdgeIdBatchRequest {
  size_t batch_size;
};

struct AllocateEdgeIdBatchResponse {
  uint64_t low;
  uint64_t high;
};

struct AllocatePropertyIdsRequest {
  std::vector<std::string> property_names;
};

struct AllocatePropertyIdsResponse {
  std::map<std::string, PropertyId> property_ids;
};

struct SplitShardRequest {
  Hlc previous_shard_map_version;
  LabelId label_id;
  PrimaryKey split_key;
};

struct SplitShardResponse {
  bool success;
};

struct RegisterStorageEngineRequest {
  Address address;
};

struct RegisterStorageEngineResponse {
  bool success;
};

struct DeregisterStorageEngineRequest {
  Address address;
};

struct DeregisterStorageEngineResponse {
  bool success;
};

struct InitializeLabelRequest {
  std::string label_name;
  std::vector<SchemaProperty> schema;
  size_t replication_factor;
  Hlc last_shard_map_version;
};

struct InitializeLabelResponse {
  bool success;
  LabelId new_label_id;
  std::optional<ShardMap> fresher_shard_map;
};

struct HeartbeatRequest {
  Address from_storage_manager;
  std::set<boost::uuids::uuid> initialized_rsms;
};

struct HeartbeatResponse {
  std::vector<ShardToInitialize> shards_to_initialize;
};

using CoordinatorWriteRequests =
    std::variant<HlcRequest, AllocateEdgeIdBatchRequest, SplitShardRequest, RegisterStorageEngineRequest,
                 DeregisterStorageEngineRequest, InitializeLabelRequest, AllocatePropertyIdsRequest, HeartbeatRequest>;
using CoordinatorWriteResponses = std::variant<HlcResponse, AllocateEdgeIdBatchResponse, SplitShardResponse,
                                               RegisterStorageEngineResponse, DeregisterStorageEngineResponse,
                                               InitializeLabelResponse, AllocatePropertyIdsResponse, HeartbeatResponse>;

using CoordinatorReadRequests = std::variant<GetShardMapRequest>;
using CoordinatorReadResponses = std::variant<GetShardMapResponse>;

class Coordinator {
 public:
  explicit Coordinator(ShardMap sm) : shard_map_{std::move(sm)} {}

  // NOLINTNEXTLINE(readability-convert-member-functions-to-static
  CoordinatorReadResponses Read(CoordinatorReadRequests requests) {
    return std::visit([&](auto &&request) { return HandleRead(std::forward<decltype(request)>(request)); },
                      std::move(requests));  // NOLINT(hicpp-move-const-arg,performance-move-const-arg)
  }

  // NOLINTNEXTLINE(readability-convert-member-functions-to-static
  CoordinatorWriteResponses Apply(CoordinatorWriteRequests requests) {
    return std::visit([&](auto &&request) mutable { return ApplyWrite(std::forward<decltype(request)>(request)); },
                      std::move(requests));
  }

 private:
  ShardMap shard_map_;
  uint64_t highest_allocated_timestamp_;

  /// Query engines need to periodically request batches of unique edge IDs.
  uint64_t highest_allocated_edge_id_;

  CoordinatorReadResponses HandleRead(GetShardMapRequest && /* get_shard_map_request */) {
    GetShardMapResponse res;
    res.shard_map = shard_map_;
    return res;
  }

<<<<<<< HEAD
  CoordinatorWriteResponses ApplyWrite(HeartbeatRequest &&heartbeat_request) {
    spdlog::info("Coordinator handling HeartbeatRequest");

    // add this storage engine to any under-replicated shards that it is not already a part of

    auto initializing_rsms_for_shard_manager =
        shard_map_.AssignShards(heartbeat_request.from_storage_manager, heartbeat_request.initialized_rsms);

    return HeartbeatResponse{
        .shards_to_initialize = initializing_rsms_for_shard_manager,
    };
  }

  CoordinatorWriteResponses ApplyWrite(HlcRequest &&hlc_request) {
    HlcResponse res{};

    auto hlc_shard_map = shard_map_.GetHlc();

    MG_ASSERT(!(hlc_request.last_shard_map_version.logical_id > hlc_shard_map.logical_id));

    res.new_hlc = Hlc{
        .logical_id = ++highest_allocated_timestamp_,
        // TODO(tyler) probably pass some more context to the Coordinator here
        // so that we can use our wall clock and enforce monotonicity.
        // .coordinator_wall_clock = io_.Now(),
    };
=======
  CoordinatorWriteResponses ApplyWrite(HeartbeatRequest &&heartbeat_request);
>>>>>>> 58eb2caf

  CoordinatorWriteResponses ApplyWrite(HlcRequest &&hlc_request);

  CoordinatorWriteResponses ApplyWrite(AllocateEdgeIdBatchRequest &&ahr);

  /// This splits the shard immediately beneath the provided
  /// split key, keeping the assigned peers identical for now,
  /// but letting them be gradually migrated over time.
  CoordinatorWriteResponses ApplyWrite(SplitShardRequest &&split_shard_request);

  /// This adds the provided storage engine to the standby storage engine pool,
  /// which can be used to rebalance storage over time.
  static CoordinatorWriteResponses ApplyWrite(RegisterStorageEngineRequest && /* register_storage_engine_request */);

  /// This begins the process of draining the provided storage engine from all raft
  /// clusters that it might be participating in.
  static CoordinatorWriteResponses ApplyWrite(DeregisterStorageEngineRequest && /* register_storage_engine_request */);

  CoordinatorWriteResponses ApplyWrite(InitializeLabelRequest &&initialize_label_request);

<<<<<<< HEAD
    std::optional<LabelId> new_label_id = shard_map_.InitializeNewLabel(
        initialize_label_request.label_name, initialize_label_request.schema,
        initialize_label_request.replication_factor, initialize_label_request.last_shard_map_version);

    if (new_label_id) {
      res.new_label_id = new_label_id.value();
      res.fresher_shard_map = std::nullopt;
      res.success = true;
    } else {
      res.fresher_shard_map = shard_map_;
      res.success = false;
    }

    return res;
  }

  CoordinatorWriteResponses ApplyWrite(AllocatePropertyIdsRequest &&allocate_property_ids_request) {
    AllocatePropertyIdsResponse res{};

    auto property_ids = shard_map_.AllocatePropertyIds(allocate_property_ids_request.property_names);

    res.property_ids = property_ids;

    return res;
  }
=======
  CoordinatorWriteResponses ApplyWrite(AllocatePropertyIdsRequest &&allocate_property_ids_request);
>>>>>>> 58eb2caf
};

}  // namespace memgraph::coordinator<|MERGE_RESOLUTION|>--- conflicted
+++ resolved
@@ -164,36 +164,7 @@
     return res;
   }
 
-<<<<<<< HEAD
-  CoordinatorWriteResponses ApplyWrite(HeartbeatRequest &&heartbeat_request) {
-    spdlog::info("Coordinator handling HeartbeatRequest");
-
-    // add this storage engine to any under-replicated shards that it is not already a part of
-
-    auto initializing_rsms_for_shard_manager =
-        shard_map_.AssignShards(heartbeat_request.from_storage_manager, heartbeat_request.initialized_rsms);
-
-    return HeartbeatResponse{
-        .shards_to_initialize = initializing_rsms_for_shard_manager,
-    };
-  }
-
-  CoordinatorWriteResponses ApplyWrite(HlcRequest &&hlc_request) {
-    HlcResponse res{};
-
-    auto hlc_shard_map = shard_map_.GetHlc();
-
-    MG_ASSERT(!(hlc_request.last_shard_map_version.logical_id > hlc_shard_map.logical_id));
-
-    res.new_hlc = Hlc{
-        .logical_id = ++highest_allocated_timestamp_,
-        // TODO(tyler) probably pass some more context to the Coordinator here
-        // so that we can use our wall clock and enforce monotonicity.
-        // .coordinator_wall_clock = io_.Now(),
-    };
-=======
   CoordinatorWriteResponses ApplyWrite(HeartbeatRequest &&heartbeat_request);
->>>>>>> 58eb2caf
 
   CoordinatorWriteResponses ApplyWrite(HlcRequest &&hlc_request);
 
@@ -214,35 +185,7 @@
 
   CoordinatorWriteResponses ApplyWrite(InitializeLabelRequest &&initialize_label_request);
 
-<<<<<<< HEAD
-    std::optional<LabelId> new_label_id = shard_map_.InitializeNewLabel(
-        initialize_label_request.label_name, initialize_label_request.schema,
-        initialize_label_request.replication_factor, initialize_label_request.last_shard_map_version);
-
-    if (new_label_id) {
-      res.new_label_id = new_label_id.value();
-      res.fresher_shard_map = std::nullopt;
-      res.success = true;
-    } else {
-      res.fresher_shard_map = shard_map_;
-      res.success = false;
-    }
-
-    return res;
-  }
-
-  CoordinatorWriteResponses ApplyWrite(AllocatePropertyIdsRequest &&allocate_property_ids_request) {
-    AllocatePropertyIdsResponse res{};
-
-    auto property_ids = shard_map_.AllocatePropertyIds(allocate_property_ids_request.property_names);
-
-    res.property_ids = property_ids;
-
-    return res;
-  }
-=======
   CoordinatorWriteResponses ApplyWrite(AllocatePropertyIdsRequest &&allocate_property_ids_request);
->>>>>>> 58eb2caf
 };
 
 }  // namespace memgraph::coordinator