// Copyright 2022 Memgraph Ltd.
//
// Use of this software is governed by the Business Source License
// included in the file licenses/BSL.txt; by using this file, you agree to be bound by the terms of the Business Source
// License, and you may not use this file except in compliance with the Business Source License.
//
// As of the Change Date specified in that file, in accordance with
// the Business Source License, use of this software will be governed
// by the Apache License, Version 2.0, included in the file
// licenses/APL.txt.

#pragma once

#include <algorithm>
#include <limits>
#include <map>
#include <set>
#include <vector>

#include <boost/uuid/uuid.hpp>
#include <boost/uuid/uuid_generators.hpp>

#include "common/types.hpp"
#include "coordinator/hybrid_logical_clock.hpp"
#include "io/address.hpp"
#include "storage/v3/config.hpp"
#include "storage/v3/id_types.hpp"
#include "storage/v3/property_value.hpp"
#include "storage/v3/schemas.hpp"
#include "storage/v3/temporal.hpp"
#include "utils/exceptions.hpp"
#include "utils/print_helpers.hpp"

namespace memgraph::coordinator {

constexpr int64_t kNotExistingId{0};

using memgraph::io::Address;
using memgraph::storage::v3::Config;
using memgraph::storage::v3::EdgeTypeId;
using memgraph::storage::v3::LabelId;
using memgraph::storage::v3::PropertyId;
using memgraph::storage::v3::PropertyValue;
using memgraph::storage::v3::SchemaProperty;

enum class Status : uint8_t {
  CONSENSUS_PARTICIPANT,
  INITIALIZING,
  // TODO(tyler) this will possibly have more states,
  // depending on the reconfiguration protocol that we
  // implement.
};

struct AddressAndStatus {
  memgraph::io::Address address;
  Status status;

  friend bool operator<(const AddressAndStatus &lhs, const AddressAndStatus &rhs) { return lhs.address < rhs.address; }

  friend std::ostream &operator<<(std::ostream &in, const AddressAndStatus &address_and_status) {
    in << "AddressAndStatus { address: ";
    in << address_and_status.address;
    if (address_and_status.status == Status::CONSENSUS_PARTICIPANT) {
      in << ", status: CONSENSUS_PARTICIPANT }";
    } else {
      in << ", status: INITIALIZING }";
    }

    return in;
  }

  friend bool operator==(const AddressAndStatus &lhs, const AddressAndStatus &rhs) {
    return lhs.address == rhs.address;
  }
};

using PrimaryKey = std::vector<PropertyValue>;
using Shard = std::vector<AddressAndStatus>;
using Shards = std::map<PrimaryKey, Shard>;
using LabelName = std::string;
using PropertyName = std::string;
using EdgeTypeName = std::string;
using PropertyMap = std::map<PropertyName, PropertyId>;
using EdgeTypeIdMap = std::map<EdgeTypeName, EdgeTypeId>;

struct ShardToInitialize {
  boost::uuids::uuid uuid;
  LabelId label_id;
  PrimaryKey min_key;
  std::optional<PrimaryKey> max_key;
  std::vector<SchemaProperty> schema;
  Config config;
};

PrimaryKey SchemaToMinKey(const std::vector<SchemaProperty> &schema);

struct LabelSpace {
  std::vector<SchemaProperty> schema;
  // Maps between the smallest primary key stored in the shard and the shard
  std::map<PrimaryKey, Shard> shards;
  size_t replication_factor;

  friend std::ostream &operator<<(std::ostream &in, const LabelSpace &label_space) {
    using utils::print_helpers::operator<<;

    in << "LabelSpace { schema: ";
    in << label_space.schema;
    in << ", shards: ";
    in << label_space.shards;
    in << ", replication_factor: " << label_space.replication_factor << "}";

    return in;
  }
};

struct ShardMap {
  Hlc shard_map_version;
  uint64_t max_property_id{kNotExistingId};
  uint64_t max_edge_type_id{kNotExistingId};
  std::map<PropertyName, PropertyId> properties;
  std::map<EdgeTypeName, EdgeTypeId> edge_types;
  uint64_t max_label_id{kNotExistingId};
  std::map<LabelName, LabelId> labels;
  std::map<LabelId, LabelSpace> label_spaces;
  std::map<LabelId, std::vector<SchemaProperty>> schemas;

<<<<<<< HEAD
  [[nodiscard]] static ShardMap Parse(std::istream &input_stream);

  Shards GetShards(const LabelName &label);
=======
  friend std::ostream &operator<<(std::ostream &in, const ShardMap &shard_map) {
    using utils::print_helpers::operator<<;

    in << "ShardMap { shard_map_version: " << shard_map.shard_map_version;
    in << ", max_property_id: " << shard_map.max_property_id;
    in << ", max_edge_type_id: " << shard_map.max_edge_type_id;
    in << ", properties: " << shard_map.properties;
    in << ", edge_types: " << shard_map.edge_types;
    in << ", max_label_id: " << shard_map.max_label_id;
    in << ", labels: " << shard_map.labels;
    in << ", label_spaces: " << shard_map.label_spaces;
    in << ", schemas: " << shard_map.schemas;
    in << "}";
    return in;
  }

  Shards GetShards(const LabelName &label) {
    const auto id = labels.at(label);
    auto &shards = label_spaces.at(id).shards;
    return shards;
  }
>>>>>>> 12e7a261

  // TODO(gabor) later we will want to update the wallclock time with
  // the given Io<impl>'s time as well
  Hlc IncrementShardMapVersion() noexcept;
  Hlc GetHlc() const noexcept;

  // Returns the shard UUIDs that have been assigned but not yet acknowledged for this storage manager
  std::vector<ShardToInitialize> AssignShards(Address storage_manager, std::set<boost::uuids::uuid> initialized);

  bool SplitShard(Hlc previous_shard_map_version, LabelId label_id, const PrimaryKey &key);

  std::optional<LabelId> InitializeNewLabel(std::string label_name, std::vector<SchemaProperty> schema,
                                            size_t replication_factor, Hlc last_shard_map_version);

  void AddServer(Address server_address);

  std::optional<LabelId> GetLabelId(const std::string &label) const;
  // TODO(antaljanosbenjamin): Remove this and instead use NameIdMapper
  std::string GetLabelName(LabelId label) const;
  std::optional<PropertyId> GetPropertyId(const std::string &property_name) const;
  std::string GetPropertyName(PropertyId property) const;
  std::optional<EdgeTypeId> GetEdgeTypeId(const std::string &edge_type) const;
  std::string GetEdgeTypeName(EdgeTypeId property) const;

  Shards GetShardsForRange(const LabelName &label_name, const PrimaryKey &start_key, const PrimaryKey &end_key) const;

  Shard GetShardForKey(const LabelName &label_name, const PrimaryKey &key) const;

  Shard GetShardForKey(const LabelId &label_id, const PrimaryKey &key) const;

  PropertyMap AllocatePropertyIds(const std::vector<PropertyName> &new_properties);

  EdgeTypeIdMap AllocateEdgeTypeIds(const std::vector<EdgeTypeName> &new_edge_types);
};

}  // namespace memgraph::coordinator<|MERGE_RESOLUTION|>--- conflicted
+++ resolved
@@ -124,33 +124,10 @@
   std::map<LabelId, LabelSpace> label_spaces;
   std::map<LabelId, std::vector<SchemaProperty>> schemas;
 
-<<<<<<< HEAD
   [[nodiscard]] static ShardMap Parse(std::istream &input_stream);
+  friend std::ostream &operator<<(std::ostream &in, const ShardMap &shard_map);
 
   Shards GetShards(const LabelName &label);
-=======
-  friend std::ostream &operator<<(std::ostream &in, const ShardMap &shard_map) {
-    using utils::print_helpers::operator<<;
-
-    in << "ShardMap { shard_map_version: " << shard_map.shard_map_version;
-    in << ", max_property_id: " << shard_map.max_property_id;
-    in << ", max_edge_type_id: " << shard_map.max_edge_type_id;
-    in << ", properties: " << shard_map.properties;
-    in << ", edge_types: " << shard_map.edge_types;
-    in << ", max_label_id: " << shard_map.max_label_id;
-    in << ", labels: " << shard_map.labels;
-    in << ", label_spaces: " << shard_map.label_spaces;
-    in << ", schemas: " << shard_map.schemas;
-    in << "}";
-    return in;
-  }
-
-  Shards GetShards(const LabelName &label) {
-    const auto id = labels.at(label);
-    auto &shards = label_spaces.at(id).shards;
-    return shards;
-  }
->>>>>>> 12e7a261
 
   // TODO(gabor) later we will want to update the wallclock time with
   // the given Io<impl>'s time as well
