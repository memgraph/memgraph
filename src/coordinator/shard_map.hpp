// Copyright 2022 Memgraph Ltd.
//
// Use of this software is governed by the Business Source License
// included in the file licenses/BSL.txt; by using this file, you agree to be bound by the terms of the Business Source
// License, and you may not use this file except in compliance with the Business Source License.
//
// As of the Change Date specified in that file, in accordance with
// the Business Source License, use of this software will be governed
// by the Apache License, Version 2.0, included in the file
// licenses/APL.txt.

#pragma once

#include <limits>
#include <map>
#include <set>
#include <vector>

#include <boost/uuid/uuid.hpp>
#include <boost/uuid/uuid_generators.hpp>

#include "common/types.hpp"
#include "coordinator/hybrid_logical_clock.hpp"
#include "io/address.hpp"
#include "storage/v3/config.hpp"
#include "storage/v3/id_types.hpp"
#include "storage/v3/property_value.hpp"
#include "storage/v3/schemas.hpp"
#include "storage/v3/temporal.hpp"

namespace memgraph::coordinator {

using memgraph::common::SchemaType;
using memgraph::io::Address;
using memgraph::storage::v3::Config;
using memgraph::storage::v3::LabelId;
using memgraph::storage::v3::PropertyId;
using memgraph::storage::v3::PropertyValue;
using memgraph::storage::v3::SchemaProperty;
using memgraph::storage::v3::TemporalData;
using memgraph::storage::v3::TemporalType;

enum class Status : uint8_t {
  CONSENSUS_PARTICIPANT,
  INITIALIZING,
  // TODO(tyler) this will possibly have more states,
  // depending on the reconfiguration protocol that we
  // implement.
};

struct AddressAndStatus {
  memgraph::io::Address address;
  Status status;
};

using PrimaryKey = std::vector<PropertyValue>;
using Shard = std::vector<AddressAndStatus>;
using Shards = std::map<PrimaryKey, Shard>;
using LabelName = std::string;
using PropertyName = std::string;
using PropertyMap = std::map<PropertyName, PropertyId>;

struct ShardToInitialize {
  boost::uuids::uuid uuid;
  LabelId label_id;
  PrimaryKey min_key;
  std::optional<PrimaryKey> max_key;
  Config config;
};

<<<<<<< HEAD
PrimaryKey SchemaToMinKey(const std::vector<SchemaProperty> &schema) {
  PrimaryKey ret{};

  const int64_t min_int = std::numeric_limits<int64_t>::min();

  const TemporalData date{TemporalType::Date, min_int};
  const TemporalData local_time{TemporalType::LocalTime, min_int};
  const TemporalData local_date_time{TemporalType::LocalDateTime, min_int};
  const TemporalData duration{TemporalType::Duration, min_int};

  for (const auto &schema_property : schema) {
    switch (schema_property.type) {
      case SchemaType::BOOL:
        ret.emplace_back(PropertyValue(false));
        break;
      case SchemaType::INT:
        ret.emplace_back(PropertyValue(min_int));
        break;
      case SchemaType::STRING:
        ret.emplace_back(PropertyValue(""));
        break;
      case SchemaType::DATE:
        ret.emplace_back(PropertyValue(date));
        break;
      case SchemaType::LOCALTIME:
        ret.emplace_back(PropertyValue(local_time));
        break;
      case SchemaType::LOCALDATETIME:
        ret.emplace_back(PropertyValue(local_date_time));
        break;
      case SchemaType::DURATION:
        ret.emplace_back(PropertyValue(duration));
        break;
    }
  }

  return ret;
}
=======
PrimaryKey SchemaToMinKey(const std::vector<SchemaProperty> &schema);
>>>>>>> 58eb2caf

struct LabelSpace {
  std::vector<SchemaProperty> schema;
  std::map<PrimaryKey, Shard> shards;
  size_t replication_factor;
};

struct ShardMap {
  Hlc shard_map_version;
  uint64_t max_property_id;
  std::map<PropertyName, PropertyId> properties;
  uint64_t max_label_id;
  std::map<LabelName, LabelId> labels;
  std::map<LabelId, LabelSpace> label_spaces;
  std::map<LabelId, std::vector<SchemaProperty>> schemas;

  // TODO(gabor) later we will want to update the wallclock time with
  // the given Io<impl>'s time as well
  Hlc IncrementShardMapVersion() noexcept {
    ++shard_map_version.logical_id;
    return shard_map_version;
  }

  Hlc GetHlc() const noexcept { return shard_map_version; }

  // Returns the shard UUIDs that have been assigned but not yet acknowledged for this storage manager
  std::vector<ShardToInitialize> AssignShards(Address storage_manager, std::set<boost::uuids::uuid> initialized) {
    std::vector<ShardToInitialize> ret{};

    bool mutated = false;

    for (auto &[label_id, label_space] : label_spaces) {
      for (auto &[low_key, shard] : label_space.shards) {
        // TODO(tyler) avoid these triple-nested loops by having the heartbeat include better info
        bool machine_contains_shard = false;

        for (auto &aas : shard) {
          if (initialized.contains(aas.address.unique_id)) {
            spdlog::info("marking shard as full consensus participant: {}", aas.address.unique_id);
            aas.status = Status::CONSENSUS_PARTICIPANT;
            machine_contains_shard = true;
          } else {
            const bool same_machine = aas.address.last_known_ip == storage_manager.last_known_ip &&
                                      aas.address.last_known_port == storage_manager.last_known_port;
            if (same_machine) {
              machine_contains_shard = true;
              ret.push_back(ShardToInitialize{
                  .uuid = aas.address.unique_id,
                  .label_id = label_id,
                  .min_key = low_key,
                  .max_key = std::nullopt,
                  .config = Config{},
              });
            }
          }
        }

        if (!machine_contains_shard && shard.size() < label_space.replication_factor) {
          Address address = storage_manager;

          // TODO(tyler) use deterministic UUID so that coordinators don't diverge here
          address.unique_id = boost::uuids::uuid{boost::uuids::random_generator()()},

          ret.push_back(ShardToInitialize{
              .uuid = address.unique_id,
              .label_id = label_id,
              .min_key = low_key,
              .max_key = std::nullopt,
              .config = Config{},
          });

          AddressAndStatus aas = {
              .address = address,
              .status = Status::INITIALIZING,
          };

          shard.emplace_back(aas);
        }
      }
    }

    if (mutated) {
      IncrementShardMapVersion();
    }

    return ret;
  }

  bool SplitShard(Hlc previous_shard_map_version, LabelId label_id, const PrimaryKey &key) {
    if (previous_shard_map_version != shard_map_version) {
      return false;
    }

    auto &label_space = label_spaces.at(label_id);
    auto &shards_in_map = label_space.shards;

    MG_ASSERT(!shards_in_map.empty());
    MG_ASSERT(!shards_in_map.contains(key));
    MG_ASSERT(label_spaces.contains(label_id));

    // Finding the Shard that the new PrimaryKey should map to.
    auto prev = std::prev(shards_in_map.upper_bound(key));
    Shard duplicated_shard = prev->second;

    // Apply the split
    shards_in_map[key] = duplicated_shard;

    return true;
  }

  std::optional<LabelId> InitializeNewLabel(std::string label_name, std::vector<SchemaProperty> schema,
<<<<<<< HEAD
                                            size_t replication_factor, Hlc last_shard_map_version) {
    if (shard_map_version != last_shard_map_version || labels.contains(label_name)) {
      return std::nullopt;
    }

    const LabelId label_id = LabelId::FromUint(++max_label_id);

    labels.emplace(std::move(label_name), label_id);

    PrimaryKey initial_key = SchemaToMinKey(schema);
    Shard empty_shard = {};

    Shards shards = {
        {initial_key, empty_shard},
    };

    LabelSpace label_space{
        .schema = std::move(schema),
        .shards = shards,
        .replication_factor = replication_factor,
    };

    label_spaces.emplace(label_id, label_space);

    IncrementShardMapVersion();

    return label_id;
  }
=======
                                            size_t replication_factor, Hlc last_shard_map_version);
>>>>>>> 58eb2caf

  void AddServer(Address server_address) {
    // Find a random place for the server to plug in
  }

  Shards GetShardsForRange(const LabelName &label_name, const PrimaryKey &start_key, const PrimaryKey &end_key) const {
    MG_ASSERT(start_key <= end_key);
    MG_ASSERT(labels.contains(label_name));

    LabelId label_id = labels.at(label_name);

    const auto &label_space = label_spaces.at(label_id);

    const auto &shards_for_label = label_space.shards;

    MG_ASSERT(shards_for_label.begin()->first <= start_key,
              "the ShardMap must always contain a minimal key that is less than or equal to any requested key");

    auto it = std::prev(shards_for_label.upper_bound(start_key));
    const auto end_it = shards_for_label.upper_bound(end_key);

    Shards shards{};

    std::copy(it, end_it, std::inserter(shards, shards.end()));

    return shards;
  }

  Shard GetShardForKey(const LabelName &label_name, const PrimaryKey &key) const {
    MG_ASSERT(labels.contains(label_name));

    LabelId label_id = labels.at(label_name);

    const auto &label_space = label_spaces.at(label_id);

    MG_ASSERT(label_space.shards.begin()->first <= key,
              "the ShardMap must always contain a minimal key that is less than or equal to any requested key");

    return std::prev(label_space.shards.upper_bound(key))->second;
  }

  PropertyMap AllocatePropertyIds(const std::vector<PropertyName> &new_properties) {
    PropertyMap ret{};

    bool mutated = false;

    for (const auto &property_name : new_properties) {
      if (properties.contains(property_name)) {
        auto property_id = properties.at(property_name);
        ret.emplace(property_name, property_id);
      } else {
        mutated = true;

        const PropertyId property_id = PropertyId::FromUint(++max_property_id);
        ret.emplace(property_name, property_id);
        properties.emplace(property_name, property_id);
      }
    }

    if (mutated) {
      IncrementShardMapVersion();
    }

    return ret;
  }

  std::optional<PropertyId> GetPropertyId(const std::string &property_name) const {
    if (properties.contains(property_name)) {
      return properties.at(property_name);
    }

    return std::nullopt;
  }
};

}  // namespace memgraph::coordinator<|MERGE_RESOLUTION|>--- conflicted
+++ resolved
@@ -68,48 +68,7 @@
   Config config;
 };
 
-<<<<<<< HEAD
-PrimaryKey SchemaToMinKey(const std::vector<SchemaProperty> &schema) {
-  PrimaryKey ret{};
-
-  const int64_t min_int = std::numeric_limits<int64_t>::min();
-
-  const TemporalData date{TemporalType::Date, min_int};
-  const TemporalData local_time{TemporalType::LocalTime, min_int};
-  const TemporalData local_date_time{TemporalType::LocalDateTime, min_int};
-  const TemporalData duration{TemporalType::Duration, min_int};
-
-  for (const auto &schema_property : schema) {
-    switch (schema_property.type) {
-      case SchemaType::BOOL:
-        ret.emplace_back(PropertyValue(false));
-        break;
-      case SchemaType::INT:
-        ret.emplace_back(PropertyValue(min_int));
-        break;
-      case SchemaType::STRING:
-        ret.emplace_back(PropertyValue(""));
-        break;
-      case SchemaType::DATE:
-        ret.emplace_back(PropertyValue(date));
-        break;
-      case SchemaType::LOCALTIME:
-        ret.emplace_back(PropertyValue(local_time));
-        break;
-      case SchemaType::LOCALDATETIME:
-        ret.emplace_back(PropertyValue(local_date_time));
-        break;
-      case SchemaType::DURATION:
-        ret.emplace_back(PropertyValue(duration));
-        break;
-    }
-  }
-
-  return ret;
-}
-=======
 PrimaryKey SchemaToMinKey(const std::vector<SchemaProperty> &schema);
->>>>>>> 58eb2caf
 
 struct LabelSpace {
   std::vector<SchemaProperty> schema;
@@ -221,38 +180,7 @@
   }
 
   std::optional<LabelId> InitializeNewLabel(std::string label_name, std::vector<SchemaProperty> schema,
-<<<<<<< HEAD
-                                            size_t replication_factor, Hlc last_shard_map_version) {
-    if (shard_map_version != last_shard_map_version || labels.contains(label_name)) {
-      return std::nullopt;
-    }
-
-    const LabelId label_id = LabelId::FromUint(++max_label_id);
-
-    labels.emplace(std::move(label_name), label_id);
-
-    PrimaryKey initial_key = SchemaToMinKey(schema);
-    Shard empty_shard = {};
-
-    Shards shards = {
-        {initial_key, empty_shard},
-    };
-
-    LabelSpace label_space{
-        .schema = std::move(schema),
-        .shards = shards,
-        .replication_factor = replication_factor,
-    };
-
-    label_spaces.emplace(label_id, label_space);
-
-    IncrementShardMapVersion();
-
-    return label_id;
-  }
-=======
                                             size_t replication_factor, Hlc last_shard_map_version);
->>>>>>> 58eb2caf
 
   void AddServer(Address server_address) {
     // Find a random place for the server to plug in
