// Copyright 2022 Memgraph Ltd.
//
// Use of this software is governed by the Business Source License
// included in the file licenses/BSL.txt; by using this file, you agree to be bound by the terms of the Business Source
// License, and you may not use this file except in compliance with the Business Source License.
//
// As of the Change Date specified in that file, in accordance with
// the Business Source License, use of this software will be governed
// by the Apache License, Version 2.0, included in the file
// licenses/APL.txt.

#pragma once

#include <algorithm>
#include <limits>
#include <map>
#include <set>
#include <vector>

#include <boost/uuid/uuid.hpp>
#include <boost/uuid/uuid_generators.hpp>

#include "common/types.hpp"
#include "coordinator/hybrid_logical_clock.hpp"
#include "io/address.hpp"
#include "storage/v3/config.hpp"
#include "storage/v3/id_types.hpp"
#include "storage/v3/property_value.hpp"
#include "storage/v3/schemas.hpp"
#include "storage/v3/temporal.hpp"
#include "utils/exceptions.hpp"
#include "utils/print_helpers.hpp"

namespace memgraph::coordinator {

constexpr int64_t kNotExistingId{0};

using memgraph::io::Address;
using memgraph::storage::v3::Config;
using memgraph::storage::v3::EdgeTypeId;
using memgraph::storage::v3::LabelId;
using memgraph::storage::v3::PropertyId;
using memgraph::storage::v3::PropertyValue;
using memgraph::storage::v3::SchemaProperty;

enum class Status : uint8_t {
  CONSENSUS_PARTICIPANT,
  INITIALIZING,
  // TODO(tyler) this will possibly have more states,
  // depending on the reconfiguration protocol that we
  // implement.
};

struct AddressAndStatus {
  memgraph::io::Address address;
  Status status;

  friend bool operator<(const AddressAndStatus &lhs, const AddressAndStatus &rhs) { return lhs.address < rhs.address; }
<<<<<<< HEAD
=======

  friend std::ostream &operator<<(std::ostream &in, const AddressAndStatus &address_and_status) {
    in << "AddressAndStatus { address: ";
    in << address_and_status.address;
    if (address_and_status.status == Status::CONSENSUS_PARTICIPANT) {
      in << ", status: CONSENSUS_PARTICIPANT }";
    } else {
      in << ", status: INITIALIZING }";
    }

    return in;
  }

>>>>>>> 12e7a261
  friend bool operator==(const AddressAndStatus &lhs, const AddressAndStatus &rhs) {
    return lhs.address == rhs.address;
  }
};

using PrimaryKey = std::vector<PropertyValue>;
using Shard = std::vector<AddressAndStatus>;
using Shards = std::map<PrimaryKey, Shard>;
using LabelName = std::string;
using PropertyName = std::string;
using EdgeTypeName = std::string;
using PropertyMap = std::map<PropertyName, PropertyId>;
using EdgeTypeIdMap = std::map<EdgeTypeName, EdgeTypeId>;

struct ShardToInitialize {
  boost::uuids::uuid uuid;
  LabelId label_id;
  PrimaryKey min_key;
  std::optional<PrimaryKey> max_key;
  std::vector<SchemaProperty> schema;
  Config config;
};

PrimaryKey SchemaToMinKey(const std::vector<SchemaProperty> &schema);

struct LabelSpace {
  std::vector<SchemaProperty> schema;
  std::map<PrimaryKey, Shard> shards;
  size_t replication_factor;

  friend std::ostream &operator<<(std::ostream &in, const LabelSpace &label_space) {
    using utils::print_helpers::operator<<;

    in << "LabelSpace { schema: ";
    in << label_space.schema;
    in << ", shards: ";
    in << label_space.shards;
    in << ", replication_factor: " << label_space.replication_factor << "}";

    return in;
  }
};

struct ShardMap {
  Hlc shard_map_version;
  uint64_t max_property_id{kNotExistingId};
  uint64_t max_edge_type_id{kNotExistingId};
  std::map<PropertyName, PropertyId> properties;
  std::map<EdgeTypeName, EdgeTypeId> edge_types;
  uint64_t max_label_id{kNotExistingId};
  std::map<LabelName, LabelId> labels;
  std::map<LabelId, LabelSpace> label_spaces;
  std::map<LabelId, std::vector<SchemaProperty>> schemas;

<<<<<<< HEAD
  std::optional<LabelId> GetLabelId(const Shard &shard) {
    for (const auto &label_space : label_spaces) {
      for (const auto &stored_shard : label_space.second.shards) {
        if (shard == stored_shard.second) {
          return label_space.first;
        }
      }
    }
    return {};
=======
  friend std::ostream &operator<<(std::ostream &in, const ShardMap &shard_map) {
    using utils::print_helpers::operator<<;

    in << "ShardMap { shard_map_version: " << shard_map.shard_map_version;
    in << ", max_property_id: " << shard_map.max_property_id;
    in << ", max_edge_type_id: " << shard_map.max_edge_type_id;
    in << ", properties: " << shard_map.properties;
    in << ", edge_types: " << shard_map.edge_types;
    in << ", max_label_id: " << shard_map.max_label_id;
    in << ", labels: " << shard_map.labels;
    in << ", label_spaces: " << shard_map.label_spaces;
    in << ", schemas: " << shard_map.schemas;
    in << "}";
    return in;
>>>>>>> 12e7a261
  }

  Shards GetShards(const LabelName &label) {
    const auto id = labels.at(label);
    auto &shards = label_spaces.at(id).shards;
    return shards;
  }

  std::vector<Shards> GetShards() {
    std::vector<Shards> all_shards;
    std::transform(label_spaces.begin(), label_spaces.end(), std::back_inserter(all_shards),
                   [](const auto &label_space) { return label_space.second.shards; });
    return all_shards;
  }

  // TODO(gabor) later we will want to update the wallclock time with
  // the given Io<impl>'s time as well
  Hlc IncrementShardMapVersion() noexcept {
    ++shard_map_version.logical_id;
    return shard_map_version;
  }

  Hlc GetHlc() const noexcept { return shard_map_version; }

  // Returns the shard UUIDs that have been assigned but not yet acknowledged for this storage manager
  std::vector<ShardToInitialize> AssignShards(Address storage_manager, std::set<boost::uuids::uuid> initialized) {
    std::vector<ShardToInitialize> ret{};

    bool mutated = false;

    for (auto &[label_id, label_space] : label_spaces) {
      for (auto it = label_space.shards.begin(); it != label_space.shards.end(); it++) {
        auto &[low_key, shard] = *it;
        std::optional<PrimaryKey> high_key;
        if (const auto next_it = std::next(it); next_it != label_space.shards.end()) {
          high_key = next_it->first;
        }
        // TODO(tyler) avoid these triple-nested loops by having the heartbeat include better info
        bool machine_contains_shard = false;

        for (auto &aas : shard) {
          if (initialized.contains(aas.address.unique_id)) {
            spdlog::info("marking shard as full consensus participant: {}", aas.address.unique_id);
            aas.status = Status::CONSENSUS_PARTICIPANT;
            machine_contains_shard = true;
          } else {
            const bool same_machine = aas.address.last_known_ip == storage_manager.last_known_ip &&
                                      aas.address.last_known_port == storage_manager.last_known_port;
            if (same_machine) {
              machine_contains_shard = true;
              ret.push_back(ShardToInitialize{
                  .uuid = aas.address.unique_id,
                  .label_id = label_id,
                  .min_key = low_key,
                  .max_key = high_key,
                  .schema = schemas[label_id],
                  .config = Config{},
              });
            }
          }
        }

        if (!machine_contains_shard && shard.size() < label_space.replication_factor) {
          Address address = storage_manager;

          // TODO(tyler) use deterministic UUID so that coordinators don't diverge here
          address.unique_id = boost::uuids::uuid{boost::uuids::random_generator()()},

          ret.push_back(ShardToInitialize{.uuid = address.unique_id,
                                          .label_id = label_id,
                                          .min_key = low_key,
                                          .max_key = high_key,
                                          .schema = schemas[label_id],
                                          .config = Config{}});

          AddressAndStatus aas = {
              .address = address,
              .status = Status::INITIALIZING,
          };

          shard.emplace_back(aas);
        }
      }
    }

    if (mutated) {
      IncrementShardMapVersion();
    }

    return ret;
  }

  bool SplitShard(Hlc previous_shard_map_version, LabelId label_id, const PrimaryKey &key) {
    if (previous_shard_map_version != shard_map_version) {
      return false;
    }

    auto &label_space = label_spaces.at(label_id);
    auto &shards_in_map = label_space.shards;

    MG_ASSERT(!shards_in_map.empty());
    MG_ASSERT(!shards_in_map.contains(key));
    MG_ASSERT(label_spaces.contains(label_id));

    // Finding the Shard that the new PrimaryKey should map to.
    auto prev = std::prev(shards_in_map.upper_bound(key));
    Shard duplicated_shard = prev->second;

    // Apply the split
    shards_in_map[key] = duplicated_shard;

    return true;
  }

  std::optional<LabelId> InitializeNewLabel(std::string label_name, std::vector<SchemaProperty> schema,
                                            size_t replication_factor, Hlc last_shard_map_version);

  void AddServer(Address server_address) {
    // Find a random place for the server to plug in
  }

  std::optional<LabelId> GetLabelId(const std::string &label) const {
    if (const auto it = labels.find(label); it != labels.end()) {
      return it->second;
    }

    return std::nullopt;
  }

  std::string GetLabelName(const LabelId label) const {
    if (const auto it =
            std::ranges::find_if(labels, [label](const auto &name_id_pair) { return name_id_pair.second == label; });
        it != labels.end()) {
      return it->first;
    }
    throw utils::BasicException("GetLabelName fails on the given label id!");
  }

  std::optional<PropertyId> GetPropertyId(const std::string &property_name) const {
    if (const auto it = properties.find(property_name); it != properties.end()) {
      return it->second;
    }

    return std::nullopt;
  }

  std::string GetPropertyName(const PropertyId property) const {
    if (const auto it = std::ranges::find_if(
            properties, [property](const auto &name_id_pair) { return name_id_pair.second == property; });
        it != properties.end()) {
      return it->first;
    }
    throw utils::BasicException("PropertyId not found!");
  }

  std::optional<EdgeTypeId> GetEdgeTypeId(const std::string &edge_type) const {
    if (const auto it = edge_types.find(edge_type); it != edge_types.end()) {
      return it->second;
    }

    return std::nullopt;
  }

  std::string GetEdgeTypeName(const EdgeTypeId property) const {
    if (const auto it = std::ranges::find_if(
            edge_types, [property](const auto &name_id_pair) { return name_id_pair.second == property; });
        it != edge_types.end()) {
      return it->first;
    }
    throw utils::BasicException("EdgeTypeId not found!");
  }

  Shards GetShardsForRange(const LabelName &label_name, const PrimaryKey &start_key, const PrimaryKey &end_key) const {
    MG_ASSERT(start_key <= end_key);
    MG_ASSERT(labels.contains(label_name));

    LabelId label_id = labels.at(label_name);

    const auto &label_space = label_spaces.at(label_id);

    const auto &shards_for_label = label_space.shards;

    MG_ASSERT(shards_for_label.begin()->first <= start_key,
              "the ShardMap must always contain a minimal key that is less than or equal to any requested key");

    auto it = std::prev(shards_for_label.upper_bound(start_key));
    const auto end_it = shards_for_label.upper_bound(end_key);

    Shards shards{};

    std::copy(it, end_it, std::inserter(shards, shards.end()));

    return shards;
  }

  Shard GetShardForKey(const LabelName &label_name, const PrimaryKey &key) const {
    MG_ASSERT(labels.contains(label_name));

    LabelId label_id = labels.at(label_name);

    const auto &label_space = label_spaces.at(label_id);

    MG_ASSERT(label_space.shards.begin()->first <= key,
              "the ShardMap must always contain a minimal key that is less than or equal to any requested key");

    return std::prev(label_space.shards.upper_bound(key))->second;
  }

  Shard GetShardForKey(const LabelId &label_id, const PrimaryKey &key) const {
    MG_ASSERT(label_spaces.contains(label_id));

    const auto &label_space = label_spaces.at(label_id);

    MG_ASSERT(label_space.shards.begin()->first <= key,
              "the ShardMap must always contain a minimal key that is less than or equal to any requested key");

    return std::prev(label_space.shards.upper_bound(key))->second;
  }

  PropertyMap AllocatePropertyIds(const std::vector<PropertyName> &new_properties) {
    PropertyMap ret{};

    bool mutated = false;

    for (const auto &property_name : new_properties) {
      if (properties.contains(property_name)) {
        auto property_id = properties.at(property_name);
        ret.emplace(property_name, property_id);
      } else {
        mutated = true;

        const PropertyId property_id = PropertyId::FromUint(++max_property_id);
        ret.emplace(property_name, property_id);
        properties.emplace(property_name, property_id);
      }
    }

    if (mutated) {
      IncrementShardMapVersion();
    }

    return ret;
  }

  EdgeTypeIdMap AllocateEdgeTypeIds(const std::vector<EdgeTypeName> &new_edge_types) {
    EdgeTypeIdMap ret;

    bool mutated = false;

    for (const auto &edge_type_name : new_edge_types) {
      if (edge_types.contains(edge_type_name)) {
        auto edge_type_id = edge_types.at(edge_type_name);
        ret.emplace(edge_type_name, edge_type_id);
      } else {
        mutated = true;

        const EdgeTypeId edge_type_id = EdgeTypeId::FromUint(++max_edge_type_id);
        ret.emplace(edge_type_name, edge_type_id);
        edge_types.emplace(edge_type_name, edge_type_id);
      }
    }

    if (mutated) {
      IncrementShardMapVersion();
    }

    return ret;
  }
};

}  // namespace memgraph::coordinator<|MERGE_RESOLUTION|>--- conflicted
+++ resolved
@@ -56,8 +56,6 @@
   Status status;
 
   friend bool operator<(const AddressAndStatus &lhs, const AddressAndStatus &rhs) { return lhs.address < rhs.address; }
-<<<<<<< HEAD
-=======
 
   friend std::ostream &operator<<(std::ostream &in, const AddressAndStatus &address_and_status) {
     in << "AddressAndStatus { address: ";
@@ -71,7 +69,6 @@
     return in;
   }
 
->>>>>>> 12e7a261
   friend bool operator==(const AddressAndStatus &lhs, const AddressAndStatus &rhs) {
     return lhs.address == rhs.address;
   }
@@ -126,17 +123,6 @@
   std::map<LabelId, LabelSpace> label_spaces;
   std::map<LabelId, std::vector<SchemaProperty>> schemas;
 
-<<<<<<< HEAD
-  std::optional<LabelId> GetLabelId(const Shard &shard) {
-    for (const auto &label_space : label_spaces) {
-      for (const auto &stored_shard : label_space.second.shards) {
-        if (shard == stored_shard.second) {
-          return label_space.first;
-        }
-      }
-    }
-    return {};
-=======
   friend std::ostream &operator<<(std::ostream &in, const ShardMap &shard_map) {
     using utils::print_helpers::operator<<;
 
@@ -151,7 +137,17 @@
     in << ", schemas: " << shard_map.schemas;
     in << "}";
     return in;
->>>>>>> 12e7a261
+  }
+
+  std::optional<LabelId> GetLabelId(const Shard &shard) {
+    for (const auto &label_space : label_spaces) {
+      for (const auto &stored_shard : label_space.second.shards) {
+        if (shard == stored_shard.second) {
+          return label_space.first;
+        }
+      }
+    }
+    return {};
   }
 
   Shards GetShards(const LabelName &label) {
