--- conflicted
+++ resolved
@@ -73,11 +73,7 @@
 
 namespace memgraph::metrics {
 extern const Event PeakMemoryRes;
-<<<<<<< HEAD
-}
-=======
 }  // namespace memgraph::metrics
->>>>>>> 6cece8d5
 
 namespace {
 constexpr const char *kMgUser = "MEMGRAPH_USER";
