--- conflicted
+++ resolved
@@ -294,14 +294,10 @@
   memgraph::storage::Config db_config{
       .gc = {.type = memgraph::storage::Config::Gc::Type::PERIODIC,
              .interval = std::chrono::seconds(FLAGS_storage_gc_cycle_sec)},
-<<<<<<< HEAD
       .gc_python = {.type = memgraph::storage::Config::Gc::Type::PERIODIC,
                     .interval = std::chrono::seconds(FLAGS_storage_python_gc_cycle_sec)},
-      .items = {.properties_on_edges = FLAGS_storage_properties_on_edges},
-=======
       .items = {.properties_on_edges = FLAGS_storage_properties_on_edges,
                 .enable_schema_metadata = FLAGS_storage_enable_schema_metadata},
->>>>>>> 74fa6d21
       .durability = {.storage_directory = FLAGS_data_directory,
                      .recover_on_startup = FLAGS_storage_recover_on_startup || FLAGS_data_recovery_on_startup,
                      .snapshot_retention_count = FLAGS_storage_snapshot_retention_count,
