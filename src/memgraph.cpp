// Copyright 2024 Memgraph Ltd.
//
// Use of this software is governed by the Business Source License
// included in the file licenses/BSL.txt; by using this file, you agree to be bound by the terms of the Business Source
// License, and you may not use this file except in compliance with the Business Source License.
//
// As of the Change Date specified in that file, in accordance with
// the Business Source License, use of this software will be governed
// by the Apache License, Version 2.0, included in the file
// licenses/APL.txt.

#include <cstdint>
#include "audit/log.hpp"
#include "auth/auth.hpp"
#include "communication/websocket/auth.hpp"
#include "communication/websocket/server.hpp"
#include "coordination/coordinator_handlers.hpp"
#include "dbms/constants.hpp"
#include "dbms/dbms_handler.hpp"
#include "dbms/inmemory/replication_handlers.hpp"
#include "flags/all.hpp"
#include "glue/MonitoringServerT.hpp"
#include "glue/ServerT.hpp"
#include "glue/auth_checker.hpp"
#include "glue/auth_handler.hpp"
#include "glue/run_id.hpp"
#include "helpers.hpp"
#include "license/license_sender.hpp"
#include "memory/global_memory_control.hpp"
#include "query/auth_checker.hpp"
#include "query/auth_query_handler.hpp"
#include "query/config.hpp"
#include "query/discard_value_stream.hpp"
#include "query/interpreter.hpp"
#include "query/interpreter_context.hpp"
#include "query/procedure/callable_alias_mapper.hpp"
#include "query/procedure/module.hpp"
#include "query/procedure/py_module.hpp"
#include "replication_handler/replication_handler.hpp"
#include "replication_handler/system_replication.hpp"
#include "requests/requests.hpp"
#include "storage/v2/durability/durability.hpp"
#include "system/system.hpp"
#include "telemetry/telemetry.hpp"
#include "utils/signals.hpp"
#include "utils/sysinfo/memory.hpp"
#include "utils/system_info.hpp"
#include "utils/terminate_handler.hpp"
#include "version.hpp"

namespace {
constexpr const char *kMgUser = "MEMGRAPH_USER";
constexpr const char *kMgPassword = "MEMGRAPH_PASSWORD";
constexpr const char *kMgPassfile = "MEMGRAPH_PASSFILE";
constexpr uint64_t kMgVmMaxMapCount = 262144;

// TODO: move elsewhere so that we can remove need of interpreter.hpp
void InitFromCypherlFile(memgraph::query::InterpreterContext &ctx, memgraph::dbms::DatabaseAccess &db_acc,
                         std::string cypherl_file_path, memgraph::audit::Log *audit_log = nullptr) {
  memgraph::query::Interpreter interpreter(&ctx, db_acc);
  // Temporary empty user
  // TODO: Double check with buda
  memgraph::query::AllowEverythingAuthChecker tmp_auth_checker;
  auto tmp_user = tmp_auth_checker.GenQueryUser(std::nullopt, std::nullopt);
  interpreter.SetUser(tmp_user);

  std::ifstream file(cypherl_file_path);
  if (!file.is_open()) {
    spdlog::trace("Could not find init file {}", cypherl_file_path);
    return;
  }

  std::string line;
  while (std::getline(file, line)) {
    if (!line.empty()) {
      try {
        auto results = interpreter.Prepare(line, {}, {});
        memgraph::query::DiscardValueResultStream stream;
        interpreter.Pull(&stream, {}, results.qid);
      } catch (const memgraph::query::UserAlreadyExistsException &e) {
        spdlog::warn("{} The rest of the init-file will be run.", e.what());
      }
      if (audit_log) {
        audit_log->Record("", "", line, {}, std::string{memgraph::dbms::kDefaultDB});
      }
    }
  }

  file.close();
}

using memgraph::communication::ServerContext;

// Needed to correctly handle memgraph destruction from a signal handler.
// Without having some sort of a flag, it is possible that a signal is handled
// when we are exiting main, inside destructors of database::GraphDb and
// similar. The signal handler may then initiate another shutdown on memgraph
// which is in half destructed state, causing invalid memory access and crash.
// NOLINTNEXTLINE(cppcoreguidelines-avoid-non-const-global-variables)
volatile sig_atomic_t is_shutting_down = 0;

void InitSignalHandlers(const std::function<void()> &shutdown_fun) {
  // Prevent handling shutdown inside a shutdown. For example, SIGINT handler
  // being interrupted by SIGTERM before is_shutting_down is set, thus causing
  // double shutdown.
  sigset_t block_shutdown_signals;
  sigemptyset(&block_shutdown_signals);
  sigaddset(&block_shutdown_signals, SIGTERM);
  sigaddset(&block_shutdown_signals, SIGINT);

  // Wrap the shutdown function in a safe way to prevent recursive shutdown.
  auto shutdown = [shutdown_fun]() {
    if (is_shutting_down) return;
    is_shutting_down = 1;
    shutdown_fun();
  };

  MG_ASSERT(memgraph::utils::SignalHandler::RegisterHandler(memgraph::utils::Signal::Terminate, shutdown,
                                                            block_shutdown_signals),
            "Unable to register SIGTERM handler!");
  MG_ASSERT(memgraph::utils::SignalHandler::RegisterHandler(memgraph::utils::Signal::Interupt, shutdown,
                                                            block_shutdown_signals),
            "Unable to register SIGINT handler!");
}
}  // namespace

int main(int argc, char **argv) {
  memgraph::memory::SetHooks();
  google::SetUsageMessage("Memgraph database server");
  gflags::SetVersionString(version_string);

  // Load config before parsing arguments, so that flags from the command line
  // overwrite the config.
  LoadConfig("memgraph");
  gflags::ParseCommandLineFlags(&argc, &argv, true);

  if (FLAGS_h) {
    gflags::ShowUsageWithFlags(argv[0]);
    exit(1);
  }

  memgraph::flags::InitializeLogger();
  memgraph::flags::InitializeExperimental();

  // Unhandled exception handler init.
  std::set_terminate(&memgraph::utils::TerminateHandler);

  // Initialize Python
  auto *program_name = Py_DecodeLocale(argv[0], nullptr);
  MG_ASSERT(program_name);
  // Set program name, so Python can find its way to runtime libraries relative
  // to executable.
  Py_SetProgramName(program_name);
  PyImport_AppendInittab("_mgp", &memgraph::query::procedure::PyInitMgpModule);
  Py_InitializeEx(0 /* = initsigs */);
  PyEval_InitThreads();
  Py_BEGIN_ALLOW_THREADS;

  // Add our Python modules to sys.path
  try {
    auto exe_path = memgraph::utils::GetExecutablePath();
    auto py_support_dir = exe_path.parent_path() / "python_support";
    if (std::filesystem::is_directory(py_support_dir)) {
      auto gil = memgraph::py::EnsureGIL();
      auto maybe_exc = memgraph::py::AppendToSysPath(py_support_dir.c_str());
      if (maybe_exc) {
        spdlog::error(memgraph::utils::MessageWithLink("Unable to load support for embedded Python: {}.", *maybe_exc,
                                                       "https://memgr.ph/python"));
      } else {
        // Change how we load dynamic libraries on Python by using RTLD_NOW and
        // RTLD_DEEPBIND flags. This solves an issue with using the wrong version of
        // libstd.
        auto gil = memgraph::py::EnsureGIL();
        // NOLINTNEXTLINE(hicpp-signed-bitwise)
        auto *flag = PyLong_FromLong(RTLD_NOW);
        auto *setdl = PySys_GetObject("setdlopenflags");
        MG_ASSERT(setdl);
        auto *arg = PyTuple_New(1);
        MG_ASSERT(arg);
        MG_ASSERT(PyTuple_SetItem(arg, 0, flag) == 0);
        PyObject_CallObject(setdl, arg);
        Py_DECREF(flag);
        Py_DECREF(setdl);
        Py_DECREF(arg);
      }
    } else {
      spdlog::error(
          memgraph::utils::MessageWithLink("Unable to load support for embedded Python: missing directory {}.",
                                           py_support_dir, "https://memgr.ph/python"));
    }
  } catch (const std::filesystem::filesystem_error &e) {
    spdlog::error(memgraph::utils::MessageWithLink("Unable to load support for embedded Python: {}.", e.what(),
                                                   "https://memgr.ph/python"));
  }

  memgraph::utils::Scheduler python_gc_scheduler;
  python_gc_scheduler.Run("Python GC", std::chrono::seconds(FLAGS_storage_python_gc_cycle_sec),
                          [] { memgraph::query::procedure::PyCollectGarbage(); });

  // Initialize the communication library.
  memgraph::communication::SSLInit sslInit;

  // Initialize the requests library.
  memgraph::requests::Init();

  // Start memory warning logger.
  memgraph::utils::Scheduler mem_log_scheduler;
  if (FLAGS_memory_warning_threshold > 0) {
    auto free_ram = memgraph::utils::sysinfo::AvailableMemory();
    if (free_ram) {
      mem_log_scheduler.Run("Memory warning", std::chrono::seconds(3), [] {
        auto free_ram = memgraph::utils::sysinfo::AvailableMemory();
        if (free_ram && *free_ram / 1024 < FLAGS_memory_warning_threshold)
          spdlog::warn(memgraph::utils::MessageWithLink("Running out of available RAM, only {} MB left.",
                                                        *free_ram / 1024, "https://memgr.ph/ram"));
      });
    } else {
      // Kernel version for the `MemAvailable` value is from: man procfs
      spdlog::warn(
          "You have an older kernel version (<3.14) or the /proc "
          "filesystem isn't available so remaining memory warnings "
          "won't be available.");
    }
  }
  std::cout << "You are running Memgraph v" << gflags::VersionString() << std::endl;
  std::cout << "To get started with Memgraph, visit https://memgr.ph/start" << std::endl;

  const auto vm_max_map_count = memgraph::utils::GetVmMaxMapCount();
  if (vm_max_map_count.has_value()) {
    if (vm_max_map_count.value() < kMgVmMaxMapCount) {
      std::cout << "Max virtual memory areas vm.max_map_count " << vm_max_map_count.value()
                << " is too low, increase to at least " << kMgVmMaxMapCount << std::endl;
    }
  } else {
    std::cout << "Can't get info on vm.max_map_count, check whether it is too low, vm.max_map_count is at least "
              << kMgVmMaxMapCount << std::endl;
  }

  auto data_directory = std::filesystem::path(FLAGS_data_directory);

  memgraph::utils::EnsureDirOrDie(data_directory);
  // Verify that the user that started the process is the same user that is
  // the owner of the storage directory.
  memgraph::storage::durability::VerifyStorageDirectoryOwnerAndProcessUserOrDie(data_directory);
  // Create the lock file and open a handle to it. This will crash the
  // database if it can't open the file for writing or if any other process is
  // holding the file opened.
  memgraph::utils::OutputFile lock_file_handle;
  lock_file_handle.Open(data_directory / ".lock", memgraph::utils::OutputFile::Mode::OVERWRITE_EXISTING);
  MG_ASSERT(lock_file_handle.AcquireLock(),
            "Couldn't acquire lock on the storage directory {}"
            "!\nAnother Memgraph process is currently running with the same "
            "storage directory, please stop it first before starting this "
            "process!",
            data_directory);

  const auto memory_limit = memgraph::flags::GetMemoryLimit();
  // NOLINTNEXTLINE(bugprone-narrowing-conversions,cppcoreguidelines-narrowing-conversions)
  spdlog::info("Memory limit in config is set to {}", memgraph::utils::GetReadableSize(memory_limit));
  memgraph::utils::total_memory_tracker.SetMaximumHardLimit(memory_limit);
  memgraph::utils::total_memory_tracker.SetHardLimit(memory_limit);

  memgraph::utils::global_settings.Initialize(data_directory / "settings");
  memgraph::utils::OnScopeExit settings_finalizer([&] { memgraph::utils::global_settings.Finalize(); });

  // register all runtime settings
  memgraph::license::RegisterLicenseSettings(memgraph::license::global_license_checker,
                                             memgraph::utils::global_settings);
  memgraph::utils::OnScopeExit global_license_finalizer([] { memgraph::license::global_license_checker.Finalize(); });

  memgraph::flags::run_time::Initialize();

  memgraph::license::global_license_checker.CheckEnvLicense();
  if (!FLAGS_organization_name.empty() && !FLAGS_license_key.empty()) {
    memgraph::license::global_license_checker.SetLicenseInfoOverride(FLAGS_license_key, FLAGS_organization_name);
  }

  memgraph::license::global_license_checker.StartBackgroundLicenseChecker(memgraph::utils::global_settings);

  // All enterprise features should be constructed before the main database
  // storage. This will cause them to be destructed *after* the main database
  // storage. That way any errors that happen during enterprise features
  // destruction won't have an impact on the storage engine.
  // Example: When the main storage is destructed it makes a snapshot. When
  // audit logging is destructed it syncs all pending data to disk and that can
  // fail. That is why it must be destructed *after* the main database storage
  // to minimise the impact of their failure on the main storage.

  // Begin enterprise features initialization

#ifdef MG_ENTERPRISE
  // Audit log
  memgraph::audit::Log audit_log{data_directory / "audit", FLAGS_audit_buffer_size,
                                 FLAGS_audit_buffer_flush_interval_ms};
  // Start the log if enabled.
  if (FLAGS_audit_enabled) {
    audit_log.Start();
  }
  // Setup SIGUSR2 to be used for reopening audit log files, when e.g. logrotate
  // rotates our audit logs.
  MG_ASSERT(memgraph::utils::SignalHandler::RegisterHandler(memgraph::utils::Signal::User2,
                                                            [&audit_log]() { audit_log.ReopenLog(); }),
            "Unable to register SIGUSR2 handler!");

  // End enterprise features initialization
#endif

  // Main storage and execution engines initialization
  memgraph::storage::Config db_config{
      .gc = {.type = memgraph::storage::Config::Gc::Type::PERIODIC,
             .interval = std::chrono::seconds(FLAGS_storage_gc_cycle_sec)},

      .durability = {.storage_directory = FLAGS_data_directory,
                     .recover_on_startup = FLAGS_storage_recover_on_startup || FLAGS_data_recovery_on_startup,
                     .snapshot_retention_count = FLAGS_storage_snapshot_retention_count,
                     .wal_file_size_kibibytes = FLAGS_storage_wal_file_size_kib,
                     .wal_file_flush_every_n_tx = FLAGS_storage_wal_file_flush_every_n_tx,
                     .snapshot_on_exit = FLAGS_storage_snapshot_on_exit,
                     .restore_replication_state_on_startup = FLAGS_replication_restore_state_on_startup,
                     .items_per_batch = FLAGS_storage_items_per_batch,
                     .recovery_thread_count = FLAGS_storage_recovery_thread_count,
                     // deprecated
                     .allow_parallel_index_creation = FLAGS_storage_parallel_index_recovery,
                     .allow_parallel_schema_creation = FLAGS_storage_parallel_schema_recovery},
      .transaction = {.isolation_level = memgraph::flags::ParseIsolationLevel()},
      .disk = {.main_storage_directory = FLAGS_data_directory + "/rocksdb_main_storage",
               .label_index_directory = FLAGS_data_directory + "/rocksdb_label_index",
               .label_property_index_directory = FLAGS_data_directory + "/rocksdb_label_property_index",
               .unique_constraints_directory = FLAGS_data_directory + "/rocksdb_unique_constraints",
               .name_id_mapper_directory = FLAGS_data_directory + "/rocksdb_name_id_mapper",
               .id_name_mapper_directory = FLAGS_data_directory + "/rocksdb_id_name_mapper",
               .durability_directory = FLAGS_data_directory + "/rocksdb_durability",
               .wal_directory = FLAGS_data_directory + "/rocksdb_wal"},
      .salient.items = {.properties_on_edges = FLAGS_storage_properties_on_edges,
                        .enable_edges_metadata =
                            FLAGS_storage_properties_on_edges ? FLAGS_storage_enable_edges_metadata : false,
                        .enable_schema_metadata = FLAGS_storage_enable_schema_metadata,
                        .delta_on_identical_property_update = FLAGS_storage_delta_on_identical_property_update},
      .salient.storage_mode = memgraph::flags::ParseStorageMode()};
  if (!FLAGS_storage_properties_on_edges && FLAGS_storage_enable_edges_metadata) {
    spdlog::warn(
        "Properties on edges were not enabled, hence edges metadata will also be disabled. If you wish to utilize "
        "extra metadata on edges, enable properties on edges as well.");
  }
  spdlog::info("config recover on startup {}, flags {} {}", db_config.durability.recover_on_startup,
               FLAGS_storage_recover_on_startup, FLAGS_data_recovery_on_startup);
  memgraph::utils::Scheduler jemalloc_purge_scheduler;
  jemalloc_purge_scheduler.Run("Jemalloc purge", std::chrono::seconds(FLAGS_storage_gc_cycle_sec),
                               [] { memgraph::memory::PurgeUnusedMemory(); });

  if (FLAGS_storage_snapshot_interval_sec == 0) {
    if (FLAGS_storage_wal_enabled) {
      LOG_FATAL(
          "In order to use write-ahead-logging you must enable "
          "periodic snapshots by setting the snapshot interval to a "
          "value larger than 0!");
      db_config.durability.snapshot_wal_mode = memgraph::storage::Config::Durability::SnapshotWalMode::DISABLED;
    }
  } else {
    if (FLAGS_storage_wal_enabled) {
      db_config.durability.snapshot_wal_mode =
          memgraph::storage::Config::Durability::SnapshotWalMode::PERIODIC_SNAPSHOT_WITH_WAL;
    } else {
      db_config.durability.snapshot_wal_mode =
          memgraph::storage::Config::Durability::SnapshotWalMode::PERIODIC_SNAPSHOT;
    }
    db_config.durability.snapshot_interval = std::chrono::seconds(FLAGS_storage_snapshot_interval_sec);
  }

  // Default interpreter configuration
  memgraph::query::InterpreterConfig interp_config{
      .query = {.allow_load_csv = FLAGS_allow_load_csv},
      .replication_replica_check_frequency = std::chrono::seconds(FLAGS_replication_replica_check_frequency_sec),
#ifdef MG_ENTERPRISE
      .instance_down_timeout_sec = std::chrono::seconds(FLAGS_instance_down_timeout_sec),
      .instance_health_check_frequency_sec = std::chrono::seconds(FLAGS_instance_health_check_frequency_sec),
      .instance_get_uuid_frequency_sec = std::chrono::seconds(FLAGS_instance_get_uuid_frequency_sec),
#endif
      .default_kafka_bootstrap_servers = FLAGS_kafka_bootstrap_servers,
      .default_pulsar_service_url = FLAGS_pulsar_service_url,
      .stream_transaction_conflict_retries = FLAGS_stream_transaction_conflict_retries,
      .stream_transaction_retry_interval = std::chrono::milliseconds(FLAGS_stream_transaction_retry_interval)};

  auto auth_glue = [](memgraph::auth::SynchedAuth *auth, std::unique_ptr<memgraph::query::AuthQueryHandler> &ah,
                      std::unique_ptr<memgraph::query::AuthChecker> &ac) {
    // Glue high level auth implementations to the query side
    ah = std::make_unique<memgraph::glue::AuthQueryHandler>(auth);
    ac = std::make_unique<memgraph::glue::AuthChecker>(auth);
    // Handle users passed via arguments
    auto *maybe_username = std::getenv(kMgUser);
    auto *maybe_password = std::getenv(kMgPassword);
    auto *maybe_pass_file = std::getenv(kMgPassfile);
    if (maybe_username && maybe_password) {
      ah->CreateUser(maybe_username, maybe_password, nullptr);
    } else if (maybe_pass_file) {
      const auto [username, password] = LoadUsernameAndPassword(maybe_pass_file);
      if (!username.empty() && !password.empty()) {
        ah->CreateUser(username, password, nullptr);
      }
    }
  };

  memgraph::auth::Auth::Config auth_config{FLAGS_auth_user_or_role_name_regex, FLAGS_auth_password_strength_regex,
                                           FLAGS_auth_password_permit_null};
  memgraph::auth::SynchedAuth auth_{data_directory / "auth", auth_config};
  std::unique_ptr<memgraph::query::AuthQueryHandler> auth_handler;
  std::unique_ptr<memgraph::query::AuthChecker> auth_checker;
  auth_glue(&auth_, auth_handler, auth_checker);

  auto system = memgraph::system::System{db_config.durability.storage_directory, FLAGS_data_recovery_on_startup};

  // singleton replication state
  memgraph::replication::ReplicationState repl_state{ReplicationStateRootPath(db_config)};

  // singleton coordinator state
#ifdef MG_ENTERPRISE
  using memgraph::coordination::CoordinatorInstanceInitConfig;
  using memgraph::coordination::CoordinatorState;
  using memgraph::coordination::ReplicationInstanceInitConfig;
  std::optional<CoordinatorState> coordinator_state{std::nullopt};
  if (FLAGS_management_port && (FLAGS_coordinator_id || FLAGS_coordinator_port)) {
    throw std::runtime_error(
        "Coordinator cannot be started with both coordinator_id/port and management_port. Specify coordinator_id and "
        "port for coordinator instance and management port for replication instance.");
  }

  if (FLAGS_coordinator_id && FLAGS_coordinator_port) {
    coordinator_state.emplace(CoordinatorInstanceInitConfig{.coordinator_id = FLAGS_coordinator_id,
                                                            .coordinator_port = FLAGS_coordinator_port,
                                                            .bolt_port = FLAGS_bolt_port});
  } else {
    coordinator_state.emplace(ReplicationInstanceInitConfig{.management_port = FLAGS_management_port});
  }
#endif

  memgraph::dbms::DbmsHandler dbms_handler(db_config, repl_state
#ifdef MG_ENTERPRISE
                                           ,
                                           auth_, FLAGS_data_recovery_on_startup
#endif
  );

  // Note: Now that all system's subsystems are initialised (dbms & auth)
  //       We can now initialise the recovery of replication (which will include those subsystems)
  //       ReplicationHandler will handle the recovery
  auto replication_handler = memgraph::replication::ReplicationHandler{repl_state, dbms_handler
#ifdef MG_ENTERPRISE
                                                                       ,
                                                                       system, auth_
#endif
  };

#ifdef MG_ENTERPRISE
  // MAIN or REPLICA instance
  if (FLAGS_management_port) {
    memgraph::dbms::CoordinatorHandlers::Register(coordinator_state->GetCoordinatorServer(), replication_handler);
    MG_ASSERT(coordinator_state->GetCoordinatorServer().Start(), "Failed to start coordinator server!");
  }
#endif

  auto db_acc = dbms_handler.Get();

<<<<<<< HEAD
  auto *interpreter_context_ =
      memgraph::query::InterpreterContext::getInstance(interp_config, &dbms_handler, &repl_state, system,
#ifdef MG_ENTERPRISE
                                                       &coordinator_state,
#endif
                                                       auth_handler.get(), auth_checker.get(), &replication_handler);
=======
  memgraph::query::InterpreterContext interpreter_context_(
      interp_config, &dbms_handler, &repl_state, system,
#ifdef MG_ENTERPRISE
      coordinator_state ? std::optional<std::reference_wrapper<CoordinatorState>>{std::ref(*coordinator_state)}
                        : std::nullopt,
#endif
      auth_handler.get(), auth_checker.get(), &replication_handler);
>>>>>>> 4cc3ae4c
  MG_ASSERT(db_acc, "Failed to access the main database");

  memgraph::query::procedure::gModuleRegistry.SetModulesDirectory(memgraph::flags::ParseQueryModulesDirectory(),
                                                                  FLAGS_data_directory);
  memgraph::query::procedure::gModuleRegistry.UnloadAndLoadModulesFromDirectories();
  memgraph::query::procedure::gCallableAliasMapper.LoadMapping(FLAGS_query_callable_mappings_path);

  // TODO Make multi-tenant
  if (!FLAGS_init_file.empty()) {
    spdlog::info("Running init file...");
#ifdef MG_ENTERPRISE
    if (memgraph::license::global_license_checker.IsEnterpriseValidFast()) {
      InitFromCypherlFile(*interpreter_context_, db_acc, FLAGS_init_file, &audit_log);
    } else {
      InitFromCypherlFile(*interpreter_context_, db_acc, FLAGS_init_file);
    }
#else
    InitFromCypherlFile(interpreter_context_, db_acc, FLAGS_init_file);
#endif
  }

#ifdef MG_ENTERPRISE
  dbms_handler.RestoreTriggers(interpreter_context_);
  dbms_handler.RestoreStreams(interpreter_context_);
#else
  {
    // Triggers can execute query procedures, so we need to reload the modules first and then
    // the triggers
    auto storage_accessor = db_acc->Access();
    auto dba = memgraph::query::DbAccessor{storage_accessor.get()};
    db_acc->trigger_store()->RestoreTriggers(interpreter_context_.ast_cache, &dba, interpreter_context_.config.query,
                                             interpreter_context_.auth_checker);
  }

  // As the Stream transformations are using modules, they have to be restored after the query modules are loaded.
  db_acc->streams()->RestoreStreams(db_acc, interpreter_context_);
#endif

  ServerContext context;
  std::string service_name = "Bolt";
  if (!FLAGS_bolt_key_file.empty() && !FLAGS_bolt_cert_file.empty()) {
    context = ServerContext(FLAGS_bolt_key_file, FLAGS_bolt_cert_file);
    service_name = "BoltS";
    spdlog::info("Using secure Bolt connection (with SSL)");
  } else {
    spdlog::warn(
        memgraph::utils::MessageWithLink("Using non-secure Bolt connection (without SSL).", "https://memgr.ph/ssl"));
  }
  auto server_endpoint = memgraph::communication::v2::ServerEndpoint{
      boost::asio::ip::address::from_string(FLAGS_bolt_address), static_cast<uint16_t>(FLAGS_bolt_port)};
#ifdef MG_ENTERPRISE
  Context session_context{interpreter_context_, &auth_, &audit_log};
#else
  Context session_context{interpreter_context_, &auth_};
#endif
  memgraph::glue::ServerT server(server_endpoint, &session_context, &context, FLAGS_bolt_session_inactivity_timeout,
                                 service_name, FLAGS_bolt_num_workers);

  const auto machine_id = memgraph::utils::GetMachineId();

  // Setup telemetry
  static constexpr auto telemetry_server{"https://telemetry.memgraph.com/88b5e7e8-746a-11e8-9f85-538a9e9690cc/"};
  std::optional<memgraph::telemetry::Telemetry> telemetry;
  if (FLAGS_telemetry_enabled) {
    telemetry.emplace(telemetry_server, data_directory / "telemetry", memgraph::glue::run_id_, machine_id,
                      service_name == "BoltS", FLAGS_data_directory, std::chrono::minutes(10));
    telemetry->AddStorageCollector(dbms_handler, auth_, repl_state);
#ifdef MG_ENTERPRISE
    telemetry->AddDatabaseCollector(dbms_handler, repl_state);
#else
    telemetry->AddDatabaseCollector();
#endif
    telemetry->AddClientCollector();
    telemetry->AddEventsCollector();
    telemetry->AddQueryModuleCollector();
    telemetry->AddExceptionCollector();
    telemetry->AddReplicationCollector();
  }
  memgraph::license::LicenseInfoSender license_info_sender(telemetry_server, memgraph::glue::run_id_, machine_id,
                                                           memory_limit,
                                                           memgraph::license::global_license_checker.GetLicenseInfo());

  memgraph::communication::websocket::SafeAuth websocket_auth{&auth_};
  memgraph::communication::websocket::Server websocket_server{
      {FLAGS_monitoring_address, static_cast<uint16_t>(FLAGS_monitoring_port)}, &context, websocket_auth};
  memgraph::flags::AddLoggerSink(websocket_server.GetLoggingSink());

#ifdef MG_ENTERPRISE
  // TODO: Make multi-tenant
  memgraph::glue::MonitoringServerT metrics_server{
      {FLAGS_metrics_address, static_cast<uint16_t>(FLAGS_metrics_port)}, db_acc->storage(), &context};
#endif

  // Handler for regular termination signals
  auto shutdown = [
#ifdef MG_ENTERPRISE
                      &metrics_server,
#endif
                      &websocket_server, &server, interpreter_context_] {
    // Server needs to be shutdown first and then the database. This prevents
    // a race condition when a transaction is accepted during server shutdown.
    server.Shutdown();
    // After the server is notified to stop accepting and processing
    // connections we tell the execution engine to stop processing all pending
    // queries.
    interpreter_context_->Shutdown();
    websocket_server.Shutdown();
#ifdef MG_ENTERPRISE
    metrics_server.Shutdown();
#endif
  };

  InitSignalHandlers(shutdown);

  // Release the temporary database access
  db_acc.reset();

  // Startup the main server
  MG_ASSERT(server.Start(), "Couldn't start the Bolt server!");
  websocket_server.Start();

#ifdef MG_ENTERPRISE
  if (memgraph::license::global_license_checker.IsEnterpriseValidFast()) {
    metrics_server.Start();
  }
#endif

  if (!FLAGS_init_data_file.empty()) {
    spdlog::info("Running init data file.");
    auto db_acc = dbms_handler.Get();
    MG_ASSERT(db_acc, "Failed to gain access to the main database");
#ifdef MG_ENTERPRISE
    if (memgraph::license::global_license_checker.IsEnterpriseValidFast()) {
      InitFromCypherlFile(*interpreter_context_, db_acc, FLAGS_init_data_file, &audit_log);
    } else {
      InitFromCypherlFile(*interpreter_context_, db_acc, FLAGS_init_data_file);
    }
#else
    InitFromCypherlFile(*interpreter_context_, db_acc, FLAGS_init_data_file);
#endif
  }

  server.AwaitShutdown();
  websocket_server.AwaitShutdown();
  memgraph::memory::UnsetHooks();
#ifdef MG_ENTERPRISE
  if (memgraph::license::global_license_checker.IsEnterpriseValidFast()) {
    metrics_server.AwaitShutdown();
  }
#endif

  memgraph::query::procedure::gModuleRegistry.UnloadAllModules();

  python_gc_scheduler.Stop();
  Py_END_ALLOW_THREADS;
  // Shutdown Python
  Py_Finalize();
  PyMem_RawFree(program_name);

  memgraph::utils::total_memory_tracker.LogPeakMemoryUsage();
  return 0;
}<|MERGE_RESOLUTION|>--- conflicted
+++ resolved
@@ -460,22 +460,13 @@
 
   auto db_acc = dbms_handler.Get();
 
-<<<<<<< HEAD
-  auto *interpreter_context_ =
-      memgraph::query::InterpreterContext::getInstance(interp_config, &dbms_handler, &repl_state, system,
-#ifdef MG_ENTERPRISE
-                                                       &coordinator_state,
-#endif
-                                                       auth_handler.get(), auth_checker.get(), &replication_handler);
-=======
-  memgraph::query::InterpreterContext interpreter_context_(
+  auto *interpreter_context_ = memgraph::query::InterpreterContext::getInstance(
       interp_config, &dbms_handler, &repl_state, system,
 #ifdef MG_ENTERPRISE
       coordinator_state ? std::optional<std::reference_wrapper<CoordinatorState>>{std::ref(*coordinator_state)}
                         : std::nullopt,
 #endif
       auth_handler.get(), auth_checker.get(), &replication_handler);
->>>>>>> 4cc3ae4c
   MG_ASSERT(db_acc, "Failed to access the main database");
 
   memgraph::query::procedure::gModuleRegistry.SetModulesDirectory(memgraph::flags::ParseQueryModulesDirectory(),
