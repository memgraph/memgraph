--- conflicted
+++ resolved
@@ -895,14 +895,10 @@
                      .wal_file_size_kibibytes = FLAGS_storage_wal_file_size_kib,
                      .wal_file_flush_every_n_tx = FLAGS_storage_wal_file_flush_every_n_tx,
                      .snapshot_on_exit = FLAGS_storage_snapshot_on_exit,
-<<<<<<< HEAD
-                     .restore_replication_state_on_startup = true},
-=======
                      .restore_replicas_on_startup = true,
                      .items_per_batch = FLAGS_storage_items_per_batch,
                      .recovery_thread_count = FLAGS_storage_recovery_thread_count,
                      .allow_parallel_index_creation = FLAGS_storage_parallel_index_recovery},
->>>>>>> 30ec570b
       .transaction = {.isolation_level = ParseIsolationLevel()}};
   if (FLAGS_storage_snapshot_interval_sec == 0) {
     if (FLAGS_storage_wal_enabled) {
