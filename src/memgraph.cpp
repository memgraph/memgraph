--- conflicted
+++ resolved
@@ -491,10 +491,6 @@
 extern const Event ActiveBoltSessions;
 }  // namespace memgraph::metrics
 
-<<<<<<< HEAD
-class SessionHL final : public memgraph::communication::bolt::Session<memgraph::communication::v2::InputStream,
-                                                                      memgraph::communication::v2::OutputStream> {
-=======
 auto ToQueryExtras(memgraph::communication::bolt::Value const &extra) -> memgraph::query::QueryExtras {
   auto const &as_map = extra.ValueMap();
 
@@ -514,9 +510,8 @@
   return memgraph::query::QueryExtras{std::move(metadata_pv), tx_timeout};
 }
 
-class BoltSession final : public memgraph::communication::bolt::Session<memgraph::communication::v2::InputStream,
-                                                                        memgraph::communication::v2::OutputStream> {
->>>>>>> 8ebab843
+class SessionHL final : public memgraph::communication::bolt::Session<memgraph::communication::v2::InputStream,
+                                                                      memgraph::communication::v2::OutputStream> {
  public:
   struct ContextWrapper {
     explicit ContextWrapper(memgraph::dbms::SessionContext sc)
@@ -648,17 +643,8 @@
   using TEncoder = memgraph::communication::bolt::Encoder<
       memgraph::communication::bolt::ChunkedEncoderBuffer<memgraph::communication::v2::OutputStream>>;
 
-<<<<<<< HEAD
-  void BeginTransaction(const std::map<std::string, memgraph::communication::bolt::Value> &metadata) override {
-    std::map<std::string, memgraph::storage::PropertyValue> metadata_pv;
-    for (const auto &[key, bolt_value] : metadata) {
-      metadata_pv.emplace(key, memgraph::glue::ToPropertyValue(bolt_value));
-    }
-    interpreter_->BeginTransaction(metadata_pv);
-=======
   void BeginTransaction(const std::map<std::string, memgraph::communication::bolt::Value> &extra) override {
-    interpreter_.BeginTransaction(ToQueryExtras(extra));
->>>>>>> 8ebab843
+    interpreter_->BeginTransaction(ToQueryExtras(extra));
   }
 
   void CommitTransaction() override { interpreter_->CommitTransaction(); }
@@ -672,14 +658,6 @@
     for (const auto &[key, bolt_param] : params) {
       params_pv.emplace(key, memgraph::glue::ToPropertyValue(bolt_param));
     }
-<<<<<<< HEAD
-
-    for (const auto &[key, bolt_md] : metadata) {
-      metadata_pv.emplace(key, memgraph::glue::ToPropertyValue(bolt_md));
-    }
-
-=======
->>>>>>> 8ebab843
     const std::string *username{nullptr};
     if (user_) {
       username = &user_->username();
@@ -692,8 +670,7 @@
     }
 #endif
     try {
-<<<<<<< HEAD
-      auto result = interpreter_->Prepare(query, params_pv, username, metadata_pv, UUID());
+      auto result = interpreter_->Prepare(query, params_pv, username, ToQueryExtras(extra), UUID());
       const std::string db_name = result.db ? *result.db : "";
       if (user_ && !memgraph::glue::AuthChecker::IsUserAuthorized(*user_, result.privileges, db_name)) {
         interpreter_->Abort();
@@ -701,11 +678,6 @@
           throw memgraph::communication::bolt::ClientError(
               "You are not authorized to execute this query! Please contact your database administrator.");
         }
-=======
-      auto result = interpreter_.Prepare(query, params_pv, username, ToQueryExtras(extra));
-      if (user_ && !memgraph::glue::AuthChecker::IsUserAuthorized(*user_, result.privileges)) {
-        interpreter_.Abort();
->>>>>>> 8ebab843
         throw memgraph::communication::bolt::ClientError(
             "You are not authorized to execute this query on database \"{}\"! Please contact your database "
             "administrator.",
