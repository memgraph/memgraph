--- conflicted
+++ resolved
@@ -455,38 +455,6 @@
 DEFINE_HIDDEN_string(license_key, "", "License key for Memgraph Enterprise.");
 // NOLINTNEXTLINE(cppcoreguidelines-avoid-non-const-global-variables)
 DEFINE_HIDDEN_string(organization_name, "", "Organization name.");
-
-<<<<<<< HEAD
-=======
-/// Encapsulates Dbms and Interpreter that are passed through the network server
-/// and worker to the session.
-struct SessionData {
-  // Explicit constructor here to ensure that pointers to all objects are
-  // supplied.
-#if MG_ENTERPRISE
-
-  SessionData(memgraph::query::InterpreterContext *interpreter_context,
-              memgraph::utils::Synchronized<memgraph::auth::Auth, memgraph::utils::WritePrioritizedRWLock> *auth,
-              memgraph::audit::Log *audit_log)
-      : interpreter_context(interpreter_context), auth(auth), audit_log(audit_log) {}
-  memgraph::query::InterpreterContext *interpreter_context;
-  memgraph::utils::Synchronized<memgraph::auth::Auth, memgraph::utils::WritePrioritizedRWLock> *auth;
-  memgraph::audit::Log *audit_log;
-
-#else
-
-  SessionData(memgraph::query::InterpreterContext *interpreter_context,
-              memgraph::utils::Synchronized<memgraph::auth::Auth, memgraph::utils::WritePrioritizedRWLock> *auth)
-      : interpreter_context(interpreter_context), auth(auth) {}
-  memgraph::query::InterpreterContext *interpreter_context;
-  memgraph::utils::Synchronized<memgraph::auth::Auth, memgraph::utils::WritePrioritizedRWLock> *auth;
-
-#endif
-  // NOTE: run_id should be const but that complicates code a lot.
-  std::optional<std::string> run_id;
-};
-
->>>>>>> 9d056e76
 // NOLINTNEXTLINE(cppcoreguidelines-avoid-non-const-global-variables)
 DEFINE_string(auth_user_or_role_name_regex, memgraph::glue::kDefaultUserRoleRegex.data(),
               "Set to the regular expression that each user or role name must fulfill.");
@@ -563,7 +531,8 @@
       return *this;
     }
 
-    auto *db() { return session_context.db.get(); }
+    auto *db() { return session_context.interpreter_context->db.get(); }
+    auto *ic() { return session_context.interpreter_context.get(); }
     auto *interp() { return interpreter.get(); }
     auto *auth() const { return session_context.auth; }
 #ifdef MG_ENTERPRISE
@@ -589,7 +558,6 @@
       const std::string &default_db = memgraph::dbms::kDefaultDB)  // NOLINT
       : memgraph::communication::bolt::Session<memgraph::communication::v2::InputStream,
                                                memgraph::communication::v2::OutputStream>(input_stream, output_stream),
-<<<<<<< HEAD
 #ifdef MG_ENTERPRISE
         sc_handler_(sc_handler),
         current_(sc_handler_.Get(default_db)),
@@ -601,13 +569,6 @@
         auth_(current_.auth()),
 #ifdef MG_ENTERPRISE
         audit_log_(current_.audit_log()),
-=======
-        interpreter_context_(data->interpreter_context),
-        interpreter_(data->interpreter_context),
-        auth_(data->auth),
-#if MG_ENTERPRISE
-        audit_log_(data->audit_log),
->>>>>>> 9d056e76
 #endif
         endpoint_(endpoint),
         run_id_(current_.run_id()) {
@@ -643,7 +604,7 @@
     // Check if the underlying database needs to be updated
     if (update) {
       sc_handler_.SetInPlace(db, [this](auto new_sc) mutable {
-        const auto &db_name = new_sc.db->id();
+        const auto &db_name = new_sc.interpreter_context->db->id();
         MultiDatabaseAuth(db_name);
         try {
           Update(ContextWrapper(new_sc));
@@ -722,7 +683,7 @@
 
   std::map<std::string, memgraph::communication::bolt::Value> Pull(TEncoder *encoder, std::optional<int> n,
                                                                    std::optional<int> qid) override {
-    TypedValueResultStream stream(encoder, interpreter_context_->db.get());
+    TypedValueResultStream stream(encoder, db_);
     return PullResults(stream, n, qid);
   }
 
@@ -787,8 +748,7 @@
       const auto &summary = interpreter_->Pull(&stream, n, qid);
       std::map<std::string, memgraph::communication::bolt::Value> decoded_summary;
       for (const auto &kv : summary) {
-        auto maybe_value =
-            memgraph::glue::ToBoltValue(kv.second, *interpreter_context_->db, memgraph::storage::View::NEW);
+        auto maybe_value = memgraph::glue::ToBoltValue(kv.second, *db_, memgraph::storage::View::NEW);
         if (maybe_value.HasError()) {
           switch (maybe_value.GetError()) {
             case memgraph::storage::Error::DELETED_OBJECT:
@@ -908,20 +868,14 @@
     const memgraph::storage::Storage *db_;
   };
 
-<<<<<<< HEAD
 #ifdef MG_ENTERPRISE
   memgraph::dbms::SessionContextHandler &sc_handler_;
 #endif
   ContextWrapper current_;
   std::optional<ContextWrapper> defunct_;
 
-  const memgraph::storage::Storage *db_;
+  memgraph::storage::Storage *db_;
   memgraph::query::Interpreter *interpreter_;
-=======
-  // NOTE: Needed only for ToBoltValue conversions
-  memgraph::query::InterpreterContext *interpreter_context_;
-  memgraph::query::Interpreter interpreter_;
->>>>>>> 9d056e76
   memgraph::utils::Synchronized<memgraph::auth::Auth, memgraph::utils::WritePrioritizedRWLock> *auth_;
   std::optional<memgraph::auth::User> user_;
 #ifdef MG_ENTERPRISE
@@ -1162,7 +1116,6 @@
     db_config.durability.snapshot_interval = std::chrono::seconds(FLAGS_storage_snapshot_interval_sec);
   }
 
-<<<<<<< HEAD
   // Default interpreter configuration
   memgraph::query::InterpreterConfig interp_config{
       .query = {.allow_load_csv = FLAGS_allow_load_csv},
@@ -1220,26 +1173,10 @@
       auth_handler.CreateUser(username, password);
     }
   }
-=======
-  memgraph::query::InterpreterContext interpreter_context{
-      db_config,
-      {.query = {.allow_load_csv = FLAGS_allow_load_csv},
-       .execution_timeout_sec = FLAGS_query_execution_timeout_sec,
-       .replication_replica_check_frequency = std::chrono::seconds(FLAGS_replication_replica_check_frequency_sec),
-       .default_kafka_bootstrap_servers = FLAGS_kafka_bootstrap_servers,
-       .default_pulsar_service_url = FLAGS_pulsar_service_url,
-       .stream_transaction_conflict_retries = FLAGS_stream_transaction_conflict_retries,
-       .stream_transaction_retry_interval = std::chrono::milliseconds(FLAGS_stream_transaction_retry_interval)},
-      FLAGS_data_directory};
-#ifdef MG_ENTERPRISE
-  SessionData session_data{&interpreter_context, &auth, &audit_log};
-#else
-  SessionData session_data{&interpreter_context, &auth};
->>>>>>> 9d056e76
 #endif
 
   auto *auth = session_context.auth;
-  auto &db = *session_context.db;
+  auto &db = *session_context.interpreter_context->db.get();
   auto &interpreter_context = *session_context.interpreter_context;
 
   memgraph::query::procedure::gModuleRegistry.SetModulesDirectory(query_modules_directories, FLAGS_data_directory);
@@ -1303,7 +1240,6 @@
   std::optional<memgraph::telemetry::Telemetry> telemetry;
   if (FLAGS_telemetry_enabled) {
     telemetry.emplace(telemetry_server, data_directory / "telemetry", run_id, machine_id, std::chrono::minutes(10));
-<<<<<<< HEAD
 #ifdef MG_ENTERPRISE
     telemetry->AddCollector("storage", [&sc_handler]() -> nlohmann::json {
       auto info = sc_handler.Info();
@@ -1315,10 +1251,6 @@
 #else
     telemetry->AddCollector("storage", [&db]() -> nlohmann::json {
       auto info = db.GetInfo();
-=======
-    telemetry->AddCollector("storage", [db_ = interpreter_context.db.get()]() -> nlohmann::json {
-      auto info = db_->GetInfo();
->>>>>>> 9d056e76
       return {{"vertices", info.vertex_count}, {"edges", info.edge_count}};
     });
 #endif
