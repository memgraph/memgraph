--- conflicted
+++ resolved
@@ -644,29 +644,22 @@
       .listen_port = unique_local_addr_query.last_known_port,
   };
 
-  const std::string property{"property"};
-  const std::string label{"label"};
   memgraph::coordinator::ShardMap sm;
-<<<<<<< HEAD
   if (FLAGS_split_file.empty()) {
-    auto prop_map = sm.AllocatePropertyIds(std::vector<std::string>{"property"});
-    auto edge_type_map = sm.AllocateEdgeTypeIds(std::vector<std::string>{"edge_type"});
+    const std::string property{"property"};
+    const std::string label{"label"};
+    auto prop_map = sm.AllocatePropertyIds(std::vector<std::string>{property});
+    auto edge_type_map = sm.AllocateEdgeTypeIds(std::vector<std::string>{"TO"});
     std::vector<memgraph::storage::v3::SchemaProperty> schema{
-        {prop_map.at("property"), memgraph::common::SchemaType::INT}};
-    sm.InitializeNewLabel("label", schema, 1, sm.shard_map_version);
+        {prop_map.at(property), memgraph::common::SchemaType::INT}};
+    sm.InitializeNewLabel(label, schema, 1, sm.shard_map_version);
+    sm.SplitShard(sm.GetHlc(), *sm.GetLabelId(label),
+                  std::vector<memgraph::storage::v3::PropertyValue>{memgraph::storage::v3::PropertyValue{2}});
   } else {
     std::ifstream input{FLAGS_split_file, std::ios::in};
     MG_ASSERT(input.is_open(), "Cannot open split file to read: {}", FLAGS_split_file);
     sm = memgraph::coordinator::ShardMap::Parse(input);
   }
-=======
-  auto prop_map = sm.AllocatePropertyIds(std::vector<std::string>{property});
-  auto edge_type_map = sm.AllocateEdgeTypeIds(std::vector<std::string>{"TO"});
-  std::vector<memgraph::storage::v3::SchemaProperty> schema{{prop_map.at(property), memgraph::common::SchemaType::INT}};
-  sm.InitializeNewLabel(label, schema, 1, sm.shard_map_version);
-  sm.SplitShard(sm.GetHlc(), *sm.GetLabelId(label),
-                std::vector<memgraph::storage::v3::PropertyValue>{memgraph::storage::v3::PropertyValue{2}});
->>>>>>> 17090dd8
 
   memgraph::coordinator::Coordinator coordinator{sm};
 
