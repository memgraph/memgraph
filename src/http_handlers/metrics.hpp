// Copyright 2024 Memgraph Ltd.
//
// Use of this software is governed by the Business Source License
// included in the file licenses/BSL.txt; by using this file, you agree to be bound by the terms of the Business Source
// License, and you may not use this file except in compliance with the Business Source License.
//
// As of the Change Date specified in that file, in accordance with
// the Business Source License, use of this software will be governed
// by the Apache License, Version 2.0, included in the file
// licenses/APL.txt.

#pragma once

#include <atomic>
#include <tuple>
#include <vector>

#include <spdlog/spdlog.h>
#include <boost/beast/http.hpp>
#include <boost/beast/version.hpp>
#include <json/json.hpp>

#include <utils/event_counter.hpp>
#include <utils/event_gauge.hpp>
#include "license/license_sender.hpp"
#include "storage/v2/storage.hpp"
#include "utils/event_histogram.hpp"

namespace memgraph::http {

struct MetricsResponse {
  uint64_t vertex_count;
  uint64_t edge_count;
  double average_degree;
  uint64_t memory_usage;
  uint64_t peak_memory_usage;
<<<<<<< HEAD
  uint64_t unreleased_delta_objects;
=======
>>>>>>> 855a75a9
  uint64_t disk_usage;

  // Storage of all the counter values throughout the system
  // e.g. number of active transactions
  std::vector<std::tuple<std::string, std::string, uint64_t>> event_counters{};

  // Storage of all the current values throughout the system
  std::vector<std::tuple<std::string, std::string, uint64_t>> event_gauges{};

  // Storage of all the percentile values across the histograms in the system
  // e.g. query latency percentiles, snapshot recovery duration percentiles, etc.
  std::vector<std::tuple<std::string, std::string, uint64_t>> event_histograms{};
};

class MetricsService {
 public:
  explicit MetricsService(storage::Storage *storage) : db_(storage) {}

  nlohmann::json GetMetricsJSON() {
    auto response = GetMetrics();
    return AsJson(response);
  }

 private:
  storage::Storage *const db_;

  MetricsResponse GetMetrics() {
    auto info = db_->GetBaseInfo();

    return MetricsResponse{.vertex_count = info.vertex_count,
                           .edge_count = info.edge_count,
                           .average_degree = info.average_degree,
                           .memory_usage = info.memory_res,
                           .peak_memory_usage = info.peak_memory_res,
<<<<<<< HEAD
                           .unreleased_delta_objects = info.unreleased_delta_objects,
=======
>>>>>>> 855a75a9
                           .disk_usage = info.disk_usage,
                           .event_counters = GetEventCounters(),
                           .event_gauges = GetEventGauges(),
                           .event_histograms = GetEventHistograms()};
  }

  nlohmann::json AsJson(MetricsResponse response) {
    auto metrics_response = nlohmann::json();
    const auto *general_type = "General";

    metrics_response[general_type]["vertex_count"] = response.vertex_count;
    metrics_response[general_type]["edge_count"] = response.edge_count;
    metrics_response[general_type]["average_degree"] = response.average_degree;
    metrics_response[general_type]["memory_usage"] = response.memory_usage;
    metrics_response[general_type]["peak_memory_usage"] = response.peak_memory_usage;
<<<<<<< HEAD
    metrics_response[general_type]["unreleased_delta_objects"] = response.unreleased_delta_objects;
=======
>>>>>>> 855a75a9
    metrics_response[general_type]["disk_usage"] = response.disk_usage;

    for (const auto &[name, type, value] : response.event_counters) {
      metrics_response[type][name] = value;
    }

    for (const auto &[name, type, value] : response.event_gauges) {
      metrics_response[type][name] = value;
    }

    for (const auto &[name, type, value] : response.event_histograms) {
      metrics_response[type][name] = value;
    }

    return metrics_response;
  }

  inline static std::vector<std::tuple<std::string, std::string, uint64_t>> GetEventCounters() {
    // NOLINTNEXTLINE(cppcoreguidelines-init-variables)
    std::vector<std::tuple<std::string, std::string, uint64_t>> event_counters{};
    event_counters.reserve(memgraph::metrics::CounterEnd());

    for (auto i = 0; i < memgraph::metrics::CounterEnd(); i++) {
      event_counters.emplace_back(memgraph::metrics::GetCounterName(i), memgraph::metrics::GetCounterType(i),
                                  memgraph::metrics::global_counters[i].load(std::memory_order_acquire));
    }

    return event_counters;
  }

  inline static std::vector<std::tuple<std::string, std::string, uint64_t>> GetEventGauges() {
    // NOLINTNEXTLINE(cppcoreguidelines-init-variables)
    std::vector<std::tuple<std::string, std::string, uint64_t>> event_gauges{};
    event_gauges.reserve(memgraph::metrics::GaugeEnd());

    for (auto i = 0; i < memgraph::metrics::GaugeEnd(); i++) {
      event_gauges.emplace_back(memgraph::metrics::GetGaugeName(i), memgraph::metrics::GetGaugeTypeString(i),
                                memgraph::metrics::global_gauges[i].load(std::memory_order_acquire));
    }

    return event_gauges;
  }

  inline static std::vector<std::tuple<std::string, std::string, uint64_t>> GetEventHistograms() {
    // NOLINTNEXTLINE(cppcoreguidelines-init-variables)
    std::vector<std::tuple<std::string, std::string, uint64_t>> event_histograms{};

    for (auto i = 0; i < memgraph::metrics::HistogramEnd(); i++) {
      const auto *name = memgraph::metrics::GetHistogramName(i);
      auto &histogram = memgraph::metrics::global_histograms[i];

      for (auto &[percentile, value] : histogram.YieldPercentiles()) {
        auto metric_name = std::string(name) + "_" + std::to_string(percentile) + "p";

        event_histograms.emplace_back(metric_name, memgraph::metrics::GetHistogramType(i), value);
      }
    }

    return event_histograms;
  }
};

// TODO: Should this be inside Database?
// Raw pointer could be dangerous
class MetricsRequestHandler final {
 public:
  explicit MetricsRequestHandler(storage::Storage *storage) : service_(storage) {}

  MetricsRequestHandler(const MetricsRequestHandler &) = delete;
  MetricsRequestHandler(MetricsRequestHandler &&) = delete;
  MetricsRequestHandler &operator=(const MetricsRequestHandler &) = delete;
  MetricsRequestHandler &operator=(MetricsRequestHandler &&) = delete;
  ~MetricsRequestHandler() = default;

  template <class Body, class Allocator>
  // NOLINTNEXTLINE(misc-unused-parameters)
  void HandleRequest(boost::beast::http::request<Body, boost::beast::http::basic_fields<Allocator>> &&req,
                     std::function<void(boost::beast::http::response<boost::beast::http::string_body>)> &&send) {
    auto response_json = nlohmann::json();
    // Returns a bad request response
    auto const bad_request = [&req, &response_json](const auto why) {
      response_json["error"] = std::string(why);

      // NOLINTNEXTLINE(cppcoreguidelines-init-variables)
      boost::beast::http::response<boost::beast::http::string_body> res{boost::beast::http::status::bad_request,
                                                                        req.version()};
      res.set(boost::beast::http::field::server, BOOST_BEAST_VERSION_STRING);
      res.set(boost::beast::http::field::content_type, "application/json");
      res.keep_alive(req.keep_alive());
      res.body() = response_json.dump();
      res.prepare_payload();
      return res;
    };

#ifdef MG_ENTERPRISE
    if (!memgraph::license::global_license_checker.IsEnterpriseValidFast()) {
      return send(bad_request("Memgraph must have an Enterprise License for providing metrics!"));
    }
#else
    return send(bad_request("Memgraph must be built for Enterprise for providing metrics!"));
#endif

    // Make sure we can handle the method
    if (req.method() != boost::beast::http::verb::get) {
      return send(bad_request("Unknown HTTP-method"));
    }

    // Request path must be absolute and not contain "..".
    if (req.target().empty() || req.target()[0] != '/' || req.target().find("..") != boost::beast::string_view::npos) {
      return send(bad_request("Illegal request-target"));
    }

    // NOLINTNEXTLINE(cppcoreguidelines-init-variables)
    boost::beast::http::string_body::value_type body;

    auto service_response = service_.GetMetricsJSON();
    body.append(service_response.dump());

    // Cache the size since we need it after the move
    const auto size = body.size();

    // Respond to GET request
    // NOLINTNEXTLINE(cppcoreguidelines-init-variables)
    boost::beast::http::response<boost::beast::http::string_body> res{
        std::piecewise_construct, std::make_tuple(std::move(body)),
        std::make_tuple(boost::beast::http::status::ok, req.version())};
    res.set(boost::beast::http::field::server, BOOST_BEAST_VERSION_STRING);
    res.set(boost::beast::http::field::content_type, "application/json");
    res.content_length(size);
    res.keep_alive(req.keep_alive());
    return send(std::move(res));
  }

 private:
  MetricsService service_;
};
}  // namespace memgraph::http<|MERGE_RESOLUTION|>--- conflicted
+++ resolved
@@ -34,10 +34,7 @@
   double average_degree;
   uint64_t memory_usage;
   uint64_t peak_memory_usage;
-<<<<<<< HEAD
   uint64_t unreleased_delta_objects;
-=======
->>>>>>> 855a75a9
   uint64_t disk_usage;
 
   // Storage of all the counter values throughout the system
@@ -72,10 +69,7 @@
                            .average_degree = info.average_degree,
                            .memory_usage = info.memory_res,
                            .peak_memory_usage = info.peak_memory_res,
-<<<<<<< HEAD
                            .unreleased_delta_objects = info.unreleased_delta_objects,
-=======
->>>>>>> 855a75a9
                            .disk_usage = info.disk_usage,
                            .event_counters = GetEventCounters(),
                            .event_gauges = GetEventGauges(),
@@ -91,10 +85,7 @@
     metrics_response[general_type]["average_degree"] = response.average_degree;
     metrics_response[general_type]["memory_usage"] = response.memory_usage;
     metrics_response[general_type]["peak_memory_usage"] = response.peak_memory_usage;
-<<<<<<< HEAD
     metrics_response[general_type]["unreleased_delta_objects"] = response.unreleased_delta_objects;
-=======
->>>>>>> 855a75a9
     metrics_response[general_type]["disk_usage"] = response.disk_usage;
 
     for (const auto &[name, type, value] : response.event_counters) {
