name: Diff
concurrency:
  group: ${{ github.head_ref || github.sha }}
  cancel-in-progress: true

on:
  push:
    branches:
      - master
  workflow_dispatch:
  pull_request:
    paths-ignore:
      - "docs/**"
      - "**/*.md"
      - ".clang-format"
      - "CODEOWNERS"
      - "licenses/*"

jobs:
  community_build:
    name: "Community build"
    runs-on: [self-hosted, Linux, X64, Diff]
    env:
      THREADS: 24
      MEMGRAPH_ENTERPRISE_LICENSE: ${{ secrets.MEMGRAPH_ENTERPRISE_LICENSE }}
      MEMGRAPH_ORGANIZATION_NAME: ${{ secrets.MEMGRAPH_ORGANIZATION_NAME }}

    steps:
      - name: Set up repository
        uses: actions/checkout@v3
        with:
          # Number of commits to fetch. `0` indicates all history for all
          # branches and tags. (default: 1)
          fetch-depth: 0

      - name: Build community binaries
        run: |
          # Activate toolchain.
          source /opt/toolchain-v4/activate

          # Initialize dependencies.
          ./init

          # Build community binaries.
          cd build
          cmake -DCMAKE_BUILD_TYPE=release -DMG_ENTERPRISE=OFF ..
          make -j$THREADS

      - name: Run unit tests
        run: |
          # Activate toolchain.
          source /opt/toolchain-v4/activate

          # Run unit tests.
          cd build
          ctest -R memgraph__unit --output-on-failure -j$THREADS

  code_analysis:
    name: "Code analysis"
    runs-on: [self-hosted, Linux, X64, Diff]
    env:
      THREADS: 24
      MEMGRAPH_ENTERPRISE_LICENSE: ${{ secrets.MEMGRAPH_ENTERPRISE_LICENSE }}
      MEMGRAPH_ORGANIZATION_NAME: ${{ secrets.MEMGRAPH_ORGANIZATION_NAME }}

    steps:
      - name: Set up repository
        uses: actions/checkout@v3
        with:
          # Number of commits to fetch. `0` indicates all history for all
          # branches and tags. (default: 1)
          fetch-depth: 0

        # This is also needed if we want do to comparison against other branches
        # See https://github.community/t/checkout-code-fails-when-it-runs-lerna-run-test-since-master/17920
      - name: Fetch all history for all tags and branches
        run: git fetch

      - name: Initialize deps
        run: |
          # Activate toolchain.
          source /opt/toolchain-v4/activate

          # Initialize dependencies.
          ./init

      - name: Set base branch
        if: ${{ github.event_name == 'pull_request' }}
        run: |
          echo "BASE_BRANCH=origin/${{ github.base_ref }}" >> $GITHUB_ENV

      - name: Set base branch # if we manually dispatch or push to master
        if: ${{ github.event_name != 'pull_request' }}
        run: |
          echo "BASE_BRANCH=origin/master" >> $GITHUB_ENV

      - name: Python code analysis
        run: |
          CHANGED_FILES=$(git diff -U0 ${{ env.BASE_BRANCH }}... --name-only)
          for file in ${CHANGED_FILES}; do
            echo ${file}
            if [[ ${file} == *.py ]]; then
              python3 -m black --check --diff ${file}
              python3 -m isort --check-only --diff ${file}
            fi
          done

      - name: Build combined ASAN, UBSAN and coverage binaries
        run: |
          # Activate toolchain.
          source /opt/toolchain-v4/activate

          cd build
          cmake -DTEST_COVERAGE=ON -DASAN=ON -DUBSAN=ON ..
          make -j$THREADS memgraph__unit

      - name: Run unit tests
        run: |
          # Activate toolchain.
          source /opt/toolchain-v4/activate

          # Run unit tests. It is restricted to 2 threads intentionally, because higher concurrency makes the timing related tests unstable.
          cd build
          LSAN_OPTIONS=suppressions=$PWD/../tools/lsan.supp UBSAN_OPTIONS=halt_on_error=1 ctest -R memgraph__unit --output-on-failure -j2

      - name: Compute code coverage
        run: |
          # Activate toolchain.
          source /opt/toolchain-v4/activate

          # Compute code coverage.
          cd tools/github
          ./coverage_convert

          # Package code coverage.
          cd generated
          tar -czf code_coverage.tar.gz coverage.json html report.json summary.rmu

      - name: Save code coverage
        uses: actions/upload-artifact@v3
        with:
          name: "Code coverage"
          path: tools/github/generated/code_coverage.tar.gz

      - name: Run clang-tidy
        run: |
          source /opt/toolchain-v4/activate

          # Restrict clang-tidy results only to the modified parts
          git diff -U0 ${{ env.BASE_BRANCH }}... -- src | ./tools/github/clang-tidy/clang-tidy-diff.py -p 1 -j $THREADS -path build  -regex ".+\.cpp" | tee ./build/clang_tidy_output.txt

          # Fail if any warning is reported
          ! cat ./build/clang_tidy_output.txt | ./tools/github/clang-tidy/grep_error_lines.sh > /dev/null

  debug_build:
    name: "Debug build"
    runs-on: [self-hosted, Linux, X64, Diff]
    env:
      THREADS: 24
      MEMGRAPH_ENTERPRISE_LICENSE: ${{ secrets.MEMGRAPH_ENTERPRISE_LICENSE }}
      MEMGRAPH_ORGANIZATION_NAME: ${{ secrets.MEMGRAPH_ORGANIZATION_NAME }}

    steps:
      - name: Set up repository
        uses: actions/checkout@v3
        with:
          # Number of commits to fetch. `0` indicates all history for all
          # branches and tags. (default: 1)
          fetch-depth: 0

      - name: Build debug binaries
        run: |
          # Activate toolchain.
          source /opt/toolchain-v4/activate

          # Initialize dependencies.
          ./init

          # Build debug binaries.
          cd build
          cmake ..
          make -j$THREADS

      - name: Run leftover CTest tests
        run: |
          # Activate toolchain.
          source /opt/toolchain-v4/activate

          # Run leftover CTest tests (all except unit and benchmark tests).
          cd build
          ctest -E "(memgraph__unit|memgraph__benchmark)" --output-on-failure

      - name: Run drivers tests
        run: |
          ./tests/drivers/run.sh

      - name: Run integration tests
        run: |
          tests/integration/run.sh

      - name: Run cppcheck and clang-format
        run: |
          # Activate toolchain.
          source /opt/toolchain-v4/activate

          # Run cppcheck and clang-format.
          cd tools/github
          ./cppcheck_and_clang_format diff

      - name: Save cppcheck and clang-format errors
        uses: actions/upload-artifact@v3
        with:
          name: "Code coverage"
          path: tools/github/cppcheck_and_clang_format.txt

  release_build:
    name: "Release build"
    runs-on: [self-hosted, Linux, X64, Diff]
    env:
      THREADS: 24
      MEMGRAPH_ENTERPRISE_LICENSE: ${{ secrets.MEMGRAPH_ENTERPRISE_LICENSE }}
      MEMGRAPH_ORGANIZATION_NAME: ${{ secrets.MEMGRAPH_ORGANIZATION_NAME }}

    steps:
      - name: Set up repository
        uses: actions/checkout@v3
        with:
          # Number of commits to fetch. `0` indicates all history for all
          # branches and tags. (default: 1)
          fetch-depth: 0

      - name: Build release binaries
        run: |
          # Activate toolchain.
          source /opt/toolchain-v4/activate

          # Initialize dependencies.
          ./init

          # Build release binaries.
          cd build
          cmake -DCMAKE_BUILD_TYPE=release ..
          make -j$THREADS

      - name: Run GQL Behave tests
        run: |
          cd tests/gql_behave
          ./continuous_integration

      - name: Save quality assurance status
        uses: actions/upload-artifact@v3
        with:
          name: "GQL Behave Status"
          path: |
            tests/gql_behave/gql_behave_status.csv
            tests/gql_behave/gql_behave_status.html

      - name: Run unit tests
        run: |
          # Activate toolchain.
          source /opt/toolchain-v4/activate

          # Run unit tests.
          cd build
          ctest -R memgraph__unit --output-on-failure -j$THREADS

      - name: Run e2e tests
        run: |
          cd tests
          ./setup.sh /opt/toolchain-v4/activate
          source ve3/bin/activate_e2e
          cd e2e
          ./run.sh

      - name: Run stress test (plain)
        run: |
          cd tests/stress
          ./continuous_integration

      - name: Run stress test (SSL)
        run: |
          cd tests/stress
          ./continuous_integration --use-ssl

      - name: Run durability test
        run: |
          cd tests/stress
          source ve3/bin/activate
          python3 durability --num-steps 5

      - name: Create enterprise DEB package
        run: |
          # Activate toolchain.
          source /opt/toolchain-v4/activate
          cd build

          # create mgconsole
          # we use the -B to force the build
          make -j$THREADS -B mgconsole

          # Create enterprise DEB package.
          mkdir output && cd output
          cpack -G DEB --config ../CPackConfig.cmake

      - name: Save enterprise DEB package
        uses: actions/upload-artifact@v3
        with:
          name: "Enterprise DEB package"
          path: build/output/memgraph*.deb

      - name: Save test data
        uses: actions/upload-artifact@v3
        if: always()
        with:
          name: "Test data"
          path: |
            # multiple paths could be defined
            build/logs

  release_jepsen_test:
    name: "Release Jepsen Test"
    runs-on: [self-hosted, Linux, X64, Debian10, JepsenControl]
    #continue-on-error: true
    env:
      THREADS: 24
      MEMGRAPH_ENTERPRISE_LICENSE: ${{ secrets.MEMGRAPH_ENTERPRISE_LICENSE }}
      MEMGRAPH_ORGANIZATION_NAME: ${{ secrets.MEMGRAPH_ORGANIZATION_NAME }}

    steps:
      - name: Set up repository
        uses: actions/checkout@v3
        with:
          # Number of commits to fetch. `0` indicates all history for all
          # branches and tags. (default: 1)
          fetch-depth: 0

      - name: Build release binaries
        run: |
          # Activate toolchain.
          source /opt/toolchain-v4/activate
          # Initialize dependencies.
          ./init
          # Build only memgraph release binarie.
          cd build
          cmake -DCMAKE_BUILD_TYPE=release ..
          make -j$THREADS memgraph

      - name: Run Jepsen tests
        run: |
          cd tests/jepsen
          ./run.sh test-all-individually --binary ../../build/memgraph --ignore-run-stdout-logs --ignore-run-stderr-logs

      - name: Save Jepsen report
        uses: actions/upload-artifact@v3
        if: ${{ always() }}
        with:
          name: "Jepsen Report"
          path: tests/jepsen/Jepsen.tar.gz

  release_benchmarks:
    name: "Release benchmarks"
    runs-on: [self-hosted, Linux, X64, Diff, Gen7]
    env:
      THREADS: 24
      MEMGRAPH_ENTERPRISE_LICENSE: ${{ secrets.MEMGRAPH_ENTERPRISE_LICENSE }}
      MEMGRAPH_ORGANIZATION_NAME: ${{ secrets.MEMGRAPH_ORGANIZATION_NAME }}

    steps:
      - name: Set up repository
        uses: actions/checkout@v3
        with:
          # Number of commits to fetch. `0` indicates all history for all
          # branches and tags. (default: 1)
          fetch-depth: 0

      - name: Build release binaries
        run: |
          # Activate toolchain.
          source /opt/toolchain-v4/activate

          # Initialize dependencies.
          ./init

          # Build only memgraph release binaries.
          cd build
          cmake -DCMAKE_BUILD_TYPE=release ..
          make -j$THREADS

      - name: Run macro benchmarks
        run: |
          cd tests/macro_benchmark
          ./harness QuerySuite MemgraphRunner \
            --groups aggregation 1000_create unwind_create dense_expand match \
            --no-strict

      - name: Get branch name (merge)
        if: github.event_name != 'pull_request'
        shell: bash
        run: echo "BRANCH_NAME=$(echo ${GITHUB_REF#refs/heads/} | tr / -)" >> $GITHUB_ENV

      - name: Get branch name (pull request)
        if: github.event_name == 'pull_request'
        shell: bash
        run: echo "BRANCH_NAME=$(echo ${GITHUB_HEAD_REF} | tr / -)" >> $GITHUB_ENV

      - name: Upload macro benchmark results
        run: |
          cd tools/bench-graph-client
          virtualenv -p python3 ve3
          source ve3/bin/activate
          pip install -r requirements.txt
          ./main.py --benchmark-name "macro_benchmark" \
                    --benchmark-results-path "../../tests/macro_benchmark/.harness_summary" \
                    --github-run-id "${{ github.run_id }}" \
                    --github-run-number "${{ github.run_number }}" \
                    --head-branch-name "${{ env.BRANCH_NAME }}"

      - name: Run mgbench
        run: |
          cd tests/mgbench
          ./benchmark.py vendor-native --num-workers-for-benchmark 12 --export-results benchmark_result.json pokec/medium/*/*

<<<<<<< HEAD
          ./benchmark.py vendor-native --num-workers-for-benchmark 1 --export-results benchmark_high_write_set_property.json high_write_set_property

=======
>>>>>>> b3c44890
      - name: Upload mgbench results
        run: |
          cd tools/bench-graph-client
          virtualenv -p python3 ve3
          source ve3/bin/activate
          pip install -r requirements.txt
          ./main.py --benchmark-name "mgbench" \
                    --benchmark-results-path "../../tests/mgbench/benchmark_result.json" \
                    --github-run-id "${{ github.run_id }}" \
                    --github-run-number "${{ github.run_number }}" \
<<<<<<< HEAD
                    --head-branch-name "${{ env.BRANCH_NAME }}"

          ./main.py --benchmark-name "supernode" \
                    --benchmark-results-path "../../tests/mgbench/benchmark_supernode.json" \
                    --github-run-id "${{ github.run_id }}" \
                    --github-run-number "${{ github.run_number }}" \
                    --head-branch-name "${{ env.BRANCH_NAME }}"

          ./main.py --benchmark-name "high_write_set_property" \
                    --benchmark-results-path "../../tests/mgbench/benchmark_high_write_set_property.json" \
                    --github-run-id "${{ github.run_id }}" \
                    --github-run-number "${{ github.run_number }}" \
=======
>>>>>>> b3c44890
                    --head-branch-name "${{ env.BRANCH_NAME }}"<|MERGE_RESOLUTION|>--- conflicted
+++ resolved
@@ -420,11 +420,6 @@
           cd tests/mgbench
           ./benchmark.py vendor-native --num-workers-for-benchmark 12 --export-results benchmark_result.json pokec/medium/*/*
 
-<<<<<<< HEAD
-          ./benchmark.py vendor-native --num-workers-for-benchmark 1 --export-results benchmark_high_write_set_property.json high_write_set_property
-
-=======
->>>>>>> b3c44890
       - name: Upload mgbench results
         run: |
           cd tools/bench-graph-client
@@ -435,19 +430,4 @@
                     --benchmark-results-path "../../tests/mgbench/benchmark_result.json" \
                     --github-run-id "${{ github.run_id }}" \
                     --github-run-number "${{ github.run_number }}" \
-<<<<<<< HEAD
-                    --head-branch-name "${{ env.BRANCH_NAME }}"
-
-          ./main.py --benchmark-name "supernode" \
-                    --benchmark-results-path "../../tests/mgbench/benchmark_supernode.json" \
-                    --github-run-id "${{ github.run_id }}" \
-                    --github-run-number "${{ github.run_number }}" \
-                    --head-branch-name "${{ env.BRANCH_NAME }}"
-
-          ./main.py --benchmark-name "high_write_set_property" \
-                    --benchmark-results-path "../../tests/mgbench/benchmark_high_write_set_property.json" \
-                    --github-run-id "${{ github.run_id }}" \
-                    --github-run-number "${{ github.run_number }}" \
-=======
->>>>>>> b3c44890
                     --head-branch-name "${{ env.BRANCH_NAME }}"