--- conflicted
+++ resolved
@@ -230,27 +230,6 @@
           cmake -DCMAKE_BUILD_TYPE=release ..
           make -j$THREADS
 
-<<<<<<< HEAD
-      - name: Run macro benchmark tests
-        run: |
-          cd tests/macro_benchmark
-          ./harness QuerySuite MemgraphRunner \
-            --groups aggregation 1000_create unwind_create dense_expand match \
-            --no-strict
-
-      - name: Upload macro benchmark tests results to the bench-graph server
-        run: |
-          cd tools/bench-graph-client
-          virtualenv -p python3 ve3
-          source ve3/bin/activate
-          pip install -r requirements.txt
-          ./main.py --benchmark-name "macro_benchmark" \
-                    --benchmark-results-path "../../tests/macro_benchmark/.harness_summary" \
-                    --github-run-id "${{ github.run_id }}" \
-                    --github-run-number "${{ github.run_number }}"
-
-=======
->>>>>>> b7134565
       - name: Run GQL Behave tests
         run: |
           cd tests/gql_behave
