--- conflicted
+++ resolved
@@ -44,11 +44,9 @@
 
 jobs:
   Community:
-<<<<<<< HEAD
-    if: ${{ contains(github.event.pull_request.labels.*.name, 'CI Test - Community') || github.event_name != 'pull_request' }}
-=======
-    if: ${{ github.event.inputs.community == 'true' || github.event_name != 'workflow_dispatch' }}
->>>>>>> bf4ccc68
+    if: ${{ github.event.inputs.community == 'true' || 
+            contains(github.event.pull_request.labels.*.name, 'CI Test - Community') || 
+            github.event_name == 'merge_group' }}
     uses: ./.github/workflows/diff_community.yaml
     with:
       arch: 'amd'
@@ -57,11 +55,9 @@
     secrets: inherit
 
   Coverage:
-<<<<<<< HEAD
-    if: ${{ contains(github.event.pull_request.labels.*.name, 'CI Test - Coverage') || github.event_name != 'pull_request' }}
-=======
-    if: ${{ github.event.inputs.coverage == 'true' || github.event_name != 'workflow_dispatch' }}
->>>>>>> bf4ccc68
+    if: ${{ github.event.inputs.coverage == 'true' || 
+            contains(github.event.pull_request.labels.*.name, 'CI Test - Coverage') || 
+            github.event_name == 'merge_group' }}
     uses: ./.github/workflows/diff_coverage.yaml
     with:
       arch: 'amd'
@@ -75,21 +71,18 @@
       arch: 'amd'
       os: 'debian-11'
       toolchain: 'v5'
-<<<<<<< HEAD
-      run_core: ${{ contains(github.event.pull_request.labels.*.name, 'CI Test - Debug Core') || github.event_name != 'pull_request' }}
-      run_integration: ${{ contains(github.event.pull_request.labels.*.name, 'CI Test - Debug Integration') || github.event_name != 'pull_request' }}
+      run_core: ${{ github.event.inputs.debug_core || 
+                    contains(github.event.pull_request.labels.*.name, 'CI Test - Debug Core') || 
+                    github.event_name == 'merge_group' }}
+      run_integration: ${{ github.event.inputs.debug_integration || 
+                           contains(github.event.pull_request.labels.*.name, 'CI Test - Debug Integration') || 
+                           github.event_name == 'merge_group' }}
     secrets: inherit
 
   Jepsen:
-    if: ${{ contains(github.event.pull_request.labels.*.name, 'CI Test - Jepsen') || github.event_name != 'pull_request' }}
-=======
-      run_core: ${{ github.event.inputs.debug_core || 'true' }}
-      run_integration: ${{ github.event.inputs.debug_integration || 'true' }}
-    secrets: inherit
-
-  Jepsen:
-    if: ${{ github.event.inputs.jepsen == 'true' || github.event_name != 'workflow_dispatch' }}
->>>>>>> bf4ccc68
+    if: ${{ github.event.inputs.jepsen == 'true' || 
+            contains(github.event.pull_request.labels.*.name, 'CI Test - Jepsen') || 
+            github.event_name == 'merge_group' }}
     uses: ./.github/workflows/diff_jepsen.yaml
     secrets: inherit
 
@@ -99,15 +92,16 @@
       arch: 'amd'
       os: 'debian-11'
       toolchain: 'v5'
-<<<<<<< HEAD
-      run_core: ${{ contains(github.event.pull_request.labels.*.name, 'CI Test - Release Core') || github.event_name != 'pull_request' }}
-      run_benchmark: ${{ contains(github.event.pull_request.labels.*.name, 'CI Test - Release Benchmark') || github.event_name != 'pull_request' }}
-      run_e2e: ${{ contains(github.event.pull_request.labels.*.name, 'CI Test - Release E2E') || github.event_name != 'pull_request' }}
-      run_stress: ${{ contains(github.event.pull_request.labels.*.name, 'CI Test - Release Stress') || github.event_name != 'pull_request' }}
-=======
-      run_core: ${{ github.event.inputs.release_core || 'true' }}
-      run_benchmark: ${{ github.event.inputs.release_benchmark || 'true' }}
-      run_e2e: ${{ github.event.inputs.release_e2e || 'true' }}
-      run_stress: ${{ github.event.inputs.release_stress || 'true' }}
->>>>>>> bf4ccc68
+      run_core: ${{ github.event.inputs.release_core || 
+                    contains(github.event.pull_request.labels.*.name, 'CI Test - Release Core') || 
+                    github.event_name == 'merge_group' }}
+      run_benchmark: ${{ github.event.inputs.release_benchmark || 
+                         contains(github.event.pull_request.labels.*.name, 'CI Test - Release Benchmark') || 
+                         github.event_name == 'merge_group' }}
+      run_e2e: ${{ github.event.inputs.release_e2e || 
+                   contains(github.event.pull_request.labels.*.name, 'CI Test - Release E2E') || 
+                   github.event_name == 'merge_group' }}
+      run_stress: ${{ github.event.inputs.release_stress || 
+                      contains(github.event.pull_request.labels.*.name, 'CI Test - Release Stress') || 
+                      github.event_name == 'merge_group' }}
     secrets: inherit