--- conflicted
+++ resolved
@@ -94,22 +94,12 @@
       os: "centos-9"
       toolchain: ${{ needs.PackageSetup.outputs.workflow_input_toolchain }}
       arch: "amd"
-<<<<<<< HEAD
-      build_type: ${{ needs.PackageSetup.outputs.workflow_input_build_type }}
-      push_to_s3: ${{ needs.PackageSetup.outputs.workflow_input_push_to_s3 }}
-      push_to_github: false
-      s3_bucket: deps.memgraph.io
-      s3_region: eu-west-1
-      s3_dest_dir: ${{ needs.PackageSetup.outputs.workflow_input_s3_dest_dir }}
-      additional_build_args: "--init-skip-prep-testing"
-=======
-      build_type: ${{ github.event.inputs.build_type }}
-      push_to_github: ${{ github.event.inputs.push_to_github }}
-      push_to_s3: ${{ github.event.inputs.push_to_s3 }}
-      s3_bucket: ${{ github.event.inputs.s3_bucket }}
-      s3_region: ${{ github.event.inputs.s3_region }}
-      s3_dest_dir: ${{ github.event.inputs.s3_dest_dir }}
->>>>>>> 13013bf9
+      build_type: ${{ needs.PackageSetup.outputs.workflow_input_build_type }}
+      push_to_s3: ${{ needs.PackageSetup.outputs.workflow_input_push_to_s3 }}
+      push_to_github: false
+      s3_bucket: deps.memgraph.io
+      s3_region: eu-west-1
+      s3_dest_dir: ${{ needs.PackageSetup.outputs.workflow_input_s3_dest_dir }}
     secrets: inherit
 
   CentOS10:
@@ -120,22 +110,12 @@
       os: "centos-10"
       toolchain: ${{ needs.PackageSetup.outputs.workflow_input_toolchain }}
       arch: "amd"
-<<<<<<< HEAD
-      build_type: ${{ needs.PackageSetup.outputs.workflow_input_build_type }}
-      push_to_s3: ${{ needs.PackageSetup.outputs.workflow_input_push_to_s3 }}
-      push_to_github: false
-      s3_bucket: deps.memgraph.io
-      s3_region: eu-west-1
-      s3_dest_dir: ${{ needs.PackageSetup.outputs.workflow_input_s3_dest_dir }}
-      additional_build_args: "--init-skip-prep-testing"
-=======
-      build_type: ${{ github.event.inputs.build_type }}
-      push_to_github: ${{ github.event.inputs.push_to_github }}
-      push_to_s3: ${{ github.event.inputs.push_to_s3 }}
-      s3_bucket: ${{ github.event.inputs.s3_bucket }}
-      s3_region: ${{ github.event.inputs.s3_region }}
-      s3_dest_dir: ${{ github.event.inputs.s3_dest_dir }}
->>>>>>> 13013bf9
+      build_type: ${{ needs.PackageSetup.outputs.workflow_input_build_type }}
+      push_to_s3: ${{ needs.PackageSetup.outputs.workflow_input_push_to_s3 }}
+      push_to_github: false
+      s3_bucket: deps.memgraph.io
+      s3_region: eu-west-1
+      s3_dest_dir: ${{ needs.PackageSetup.outputs.workflow_input_s3_dest_dir }}
     secrets: inherit
 
   Debian11:
@@ -244,22 +224,12 @@
       os: "fedora-41"
       toolchain: ${{ needs.PackageSetup.outputs.workflow_input_toolchain }}
       arch: "amd"
-<<<<<<< HEAD
-      build_type: ${{ needs.PackageSetup.outputs.workflow_input_build_type }}
-      push_to_s3: ${{ needs.PackageSetup.outputs.workflow_input_push_to_s3 }}
-      push_to_github: false
-      s3_bucket: deps.memgraph.io
-      s3_region: eu-west-1
-      s3_dest_dir: ${{ needs.PackageSetup.outputs.workflow_input_s3_dest_dir }}
-      additional_build_args: "--init-skip-prep-testing"
-=======
-      build_type: ${{ github.event.inputs.build_type }}
-      push_to_github: ${{ github.event.inputs.push_to_github }}
-      push_to_s3: ${{ github.event.inputs.push_to_s3 }}
-      s3_bucket: ${{ github.event.inputs.s3_bucket }}
-      s3_region: ${{ github.event.inputs.s3_region }}
-      s3_dest_dir: ${{ github.event.inputs.s3_dest_dir }}
->>>>>>> 13013bf9
+      build_type: ${{ needs.PackageSetup.outputs.workflow_input_build_type }}
+      push_to_s3: ${{ needs.PackageSetup.outputs.workflow_input_push_to_s3 }}
+      push_to_github: false
+      s3_bucket: deps.memgraph.io
+      s3_region: eu-west-1
+      s3_dest_dir: ${{ needs.PackageSetup.outputs.workflow_input_s3_dest_dir }}
     secrets: inherit
 
   RockyLinux9_3:
@@ -270,22 +240,12 @@
       os: "rocky-9.3"
       toolchain: ${{ needs.PackageSetup.outputs.workflow_input_toolchain }}
       arch: "amd"
-<<<<<<< HEAD
-      build_type: ${{ needs.PackageSetup.outputs.workflow_input_build_type }}
-      push_to_s3: ${{ needs.PackageSetup.outputs.workflow_input_push_to_s3 }}
-      push_to_github: false
-      s3_bucket: deps.memgraph.io
-      s3_region: eu-west-1
-      s3_dest_dir: ${{ needs.PackageSetup.outputs.workflow_input_s3_dest_dir }}
-      additional_build_args: "--init-skip-prep-testing"
-=======
-      build_type: ${{ github.event.inputs.build_type }}
-      push_to_github: ${{ github.event.inputs.push_to_github }}
-      push_to_s3: ${{ github.event.inputs.push_to_s3 }}
-      s3_bucket: ${{ github.event.inputs.s3_bucket }}
-      s3_region: ${{ github.event.inputs.s3_region }}
-      s3_dest_dir: ${{ github.event.inputs.s3_dest_dir }}
->>>>>>> 13013bf9
+      build_type: ${{ needs.PackageSetup.outputs.workflow_input_build_type }}
+      push_to_s3: ${{ needs.PackageSetup.outputs.workflow_input_push_to_s3 }}
+      push_to_github: false
+      s3_bucket: deps.memgraph.io
+      s3_region: eu-west-1
+      s3_dest_dir: ${{ needs.PackageSetup.outputs.workflow_input_s3_dest_dir }}
     secrets: inherit
 
   Ubuntu22_04:
