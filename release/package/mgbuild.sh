--- conflicted
+++ resolved
@@ -345,13 +345,12 @@
         copy_from_host=false
         shift 1
       ;;
-<<<<<<< HEAD
       --init-skip-prep-testing)
         init_flags="$init_flags --skip-prep-testing"
-=======
+        shift 1
+      ;;
       --disable-jemalloc)
         disable_jemalloc_flag="-DENABLE_JEMALLOC=OFF"
->>>>>>> 7b58b074
         shift 1
       ;;
       *)
