--- conflicted
+++ resolved
@@ -866,17 +866,10 @@
       docker exec -u mg $build_container bash -c "$EXPORT_LICENSE && $EXPORT_ORG_NAME && cd $MGBUILD_ROOT_DIR/tests/stress && source $MGBUILD_ROOT_DIR/tests/ve3/bin/activate && ./continuous_integration --config-file=configurations/templates/config_large.yaml"
     ;;
     durability)
-<<<<<<< HEAD
-      docker exec -u mg $build_container bash -c "$EXPORT_LICENSE && $EXPORT_ORG_NAME && cd $MGBUILD_ROOT_DIR/tests/stress && source $MGBUILD_ROOT_DIR/tests/ve3/bin/activate && python3 durability --num-steps 5"
+      docker exec -u mg $build_container bash -c "$EXPORT_LICENSE && $EXPORT_ORG_NAME && cd $MGBUILD_ROOT_DIR/tests/stress && source $MGBUILD_ROOT_DIR/tests/ve3/bin/activate && python3 durability --num-steps 5 --log-file=durability_test.log --verbose"
     ;;
     durability-large)
-      docker exec -u mg $build_container bash -c "$EXPORT_LICENSE && $EXPORT_ORG_NAME && cd $MGBUILD_ROOT_DIR/tests/stress && source $MGBUILD_ROOT_DIR/tests/ve3/bin/activate && python3 durability --num-steps 5"
-=======
-      docker exec -u mg $build_container bash -c "$EXPORT_LICENSE && $EXPORT_ORG_NAME && cd $MGBUILD_ROOT_DIR/tests/stress && source ve3/bin/activate "'&& python3 durability --num-steps 5 --log-file=durability_test.log --verbose'
-    ;;
-    durability-large)
-      docker exec -u mg $build_container bash -c "$EXPORT_LICENSE && $EXPORT_ORG_NAME && cd $MGBUILD_ROOT_DIR/tests/stress && source ve3/bin/activate "'&& python3 durability --num-steps 5 --log-file=durability_test_large.log --verbose'
->>>>>>> a53f0618
+      docker exec -u mg $build_container bash -c "$EXPORT_LICENSE && $EXPORT_ORG_NAME && cd $MGBUILD_ROOT_DIR/tests/stress && source $MGBUILD_ROOT_DIR/tests/ve3/bin/activate && python3 durability --num-steps 5 --log-file=durability_test_large.log --verbose"
     ;;
     gql-behave)
       local test_output_dir="$MGBUILD_ROOT_DIR/tests/gql_behave"
