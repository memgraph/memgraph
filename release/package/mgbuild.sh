--- conflicted
+++ resolved
@@ -74,11 +74,8 @@
 DEFAULT_MGDEPS_CACHE_HOST="mgdeps-cache"
 DEFAULT_MGDEPS_CACHE_PORT="8000"
 DEFAULT_CCACHE_ENABLED="true"
-<<<<<<< HEAD
 DEFAULT_CONAN_CACHE_ENABLED="true"
-=======
 DEFAULT_PYTHON_CACHE_ENABLED="true"
->>>>>>> 68888475
 
 print_help () {
   echo -e "\nUsage:  $SCRIPT_NAME [GLOBAL OPTIONS] COMMAND [COMMAND OPTIONS]"
@@ -113,11 +110,8 @@
   echo -e "  --threads int                 Specify the number of threads a command will use (default \"\$(nproc)\" for container)"
   echo -e "  --toolchain string            Specify toolchain version (\"${SUPPORTED_TOOLCHAINS[*]}\") (default \"$DEFAULT_TOOLCHAIN\")"
   echo -e "  --no-ccache                   Disable ccache volume mounting (default \"$DEFAULT_CCACHE_ENABLED\") -> this is required for run, stop and build-memgraph commands on the coverage build"
-<<<<<<< HEAD
   echo -e "  --no-conan-cache              Disable conan cache volume mounting (default \"$DEFAULT_CONAN_CACHE_ENABLED\") -> this allows sharing conan cache between containers"
-=======
   echo -e "  --no-python-cache             Disable Python package cache volume mounting (default \"$DEFAULT_PYTHON_CACHE_ENABLED\")"
->>>>>>> 68888475
 
   echo -e "\nbuild options:"
   echo -e "  --git-ref string              Specify git ref from which the environment deps will be installed (default \"master\")"
@@ -295,14 +289,8 @@
 setup_cache_override() {
   local compose_files="-f ${arch}-builders-${toolchain_version}.yml"
 
-<<<<<<< HEAD
   if [[ "$ccache_enabled" == "true" ]] || [[ "$conan_cache_enabled" == "true" ]]; then
     cat > cache-override.yml << EOF
-=======
-  # Create ccache override if enabled
-  if [[ "$ccache_enabled" == "true" ]]; then
-    cat > ccache-override.yml << EOF
->>>>>>> 68888475
 services:
 EOF
     # Add cache volumes for all services in the compose file
@@ -362,13 +350,8 @@
 }
 
 cleanup_cache_override() {
-<<<<<<< HEAD
   if [[ "$ccache_enabled" == "true" ]] || [[ "$conan_cache_enabled" == "true" ]]; then
     rm -f cache-override.yml
-=======
-  if [[ "$ccache_enabled" == "true" ]]; then
-    rm -f ccache-override.yml
->>>>>>> 68888475
   fi
   if [[ "$python_cache_enabled" == "true" ]]; then
     rm -f python-cache-override.yml
@@ -376,10 +359,7 @@
 }
 
 setup_host_cache_permissions() {
-<<<<<<< HEAD
-=======
   # Set up ccache permissions if enabled
->>>>>>> 68888475
   if [[ "$ccache_enabled" == "true" ]]; then
     echo "Setting up host ccache directory permissions..."
     mkdir -p ~/.cache/ccache
@@ -567,7 +547,6 @@
     docker exec -u mg "$build_container" bash -c "ccache -z"
   fi
 
-<<<<<<< HEAD
   # Clean conan cache before build if conan cache is enabled (optional, can be commented out if not needed)
   if [[ "$conan_cache_enabled" == "true" ]]; then
     echo "Conan cache is enabled - packages will be shared between builds"
@@ -645,11 +624,6 @@
   echo "Running CMake with preset: $cmake_preset_cmd"
   docker exec -u mg "$build_container" bash -c "$CMD_START && $cmake_preset_cmd"
 
-=======
-  # Define cmake command
-  local cmake_cmd="cmake $build_type_flag $arm_flag $community_flag $telemetry_id_override_flag $coverage_flag $asan_flag $ubsan_flag $disable_jemalloc_flag $disable_testing_flag .."
-  docker exec -u mg "$build_container" bash -c "cd $container_build_dir && $ACTIVATE_TOOLCHAIN && $ACTIVATE_CARGO && $cmake_cmd"
->>>>>>> 68888475
   if [[ "$cmake_only" == "true" ]]; then
     build_target(){
       target=$1
@@ -1088,11 +1062,8 @@
 mgdeps_cache_host=$DEFAULT_MGDEPS_CACHE_HOST
 mgdeps_cache_port=$DEFAULT_MGDEPS_CACHE_PORT
 ccache_enabled=$DEFAULT_CCACHE_ENABLED
-<<<<<<< HEAD
 conan_cache_enabled=$DEFAULT_CONAN_CACHE_ENABLED
-=======
 python_cache_enabled=$DEFAULT_PYTHON_CACHE_ENABLED
->>>>>>> 68888475
 command=""
 build_container=""
 while [[ $# -gt 0 ]]; do
@@ -1253,17 +1224,10 @@
         esac
       done
 
-<<<<<<< HEAD
       # Create ccache override file if ccache is enabled
       compose_files=$(setup_cache_override)
 
       # Set up host ccache permissions
-=======
-      # Create cache override files
-      compose_files=$(setup_cache_override)
-
-      # Set up host cache permissions
->>>>>>> 68888475
       setup_host_cache_permissions
 
       if [[ "$os" == "all" ]]; then
@@ -1357,7 +1321,6 @@
         echo '.cache directory permissions set for all tools'
       "
 
-<<<<<<< HEAD
       # Set up conan cache directory permissions if conan cache is enabled
       if [[ "$conan_cache_enabled" == "true" ]]; then
         echo "Setting up conan cache directory permissions for cross-container access..."
@@ -1369,8 +1332,6 @@
         "
       fi
 
-      # Clean up override file if it was created
-=======
       # Set up Python cache directories and permissions for cross-container access if enabled
       if [[ "$python_cache_enabled" == "true" ]]; then
         echo "Setting up Python cache directories for cross-container access..."
@@ -1386,7 +1347,6 @@
       fi
 
       # Clean up override files if they were created
->>>>>>> 68888475
       cleanup_cache_override
     ;;
     stop)
@@ -1406,11 +1366,7 @@
         esac
       done
 
-<<<<<<< HEAD
-      # Create ccache override file if ccache is enabled (same logic as run command)
-=======
       # Create cache override files (same logic as run command)
->>>>>>> 68888475
       compose_files=$(setup_cache_override)
 
       if [[ "$os" == "all" ]]; then
@@ -1422,21 +1378,13 @@
         fi
       fi
 
-<<<<<<< HEAD
-      # Clean up override file if it was created
-=======
       # Clean up override files if they were created
->>>>>>> 68888475
       cleanup_cache_override
     ;;
     pull)
       cd $SCRIPT_DIR
 
-<<<<<<< HEAD
-      # Create ccache override file if ccache is enabled (same logic as run command)
-=======
       # Create cache override files (same logic as run command)
->>>>>>> 68888475
       compose_files=$(setup_cache_override)
 
       if [[ "$os" == "all" ]]; then
@@ -1445,11 +1393,7 @@
         $docker_compose_cmd $compose_files pull $build_container
       fi
 
-<<<<<<< HEAD
-      # Clean up override file if it was created
-=======
       # Clean up override files if they were created
->>>>>>> 68888475
       cleanup_cache_override
     ;;
     push)
