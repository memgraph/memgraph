// Compile with clang or gcc:
// clang -Wall -shared -fPIC -I <path-to-memgraph-include> example.c -o example.so
// <path-to-memgraph-include> for installed Memgraph will usually be something
// like `/usr/include/memgraph` or `/usr/local/include/memgraph`.
// To use the compiled module, you need to run Memgraph configured to load
// modules from the directory where the compiled module can be found.
#include "mg_procedure.h"

// This example procedure returns 2 fields: `args` and `result`.
//   * `args` is a copy of arguments passed to the procedure.
//   * `result` is the result of this procedure, a "Hello World!" string.
// In case of memory errors, this function will report them and finish
// executing.
//
// The procedure can be invoked in openCypher using the following calls:
//   CALL example.procedure(1, 2) YIELD args, result;
//   CALL example.procedure(1) YIELD args, result;
// Naturally, you may pass in different arguments or yield less fields.
static void procedure(const struct mgp_list *args, const struct mgp_graph *graph, struct mgp_result *result,
                      struct mgp_memory *memory) {
  size_t args_size = 0;
  if (mgp_list_size(args, &args_size) != MGP_ERROR_NO_ERROR) {
    goto error_something_went_wrong;
  }
  struct mgp_list *args_copy = NULL;
  if (mgp_list_make_empty(args_size, memory, &args_copy) != MGP_ERROR_NO_ERROR) {
    goto error_something_went_wrong;
  }
  for (size_t i = 0; i < args_size; ++i) {
    const struct mgp_value *value = NULL;
    if (mgp_list_at(args, i, &value) != MGP_ERROR_NO_ERROR) {
      goto error_free_list;
    }
    if (mgp_list_append(args_copy, value) != MGP_ERROR_NO_ERROR) {
      goto error_free_list;
    }
  }
  struct mgp_result_record *record = NULL;
  if (mgp_result_new_record(result, &record) != MGP_ERROR_NO_ERROR) {
    goto error_free_list;
  }
  // Transfer ownership of args_copy to mgp_value.
  struct mgp_value *args_value = NULL;
  if (mgp_value_make_list(args_copy, &args_value) != MGP_ERROR_NO_ERROR) {
    goto error_free_list;
  }
  // Release `args_value` and contained `args_copy`.
  if (mgp_result_record_insert(record, "args", args_value) != MGP_ERROR_NO_ERROR) {
    mgp_value_destroy(args_value);
    goto error_something_went_wrong;
  }
  mgp_value_destroy(args_value);
<<<<<<< HEAD
  if (!args_inserted) goto error_memory;
  struct mgp_value *hello_world_value = mgp_value_make_string("Hello World!", memory);
  if (hello_world_value == NULL) goto error_memory;
  int result_inserted = mgp_result_record_insert(record, "result", hello_world_value);
=======
  struct mgp_value *hello_world_value = NULL;
  if (mgp_value_make_string("Hello World!", memory, &hello_world_value) != MGP_ERROR_NO_ERROR) {
    goto error_something_went_wrong;
  }
  if (mgp_result_record_insert(record, "result", hello_world_value) != MGP_ERROR_NO_ERROR) {
    mgp_value_destroy(hello_world_value);
    goto error_something_went_wrong;
  }
>>>>>>> 430b16d2
  mgp_value_destroy(hello_world_value);
  // We have successfully finished, so return without error reporting.
  return;

error_free_list:
  mgp_list_destroy(args_copy);
error_something_went_wrong:
  mgp_result_set_error_msg(result, "Something went wrong!");
  return;
}

static void write_procedure(const struct mgp_list *args, struct mgp_graph *graph, struct mgp_result *result,
                            struct mgp_memory *memory) {
  // TODO(antaljanosbenjamin): Finish this example
}

// Each module needs to define mgp_init_module function.
// Here you can register multiple procedures your module supports.
int mgp_init_module(struct mgp_module *module, struct mgp_memory *memory) {
<<<<<<< HEAD
  struct mgp_proc *read_proc = mgp_module_add_read_procedure(module, "read_pprocedure", procedure);
  if (!read_proc) {
    return 1;
  }
  if (!mgp_proc_add_arg(read_proc, "required_arg", mgp_type_nullable(mgp_type_any()))) {
    return 1;
  }
  struct mgp_value *null_value = mgp_value_make_null(memory);
  if (!mgp_proc_add_opt_arg(read_proc, "optional_arg", mgp_type_nullable(mgp_type_any()), null_value)) {
=======
  struct mgp_proc *proc = NULL;
  if (mgp_module_add_read_procedure(module, "procedure", procedure, &proc) != MGP_ERROR_NO_ERROR) {
    return 1;
  }
  const struct mgp_type *any_type = NULL;
  if (mgp_type_any(&any_type) != MGP_ERROR_NO_ERROR) {
    return 1;
  }
  const struct mgp_type *nullable_any_type = NULL;
  if (mgp_type_nullable(any_type, &nullable_any_type) != MGP_ERROR_NO_ERROR) {
    return 1;
  }
  if (mgp_proc_add_arg(proc, "required_arg", nullable_any_type) != MGP_ERROR_NO_ERROR) {
    return 1;
  }

  struct mgp_value *null_value = NULL;
  if (mgp_value_make_null(memory, &null_value) != MGP_ERROR_NO_ERROR) {
    return 1;
  }
  if (mgp_proc_add_opt_arg(proc, "optional_arg", nullable_any_type, null_value) != MGP_ERROR_NO_ERROR) {
>>>>>>> 430b16d2
    mgp_value_destroy(null_value);
    return 1;
  }
  mgp_value_destroy(null_value);
<<<<<<< HEAD
  if (!mgp_proc_add_result(read_proc, "result", mgp_type_string())) {
    return 1;
  }
  if (!mgp_proc_add_result(read_proc, "args", mgp_type_list(mgp_type_nullable(mgp_type_any())))) {
    return 1;
  }
  struct mgp_proc *write_proc = mgp_module_add_write_procedure(module, "write_procedure", write_procedure);
  if (!write_proc) {
=======
  const struct mgp_type *string = NULL;
  if (mgp_type_string(&string) != MGP_ERROR_NO_ERROR) {
    return 1;
  }
  if (mgp_proc_add_result(proc, "result", string) != MGP_ERROR_NO_ERROR) {
    return 1;
  }
  const struct mgp_type *list_of_anything = NULL;
  if (mgp_type_list(nullable_any_type, &list_of_anything) != MGP_ERROR_NO_ERROR) {
    return 1;
  }
  if (mgp_proc_add_result(proc, "args", list_of_anything)) {
>>>>>>> 430b16d2
    return 1;
  }
  return 0;
}

// This is an optional function if you need to release any resources before the
// module is unloaded. You will probably need this if you acquired some
// resources in mgp_init_module.
int mgp_shutdown_module() {
  // Return 0 to indicate success.
  return 0;
}<|MERGE_RESOLUTION|>--- conflicted
+++ resolved
@@ -50,12 +50,6 @@
     goto error_something_went_wrong;
   }
   mgp_value_destroy(args_value);
-<<<<<<< HEAD
-  if (!args_inserted) goto error_memory;
-  struct mgp_value *hello_world_value = mgp_value_make_string("Hello World!", memory);
-  if (hello_world_value == NULL) goto error_memory;
-  int result_inserted = mgp_result_record_insert(record, "result", hello_world_value);
-=======
   struct mgp_value *hello_world_value = NULL;
   if (mgp_value_make_string("Hello World!", memory, &hello_world_value) != MGP_ERROR_NO_ERROR) {
     goto error_something_went_wrong;
@@ -64,7 +58,6 @@
     mgp_value_destroy(hello_world_value);
     goto error_something_went_wrong;
   }
->>>>>>> 430b16d2
   mgp_value_destroy(hello_world_value);
   // We have successfully finished, so return without error reporting.
   return;
@@ -84,17 +77,6 @@
 // Each module needs to define mgp_init_module function.
 // Here you can register multiple procedures your module supports.
 int mgp_init_module(struct mgp_module *module, struct mgp_memory *memory) {
-<<<<<<< HEAD
-  struct mgp_proc *read_proc = mgp_module_add_read_procedure(module, "read_pprocedure", procedure);
-  if (!read_proc) {
-    return 1;
-  }
-  if (!mgp_proc_add_arg(read_proc, "required_arg", mgp_type_nullable(mgp_type_any()))) {
-    return 1;
-  }
-  struct mgp_value *null_value = mgp_value_make_null(memory);
-  if (!mgp_proc_add_opt_arg(read_proc, "optional_arg", mgp_type_nullable(mgp_type_any()), null_value)) {
-=======
   struct mgp_proc *proc = NULL;
   if (mgp_module_add_read_procedure(module, "procedure", procedure, &proc) != MGP_ERROR_NO_ERROR) {
     return 1;
@@ -116,21 +98,10 @@
     return 1;
   }
   if (mgp_proc_add_opt_arg(proc, "optional_arg", nullable_any_type, null_value) != MGP_ERROR_NO_ERROR) {
->>>>>>> 430b16d2
     mgp_value_destroy(null_value);
     return 1;
   }
   mgp_value_destroy(null_value);
-<<<<<<< HEAD
-  if (!mgp_proc_add_result(read_proc, "result", mgp_type_string())) {
-    return 1;
-  }
-  if (!mgp_proc_add_result(read_proc, "args", mgp_type_list(mgp_type_nullable(mgp_type_any())))) {
-    return 1;
-  }
-  struct mgp_proc *write_proc = mgp_module_add_write_procedure(module, "write_procedure", write_procedure);
-  if (!write_proc) {
-=======
   const struct mgp_type *string = NULL;
   if (mgp_type_string(&string) != MGP_ERROR_NO_ERROR) {
     return 1;
@@ -143,7 +114,6 @@
     return 1;
   }
   if (mgp_proc_add_result(proc, "args", list_of_anything)) {
->>>>>>> 430b16d2
     return 1;
   }
   return 0;
