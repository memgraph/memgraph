import os

from conan import ConanFile
from conan.errors import ConanException
from conan.tools.cmake import CMake, CMakeDeps, CMakeToolchain


class Memgraph(ConanFile):
    name = "memgraph"
    version = "0.0.1"
    package_type = "application"

    # license = TODO
    # author = TODO
    description = "Conan file for Memgraph"
    settings = "os", "compiler", "build_type", "arch"

    exports_sources = "CMakeLists.txt", "src/*"

    default_options = {
        "aws-sdk-cpp/*:config": True,
        "aws-sdk-cpp/*:s3": True,
        "aws-sdk-cpp/*:monitoring": False,
        "aws-sdk-cpp/*:text-to-speech": False,
        "aws-sdk-cpp/*:queues": False,
        "aws-sdk-cpp/*:sqs": False,
        "aws-sdk-cpp/*:access-management": False,
        "aws-sdk-cpp/*:cognito-identity": True,
        "aws-sdk-cpp/*:iam": False,
        "aws-sdk-cpp/*:identity-management": True,
        "aws-sdk-cpp/*:transfer": False,
    }

    # TODO(matt): remove this hack so that builds end up in the subdirectory named after the build type
    # This will require fixing a bunch of the hard-coded paths in the testing code.
    def layout(self):
        # Custom layout to put everything in build/ instead of build/Release or build/RelWithDebInfo
        self.folders.build = "build"
        self.folders.generators = "build/generators"
        self.folders.package = "build/package"

    def generate(self):
        # Validate that the user toolchain file exists
        user_toolchain = self.conf.get("tools.cmake.cmaketoolchain:user_toolchain")
        if user_toolchain:
            # user_toolchain can be a list or a single path
            toolchains = user_toolchain if isinstance(user_toolchain, list) else [user_toolchain]
            for toolchain_path in toolchains:
                if not os.path.exists(toolchain_path):
                    raise ConanException(
                        f"CMake user toolchain file does not exist: {toolchain_path}\n"
                        f"This is typically configured via the profile. "
                        f"Make sure MG_TOOLCHAIN_ROOT environment variable is set correctly."
                    )

        deps = CMakeDeps(self)
        deps.generate()
        tc = CMakeToolchain(self)
        tc.generate()

    def build(self):
        cmake = CMake(self)
        cmake.configure()
        cmake.build()

    def build_requirements(self):
        self.tool_requires("cmake/4.0.3")
        self.tool_requires("ninja/1.11.1")
        self.tool_requires("ccache/4.12.1")

    def requirements(self):
        self.requires("bzip2/1.0.8")
        self.requires("fmt/11.2.0")
        # self.requires("gflags/2.2.2") # we cannot use this gflags because we have a custom one!
        self.requires("benchmark/1.9.1")
        self.requires("gtest/1.16.0")
        self.requires("spdlog/1.15.3")
        self.requires("strong_type/v15")
        self.requires("boost/1.86.0")
        self.requires("antlr4-cppruntime/4.13.2")
        self.requires("antlr4/4.13.1")
        self.requires("cppitertools/2.2")
        self.requires("ctre/3.9.0")
        self.requires("abseil/20250512.1")
        self.requires("croncpp/2023.03.30")
        self.requires("range-v3/0.12.0")
        self.requires("asio/1.34.2")
        self.requires("mgclient/1.4.3", options={"with_cpp": True})
<<<<<<< HEAD
        self.requires("snappy/1.2.1", override=True)
        self.requires("arrow/22.0.0", options={"with_s3": True, "with_snappy": True, "with_mimalloc": False})
=======
        self.requires("snappy/1.2.1")
        self.requires("simdjson/4.1.0")
>>>>>>> 7a7afde7

    def package(self):
        cmake = CMake(self)
        cmake.install()<|MERGE_RESOLUTION|>--- conflicted
+++ resolved
@@ -86,13 +86,9 @@
         self.requires("range-v3/0.12.0")
         self.requires("asio/1.34.2")
         self.requires("mgclient/1.4.3", options={"with_cpp": True})
-<<<<<<< HEAD
         self.requires("snappy/1.2.1", override=True)
         self.requires("arrow/22.0.0", options={"with_s3": True, "with_snappy": True, "with_mimalloc": False})
-=======
-        self.requires("snappy/1.2.1")
         self.requires("simdjson/4.1.0")
->>>>>>> 7a7afde7
 
     def package(self):
         cmake = CMake(self)
