--- conflicted
+++ resolved
@@ -4,10 +4,7 @@
 from conan import ConanFile
 from conan.errors import ConanException
 from conan.tools.cmake import CMake, CMakeDeps, CMakeToolchain
-<<<<<<< HEAD
 from conan.tools.sbom import cyclonedx_1_6
-=======
->>>>>>> 106415c4
 
 
 class Memgraph(ConanFile):
