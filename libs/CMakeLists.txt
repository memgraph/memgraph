--- conflicted
+++ resolved
@@ -303,12 +303,9 @@
     "-DCMAKE_INSTALL_PREFIX=${PROJECT_BINARY_DIR}/mgcxx"
     "-DCMAKE_BUILD_TYPE=${CMAKE_BUILD_TYPE}"
     "-DENABLE_TESTS=OFF"
-<<<<<<< HEAD
-=======
     "-DCMAKE_C_COMPILER=${CMAKE_C_COMPILER}"
     "-DCMAKE_CXX_COMPILER=${CMAKE_CXX_COMPILER}"
   INSTALL_DIR    "${PROJECT_BINARY_DIR}/mgcxx"
->>>>>>> b228b431
 )
 set(MGCXX_ROOT "${PROJECT_BINARY_DIR}/mgcxx")
 
