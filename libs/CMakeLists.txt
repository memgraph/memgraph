--- conflicted
+++ resolved
@@ -270,7 +270,6 @@
 # Setup json
 import_header_library(json ${CMAKE_CURRENT_SOURCE_DIR})
 
-<<<<<<< HEAD
 import_external_library(rocksdb STATIC
   ${CMAKE_CURRENT_SOURCE_DIR}/rocksdb/lib/librocksdb.a
   ${CMAKE_CURRENT_SOURCE_DIR}/rocksdb/include
@@ -279,23 +278,8 @@
     -DGFLAGS_NOTHREADS=OFF
     -DCMAKE_INSTALL_LIBDIR=lib
     -DCMAKE_SKIP_INSTALL_ALL_DEPENDENCY=true
+    -DPORTABLE=ON
   BUILD_COMMAND $(MAKE) rocksdb)
-=======
-# Setup RocksDB
-macro(build_rocksdb)
-  import_external_library(rocksdb STATIC
-    ${CMAKE_CURRENT_SOURCE_DIR}/rocksdb/lib/librocksdb.a
-    ${CMAKE_CURRENT_SOURCE_DIR}/rocksdb/include
-    CMAKE_ARGS -DUSE_RTTI=ON
-      -DWITH_TESTS=OFF
-      -DGFLAGS_NOTHREADS=OFF
-      -DCMAKE_INSTALL_LIBDIR=lib
-      -DCMAKE_SKIP_INSTALL_ALL_DEPENDENCY=true
-      -DPORTABLE=ON
-    BUILD_COMMAND $(MAKE) rocksdb)
-endmacro()
-mg_build_if_needed(build_rocksdb "rocksdb")
->>>>>>> 94be62a8
 
 macro(build_bcrypt)
   import_external_library(libbcrypt STATIC
