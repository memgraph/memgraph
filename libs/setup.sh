--- conflicted
+++ resolved
@@ -255,19 +255,6 @@
   echo "Skipping librdtsc download because it's already under the toolchain v$MG_TOOLCHAIN_VERSION"
 fi
 
-<<<<<<< HEAD
-=======
-#ctre
-mkdir -p ctre
-cd ctre
-file_get_try_double "${primary_urls[ctre]}" "${secondary_urls[ctre]}"
-cd ..
-
-# abseil 20250512.1
-absl_ref="20250512.1"
-repo_clone_try_double "${primary_urls[absl]}" "${secondary_urls[absl]}" "absl" "$absl_ref" true
-
-# if [ -z "${MG_TOOLCHAIN_VERSION}" ]; then
 # jemalloc ea6b3e973b477b8061e0076bb257dbd7f3faa756
 JEMALLOC_COMMIT_VERSION="5.2.1"
 repo_clone_try_double "${primary_urls[jemalloc]}" "${secondary_urls[jemalloc]}" "jemalloc" "$JEMALLOC_COMMIT_VERSION"
@@ -278,40 +265,11 @@
   --disable-cxx \
   --with-lg-page=12 \
   --with-lg-hugepage=21 \
+  --enable-shared=no --prefix=$working_dir \
   --with-jemalloc-prefix=je_ \
-  --enable-shared=no --prefix=$working_dir \
   --with-malloc-conf="background_thread:true,retain:false,percpu_arena:percpu,oversize_threshold:0,muzzy_decay_ms:5000,dirty_decay_ms:5000"
 make -j$CPUS install
 popd
-# else
-#   echo "Skipping jmalloc download because it's already under the toolchain v$MG_TOOLCHAIN_VERSION"
-# fi
-
-#range-v3 release-0.12.0
-range_v3_ref="release-0.12.0"
-repo_clone_try_double "${primary_urls[range-v3]}" "${secondary_urls[range-v3]}" "rangev3" "$range_v3_ref"
-
-# Asio
->>>>>>> 68888475
-if [ -z "${MG_TOOLCHAIN_VERSION}" ]; then
-  # jemalloc ea6b3e973b477b8061e0076bb257dbd7f3faa756
-  JEMALLOC_COMMIT_VERSION="5.2.1"
-  repo_clone_try_double "${primary_urls[jemalloc]}" "${secondary_urls[jemalloc]}" "jemalloc" "$JEMALLOC_COMMIT_VERSION"
-  # this is hack for cmake in libs to set path, and for FindJemalloc to use Jemalloc_INCLUDE_DIR
-  pushd jemalloc
-  ./autogen.sh
-  ./configure \
-    --disable-cxx \
-    --with-lg-page=12 \
-    --with-lg-hugepage=21 \
-    --enable-shared=no --prefix=$working_dir \
-    --with-jemalloc-prefix=je_ \
-    --with-malloc-conf="background_thread:true,retain:false,percpu_arena:percpu,oversize_threshold:0,muzzy_decay_ms:5000,dirty_decay_ms:5000"
-  make -j$CPUS install
-  popd
-else
-  echo "Skipping jmalloc download because it's already under the toolchain v$MG_TOOLCHAIN_VERSION"
-fi
 
 # mgcxx (text search)
 mgcxx_tag="v0.0.9"
