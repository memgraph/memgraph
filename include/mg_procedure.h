--- conflicted
+++ resolved
@@ -661,7 +661,6 @@
 /// Current implementation always returns without errors.
 enum mgp_error mgp_edge_get_to(const struct mgp_edge *e, const struct mgp_vertex **result);
 
-<<<<<<< HEAD
 /// Return the mutable source vertex of the given edge. When the edge is freed, the returned mgp_vertex is invalidated
 /// and its value must not be used.
 /// NULL is returned if the edge is immutable.
@@ -672,17 +671,11 @@
 /// NULL is returned if the edge is immutable.
 struct mgp_vertex *mgp_edge_get_mutable_to(struct mgp_edge *e);
 
-/// Get a copy of an edge property mapped to a given name.
-/// Returned value must be freed with mgp_value_destroy.
-/// NULL is returned if unable to allocate a mgp_value.
-struct mgp_value *mgp_edge_get_property(const struct mgp_edge *e, const char *property_name, struct mgp_memory *memory);
-=======
 /// Get a copy of a edge property mapped to a given name.
 /// Resulting value must be freed with mgp_value_destroy.
 /// Return MGP_ERROR_UNABLE_TO_ALLOCATE if unable to allocate a mgp_value.
 enum mgp_error mgp_edge_get_property(const struct mgp_edge *e, const char *property_name, struct mgp_memory *memory,
                                      struct mgp_value **result);
->>>>>>> 430b16d2
 
 /// Set the value of a property on an edge.
 /// When the value is `null`, then the property is removed from the edge.
@@ -700,17 +693,10 @@
 struct mgp_graph;
 
 /// Return the vertex corresponding to given ID.
-<<<<<<< HEAD
-/// The returned vertex must be freed using mgp_vertex_destroy.
-/// NULL is returned if unable to allocate the vertex or if ID is not valid.
-struct mgp_vertex *mgp_graph_get_vertex_by_id(const struct mgp_graph *graph, struct mgp_vertex_id id,
-                                              struct mgp_memory *memory);
-=======
 /// Resulting vertex must be freed using mgp_vertex_destroy.
 /// Return MGP_ERROR_UNABLE_TO_ALLOCATE if unable to allocate the vertex or if ID is not valid.
 enum mgp_error mgp_graph_get_vertex_by_id(const struct mgp_graph *g, struct mgp_vertex_id id, struct mgp_memory *memory,
                                           struct mgp_vertex **result);
->>>>>>> 430b16d2
 
 /// Return non-zero if the graph can be modified.
 /// If a graph is immutable, then vertices cannot be added or removed, and all of the returned vertices will be
@@ -740,22 +726,14 @@
 /// Free the memory used by a mgp_vertices_iterator.
 void mgp_vertices_iterator_destroy(struct mgp_vertices_iterator *it);
 
-/// Start iterating over vertices of the given graph.
-<<<<<<< HEAD
-/// The returned mgp_vertices_iterator needs to be deallocated with
-/// mgp_vertices_iterator_destroy.
-/// NULL is returned if unable to allocate a new iterator.
-struct mgp_vertices_iterator *mgp_graph_iter_vertices(const struct mgp_graph *graph, struct mgp_memory *memory);
-
-/// Return non-zero if the vertices returned by this iterator can be modified.
-/// T/// The mutability of the mgp_vertices_iterator is the same as the graph which it belongs to.
-int mgp_vertices_iterator_underlying_graph_is_mutable(const struct mgp_vertices_iterator *it);
-=======
 /// Resulting mgp_vertices_iterator needs to be deallocated with mgp_vertices_iterator_destroy.
 /// Return MGP_ERROR_UNABLE_TO_ALLOCATE if unable to allocate a mgp_vertices_iterator.
 enum mgp_error mgp_graph_iter_vertices(const struct mgp_graph *g, struct mgp_memory *memory,
                                        struct mgp_vertices_iterator **result);
->>>>>>> 430b16d2
+
+/// Return non-zero if the vertices returned by this iterator can be modified.
+/// T/// The mutability of the mgp_vertices_iterator is the same as the graph which it belongs to.
+int mgp_vertices_iterator_underlying_graph_is_mutable(const struct mgp_vertices_iterator *it);
 
 /// Get the current vertex pointed to by the iterator.
 /// When the mgp_vertices_iterator_next is invoked, the previous
@@ -903,26 +881,20 @@
 /// Note that Unicode characters are not allowed. Additionally, names are
 /// case-sensitive.
 ///
-<<<<<<< HEAD
-/// NULL is returned if unable to allocate memory for mgp_proc; if `name` is
-/// not valid or a procedure with the same name was already registered.
-struct mgp_proc *mgp_module_add_read_procedure(struct mgp_module *module, const char *name, mgp_read_proc_cb cb);
-
-/// Register a read-only procedure to a module.
-///
-/// The `name` must be a valid identifier, following the same rules as the
-/// procedure`name` in mgp_module_add_read_procedure.
-///
-/// NULL is returned if unable to allocate memory for mgp_proc; if `name` is
-/// not valid or a procedure with the same name was already registered.
-struct mgp_proc *mgp_module_add_write_procedure(struct mgp_module *module, const char *name, mgp_write_proc_cb cb);
-=======
 /// Return MGP_ERROR_UNABLE_TO_ALLOCATE if unable to allocate memory for mgp_proc.
 /// Return MGP_ERROR_INVALID_ARGUMENT if `name` is not a valid procedure name.
 /// RETURN MGP_ERROR_LOGIC_ERROR if a procedure with the same name was already registered.
 enum mgp_error mgp_module_add_read_procedure(struct mgp_module *module, const char *name, mgp_proc_cb cb,
                                              struct mgp_proc **result);
->>>>>>> 430b16d2
+
+/// Register a read-only procedure to a module.
+///
+/// The `name` must be a valid identifier, following the same rules as the
+/// procedure`name` in mgp_module_add_read_procedure.
+///
+/// NULL is returned if unable to allocate memory for mgp_proc; if `name` is
+/// not valid or a procedure with the same name was already registered.
+struct mgp_proc *mgp_module_add_write_procedure(struct mgp_module *module, const char *name, mgp_write_proc_cb cb);
 
 /// Add a required argument to a procedure.
 ///
