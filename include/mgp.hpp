// Copyright 2023 Memgraph Ltd.
//
// Use of this software is governed by the Business Source License
// included in the file licenses/BSL.txt; by using this file, you agree to be bound by the terms of the Business Source
// License, and you may not use this file except in compliance with the Business Source License.
//
// As of the Change Date specified in that file, in accordance with
// the Business Source License, use of this software will be governed
// by the Apache License, Version 2.0, included in the file
// licenses/APL.txt.

#pragma once

#include <cstdlib>
#include <cstring>
#include <functional>
#include <map>
#include <mutex>
#include <set>
#include <shared_mutex>
#include <string>
#include <string_view>
#include <thread>
#include <unordered_map>
#include <vector>

#include <functional>
#include <type_traits>
#include <utility>

#include "_mgp.hpp"
#include "mg_exceptions.hpp"
#include "mg_procedure.h"

namespace mgp {

class IndexException : public std::exception {
 public:
  explicit IndexException(const std::string &message) : message_(message) {}
  const char *what() const noexcept override { return message_.c_str(); }

 private:
  std::string message_;
};

class ValueException : public std::exception {
 public:
  explicit ValueException(const std::string &message) : message_(message) {}
  const char *what() const noexcept override { return message_.c_str(); }

 private:
  std::string message_;
};

class NotFoundException : public std::exception {
 public:
  explicit NotFoundException(const std::string &message) : message_(message) {}
  const char *what() const noexcept override { return message_.c_str(); }

 private:
  std::string message_;
};

class MustAbortException : public std::exception {
 public:
  explicit MustAbortException(const std::string &message) : message_(message) {}
  const char *what() const noexcept override { return message_.c_str(); }

 private:
  std::string message_;
};

class TerminatedMustAbortException : public MustAbortException {
 public:
  explicit TerminatedMustAbortException() : MustAbortException("Query was asked to terminate directly.") {}
};

class ShutdownMustAbortException : public MustAbortException {
 public:
  explicit ShutdownMustAbortException() : MustAbortException("Query was asked to because of server shutdown.") {}
};

class TimeoutMustAbortException : public MustAbortException {
 public:
  explicit TimeoutMustAbortException() : MustAbortException("Query was asked to because of timeout was hit.") {}
};

// Forward declarations
class Nodes;
using GraphNodes = Nodes;
class GraphRelationships;
class Relationships;
class Node;
class Relationship;
struct MapItem;
class Duration;
class Value;

struct StealType {};
inline constexpr StealType steal{};

class MemoryDispatcher final {
 public:
  MemoryDispatcher() = default;
  ~MemoryDispatcher() = default;
  MemoryDispatcher(const MemoryDispatcher &) = delete;
  MemoryDispatcher(MemoryDispatcher &&) = delete;
  MemoryDispatcher &operator=(const MemoryDispatcher &) = delete;
  MemoryDispatcher &operator=(MemoryDispatcher &&) = delete;

  mgp_memory *GetMemoryResource() noexcept {
    const auto this_id = std::this_thread::get_id();
    std::shared_lock lock(mut_);
    return map_[this_id];
  }

  void Register(mgp_memory *mem) noexcept {
    const auto this_id = std::this_thread::get_id();
    std::unique_lock lock(mut_);
    map_[this_id] = mem;
  }

  void UnRegister() noexcept {
    const auto this_id = std::this_thread::get_id();
    std::unique_lock lock(mut_);
    map_.erase(this_id);
  }

 private:
  std::unordered_map<std::thread::id, mgp_memory *> map_;
  std::shared_mutex mut_;
};

// The use of this object, with the help of MemoryDispatcherGuard
// should be the prefered way to pass the memory pointer to this
// header. The use of the 'mgp_memory *memory' pointer is deprecated
// and will be removed in upcoming releases.
// NOLINTNEXTLINE(cppcoreguidelines-avoid-non-const-global-variables)
inline extern MemoryDispatcher mrd{};

// TODO - Once we deprecate this we should remove this
// and make sure nothing relies on it anymore. This alone
// can not guarantee threadsafe use of query procedures.
inline mgp_memory *memory{nullptr};

class MemoryDispatcherGuard final {
 public:
  explicit MemoryDispatcherGuard(mgp_memory *mem) { mrd.Register(mem); };

  MemoryDispatcherGuard(const MemoryDispatcherGuard &) = delete;
  MemoryDispatcherGuard(MemoryDispatcherGuard &&) = delete;
  MemoryDispatcherGuard &operator=(const MemoryDispatcherGuard &) = delete;
  MemoryDispatcherGuard &operator=(MemoryDispatcherGuard &&) = delete;

  ~MemoryDispatcherGuard() { mrd.UnRegister(); }
};

// Currently we want to preserve both ways(using mgp::memory and
// MemoryDispatcherGuard) of setting the correct memory resource
// from the shared object files. This forwarding function is a
// helper function for that purpose. Once we get rid of the
// 'mgp_memory *memory' pointer this function will not be needed
// anymore and the calls to the memory resource should rely on
// the mapping instead.
template <typename Func, typename... Args>
inline decltype(auto) MemHandlerCallback(Func &&func, Args &&...args) {
  if (memory) {
    return std::forward<Func>(func)(std::forward<Args>(args)..., memory);
  }
  return std::forward<Func>(func)(std::forward<Args>(args)..., mrd.GetMemoryResource());
}

/* #region Graph (Id, Graph, Nodes, GraphRelationships, Relationships & Labels) */

/// Wrapper for int64_t IDs to prevent dangerous implicit conversions.
class Id {
 public:
  Id() = default;

  /// Construct Id from uint64_t
  static Id FromUint(uint64_t id);
  /// Construct Id from int64_t
  static Id FromInt(int64_t id);

  int64_t AsInt() const;
  uint64_t AsUint() const;

  bool operator==(const Id &other) const;
  bool operator!=(const Id &other) const;

  bool operator<(const Id &other) const;

 private:
  explicit Id(int64_t id);

  int64_t id_;
};

enum class AbortReason : uint8_t {
  NO_ABORT = 0,

  // transaction has been requested to terminate, ie. "TERMINATE TRANSACTIONS ..."
  TERMINATED = 1,

  // server is gracefully shutting down
  SHUTDOWN = 2,

  // the transaction timeout has been reached. Either via "--query-execution-timeout-sec", or a per-transaction timeout
  TIMEOUT = 3,
};

/// @brief Wrapper class for @ref mgp_graph.
class Graph {
 private:
  friend class Node;
  friend class Relationship;

 public:
  explicit Graph(mgp_graph *graph);

  /// @brief Returns the graph order (number of nodes).
  int64_t Order() const;
  /// @brief Returns the graph size (number of relationships).
  int64_t Size() const;

  /// @brief Returns an iterable structure of the graph’s nodes.
  GraphNodes Nodes() const;
  /// @brief Returns an iterable structure of the graph’s relationships.
  GraphRelationships Relationships() const;

  /// @brief Returns the graph node with the given ID.
  Node GetNodeById(const Id node_id) const;

  /// @brief Returns whether the graph contains a node with the given ID.
  bool ContainsNode(const Id node_id) const;
  /// @brief Returns whether the graph contains the given node.
  bool ContainsNode(const Node &node) const;
  /// @brief Returns whether the graph contains a relationship with the given ID.
  bool ContainsRelationship(const Id relationship_id) const;
  /// @brief Returns whether the graph contains the given relationship.
  bool ContainsRelationship(const Relationship &relationship) const;

  /// @brief Returns whether the graph is mutable.
  bool IsMutable() const;
  /// @brief Creates a node and adds it to the graph.
  Node CreateNode();
  /// @brief Deletes a node from the graph.
  void DeleteNode(const Node &node);
  /// @brief Deletes a node and all its incident edges from the graph.
  void DetachDeleteNode(const Node &node);
  /// @brief Creates a relationship of type `type` between nodes `from` and `to` and adds it to the graph.
  Relationship CreateRelationship(const Node &from, const Node &to, const std::string_view type);
  /// @brief Deletes a relationship from the graph.
  void DeleteRelationship(const Relationship &relationship);

  /// @brief Checks if process must abort
  /// @return AbortReason the reason to abort, if no need to abort then AbortReason::NO_ABORT is returned
  AbortReason MustAbort() const;

  /// @brief Checks if process must abort
  /// @throws MustAbortException If process must abort for any reason
  /// @note For the reason why the process must abort consider using MustAbort method instead
  void CheckMustAbort() const;

 private:
  mgp_graph *graph_;
};

/// @brief View of graph nodes; wrapper class for @ref mgp_vertices_iterator.
class Nodes {
 public:
  explicit Nodes(mgp_vertices_iterator *nodes_iterator);

  class Iterator {
   public:
    friend class Nodes;

    using iterator_category = std::forward_iterator_tag;
    using difference_type = std::ptrdiff_t;
    using value_type = const Node;
    using pointer = value_type *;
    using reference = value_type &;

    explicit Iterator(mgp_vertices_iterator *nodes_iterator);

    Iterator(const Iterator &other) noexcept;
    Iterator &operator=(const Iterator &other) = delete;

    ~Iterator();

    Iterator &operator++();

    Iterator operator++(int);

    bool operator==(Iterator other) const;
    bool operator!=(Iterator other) const;

    const Node operator*() const;

   private:
    mgp_vertices_iterator *nodes_iterator_ = nullptr;
    size_t index_ = 0;
  };

  Iterator begin() const;
  Iterator end() const;

  Iterator cbegin() const;
  Iterator cend() const;

 private:
  mgp_vertices_iterator *nodes_iterator_ = nullptr;
};

/// @brief View of graph relationships.
// NB: Necessary because of the MGP API not having a method that returns a mgp_edges_iterator over all graph
// relationships.
class GraphRelationships {
 public:
  explicit GraphRelationships(mgp_graph *graph);

  class Iterator {
   public:
    friend class GraphRelationships;

    using iterator_category = std::forward_iterator_tag;
    using difference_type = std::ptrdiff_t;
    using value_type = const Relationship;
    using pointer = value_type *;
    using reference = value_type &;

    explicit Iterator(mgp_vertices_iterator *nodes_iterator);

    Iterator(const Iterator &other) noexcept;
    Iterator &operator=(const Iterator &other) = delete;

    ~Iterator();

    Iterator &operator++();
    Iterator operator++(int);

    bool operator==(Iterator other) const;
    bool operator!=(Iterator other) const;

    const Relationship operator*() const;

   private:
    mgp_vertices_iterator *nodes_iterator_ = nullptr;
    mgp_edges_iterator *out_relationships_iterator_ = nullptr;
    size_t index_ = 0;
  };

  Iterator begin() const;
  Iterator end() const;

  Iterator cbegin() const;
  Iterator cend() const;

 private:
  mgp_graph *graph_;
};

/// @brief Wrapper class for @ref mgp_edges_iterator.
class Relationships {
 public:
  explicit Relationships(mgp_edges_iterator *relationships_iterator);

  class Iterator {
   public:
    friend class Relationships;

    using iterator_category = std::forward_iterator_tag;
    using difference_type = std::ptrdiff_t;
    using value_type = const Relationship;
    using pointer = value_type *;
    using reference = value_type &;

    explicit Iterator(mgp_edges_iterator *relationships_iterator);

    Iterator(const Iterator &other) noexcept;
    Iterator &operator=(const Iterator &other) = delete;

    ~Iterator();

    Iterator &operator++();
    Iterator operator++(int);

    bool operator==(Iterator other) const;
    bool operator!=(Iterator other) const;

    const Relationship operator*() const;

   private:
    mgp_edges_iterator *relationships_iterator_ = nullptr;
    size_t index_ = 0;
  };

  Iterator begin() const;
  Iterator end() const;

  Iterator cbegin() const;
  Iterator cend() const;

 private:
  mgp_edges_iterator *relationships_iterator_ = nullptr;
};

/// @brief View of node labels.
class Labels {
 public:
  explicit Labels(mgp_vertex *node_ptr);

  Labels(const Labels &other) noexcept;
  Labels(Labels &&other) noexcept;

  Labels &operator=(const Labels &other) noexcept;
  Labels &operator=(Labels &&other) noexcept;

  ~Labels();

  /// @brief Returns the number of the labels, i.e. the size of their list.
  size_t Size() const;

  /// @brief Return the node’s label at position `index`.
  std::string_view operator[](size_t index) const;

  class Iterator {
   private:
    friend class Labels;

   public:
    bool operator==(const Iterator &other) const;

    bool operator!=(const Iterator &other) const;

    Iterator &operator++();

    const std::string_view operator*() const;

   private:
    Iterator(const Labels *iterable, size_t index);

    const Labels *iterable_;
    size_t index_;
  };

  Iterator begin();
  Iterator end();

  Iterator cbegin();
  Iterator cend();

 private:
  mgp_vertex *node_ptr_;
};

/* #endregion */

/* #region Types */

/* #region Containers (List, Map) */

/// @brief Wrapper class for @ref mgp_list.
class List {
 private:
  friend class Value;
  friend class Record;
  friend class Result;
  friend class Parameter;

 public:
  /// @brief Creates a List from the copy of the given @ref mgp_list.
  explicit List(mgp_list *ptr);
  /// @brief Creates a List from the copy of the given @ref mgp_list.
  explicit List(const mgp_list *const_ptr);

  /// @brief Creates an empty List.
  explicit List();

  /// @brief Creates a List with the given `capacity`.
  explicit List(size_t capacity);

  /// @brief Creates a List from the given vector.
  explicit List(const std::vector<Value> &values);
  /// @brief Creates a List from the given vector.
  explicit List(std::vector<Value> &&values);

  /// @brief Creates a List from the given initializer_list.
  explicit List(const std::initializer_list<Value> list);

  List(const List &other) noexcept;
  List(List &&other) noexcept;

  List &operator=(const List &other) noexcept;
  List &operator=(List &&other) noexcept;

  ~List();

  /// @brief Returns the size of the list.
  size_t Size() const;
  /// @brief Returns whether the list is empty.
  bool Empty() const;

  /// @brief Returns the value at the given `index`.
  const Value operator[](size_t index) const;

  ///@brief Same as above, but non const value
  Value operator[](size_t index);

  class Iterator {
   private:
    friend class List;

   public:
    bool operator==(const Iterator &other) const;

    bool operator!=(const Iterator &other) const;

    Iterator &operator++();

    const Value operator*() const;

   private:
    Iterator(const List *iterable, size_t index);

    const List *iterable_;
    size_t index_;
  };

  Iterator begin() const;
  Iterator end() const;

  Iterator cbegin() const;
  Iterator cend() const;

  /// @brief Appends the given `value` to the list. The `value` is copied.
  void Append(const Value &value);
  /// @brief Appends the given `value` to the list.
  /// @note Takes the ownership of `value` by moving it. The behavior of accessing `value` after performing this
  /// operation is undefined.
  void Append(Value &&value);

  /// @brief Extends the list and appends the given `value` to it. The `value` is copied.
  void AppendExtend(const Value &value);
  /// @brief Extends the list and appends the given `value` to it.
  /// @note Takes the ownership of `value` by moving it. The behavior of accessing `value` after performing this
  /// operation is undefined.
  void AppendExtend(Value &&value);

  // Value Pop();  // not implemented (requires mgp_list_pop in the MGP API):

  /// @exception std::runtime_error List contains value of unknown type.
  bool operator==(const List &other) const;
  /// @exception std::runtime_error List contains value of unknown type.
  bool operator!=(const List &other) const;

  /// @brief returns the string representation
  const std::string ToString() const;

 private:
  mgp_list *ptr_;
};

/// @brief Wrapper class for @ref mgp_map.
class Map {
 private:
  friend class Value;
  friend class Record;
  friend class Result;
  friend class Parameter;

 public:
  /// @brief Creates a Map from the copy of the given @ref mgp_map.
  explicit Map(mgp_map *ptr);

  /// @brief Creates a Map from the copy of the given @ref mgp_map.
  explicit Map(const mgp_map *const_ptr);

  /// @brief Creates an empty Map.
  explicit Map();

  /// @brief Creates a Map from the given vector.
  explicit Map(const std::map<std::string_view, Value> &items);

  /// @brief Creates a Map from the given vector.
  explicit Map(std::map<std::string_view, Value> &&items);

  /// @brief Creates a Map from the given initializer_list (map items correspond to initializer list pairs).
  Map(const std::initializer_list<std::pair<std::string_view, Value>> items);

  Map(const Map &other) noexcept;
  Map(Map &&other) noexcept;

  Map &operator=(const Map &other) noexcept;
  Map &operator=(Map &&other) noexcept;

  ~Map();

  /// @brief Returns the size of the map.
  size_t Size() const;

  /// @brief Returns whether the map is empty.
  bool Empty() const;

  /// @brief Returns the value at the given `key`.
  Value const operator[](std::string_view key) const;

  /// @brief Returns the value at the given `key`.
  Value const At(std::string_view key) const;

  class Iterator {
   public:
    friend class Map;

    using iterator_category = std::forward_iterator_tag;
    using difference_type = std::ptrdiff_t;
    using value_type = const MapItem;
    using pointer = value_type *;
    using reference = value_type &;

    explicit Iterator(mgp_map_items_iterator *map_items_iterator);

    Iterator(const Iterator &other) noexcept;
    Iterator &operator=(const Iterator &other) = delete;

    ~Iterator();

    Iterator &operator++();
    Iterator operator++(int);

    bool operator==(Iterator other) const;
    bool operator!=(Iterator other) const;

    const MapItem operator*() const;

   private:
    mgp_map_items_iterator *map_items_iterator_ = nullptr;
  };

  Iterator begin() const;
  Iterator end() const;

  Iterator cbegin() const;
  Iterator cend() const;

  /// @brief Inserts the given `key`-`value` pair into the map. The `value` is copied.
  void Insert(std::string_view key, const Value &value);

  /// @brief Inserts the given `key`-`value` pair into the map.
  /// @note Takes the ownership of `value` by moving it. The behavior of accessing `value` after performing this
  /// operation is undefined.
  void Insert(std::string_view key, Value &&value);

  /// @brief Updates the `key`-`value` pair in the map. If the key doesn't exist, the value gets inserted. The `value`
  /// is copied.
  void Update(std::string_view key, const Value &value);

  /// @brief Updates the `key`-`value` pair in the map. If the key doesn't exist, the value gets inserted. The `value`
  /// is copied.
  /// @note Takes the ownership of `value` by moving it. The behavior of accessing `value` after performing this
  /// operation is undefined.
  void Update(std::string_view key, Value &&value);

  /// @brief Erases the element associated with the key from the map, if it doesn't exist does nothing.
  void Erase(std::string_view key);

  // void Clear();  // not implemented (requires mgp_map_clear in the MGP API)

  /// @exception std::runtime_error Map contains value of unknown type.
  bool operator==(const Map &other) const;

  /// @exception std::runtime_error Map contains value of unknown type.
  bool operator!=(const Map &other) const;

  /// @brief returns the string representation
  const std::string ToString() const;

 private:
  mgp_map *ptr_;
};
/* #endregion */

/* #region Graph elements (Node, Relationship & Path) */
/// @brief Wrapper class for @ref mgp_vertex.
class Node {
 public:
  friend class Graph;
  friend class Path;
  friend class Value;
  friend class Record;
  friend class Result;
  friend class Parameter;

  /// @brief Creates a Node from the copy of the given @ref mgp_vertex.
  explicit Node(mgp_vertex *ptr);

  /// @brief Creates a Node from the copy of the given @ref mgp_vertex.
  explicit Node(const mgp_vertex *const_ptr);

  Node(const Node &other) noexcept;
  Node(Node &&other) noexcept;

  Node &operator=(const Node &other) noexcept;
  Node &operator=(Node &&other) noexcept;

  ~Node();

  /// @brief Returns the node’s ID.
  mgp::Id Id() const;

  /// @brief Returns an iterable & indexable structure of the node’s labels.
  mgp::Labels Labels() const;

  /// @brief Returns whether the node has the given `label`.
  bool HasLabel(std::string_view label) const;

  /// @brief Returns an std::map of the node’s properties.
  std::unordered_map<std::string, Value> Properties() const;

  /// @brief Sets the chosen property to the given value.
  void SetProperty(std::string property, Value value);

  /// @brief Sets the chosen properties to the given values.
  void SetProperties(std::unordered_map<std::string_view, Value> properties);

  /// @brief Removes the chosen property.
  void RemoveProperty(std::string property);

  /// @brief Retrieves the value of the chosen property.
  Value GetProperty(const std::string &property) const;

  /// @brief Returns an iterable structure of the node’s inbound relationships.
  Relationships InRelationships() const;

  /// @brief Returns an iterable structure of the node’s outbound relationships.
  Relationships OutRelationships() const;

  /// @brief Adds a label to the node.
  void AddLabel(const std::string_view label);

  /// @brief Removes a label from the node.
  void RemoveLabel(const std::string_view label);

  bool operator<(const Node &other) const;

  /// @exception std::runtime_error Node properties contain value(s) of unknown type.
  bool operator==(const Node &other) const;

  /// @exception std::runtime_error Node properties contain value(s) of unknown type.
  bool operator!=(const Node &other) const;

  /// @brief returns the string representation
  const std::string ToString() const;

 private:
  mgp_vertex *ptr_;
};

/// @brief Wrapper class for @ref mgp_edge.
class Relationship {
 private:
  friend class Graph;
  friend class Path;
  friend class Value;
  friend class Record;
  friend class Result;
  friend class Parameter;

 public:
  /// @brief Creates a Relationship from the copy of the given @ref mgp_edge.
  explicit Relationship(mgp_edge *ptr);
  /// @brief Creates a Relationship from the copy of the given @ref mgp_edge.
  explicit Relationship(const mgp_edge *const_ptr);

  Relationship(const Relationship &other) noexcept;
  Relationship(Relationship &&other) noexcept;

  Relationship &operator=(const Relationship &other) noexcept;
  Relationship &operator=(Relationship &&other) noexcept;

  ~Relationship();

  /// @brief Returns the relationship’s ID.
  mgp::Id Id() const;

  /// @brief Returns the relationship’s type.
  std::string_view Type() const;

  /// @brief Returns an std::map of the relationship’s properties.
  std::unordered_map<std::string, Value> Properties() const;

  /// @brief Sets the chosen property to the given value.
  void SetProperty(std::string property, Value value);

<<<<<<< HEAD
  /// @brief Sets the chosen properties to the given values.
  void SetProperties(std::unordered_map<std::string_view, Value> properties);
=======
  /// @brief Removes the chosen property.
  void RemoveProperty(std::string property);
>>>>>>> 28dbcd15

  /// @brief Retrieves the value of the chosen property.
  Value GetProperty(const std::string &property) const;

  /// @brief Returns the relationship’s source node.
  Node From() const;
  /// @brief Returns the relationship’s destination node.
  Node To() const;

  bool operator<(const Relationship &other) const;

  /// @exception std::runtime_error Relationship properties contain value(s) of unknown type.
  bool operator==(const Relationship &other) const;
  /// @exception std::runtime_error Relationship properties contain value(s) of unknown type.
  bool operator!=(const Relationship &other) const;

  /// @brief returns the string representation
  const std::string ToString() const;

 private:
  mgp_edge *ptr_;
};

/// @brief Wrapper class for @ref mgp_path.
class Path {
 private:
  friend class Value;
  friend class Record;
  friend class Result;
  friend class Parameter;

 public:
  /// @brief Creates a Path from the copy of the given @ref mgp_path.
  explicit Path(mgp_path *ptr);
  /// @brief Creates a Path from the copy of the given @ref mgp_path.
  explicit Path(const mgp_path *const_ptr);

  /// @brief Creates a Path starting with the given `start_node`.
  explicit Path(const Node &start_node);

  Path(const Path &other) noexcept;
  Path(Path &&other) noexcept;

  Path &operator=(const Path &other) noexcept;
  Path &operator=(Path &&other) noexcept;

  ~Path();

  /// Returns the path length (number of relationships).
  size_t Length() const;

  /// @brief Returns the node at the given `index`.
  /// @pre The `index` must be less than or equal to length of the path.
  Node GetNodeAt(size_t index) const;

  /// @brief Returns the relationship at the given `index`.
  /// @pre The `index` must be less than length of the path.
  Relationship GetRelationshipAt(size_t index) const;

  /// @brief Adds a relationship continuing from the last node on the path.
  void Expand(const Relationship &relationship);

  /// @exception std::runtime_error Path contains element(s) with unknown value.
  bool operator==(const Path &other) const;
  /// @exception std::runtime_error Path contains element(s) with unknown value.
  bool operator!=(const Path &other) const;

  /// @brief returns the string representation
  const std::string ToString() const;

 private:
  mgp_path *ptr_;
};
/* #endregion */

/* #region Temporal types (Date, LocalTime, LocalDateTime, Duration) */

/// @brief Wrapper class for @ref mgp_date.
class Date {
 private:
  friend class Duration;
  friend class Value;
  friend class Record;
  friend class Result;
  friend class Parameter;

 public:
  /// @brief Creates a Date object from the copy of the given @ref mgp_date.
  explicit Date(mgp_date *ptr);
  /// @brief Creates a Date object from the copy of the given @ref mgp_date.
  explicit Date(const mgp_date *const_ptr);

  /// @brief Creates a Date object from the given string representing a date in the ISO 8601 format (`YYYY-MM-DD`,
  /// `YYYYMMDD`, or `YYYY-MM`).
  explicit Date(std::string_view string);

  /// @brief Creates a Date object with the given `year`, `month`, and `day` properties.
  Date(int year, int month, int day);

  Date(const Date &other) noexcept;
  Date(Date &&other) noexcept;

  Date &operator=(const Date &other) noexcept;
  Date &operator=(Date &&other) noexcept;

  ~Date();

  /// @brief Returns the current Date.
  static Date Now();

  /// @brief Returns the date’s year property.
  int Year() const;
  /// @brief Returns the date’s month property.
  int Month() const;
  /// @brief Returns the date’s day property.
  int Day() const;

  /// @brief Returns the date’s timestamp (microseconds from the Unix epoch).
  int64_t Timestamp() const;

  bool operator==(const Date &other) const;
  Date operator+(const Duration &dur) const;
  Date operator-(const Duration &dur) const;
  Duration operator-(const Date &other) const;

  bool operator<(const Date &other) const;

  /// @brief returns the string representation
  const std::string ToString() const;

 private:
  mgp_date *ptr_;
};

/// @brief Wrapper class for @ref mgp_local_time.
class LocalTime {
 private:
  friend class Duration;
  friend class Value;
  friend class Record;
  friend class Result;
  friend class Parameter;

 public:
  /// @brief Creates a LocalTime object from the copy of the given @ref mgp_local_time.
  explicit LocalTime(mgp_local_time *ptr);
  /// @brief Creates a LocalTime object from the copy of the given @ref mgp_local_time.
  explicit LocalTime(const mgp_local_time *const_ptr);

  /// @brief Creates a LocalTime object from the given string representing a date in the ISO 8601 format ([T]hh:mm:ss,
  /// `[T]hh:mm`, `[T]hhmmss`, `[T]hhmm`, or `[T]hh`).
  explicit LocalTime(std::string_view string);

  /// @brief Creates a LocalTime object with the given `hour`, `minute`, `second`, `millisecond`, and `microsecond`
  /// properties.
  LocalTime(int hour, int minute, int second, int millisecond, int microsecond);

  LocalTime(const LocalTime &other) noexcept;
  LocalTime(LocalTime &&other) noexcept;

  LocalTime &operator=(const LocalTime &other) noexcept;
  LocalTime &operator=(LocalTime &&other) noexcept;

  ~LocalTime();

  /// @brief Returns the current LocalTime.
  static LocalTime Now();

  /// @brief Returns the object’s `hour` property.
  int Hour() const;
  /// @brief Returns the object’s `minute` property.
  int Minute() const;
  /// @brief Returns the object’s `second` property.
  int Second() const;
  /// @brief Returns the object’s `millisecond` property.
  int Millisecond() const;
  /// @brief Returns the object’s `microsecond` property.
  int Microsecond() const;

  /// @brief Returns the object’s timestamp (microseconds from the Unix epoch).
  int64_t Timestamp() const;

  bool operator==(const LocalTime &other) const;
  LocalTime operator+(const Duration &dur) const;
  LocalTime operator-(const Duration &dur) const;
  Duration operator-(const LocalTime &other) const;

  bool operator<(const LocalTime &other) const;

  /// @brief returns the string representation
  const std::string ToString() const;

 private:
  mgp_local_time *ptr_;
};

/// @brief Wrapper class for @ref mgp_local_date_time.
class LocalDateTime {
 private:
  friend class Duration;
  friend class Value;
  friend class Record;
  friend class Result;
  friend class Parameter;

 public:
  /// @brief Creates a LocalDateTime object from the copy of the given @ref mgp_local_date_time.
  explicit LocalDateTime(mgp_local_date_time *ptr);
  /// @brief Creates a LocalDateTime object from the copy of the given @ref mgp_local_date_time.
  explicit LocalDateTime(const mgp_local_date_time *const_ptr);

  /// @brief Creates a LocalDateTime object from the given string representing a date in the ISO 8601 format
  /// (`YYYY-MM-DDThh:mm:ss`, `YYYY-MM-DDThh:mm`, `YYYYMMDDThhmmss`, `YYYYMMDDThhmm`, or `YYYYMMDDThh`).
  explicit LocalDateTime(std::string_view string);

  /// @brief Creates a LocalDateTime object with the given `year`, `month`, `day`, `hour`, `minute`, `second`,
  /// `millisecond`, and `microsecond` properties.
  LocalDateTime(int year, int month, int day, int hour, int minute, int second, int millisecond, int microsecond);

  LocalDateTime(const LocalDateTime &other) noexcept;
  LocalDateTime(LocalDateTime &&other) noexcept;

  LocalDateTime &operator=(const LocalDateTime &other) noexcept;
  LocalDateTime &operator=(LocalDateTime &&other) noexcept;

  ~LocalDateTime();

  /// @brief Returns the current LocalDateTime.
  static LocalDateTime Now();

  /// @brief Returns the object’s `year` property.
  int Year() const;
  /// @brief Returns the object’s `month` property.
  int Month() const;
  /// @brief Returns the object’s `day` property.
  int Day() const;
  /// @brief Returns the object’s `hour` property.
  int Hour() const;
  /// @brief Returns the object’s `minute` property.
  int Minute() const;
  /// @brief Returns the object’s `second` property.
  int Second() const;
  /// @brief Returns the object’s `millisecond` property.
  int Millisecond() const;
  /// @brief Returns the object’s `microsecond` property.
  int Microsecond() const;

  /// @brief Returns the object’s timestamp (microseconds from the Unix epoch).
  int64_t Timestamp() const;

  bool operator==(const LocalDateTime &other) const;
  LocalDateTime operator+(const Duration &dur) const;
  LocalDateTime operator-(const Duration &dur) const;
  Duration operator-(const LocalDateTime &other) const;

  bool operator<(const LocalDateTime &other) const;

  /// @brief returns the string representation
  const std::string ToString() const;

 private:
  mgp_local_date_time *ptr_;
};

/// @brief Wrapper class for @ref mgp_duration.
class Duration {
 private:
  friend class Date;
  friend class LocalTime;
  friend class LocalDateTime;
  friend class Value;
  friend class Record;
  friend class Result;
  friend class Parameter;

 public:
  /// @brief Creates a Duration from the copy of the given @ref mgp_duration.
  explicit Duration(mgp_duration *ptr);
  /// @brief Creates a Duration from the copy of the given @ref mgp_duration.
  explicit Duration(const mgp_duration *const_ptr);

  /// @brief Creates a Duration object from the given string in the following format: `P[nD]T[nH][nM][nS]`, where (1)
  /// `n` stands for a number, (2) capital letters are used as a separator, (3) each field in `[]` is optional, and (4)
  /// only the last field may be a non-integer.
  explicit Duration(std::string_view string);

  /// @brief Creates a Duration object from the given number of microseconds.
  explicit Duration(int64_t microseconds);

  /// @brief Creates a Duration object with the given `day`, `hour`, `minute`, `second`, `millisecond`, and
  /// `microsecond` properties.
  Duration(double day, double hour, double minute, double second, double millisecond, double microsecond);

  Duration(const Duration &other) noexcept;
  Duration(Duration &&other) noexcept;

  Duration &operator=(const Duration &other) noexcept;
  Duration &operator=(Duration &&other) noexcept;

  ~Duration();

  /// @brief Returns the duration as microseconds.
  int64_t Microseconds() const;

  bool operator==(const Duration &other) const;
  Duration operator+(const Duration &other) const;
  Duration operator-(const Duration &other) const;
  Duration operator-() const;

  bool operator<(const Duration &other) const;

  /// @brief returns the string representation
  const std::string ToString() const;

 private:
  mgp_duration *ptr_;
};
/* #endregion */

/* #endregion */

/* #region Value */
enum class Type : uint8_t {
  Null,
  Any,
  Bool,
  Int,
  Double,
  String,
  List,
  Map,
  Node,
  Relationship,
  Path,
  Date,
  LocalTime,
  LocalDateTime,
  Duration
};

/// @brief Wrapper class for @ref mgp_value.
class Value {
 public:
  friend class List;
  friend class Map;
  friend class Date;
  friend class LocalTime;
  friend class LocalDateTime;
  friend class Duration;
  friend class Record;
  friend class Result;

  explicit Value(mgp_value *ptr);

  explicit Value(StealType /*steal*/, mgp_value *ptr);

  // Null constructor:
  explicit Value();

  // Primitive type constructors:
  explicit Value(const bool value);
  explicit Value(const int64_t value);
  explicit Value(const double value);

  // String constructors:
  explicit Value(const char *value);
  explicit Value(const std::string_view value);
  // Container constructors:

  /// @brief Constructs a List value from the copy of the given `list`.
  explicit Value(const List &list);
  /// @note The behavior of accessing `list` after performing this operation is undefined.
  explicit Value(List &&list);

  /// @brief Constructs a Map value from the copy of the given `map`.
  explicit Value(const Map &map);
  /// @brief Constructs a Map value and takes ownership of the given `map`.
  /// @note The behavior of accessing `map` after performing this operation is undefined.
  explicit Value(Map &&map);

  // Graph element type constructors:

  /// @brief Constructs a Node value from the copy of the given `node`.
  explicit Value(const Node &node);
  /// @brief Constructs a Node value and takes ownership of the given `node`.
  /// @note The behavior of accessing `node` after performing this operation is undefined.
  explicit Value(Node &&node);

  /// @brief Constructs a Relationship value from the copy of the given `node`.
  explicit Value(const Relationship &relationship);
  /// @brief Constructs a Relationship value and takes ownership of the given `relationship`.
  /// @note The behavior of accessing `relationship` after performing this operation is undefined.
  explicit Value(Relationship &&relationship);

  /// @brief Constructs a Path value from the copy of the given `path`.
  explicit Value(const Path &path);
  /// @brief Constructs a Path value and takes ownership of the given `path`.
  /// @note The behavior of accessing `path` after performing this operation is undefined.
  explicit Value(Path &&path);

  // Temporal type constructors:

  /// @brief Constructs a Date value from the copy of the given `date`.
  explicit Value(const Date &date);
  /// @brief Constructs a Date value and takes ownership of the given `path`.
  /// @note The behavior of accessing `date` after performing this operation is undefined.
  explicit Value(Date &&date);

  /// @brief Constructs a LocalTime value from the copy of the given `local_time`.
  explicit Value(const LocalTime &local_time);
  /// @brief Constructs a LocalTime value and takes ownership of the given `local_time`.
  /// @note The behavior of accessing `local_time` after performing this operation is undefined.
  explicit Value(LocalTime &&local_time);

  /// @brief Constructs a LocalDateTime value from the copy of the given `local_date_time`.
  explicit Value(const LocalDateTime &local_date_time);
  /// @brief Constructs a LocalDateTime value and takes ownership of the given `local_date_time`.
  /// @note The behavior of accessing `local_date_time` after performing this operation is undefined.
  explicit Value(LocalDateTime &&local_date_time);

  /// @brief Constructs a Duration value from the copy of the given `duration`.
  explicit Value(const Duration &duration);
  /// @brief Constructs a Duration value and takes ownership of the given `duration`.
  /// @note The behavior of accessing `duration` after performing this operation is undefined.
  explicit Value(Duration &&duration);

  Value(const Value &other) noexcept;
  Value(Value &&other) noexcept;

  Value &operator=(const Value &other) noexcept;
  Value &operator=(Value &&other) noexcept;

  ~Value();

  /// @brief Returns the pointer to the stored value.
  mgp_value *ptr() const;

  /// @brief Returns the type of the value.
  /// @exception std::runtime_error The value type is unknown.
  mgp::Type Type() const;

  /// @pre Value type needs to be Type::Bool.
  bool ValueBool() const;
  bool ValueBool();
  /// @pre Value type needs to be Type::Int.
  int64_t ValueInt() const;
  int64_t ValueInt();
  /// @pre Value type needs to be Type::Double.
  double ValueDouble() const;
  double ValueDouble();
  /// @pre Value type needs to be Type::Numeric.
  double ValueNumeric() const;
  double ValueNumeric();
  /// @pre Value type needs to be Type::String.
  std::string_view ValueString() const;
  std::string_view ValueString();
  /// @pre Value type needs to be Type::List.
  const List ValueList() const;
  List ValueList();
  /// @pre Value type needs to be Type::Map.
  const Map ValueMap() const;
  Map ValueMap();
  /// @pre Value type needs to be Type::Node.
  const Node ValueNode() const;
  Node ValueNode();
  /// @pre Value type needs to be Type::Relationship.
  const Relationship ValueRelationship() const;
  Relationship ValueRelationship();
  /// @pre Value type needs to be Type::Path.
  const Path ValuePath() const;
  Path ValuePath();
  /// @pre Value type needs to be Type::Date.
  const Date ValueDate() const;
  Date ValueDate();
  /// @pre Value type needs to be Type::LocalTime.
  const LocalTime ValueLocalTime() const;
  LocalTime ValueLocalTime();
  /// @pre Value type needs to be Type::LocalDateTime.
  const LocalDateTime ValueLocalDateTime() const;
  LocalDateTime ValueLocalDateTime();
  /// @pre Value type needs to be Type::Duration.
  const Duration ValueDuration() const;
  Duration ValueDuration();

  /// @brief Returns whether the value is null.
  bool IsNull() const;
  /// @brief Returns whether the value is boolean.
  bool IsBool() const;
  /// @brief Returns whether the value is an integer.
  bool IsInt() const;
  /// @brief Returns whether the value is a floating-point number.
  bool IsDouble() const;
  /// @brief Returns whether the value is numeric.
  bool IsNumeric() const;
  /// @brief Returns whether the value is a string.
  bool IsString() const;
  /// @brief Returns whether the value is a @ref List.
  bool IsList() const;
  /// @brief Returns whether the value is a @ref Map.
  bool IsMap() const;
  /// @brief Returns whether the value is a @ref Node.
  bool IsNode() const;
  /// @brief Returns whether the value is a @ref Relationship.
  bool IsRelationship() const;
  /// @brief Returns whether the value is a @ref Path.
  bool IsPath() const;
  /// @brief Returns whether the value is a @ref Date object.
  bool IsDate() const;
  /// @brief Returns whether the value is a @ref LocalTime object.
  bool IsLocalTime() const;
  /// @brief Returns whether the value is a @ref LocalDateTime object.
  bool IsLocalDateTime() const;
  /// @brief Returns whether the value is a @ref Duration object.
  bool IsDuration() const;

  /// @exception std::runtime_error Unknown value type.
  bool operator==(const Value &other) const;
  /// @exception std::runtime_error Unknown value type.
  bool operator!=(const Value &other) const;

  bool operator<(const Value &other) const;

  friend std::ostream &operator<<(std::ostream &os, const mgp::Value &value);

  /// @brief returns the string representation
  const std::string ToString() const;

 private:
  mgp_value *ptr_;
};

/// @brief Key-value pair representing @ref Map items.
struct MapItem {
  const std::string_view key;
  const Value value;

  bool operator==(MapItem &other) const;
  bool operator!=(MapItem &other) const;

  bool operator<(const MapItem &other) const;
};

/* #endregion */

/* #region Results */

/// @brief Procedure result class
class Record {
 public:
  explicit Record(mgp_result_record *record);

  /// @brief Inserts a boolean value under field `field_name`.
  void Insert(const char *field_name, bool value);
  /// @brief Inserts an integer value under field `field_name`.
  void Insert(const char *field_name, std::int64_t value);
  /// @brief Inserts a floating-point value under field `field_name`.
  void Insert(const char *field_name, double value);
  /// @brief Inserts a string value under field `field_name`.
  void Insert(const char *field_name, std::string_view value);
  /// @brief Inserts a string value under field `field_name`.
  void Insert(const char *field_name, const char *value);
  /// @brief Inserts a @ref List value under field `field_name`.
  void Insert(const char *field_name, const List &list);
  /// @brief Inserts a @ref Map value under field `field_name`.
  void Insert(const char *field_name, const Map &map);
  /// @brief Inserts a @ref Node value under field `field_name`.
  void Insert(const char *field_name, const Node &node);
  /// @brief Inserts a @ref Relationship value under field `field_name`.
  void Insert(const char *field_name, const Relationship &relationship);
  /// @brief Inserts a @ref Path value under field `field_name`.
  void Insert(const char *field_name, const Path &path);
  /// @brief Inserts a @ref Date value under field `field_name`.
  void Insert(const char *field_name, const Date &date);
  /// @brief Inserts a @ref LocalTime value under field `field_name`.
  void Insert(const char *field_name, const LocalTime &local_time);
  /// @brief Inserts a @ref LocalDateTime value under field `field_name`.
  void Insert(const char *field_name, const LocalDateTime &local_date_time);
  /// @brief Inserts a @ref Duration value under field `field_name`.
  void Insert(const char *field_name, const Duration &duration);
  /// @brief Inserts a @ref Value value under field `field_name`, and then call appropriate insert.
  void Insert(const char *field_name, const Value &value);

 private:
  mgp_result_record *record_;
};

/// @brief Factory class for @ref Record
class RecordFactory {
 public:
  explicit RecordFactory(mgp_result *result);

  const Record NewRecord() const;

  void SetErrorMessage(const std::string_view error_msg) const;

  void SetErrorMessage(const char *error_msg) const;

 private:
  mgp_result *result_;
};

/// @brief Function result class
class Result {
 public:
  explicit Result(mgp_func_result *result);

  /// @brief Sets a boolean value to be returned.
  inline void SetValue(bool value);
  /// @brief Sets an integer value to be returned.
  inline void SetValue(std::int64_t value);
  /// @brief Sets a floating-point value to be returned.
  inline void SetValue(double value);
  /// @brief Sets a string value to be returned.
  inline void SetValue(std::string_view value);
  /// @brief Sets a string value to be returned.
  inline void SetValue(const char *value);
  /// @brief Sets a @ref List value to be returned.
  inline void SetValue(const List &list);
  /// @brief Sets a @ref Map value to be returned.
  inline void SetValue(const Map &map);
  /// @brief Sets a @ref Node value to be returned.
  inline void SetValue(const Node &node);
  /// @brief Sets a @ref Relationship value to be returned.
  inline void SetValue(const Relationship &relationship);
  /// @brief Sets a @ref Path value to be returned.
  inline void SetValue(const Path &path);
  /// @brief Sets a @ref Date value to be returned.
  inline void SetValue(const Date &date);
  /// @brief Sets a @ref LocalTime value to be returned.
  inline void SetValue(const LocalTime &local_time);
  /// @brief Sets a @ref LocalDateTime value to be returned.
  inline void SetValue(const LocalDateTime &local_date_time);
  /// @brief Sets a @ref Duration value to be returned.
  inline void SetValue(const Duration &duration);

  void SetErrorMessage(const std::string_view error_msg) const;

  void SetErrorMessage(const char *error_msg) const;

 private:
  mgp_func_result *result_;
};

/* #endregion */

/* #region Module */

/// @brief Represents a procedure’s parameter. Parameters are defined by their name, type, and (if optional) default
/// value.
class Parameter {
 public:
  std::string_view name;
  Type type_;
  Type list_item_type_;

  bool optional = false;
  Value default_value;

  /// @brief Creates a non-optional parameter with the given `name` and `type`.
  Parameter(std::string_view name, Type type);

  /// @brief Creates an optional boolean parameter with the given `name` and `default_value`.
  Parameter(std::string_view name, Type type, bool default_value);

  /// @brief Creates an optional integer parameter with the given `name` and `default_value`.
  Parameter(std::string_view name, Type type, int64_t default_value);

  /// @brief Creates an optional floating-point parameter with the given `name` and `default_value`.
  Parameter(std::string_view name, Type type, double default_value);

  /// @brief Creates an optional string parameter with the given `name` and `default_value`.
  Parameter(std::string_view name, Type type, std::string_view default_value);

  /// @brief Creates an optional string parameter with the given `name` and `default_value`.
  Parameter(std::string_view name, Type type, const char *default_value);

  /// @brief Creates an optional parameter with the given `name` and `default_value`.
  Parameter(std::string_view name, Type type, Value default_value);

  /// @brief Creates a non-optional ListParameter with the given `name` and `item_type`.
  Parameter(std::string_view name, std::pair<Type, Type> list_type);

  /// @brief Creates an optional List parameter with the given `name`, `item_type`, and `default_value`.
  Parameter(std::string_view name, std::pair<Type, Type> list_type, Value default_value);

  mgp_type *GetMGPType() const;
};

/// @brief Represents a procedure’s return value. The values are defined by their name and type.
class Return {
 public:
  std::string_view name;
  Type type_;
  Type list_item_type_;

  /// @brief Creates a return value with the given `name` and `type`.
  Return(std::string_view name, Type type);

  Return(std::string_view name, std::pair<Type, Type> list_type);

  mgp_type *GetMGPType() const;
};

enum class ProcedureType : uint8_t {
  Read,
  Write,
};

/// @brief Adds a procedure to the query module.
/// @param callback - procedure callback
/// @param name - procedure name
/// @param proc_type - procedure type (read/write)
/// @param parameters - procedure parameters
/// @param returns - procedure return values
/// @param module - the query module that the procedure is added to
/// @param memory - access to memory
inline void AddProcedure(mgp_proc_cb callback, std::string_view name, ProcedureType proc_type,
                         std::vector<Parameter> parameters, std::vector<Return> returns, mgp_module *module,
                         mgp_memory *memory);

/// @brief Adds a batch procedure to the query module.
/// @param callback - procedure callback
/// @param initializer - procedure initializer
/// @param cleanup - procedure cleanup
/// @param name - procedure name
/// @param proc_type - procedure type (read/write)
/// @param parameters - procedure parameters
/// @param returns - procedure return values
/// @param module - the query module that the procedure is added to
/// @param memory - access to memory
inline void AddBatchProcedure(mgp_proc_cb callback, mgp_proc_initializer initializer, mgp_proc_cleanup cleanup,
                              std::string_view name, ProcedureType proc_type, std::vector<Parameter> parameters,
                              std::vector<Return> returns, mgp_module *module, mgp_memory *memory);

/// @brief Adds a function to the query module.
/// @param callback - function callback
/// @param name - function name
/// @param parameters - function parameters
/// @param module - the query module that the function is added to
/// @param memory - access to memory
inline void AddFunction(mgp_func_cb callback, std::string_view name, std::vector<Parameter> parameters,
                        mgp_module *module, mgp_memory *memory);

/* #endregion */

namespace util {
inline uint64_t Fnv(const std::string_view s) {
  // fnv1a is recommended so use it as the default implementation.
  uint64_t hash = 14695981039346656037UL;

  for (const auto &ch : s) {
    hash = (hash ^ (uint64_t)ch) * 1099511628211UL;
  }

  return hash;
}

/**
 * Does FNV-like hashing on a collection. Not truly FNV
 * because it operates on 8-bit elements, while this
 * implementation uses size_t elements (collection item
 * hash).
 *
 * https://en.wikipedia.org/wiki/Fowler%E2%80%93Noll%E2%80%93Vo_hash_function
 *
 *
 * @tparam TIterable A collection type that has begin() and end().
 * @tparam TElement Type of element in the collection.
 * @tparam THash Hash type (has operator() that accepts a 'const TEelement &'
 *  and returns size_t. Defaults to std::hash<TElement>.
 * @param iterable A collection of elements.
 * @param element_hash Function for hashing a single element.
 * @return The hash of the whole collection.
 */
template <typename TIterable, typename TElement, typename THash = std::hash<TElement>>
struct FnvCollection {
  size_t operator()(const TIterable &iterable) const {
    uint64_t hash = 14695981039346656037u;
    THash element_hash;
    for (const TElement &element : iterable) {
      hash *= fnv_prime;
      hash ^= element_hash(element);
    }
    return hash;
  }

 private:
  static const uint64_t fnv_prime = 1099511628211u;
};

/**
 * Like FNV hashing for a collection, just specialized for two elements to avoid
 * iteration overhead.
 */
template <typename TA, typename TB, typename TAHash = std::hash<TA>, typename TBHash = std::hash<TB>>
struct HashCombine {
  size_t operator()(const TA &a, const TB &b) const {
    static constexpr size_t fnv_prime = 1099511628211UL;
    static constexpr size_t fnv_offset = 14695981039346656037UL;
    size_t ret = fnv_offset;
    ret ^= TAHash()(a);
    ret *= fnv_prime;
    ret ^= TBHash()(b);
    return ret;
  }
};

// uint to int conversion in C++ is a bit tricky. Take a look here
// https://stackoverflow.com/questions/14623266/why-cant-i-reinterpret-cast-uint-to-int
// for more details.
template <typename TDest, typename TSrc>
TDest MemcpyCast(TSrc src) {
  TDest dest;
  static_assert(sizeof(dest) == sizeof(src), "MemcpyCast expects source and destination to be of the same size");
  static_assert(std::is_arithmetic<TSrc>::value, "MemcpyCast expects source to be an arithmetic type");
  static_assert(std::is_arithmetic<TDest>::value, "MemcpyCast expects destination to be an arithmetic type");
  std::memcpy(&dest, &src, sizeof(src));
  return dest;
}

/// @brief Returns whether two MGP API values are equal.
inline bool ValuesEqual(mgp_value *value1, mgp_value *value2);

/// @brief Returns whether two MGP API lists are equal.
inline bool ListsEqual(mgp_list *list1, mgp_list *list2) {
  if (list1 == list2) {
    return true;
  }
  if (mgp::list_size(list1) != mgp::list_size(list2)) {
    return false;
  }
  const size_t len = mgp::list_size(list1);
  for (size_t i = 0; i < len; ++i) {
    if (!util::ValuesEqual(mgp::list_at(list1, i), mgp::list_at(list2, i))) {
      return false;
    }
  }
  return true;
}

/// @brief Returns whether two MGP API maps are equal.
inline bool MapsEqual(mgp_map *map1, mgp_map *map2) {
  if (map1 == map2) {
    return true;
  }
  if (mgp::map_size(map1) != mgp::map_size(map2)) {
    return false;
  }
  auto items_it = mgp::MemHandlerCallback(map_iter_items, map1);
  for (auto item = mgp::map_items_iterator_get(items_it); item; item = mgp::map_items_iterator_next(items_it)) {
    if (mgp::map_item_key(item) == mgp::map_item_key(item)) {
      return false;
    }
    if (!util::ValuesEqual(mgp::map_item_value(item), mgp::map_item_value(item))) {
      return false;
    }
  }
  mgp::map_items_iterator_destroy(items_it);
  return true;
}

/// @brief Returns whether two MGP API nodes are equal.
inline bool NodesEqual(mgp_vertex *node1, mgp_vertex *node2) {
  // With query modules, two nodes are identical if their IDs are equal
  if (node1 == node2) {
    return true;
  }
  if (mgp::vertex_get_id(node1).as_int != mgp::vertex_get_id(node2).as_int) {
    return false;
  }
  return true;
}

/// @brief Returns whether two MGP API relationships are equal.
inline bool RelationshipsEqual(mgp_edge *relationship1, mgp_edge *relationship2) {
  // With query modules, two relationships are identical if their IDs are equal
  if (relationship1 == relationship2) {
    return true;
  }
  if (mgp::edge_get_id(relationship1).as_int != mgp::edge_get_id(relationship2).as_int) {
    return false;
  }
  return true;
}

/// @brief Returns whether two MGP API paths are equal.
inline bool PathsEqual(mgp_path *path1, mgp_path *path2) {
  // With query modules, two paths are identical if their elements are pairwise identical
  if (path1 == path2) {
    return true;
  }
  if (mgp::path_size(path1) != mgp::path_size(path2)) {
    return false;
  }
  const auto path_size = mgp::path_size(path1);
  for (size_t i = 0; i < path_size; ++i) {
    if (!util::NodesEqual(mgp::path_vertex_at(path1, i), mgp::path_vertex_at(path2, i))) {
      return false;
    }
    if (!util::RelationshipsEqual(mgp::path_edge_at(path1, i), mgp::path_edge_at(path2, i))) {
      return false;
    }
  }
  return util::NodesEqual(mgp::path_vertex_at(path1, path_size), mgp::path_vertex_at(path2, path_size));
}

/// @brief Returns whether two MGP API date objects are equal.
inline bool DatesEqual(mgp_date *date1, mgp_date *date2) { return mgp::date_equal(date1, date2); }

/// @brief Returns whether two MGP API local time objects are equal.
inline bool LocalTimesEqual(mgp_local_time *local_time1, mgp_local_time *local_time2) {
  return mgp::local_time_equal(local_time1, local_time2);
}

/// @brief Returns whether two MGP API local datetime objects are equal.
inline bool LocalDateTimesEqual(mgp_local_date_time *local_date_time1, mgp_local_date_time *local_date_time2) {
  return mgp::local_date_time_equal(local_date_time1, local_date_time2);
}

/// @brief Returns whether two MGP API duration objects are equal.
inline bool DurationsEqual(mgp_duration *duration1, mgp_duration *duration2) {
  return mgp::duration_equal(duration1, duration2);
}

/// @brief Returns whether two MGP API values are equal.
inline bool ValuesEqual(mgp_value *value1, mgp_value *value2) {
  if (value1 == value2) {
    return true;
  }
  // Make int and double comparable, (ex. this is true -> 1.0 == 1)
  if (mgp::value_is_numeric(value1) && mgp::value_is_numeric(value2)) {
    return mgp::value_get_numeric(value1) == mgp::value_get_numeric(value2);
  }
  if (mgp::value_get_type(value1) != mgp::value_get_type(value2)) {
    return false;
  }
  switch (mgp::value_get_type(value1)) {
    case MGP_VALUE_TYPE_NULL:
      return true;
    case MGP_VALUE_TYPE_BOOL:
      return mgp::value_get_bool(value1) == mgp::value_get_bool(value2);
    case MGP_VALUE_TYPE_INT:
      return mgp::value_get_int(value1) == mgp::value_get_int(value2);
    case MGP_VALUE_TYPE_DOUBLE:
      return mgp::value_get_double(value1) == mgp::value_get_double(value2);
    case MGP_VALUE_TYPE_STRING:
      return std::string_view(mgp::value_get_string(value1)) == std::string_view(mgp::value_get_string(value2));
    case MGP_VALUE_TYPE_LIST:
      return util::ListsEqual(mgp::value_get_list(value1), mgp::value_get_list(value2));
    case MGP_VALUE_TYPE_MAP:
      return util::MapsEqual(mgp::value_get_map(value1), mgp::value_get_map(value2));
    case MGP_VALUE_TYPE_VERTEX:
      return util::NodesEqual(mgp::value_get_vertex(value1), mgp::value_get_vertex(value2));
    case MGP_VALUE_TYPE_EDGE:
      return util::RelationshipsEqual(mgp::value_get_edge(value1), mgp::value_get_edge(value2));
    case MGP_VALUE_TYPE_PATH:
      return util::PathsEqual(mgp::value_get_path(value1), mgp::value_get_path(value2));
    case MGP_VALUE_TYPE_DATE:
      return util::DatesEqual(mgp::value_get_date(value1), mgp::value_get_date(value2));
    case MGP_VALUE_TYPE_LOCAL_TIME:
      return util::LocalTimesEqual(mgp::value_get_local_time(value1), mgp::value_get_local_time(value2));
    case MGP_VALUE_TYPE_LOCAL_DATE_TIME:
      return util::LocalDateTimesEqual(mgp::value_get_local_date_time(value1), mgp::value_get_local_date_time(value2));
    case MGP_VALUE_TYPE_DURATION:
      return util::DurationsEqual(mgp::value_get_duration(value1), mgp::value_get_duration(value2));
  }
  throw ValueException("Invalid value; does not match any Memgraph type.");
}

/// @brief Converts C++ API types to their MGP API equivalents.
inline mgp_type *ToMGPType(Type type) {
  switch (type) {
    case Type::Any:
      return mgp::type_any();
    case Type::Bool:
      return mgp::type_bool();
    case Type::Int:
      return mgp::type_int();
    case Type::Double:
      return mgp::type_float();
    case Type::String:
      return mgp::type_string();
    case Type::List:
      return mgp::type_list(mgp::type_any());
    case Type::Map:
      return mgp::type_map();
    case Type::Node:
      return mgp::type_node();
    case Type::Relationship:
      return mgp::type_relationship();
    case Type::Path:
      return mgp::type_path();
    case Type::Date:
      return mgp::type_date();
    case Type::LocalTime:
      return mgp::type_local_time();
    case Type::LocalDateTime:
      return mgp::type_local_date_time();
    case Type::Duration:
      return mgp::type_duration();
    default:
      break;
  }
  throw ValueException("Unknown type error!");
}

/// @brief Converts MGP API types to their C++ API equivalents.
inline Type ToAPIType(mgp_value_type type) {
  switch (type) {
    case MGP_VALUE_TYPE_NULL:
      return Type::Null;
    case MGP_VALUE_TYPE_BOOL:
      return Type::Bool;
    case MGP_VALUE_TYPE_INT:
      return Type::Int;
    case MGP_VALUE_TYPE_DOUBLE:
      return Type::Double;
    case MGP_VALUE_TYPE_STRING:
      return Type::String;
    case MGP_VALUE_TYPE_LIST:
      return Type::List;
    case MGP_VALUE_TYPE_MAP:
      return Type::Map;
    case MGP_VALUE_TYPE_VERTEX:
      return Type::Node;
    case MGP_VALUE_TYPE_EDGE:
      return Type::Relationship;
    case MGP_VALUE_TYPE_PATH:
      return Type::Path;
    case MGP_VALUE_TYPE_DATE:
      return Type::Date;
    case MGP_VALUE_TYPE_LOCAL_TIME:
      return Type::LocalTime;
    case MGP_VALUE_TYPE_LOCAL_DATE_TIME:
      return Type::LocalDateTime;
    case MGP_VALUE_TYPE_DURATION:
      return Type::Duration;
    default:
      break;
  }
  throw ValueException("Unknown type error!");
}
}  // namespace util

/* #region Graph (Id, Graph, Nodes, GraphRelationships, Relationships, Properties & Labels) */

// Id:

inline Id Id::FromUint(uint64_t id) { return Id(util::MemcpyCast<int64_t>(id)); }

inline Id Id::FromInt(int64_t id) { return Id(id); }

inline int64_t Id::AsInt() const { return id_; }

inline uint64_t Id::AsUint() const { return util::MemcpyCast<uint64_t>(id_); }

inline bool Id::operator==(const Id &other) const { return id_ == other.id_; }

inline bool Id::operator!=(const Id &other) const { return !(*this == other); }

inline bool Id::operator<(const Id &other) const { return id_ < other.id_; }

inline Id::Id(int64_t id) : id_(id) {}

// Graph:

inline Graph::Graph(mgp_graph *graph) : graph_(graph) {}

inline AbortReason Graph::MustAbort() const {
  const auto reason = must_abort(graph_);
  switch (reason) {
    case 1:
      return AbortReason::TERMINATED;
    case 2:
      return AbortReason::SHUTDOWN;
    case 3:
      return AbortReason::TIMEOUT;
    default:
      break;
  }
  return AbortReason::NO_ABORT;
}

inline void Graph::CheckMustAbort() const {
  switch (MustAbort()) {
    case AbortReason::TERMINATED:
      throw TerminatedMustAbortException();
    case AbortReason::SHUTDOWN:
      throw ShutdownMustAbortException();
    case AbortReason::TIMEOUT:
      throw TimeoutMustAbortException();
    case AbortReason::NO_ABORT:
      break;
  }
}

inline int64_t Graph::Order() const {
  int64_t i = 0;
  for (const auto _ : Nodes()) {
    i++;
  }
  return i;
}

inline int64_t Graph::Size() const {
  int64_t i = 0;
  for (const auto _ : Relationships()) {
    i++;
  }
  return i;
}

inline GraphNodes Graph::Nodes() const {
  auto nodes_it = mgp::MemHandlerCallback(graph_iter_vertices, graph_);
  if (nodes_it == nullptr) {
    throw mg_exception::NotEnoughMemoryException();
  }
  return GraphNodes(nodes_it);
}

inline GraphRelationships Graph::Relationships() const { return GraphRelationships(graph_); }

inline Node Graph::GetNodeById(const Id node_id) const {
  auto mgp_node = mgp::MemHandlerCallback(graph_get_vertex_by_id, graph_, mgp_vertex_id{.as_int = node_id.AsInt()});
  if (mgp_node == nullptr) {
    mgp::vertex_destroy(mgp_node);
    throw NotFoundException("Node with ID " + std::to_string(node_id.AsUint()) + " not found!");
  }
  auto node = Node(mgp_node);
  mgp::vertex_destroy(mgp_node);
  return node;
}

inline bool Graph::ContainsNode(const Id node_id) const {
  auto mgp_node = mgp::MemHandlerCallback(graph_get_vertex_by_id, graph_, mgp_vertex_id{.as_int = node_id.AsInt()});
  if (mgp_node == nullptr) {
    return false;
  }

  mgp::vertex_destroy(mgp_node);
  return true;
}

inline bool Graph::ContainsNode(const Node &node) const { return ContainsNode(node.Id()); }

inline bool Graph::ContainsRelationship(const Id relationship_id) const {
  for (const auto &graph_relationship : Relationships()) {
    if (graph_relationship.Id() == relationship_id) {
      return true;
    }
  }
  return false;
}

inline bool Graph::ContainsRelationship(const Relationship &relationship) const {
  for (const auto &graph_relationship : Relationships()) {
    if (relationship == graph_relationship) {
      return true;
    }
  }
  return false;
}

inline bool Graph::IsMutable() const { return mgp::graph_is_mutable(graph_); }

inline Node Graph::CreateNode() {
  auto *vertex = mgp::MemHandlerCallback(graph_create_vertex, graph_);
  auto node = Node(vertex);

  mgp::vertex_destroy(vertex);

  return node;
}

inline void Graph::DeleteNode(const Node &node) { mgp::graph_delete_vertex(graph_, node.ptr_); }

inline void Graph::DetachDeleteNode(const Node &node) { mgp::graph_detach_delete_vertex(graph_, node.ptr_); };

inline Relationship Graph::CreateRelationship(const Node &from, const Node &to, const std::string_view type) {
  auto *edge =
      mgp::MemHandlerCallback(graph_create_edge, graph_, from.ptr_, to.ptr_, mgp_edge_type{.name = type.data()});
  auto relationship = Relationship(edge);

  mgp::edge_destroy(edge);

  return relationship;
}

inline void Graph::DeleteRelationship(const Relationship &relationship) {
  mgp::graph_delete_edge(graph_, relationship.ptr_);
}

// Nodes:

inline Nodes::Nodes(mgp_vertices_iterator *nodes_iterator) : nodes_iterator_(nodes_iterator) {}

inline Nodes::Iterator::Iterator(mgp_vertices_iterator *nodes_iterator) : nodes_iterator_(nodes_iterator) {
  if (nodes_iterator_ == nullptr) {
    return;
  }

  if (mgp::vertices_iterator_get(nodes_iterator_) == nullptr) {
    mgp::vertices_iterator_destroy(nodes_iterator_);
    nodes_iterator_ = nullptr;
  }
}

inline Nodes::Iterator::Iterator(const Iterator &other) noexcept : Iterator(other.nodes_iterator_) {}

inline Nodes::Iterator::~Iterator() {
  if (nodes_iterator_ != nullptr) {
    mgp::vertices_iterator_destroy(nodes_iterator_);
  }
}

inline Nodes::Iterator &Nodes::Iterator::operator++() {
  if (nodes_iterator_ != nullptr) {
    auto next = mgp::vertices_iterator_next(nodes_iterator_);

    if (next == nullptr) {
      mgp::vertices_iterator_destroy(nodes_iterator_);
      nodes_iterator_ = nullptr;
      return *this;
    }
    index_++;
  }
  return *this;
}

inline Nodes::Iterator Nodes::Iterator::operator++(int) {
  auto retval = *this;
  ++*this;
  return retval;
}

inline bool Nodes::Iterator::operator==(Iterator other) const {
  if (nodes_iterator_ == nullptr && other.nodes_iterator_ == nullptr) {
    return true;
  }
  if (nodes_iterator_ == nullptr || other.nodes_iterator_ == nullptr) {
    return false;
  }
  return mgp::vertex_equal(mgp::vertices_iterator_get(nodes_iterator_),
                           mgp::vertices_iterator_get(other.nodes_iterator_)) &&
         index_ == other.index_;
}

inline bool Nodes::Iterator::operator!=(Iterator other) const { return !(*this == other); }

inline const Node Nodes::Iterator::operator*() const {
  if (nodes_iterator_ == nullptr) {
    return Node((const mgp_vertex *)nullptr);
  }

  return Node(mgp::vertices_iterator_get(nodes_iterator_));
}

inline Nodes::Iterator Nodes::begin() const { return Iterator(nodes_iterator_); }

inline Nodes::Iterator Nodes::end() const { return Iterator(nullptr); }

inline Nodes::Iterator Nodes::cbegin() const { return Iterator(nodes_iterator_); }

inline Nodes::Iterator Nodes::cend() const { return Iterator(nullptr); }

// GraphRelationships:

inline GraphRelationships::GraphRelationships(mgp_graph *graph) : graph_(graph) {}

inline GraphRelationships::Iterator::Iterator(mgp_vertices_iterator *nodes_iterator) : nodes_iterator_(nodes_iterator) {
  // Positions the iterator over the first existing relationship

  if (nodes_iterator_ == nullptr) {
    return;
  }

  // Go through each graph node’s adjacent nodes
  for (auto node = mgp::vertices_iterator_get(nodes_iterator_); node;
       node = mgp::vertices_iterator_next(nodes_iterator_)) {
    // Check if node exists
    if (node == nullptr) {
      mgp::vertices_iterator_destroy(nodes_iterator_);
      nodes_iterator_ = nullptr;
      return;
    }

    // Check if node has out-relationships
    out_relationships_iterator_ = mgp::MemHandlerCallback(vertex_iter_out_edges, node);
    auto relationship = mgp::edges_iterator_get(out_relationships_iterator_);
    if (relationship != nullptr) {
      return;
    }

    mgp::edges_iterator_destroy(out_relationships_iterator_);
    out_relationships_iterator_ = nullptr;
  }
}

inline GraphRelationships::Iterator::Iterator(const Iterator &other) noexcept : Iterator(other.nodes_iterator_) {}

inline GraphRelationships::Iterator::~Iterator() {
  if (nodes_iterator_ != nullptr) {
    mgp::vertices_iterator_destroy(nodes_iterator_);
  }
  if (out_relationships_iterator_ != nullptr) {
    mgp::edges_iterator_destroy(out_relationships_iterator_);
  }
}

inline GraphRelationships::Iterator &GraphRelationships::Iterator::operator++() {
  // Moves the iterator onto the next existing relationship

  // 1. Check if the current node has remaining relationships to iterate over

  if (out_relationships_iterator_ != nullptr) {
    auto next = mgp::edges_iterator_next(out_relationships_iterator_);

    if (next != nullptr) {
      return *this;
    }

    mgp::edges_iterator_destroy(out_relationships_iterator_);
    out_relationships_iterator_ = nullptr;
  }

  // 2. Move onto the next nodes

  if (nodes_iterator_ != nullptr) {
    for (auto node = mgp::vertices_iterator_next(nodes_iterator_); node;
         node = mgp::vertices_iterator_next(nodes_iterator_)) {
      // Check if node exists - if it doesn’t, we’ve reached the end of the iterator
      if (node == nullptr) {
        mgp::vertices_iterator_destroy(nodes_iterator_);
        nodes_iterator_ = nullptr;
        return *this;
      }

      // Check if node has out-relationships
      out_relationships_iterator_ = mgp::MemHandlerCallback(vertex_iter_out_edges, node);
      auto relationship = mgp::edges_iterator_get(out_relationships_iterator_);
      if (relationship != nullptr) {
        return *this;
      }

      mgp::edges_iterator_destroy(out_relationships_iterator_);
      out_relationships_iterator_ = nullptr;
    }
  }
  mgp::vertices_iterator_destroy(nodes_iterator_);
  nodes_iterator_ = nullptr;
  return *this;
}

inline GraphRelationships::Iterator GraphRelationships::Iterator::operator++(int) {
  auto retval = *this;
  ++*this;
  return retval;
}

inline bool GraphRelationships::Iterator::operator==(Iterator other) const {
  if (out_relationships_iterator_ == nullptr && other.out_relationships_iterator_ == nullptr) {
    return true;
  }
  if (out_relationships_iterator_ == nullptr || other.out_relationships_iterator_ == nullptr) {
    return false;
  }
  return mgp::edge_equal(mgp::edges_iterator_get(out_relationships_iterator_),
                         mgp::edges_iterator_get(other.out_relationships_iterator_)) &&
         index_ == other.index_;
}

inline bool GraphRelationships::Iterator::operator!=(Iterator other) const { return !(*this == other); }

inline const Relationship GraphRelationships::Iterator::operator*() const {
  if (out_relationships_iterator_ != nullptr) {
    return Relationship(mgp::edges_iterator_get(out_relationships_iterator_));
  }

  return Relationship((mgp_edge *)nullptr);
}

inline GraphRelationships::Iterator GraphRelationships::begin() const {
  return Iterator(mgp::MemHandlerCallback(graph_iter_vertices, graph_));
}

inline GraphRelationships::Iterator GraphRelationships::end() const { return Iterator(nullptr); }

inline GraphRelationships::Iterator GraphRelationships::cbegin() const {
  return Iterator(mgp::MemHandlerCallback(graph_iter_vertices, graph_));
}

inline GraphRelationships::Iterator GraphRelationships::cend() const { return Iterator(nullptr); }

// Relationships:

inline Relationships::Relationships(mgp_edges_iterator *relationships_iterator)
    : relationships_iterator_(relationships_iterator) {}

inline Relationships::Iterator::Iterator(mgp_edges_iterator *relationships_iterator)
    : relationships_iterator_(relationships_iterator) {
  if (relationships_iterator_ == nullptr) {
    return;
  }
  if (mgp::edges_iterator_get(relationships_iterator_) == nullptr) {
    mgp::edges_iterator_destroy(relationships_iterator_);
    relationships_iterator_ = nullptr;
  }
}

inline Relationships::Iterator::Iterator(const Iterator &other) noexcept : Iterator(other.relationships_iterator_) {}

inline Relationships::Iterator::~Iterator() {
  if (relationships_iterator_ != nullptr) {
    mgp::edges_iterator_destroy(relationships_iterator_);
  }
}

inline Relationships::Iterator &Relationships::Iterator::operator++() {
  if (relationships_iterator_ != nullptr) {
    auto next = mgp::edges_iterator_next(relationships_iterator_);

    if (next == nullptr) {
      mgp::edges_iterator_destroy(relationships_iterator_);
      relationships_iterator_ = nullptr;
      return *this;
    }
    index_++;
  }
  return *this;
}

inline Relationships::Iterator Relationships::Iterator::operator++(int) {
  auto retval = *this;
  ++*this;
  return retval;
}

inline bool Relationships::Iterator::operator==(Iterator other) const {
  if (relationships_iterator_ == nullptr && other.relationships_iterator_ == nullptr) {
    return true;
  }
  if (relationships_iterator_ == nullptr || other.relationships_iterator_ == nullptr) {
    return false;
  }
  return mgp::edge_equal(mgp::edges_iterator_get(relationships_iterator_),
                         mgp::edges_iterator_get(other.relationships_iterator_)) &&
         index_ == other.index_;
}

inline bool Relationships::Iterator::operator!=(Iterator other) const { return !(*this == other); }

inline const Relationship Relationships::Iterator::operator*() const {
  if (relationships_iterator_ == nullptr) {
    return Relationship((mgp_edge *)nullptr);
  }

  auto relationship = Relationship(mgp::edges_iterator_get(relationships_iterator_));
  return relationship;
}

inline Relationships::Iterator Relationships::begin() const { return Iterator(relationships_iterator_); }

inline Relationships::Iterator Relationships::end() const { return Iterator(nullptr); }

inline Relationships::Iterator Relationships::cbegin() const { return Iterator(relationships_iterator_); }

inline Relationships::Iterator Relationships::cend() const { return Iterator(nullptr); }

// Labels:

inline Labels::Labels(mgp_vertex *node_ptr) : node_ptr_(mgp::MemHandlerCallback(vertex_copy, node_ptr)) {}

inline Labels::Labels(const Labels &other) noexcept : Labels(other.node_ptr_) {}

inline Labels::Labels(Labels &&other) noexcept : node_ptr_(other.node_ptr_) { other.node_ptr_ = nullptr; }

inline Labels &Labels::operator=(const Labels &other) noexcept {
  if (this != &other) {
    mgp::vertex_destroy(node_ptr_);

    node_ptr_ = mgp::MemHandlerCallback(vertex_copy, other.node_ptr_);
  }
  return *this;
}

inline Labels &Labels::operator=(Labels &&other) noexcept {
  if (this != &other) {
    mgp::vertex_destroy(node_ptr_);

    node_ptr_ = other.node_ptr_;
    other.node_ptr_ = nullptr;
  }
  return *this;
}

inline Labels::~Labels() {
  if (node_ptr_ != nullptr) {
    mgp::vertex_destroy(node_ptr_);
  }
}

inline bool Labels::Iterator::operator==(const Iterator &other) const {
  return iterable_ == other.iterable_ && index_ == other.index_;
}

inline bool Labels::Iterator::operator!=(const Iterator &other) const { return !(*this == other); }

inline Labels::Iterator &Labels::Iterator::operator++() {
  index_++;
  return *this;
}

inline const std::string_view Labels::Iterator::operator*() const { return (*iterable_)[index_]; }

inline Labels::Iterator::Iterator(const Labels *iterable, size_t index) : iterable_(iterable), index_(index) {}

inline size_t Labels::Size() const { return mgp::vertex_labels_count(node_ptr_); }

inline std::string_view Labels::operator[](size_t index) const { return mgp::vertex_label_at(node_ptr_, index).name; }

inline Labels::Iterator Labels::begin() { return Iterator(this, 0); }

inline Labels::Iterator Labels::end() { return Iterator(this, Size()); }

inline Labels::Iterator Labels::cbegin() { return Iterator(this, 0); }

inline Labels::Iterator Labels::cend() { return Iterator(this, Size()); }

/* #endregion */

/* #region Types */

/* #region Containers (List, Map) */

// List:

inline List::List(mgp_list *ptr) : ptr_(mgp::MemHandlerCallback(list_copy, ptr)) {}

inline List::List(const mgp_list *const_ptr)
    : ptr_(mgp::MemHandlerCallback(list_copy, const_cast<mgp_list *>(const_ptr))) {}

inline List::List() : ptr_(mgp::MemHandlerCallback(list_make_empty, 0)) {}

inline List::List(size_t capacity) : ptr_(mgp::MemHandlerCallback(list_make_empty, capacity)) {}

inline List::List(const std::vector<Value> &values) : ptr_(mgp::MemHandlerCallback(list_make_empty, values.size())) {
  for (const auto &value : values) {
    AppendExtend(value);
  }
}

inline List::List(std::vector<Value> &&values) : ptr_(mgp::MemHandlerCallback(list_make_empty, values.size())) {
  for (auto &value : values) {
    Append(std::move(value));
  }
}

inline List::List(const std::initializer_list<Value> values)
    : ptr_(mgp::MemHandlerCallback(list_make_empty, values.size())) {
  for (const auto &value : values) {
    AppendExtend(value);
  }
}

inline List::List(const List &other) noexcept : List(other.ptr_) {}

inline List::List(List &&other) noexcept : ptr_(other.ptr_) { other.ptr_ = nullptr; }

inline List &List::operator=(const List &other) noexcept {
  if (this != &other) {
    mgp::list_destroy(ptr_);

    ptr_ = mgp::MemHandlerCallback(list_copy, other.ptr_);
  }
  return *this;
}

inline List &List::operator=(List &&other) noexcept {
  if (this != &other) {
    mgp::list_destroy(ptr_);

    ptr_ = other.ptr_;
    other.ptr_ = nullptr;
  }
  return *this;
}

inline List::~List() {
  if (ptr_ != nullptr) {
    mgp::list_destroy(ptr_);
  }
}

inline size_t List::Size() const { return mgp::list_size(ptr_); }

inline bool List::Empty() const { return Size() == 0; }

inline const Value List::operator[](size_t index) const { return Value(mgp::list_at(ptr_, index)); }

inline Value List::operator[](size_t index) { return Value(mgp::list_at(ptr_, index)); }

inline bool List::Iterator::operator==(const Iterator &other) const {
  return iterable_ == other.iterable_ && index_ == other.index_;
}

inline bool List::Iterator::operator!=(const Iterator &other) const { return !(*this == other); }

inline List::Iterator &List::Iterator::operator++() {
  index_++;
  return *this;
}

inline const Value List::Iterator::operator*() const { return (*iterable_)[index_]; }

inline List::Iterator::Iterator(const List *iterable, size_t index) : iterable_(iterable), index_(index) {}

inline List::Iterator List::begin() const { return Iterator(this, 0); }

inline List::Iterator List::end() const { return Iterator(this, Size()); }

inline List::Iterator List::cbegin() const { return Iterator(this, 0); }

inline List::Iterator List::cend() const { return Iterator(this, Size()); }

inline void List::Append(const Value &value) { mgp::list_append(ptr_, value.ptr_); }

inline void List::Append(Value &&value) {
  mgp::list_append(ptr_, value.ptr_);
  value.ptr_ = nullptr;
}

inline void List::AppendExtend(const Value &value) { mgp::list_append_extend(ptr_, value.ptr_); }

inline void List::AppendExtend(Value &&value) { mgp::list_append_extend(ptr_, value.ptr_); }

inline bool List::operator==(const List &other) const { return util::ListsEqual(ptr_, other.ptr_); }

inline bool List::operator!=(const List &other) const { return !(*this == other); }

inline const std::string List::ToString() const {
  const size_t size = Size();
  if (size == 0) {
    return "[]";
  }
  std::string return_str{"["};
  size_t i = 0;
  const mgp::List &list = (*this);
  while (i < size - 1) {
    return_str.append(list[i].ToString() + ", ");
    i++;
  }
  return_str.append(list[i].ToString() + "]");
  return return_str;
}

// MapItem:

inline bool MapItem::operator==(MapItem &other) const { return key == other.key && value == other.value; }

inline bool MapItem::operator!=(MapItem &other) const { return !(*this == other); }

inline bool MapItem::operator<(const MapItem &other) const { return key < other.key; }

// Map:

inline Map::Map(mgp_map *ptr) : ptr_(mgp::MemHandlerCallback(map_copy, ptr)) {}

inline Map::Map(const mgp_map *const_ptr) : ptr_(mgp::MemHandlerCallback(map_copy, const_cast<mgp_map *>(const_ptr))) {}

inline Map::Map() : ptr_(mgp::MemHandlerCallback(map_make_empty)) {}

inline Map::Map(const std::map<std::string_view, Value> &items) : ptr_(mgp::MemHandlerCallback(map_make_empty)) {
  for (const auto &[key, value] : items) {
    Insert(key, value);
  }
}

inline Map::Map(std::map<std::string_view, Value> &&items) : ptr_(mgp::MemHandlerCallback(map_make_empty)) {
  for (auto &[key, value] : items) {
    Insert(key, value);
  }
}

inline Map::Map(const std::initializer_list<std::pair<std::string_view, Value>> items)
    : ptr_(mgp::MemHandlerCallback(map_make_empty)) {
  for (const auto &[key, value] : items) {
    Insert(key, value);
  }
}

inline Map::Map(const Map &other) noexcept : Map(other.ptr_) {}

inline Map::Map(Map &&other) noexcept : ptr_(other.ptr_) { other.ptr_ = nullptr; }

inline Map &Map::operator=(const Map &other) noexcept {
  if (this != &other) {
    mgp::map_destroy(ptr_);

    ptr_ = mgp::MemHandlerCallback(map_copy, other.ptr_);
  }
  return *this;
}

inline Map &Map::operator=(Map &&other) noexcept {
  if (this != &other) {
    mgp::map_destroy(ptr_);

    ptr_ = other.ptr_;
    other.ptr_ = nullptr;
  }
  return *this;
}

inline Map::~Map() {
  if (ptr_ != nullptr) {
    mgp::map_destroy(ptr_);
  }
}

inline size_t Map::Size() const { return mgp::map_size(ptr_); }

inline bool Map::Empty() const { return Size() == 0; }

inline const Value Map::operator[](std::string_view key) const { return Value(mgp::map_at(ptr_, key.data())); }

inline const Value Map::At(std::string_view key) const {
  auto *ptr = mgp::map_at(ptr_, key.data());
  if (ptr) {
    return Value(ptr);
  }

  return Value();
}

inline Map::Iterator::Iterator(mgp_map_items_iterator *map_items_iterator) : map_items_iterator_(map_items_iterator) {
  if (map_items_iterator_ == nullptr) return;
  if (mgp::map_items_iterator_get(map_items_iterator_) == nullptr) {
    mgp::map_items_iterator_destroy(map_items_iterator_);
    map_items_iterator_ = nullptr;
  }
}

inline Map::Iterator::Iterator(const Iterator &other) noexcept : Iterator(other.map_items_iterator_) {}

inline Map::Iterator::~Iterator() {
  if (map_items_iterator_ != nullptr) {
    mgp::map_items_iterator_destroy(map_items_iterator_);
  }
}

inline Map::Iterator &Map::Iterator::operator++() {
  if (map_items_iterator_ != nullptr) {
    auto next = mgp::map_items_iterator_next(map_items_iterator_);

    if (next == nullptr) {
      mgp::map_items_iterator_destroy(map_items_iterator_);
      map_items_iterator_ = nullptr;
      return *this;
    }
  }
  return *this;
}

inline Map::Iterator Map::Iterator::operator++(int) {
  auto retval = *this;
  ++*this;
  return retval;
}

inline bool Map::Iterator::operator==(Iterator other) const {
  if (map_items_iterator_ == nullptr && other.map_items_iterator_ == nullptr) {
    return true;
  }
  if (map_items_iterator_ == nullptr || other.map_items_iterator_ == nullptr) {
    return false;
  }
  return mgp::map_items_iterator_get(map_items_iterator_) == mgp::map_items_iterator_get(other.map_items_iterator_);
}

inline bool Map::Iterator::operator!=(Iterator other) const { return !(*this == other); }

inline const MapItem Map::Iterator::operator*() const {
  if (map_items_iterator_ == nullptr) {
    throw ValueException("Empty map item!");
  }

  auto raw_map_item = mgp::map_items_iterator_get(map_items_iterator_);

  auto map_key = mgp::map_item_key(raw_map_item);
  auto map_value = Value(mgp::map_item_value(raw_map_item));

  return MapItem{.key = map_key, .value = map_value};
}

inline Map::Iterator Map::begin() const { return Iterator(mgp::MemHandlerCallback(map_iter_items, ptr_)); }

inline Map::Iterator Map::end() const { return Iterator(nullptr); }

inline Map::Iterator Map::cbegin() const { return Iterator(mgp::MemHandlerCallback(map_iter_items, ptr_)); }

inline Map::Iterator Map::cend() const { return Iterator(nullptr); }

inline void Map::Insert(std::string_view key, const Value &value) { mgp::map_insert(ptr_, key.data(), value.ptr_); }

inline void Map::Insert(std::string_view key, Value &&value) {
  mgp::map_insert(ptr_, key.data(), value.ptr_);
  value.~Value();
  value.ptr_ = nullptr;
}

inline void Map::Update(std::string_view key, const Value &value) { mgp::map_update(ptr_, key.data(), value.ptr_); }

inline void Map::Update(std::string_view key, Value &&value) {
  mgp::map_update(ptr_, key.data(), value.ptr_);
  value.~Value();
  value.ptr_ = nullptr;
}

inline void Map::Erase(std::string_view key) { mgp::map_erase(ptr_, key.data()); }

inline bool Map::operator==(const Map &other) const { return util::MapsEqual(ptr_, other.ptr_); }

inline bool Map::operator!=(const Map &other) const { return !(*this == other); }

inline const std::string Map::ToString() const {
  const size_t map_size = Size();
  if (map_size == 0) {
    return "{}";
  }
  std::string return_string{"{"};
  size_t i = 0;
  for (const auto &[key, value] : *this) {
    if (i == map_size - 1) {
      return_string.append(std::string(key) + ": " + value.ToString() + "}");
      break;
    }
    return_string.append(std::string(key) + ": " + value.ToString() + ", ");
    ++i;
  }
  return return_string;
}

/* #endregion */

/* #region Graph elements (Node, Relationship & Path) */

// Node:

inline Node::Node(mgp_vertex *ptr) : ptr_(MemHandlerCallback(vertex_copy, ptr)) {}

inline Node::Node(const mgp_vertex *const_ptr)
    : ptr_(mgp::MemHandlerCallback(vertex_copy, const_cast<mgp_vertex *>(const_ptr))) {}

inline Node::Node(const Node &other) noexcept : Node(other.ptr_) {}

inline Node::Node(Node &&other) noexcept : ptr_(other.ptr_) { other.ptr_ = nullptr; }

inline Node &Node::operator=(const Node &other) noexcept {
  if (this != &other) {
    mgp::vertex_destroy(ptr_);

    ptr_ = mgp::MemHandlerCallback(vertex_copy, other.ptr_);
  }
  return *this;
}

inline Node &Node::operator=(Node &&other) noexcept {
  if (this != &other) {
    mgp::vertex_destroy(ptr_);

    ptr_ = other.ptr_;
    other.ptr_ = nullptr;
  }
  return *this;
}

inline Node::~Node() {
  if (ptr_ != nullptr) {
    mgp::vertex_destroy(ptr_);
  }
}

inline mgp::Id Node::Id() const { return Id::FromInt(mgp::vertex_get_id(ptr_).as_int); }

inline mgp::Labels Node::Labels() const { return mgp::Labels(ptr_); }

inline bool Node::HasLabel(std::string_view label) const {
  for (const auto node_label : Labels()) {
    if (label == node_label) {
      return true;
    }
  }
  return false;
}

inline Relationships Node::InRelationships() const {
  auto relationship_iterator = mgp::MemHandlerCallback(vertex_iter_in_edges, ptr_);
  if (relationship_iterator == nullptr) {
    throw mg_exception::NotEnoughMemoryException();
  }
  return Relationships(relationship_iterator);
}

inline Relationships Node::OutRelationships() const {
  auto relationship_iterator = mgp::MemHandlerCallback(vertex_iter_out_edges, ptr_);
  if (relationship_iterator == nullptr) {
    throw mg_exception::NotEnoughMemoryException();
  }
  return Relationships(relationship_iterator);
}

inline void Node::AddLabel(const std::string_view label) {
  mgp::vertex_add_label(this->ptr_, mgp_label{.name = label.data()});
}

inline std::unordered_map<std::string, Value> Node::Properties() const {
  std::unordered_map<std::string, Value> property_map;
  mgp_map *map_result = mgp::vertex_get_properties(ptr_, memory);

<<<<<<< HEAD
  auto map_wrapper = mgp::Map(map_result);
  for (const auto &item : map_wrapper) {
    property_map.insert({std::string(item.key), Value(item.value)});
=======
inline std::map<std::string, Value> Node::Properties() const {
  mgp_properties_iterator *properties_iterator = mgp::MemHandlerCallback(vertex_iter_properties, ptr_);
  std::map<std::string, Value> property_map;
  for (auto *property = mgp::properties_iterator_get(properties_iterator); property;
       property = mgp::properties_iterator_next(properties_iterator)) {
    property_map.emplace(std::string(property->name), Value(property->value));
>>>>>>> 28dbcd15
  }

  mgp::map_destroy(map_result);
  return property_map;
}

inline void Node::RemoveLabel(const std::string_view label) {
  mgp::vertex_remove_label(this->ptr_, mgp_label{.name = label.data()});
}

inline void Node::SetProperty(std::string property, Value value) {
  mgp::vertex_set_property(ptr_, property.data(), value.ptr());
}

inline void Node::SetProperties(std::unordered_map<std::string_view, Value> properties) {
  mgp_map *map = mgp::map_make_empty(memory);

  for (auto const &[k, v] : properties) {
    mgp::map_insert(map, k.data(), v.ptr());
  }

  mgp::vertex_set_properties(ptr_, map);
  mgp::map_destroy(map);
}

inline void Node::RemoveProperty(std::string property) { SetProperty(property, Value()); }

inline Value Node::GetProperty(const std::string &property) const {
  mgp_value *vertex_prop = mgp::MemHandlerCallback(vertex_get_property, ptr_, property.data());
  return Value(steal, vertex_prop);
}

inline bool Node::operator<(const Node &other) const { return Id() < other.Id(); }

inline bool Node::operator==(const Node &other) const { return util::NodesEqual(ptr_, other.ptr_); }

inline bool Node::operator!=(const Node &other) const { return !(*this == other); }

// this functions is used both in relationship and node ToString
inline std::string PropertiesToString(const std::map<std::string, Value> &property_map) {
  std::string properties{""};
  const auto map_size = property_map.size();
  size_t i = 0;
  for (const auto &[key, value] : property_map) {
    if (i == map_size - 1) {
      properties.append(std::string(key) + ": " + value.ToString());
      break;
    }
    properties.append(std::string(key) + ": " + value.ToString() + ", ");
    ++i;
  }
  return properties;
}

inline const std::string Node::ToString() const {
  std::string labels{", "};
  for (auto label : Labels()) {
    labels.append(":" + std::string(label));
  }
  if (labels == ", ") {
    labels = "";  // dont use labels if they dont exist
  }
  std::map<std::string, Value> properties_map{Properties()};
  std::string properties{PropertiesToString(properties_map)};
  return "(id: " + std::to_string(Id().AsInt()) + labels + ", properties: {" + properties + "})";
}

// Relationship:

inline Relationship::Relationship(mgp_edge *ptr) : ptr_(mgp::MemHandlerCallback(edge_copy, ptr)) {}

inline Relationship::Relationship(const mgp_edge *const_ptr)
    : ptr_(mgp::MemHandlerCallback(edge_copy, const_cast<mgp_edge *>(const_ptr))) {}

inline Relationship::Relationship(const Relationship &other) noexcept : Relationship(other.ptr_) {}

inline Relationship::Relationship(Relationship &&other) noexcept : ptr_(other.ptr_) { other.ptr_ = nullptr; }

inline Relationship &Relationship::operator=(const Relationship &other) noexcept {
  if (this != &other) {
    mgp::edge_destroy(ptr_);

    ptr_ = mgp::MemHandlerCallback(edge_copy, other.ptr_);
  }
  return *this;
}

inline Relationship &Relationship::operator=(Relationship &&other) noexcept {
  if (this != &other) {
    mgp::edge_destroy(ptr_);

    ptr_ = other.ptr_;
    other.ptr_ = nullptr;
  }
  return *this;
}

inline Relationship::~Relationship() {
  if (ptr_ != nullptr) {
    mgp::edge_destroy(ptr_);
  }
}

inline mgp::Id Relationship::Id() const { return Id::FromInt(mgp::edge_get_id(ptr_).as_int); }

inline std::string_view Relationship::Type() const { return mgp::edge_get_type(ptr_).name; }

<<<<<<< HEAD
inline std::unordered_map<std::string, Value> Relationship::Properties() const {
  std::unordered_map<std::string, Value> property_map;
  mgp_map *map_result = mgp::edge_get_properties(ptr_, memory);

  auto map_wrapper = mgp::Map(map_result);
  for (const auto &item : map_wrapper) {
    property_map.insert({std::string(item.key), Value(item.value)});
=======
inline std::map<std::string, Value> Relationship::Properties() const {
  mgp_properties_iterator *properties_iterator = mgp::MemHandlerCallback(edge_iter_properties, ptr_);
  std::map<std::string, Value> property_map;
  for (mgp_property *property = mgp::properties_iterator_get(properties_iterator); property;
       property = mgp::properties_iterator_next(properties_iterator)) {
    property_map.emplace(property->name, Value(property->value));
>>>>>>> 28dbcd15
  }

  mgp::map_destroy(map_result);
  return property_map;
}

inline void Relationship::SetProperty(std::string property, Value value) {
  mgp::edge_set_property(ptr_, property.data(), value.ptr());
}

<<<<<<< HEAD
inline void Relationship::SetProperties(std::unordered_map<std::string_view, Value> properties) {
  mgp_map *map = mgp::map_make_empty(memory);

  for (auto const &[k, v] : properties) {
    mgp::map_insert(map, k.data(), v.ptr());
  }

  mgp::edge_set_properties(ptr_, map);
  mgp::map_destroy(map);
}
=======
inline void Relationship::RemoveProperty(std::string property) { SetProperty(property, Value()); }
>>>>>>> 28dbcd15

inline Value Relationship::GetProperty(const std::string &property) const {
  mgp_value *edge_prop = mgp::MemHandlerCallback(edge_get_property, ptr_, property.data());
  return Value(steal, edge_prop);
}

inline Node Relationship::From() const { return Node(mgp::edge_get_from(ptr_)); }

inline Node Relationship::To() const { return Node(mgp::edge_get_to(ptr_)); }

inline bool Relationship::operator<(const Relationship &other) const { return Id() < other.Id(); }

inline bool Relationship::operator==(const Relationship &other) const {
  return util::RelationshipsEqual(ptr_, other.ptr_);
}

inline bool Relationship::operator!=(const Relationship &other) const { return !(*this == other); }

inline const std::string Relationship::ToString() const {
  const auto from = From();
  const auto to = To();

  const std::string type{Type()};
  std::map<std::string, Value> properties_map{Properties()};
  std::string properties{PropertiesToString(properties_map)};
  const std::string relationship{"[type: " + type + ", id: " + std::to_string(Id().AsInt()) + ", properties: {" +
                                 properties + "}]"};

  return from.ToString() + "-" + relationship + "->" + to.ToString();
}
// Path:

inline Path::Path(mgp_path *ptr) : ptr_(mgp::MemHandlerCallback(path_copy, ptr)) {}

inline Path::Path(const mgp_path *const_ptr)
    : ptr_(mgp::MemHandlerCallback(path_copy, const_cast<mgp_path *>(const_ptr))) {}

inline Path::Path(const Node &start_node) : ptr_(mgp::MemHandlerCallback(path_make_with_start, start_node.ptr_)) {}

inline Path::Path(const Path &other) noexcept : Path(other.ptr_) {}

inline Path::Path(Path &&other) noexcept : ptr_(other.ptr_) { other.ptr_ = nullptr; }

inline Path &Path::operator=(const Path &other) noexcept {
  if (this != &other) {
    mgp::path_destroy(ptr_);

    ptr_ = mgp::MemHandlerCallback(path_copy, other.ptr_);
  }
  return *this;
}

inline Path &Path::operator=(Path &&other) noexcept {
  if (this != &other) {
    mgp::path_destroy(ptr_);

    ptr_ = other.ptr_;
    other.ptr_ = nullptr;
  }
  return *this;
}

inline Path::~Path() {
  if (ptr_ != nullptr) {
    mgp::path_destroy(ptr_);
  }
}

inline size_t Path::Length() const { return mgp::path_size(ptr_); }

inline Node Path::GetNodeAt(size_t index) const {
  auto node_ptr = mgp::path_vertex_at(ptr_, index);
  if (node_ptr == nullptr) {
    throw IndexException("Index value out of bounds.");
  }
  return Node(node_ptr);
}

inline Relationship Path::GetRelationshipAt(size_t index) const {
  auto relationship_ptr = mgp::path_edge_at(ptr_, index);
  if (relationship_ptr == nullptr) {
    throw IndexException("Index value out of bounds.");
  }
  return Relationship(relationship_ptr);
}

inline void Path::Expand(const Relationship &relationship) { mgp::path_expand(ptr_, relationship.ptr_); }

inline bool Path::operator==(const Path &other) const { return util::PathsEqual(ptr_, other.ptr_); }

inline bool Path::operator!=(const Path &other) const { return !(*this == other); }

inline const std::string Path::ToString() const {
  const auto length = Length();
  size_t i = 0;
  std::string return_string{""};
  for (i = 0; i < length; i++) {
    const auto node = GetNodeAt(i);
    return_string.append(node.ToString() + "-");

    const Relationship rel = GetRelationshipAt(i);
    std::map<std::string, Value> properties_map{rel.Properties()};
    std::string properties = PropertiesToString(properties_map);
    return_string.append("[type: " + std::string(rel.Type()) + ", id: " + std::to_string(rel.Id().AsInt()) +
                         ", properties: {" + properties + "}]->");
  }

  const auto node = GetNodeAt(i);
  return_string.append(node.ToString());
  return return_string;
}

/* #endregion */

/* #region Temporal types (Date, LocalTime, LocalDateTime, Duration) */

// Date:

inline Date::Date(mgp_date *ptr) : ptr_(mgp::MemHandlerCallback(date_copy, ptr)) {}

inline Date::Date(const mgp_date *const_ptr)
    : ptr_(mgp::MemHandlerCallback(date_copy, const_cast<mgp_date *>(const_ptr))) {}

inline Date::Date(std::string_view string) : ptr_(mgp::MemHandlerCallback(date_from_string, string.data())) {}

inline Date::Date(int year, int month, int day) {
  mgp_date_parameters params{.year = year, .month = month, .day = day};
  ptr_ = mgp::MemHandlerCallback(date_from_parameters, &params);
}

inline Date::Date(const Date &other) noexcept : Date(other.ptr_) {}

inline Date::Date(Date &&other) noexcept : ptr_(other.ptr_) { other.ptr_ = nullptr; }

inline Date &Date::operator=(const Date &other) noexcept {
  if (this != &other) {
    mgp::date_destroy(ptr_);

    ptr_ = mgp::MemHandlerCallback(date_copy, other.ptr_);
  }
  return *this;
}

inline Date &Date::operator=(Date &&other) noexcept {
  if (this != &other) {
    mgp::date_destroy(ptr_);

    ptr_ = other.ptr_;
    other.ptr_ = nullptr;
  }
  return *this;
}

inline Date::~Date() {
  if (ptr_ != nullptr) {
    mgp::date_destroy(ptr_);
  }
}

inline Date Date::Now() {
  auto mgp_date = mgp::MemHandlerCallback(date_now);
  auto date = Date(mgp_date);
  mgp::date_destroy(mgp_date);

  return date;
}

inline int Date::Year() const { return mgp::date_get_year(ptr_); }

inline int Date::Month() const { return mgp::date_get_month(ptr_); }

inline int Date::Day() const { return mgp::date_get_day(ptr_); }

inline int64_t Date::Timestamp() const { return mgp::date_timestamp(ptr_); }

inline bool Date::operator==(const Date &other) const { return util::DatesEqual(ptr_, other.ptr_); }

inline Date Date::operator+(const Duration &dur) const {
  auto mgp_sum = mgp::MemHandlerCallback(date_add_duration, ptr_, dur.ptr_);
  auto sum = Date(mgp_sum);
  mgp::date_destroy(mgp_sum);

  return sum;
}

inline Date Date::operator-(const Duration &dur) const {
  auto mgp_difference = mgp::MemHandlerCallback(date_add_duration, ptr_, dur.ptr_);
  auto difference = Date(mgp_difference);
  mgp::date_destroy(mgp_difference);

  return difference;
}

inline Duration Date::operator-(const Date &other) const {
  auto mgp_difference = mgp::MemHandlerCallback(date_diff, ptr_, other.ptr_);
  auto difference = Duration(mgp_difference);
  mgp::duration_destroy(mgp_difference);

  return difference;
}

inline bool Date::operator<(const Date &other) const {
  auto difference = mgp::MemHandlerCallback(date_diff, ptr_, other.ptr_);
  auto is_less = (mgp::duration_get_microseconds(difference) < 0);
  mgp::duration_destroy(difference);

  return is_less;
}

inline const std::string Date::ToString() const {
  return std::to_string(Year()) + "-" + std::to_string(Month()) + "-" + std::to_string(Day());
}

// LocalTime:

inline LocalTime::LocalTime(mgp_local_time *ptr) : ptr_(mgp::MemHandlerCallback(local_time_copy, ptr)) {}

inline LocalTime::LocalTime(const mgp_local_time *const_ptr)
    : ptr_(mgp::MemHandlerCallback(local_time_copy, const_cast<mgp_local_time *>(const_ptr))) {}

inline LocalTime::LocalTime(std::string_view string)
    : ptr_(mgp::MemHandlerCallback(local_time_from_string, string.data())) {}

inline LocalTime::LocalTime(int hour, int minute, int second, int millisecond, int microsecond) {
  mgp_local_time_parameters params{
      .hour = hour, .minute = minute, .second = second, .millisecond = millisecond, .microsecond = microsecond};
  ptr_ = mgp::MemHandlerCallback(local_time_from_parameters, &params);
}

inline LocalTime::LocalTime(const LocalTime &other) noexcept : LocalTime(other.ptr_) {}

inline LocalTime::LocalTime(LocalTime &&other) noexcept : ptr_(other.ptr_) { other.ptr_ = nullptr; };

inline LocalTime &LocalTime::operator=(const LocalTime &other) noexcept {
  if (this != &other) {
    mgp::local_time_destroy(ptr_);

    ptr_ = mgp::MemHandlerCallback(local_time_copy, other.ptr_);
  }
  return *this;
}

inline LocalTime &LocalTime::operator=(LocalTime &&other) noexcept {
  if (this != &other) {
    mgp::local_time_destroy(ptr_);

    ptr_ = other.ptr_;
    other.ptr_ = nullptr;
  }
  return *this;
}

inline LocalTime::~LocalTime() {
  if (ptr_ != nullptr) {
    mgp::local_time_destroy(ptr_);
  }
}

inline LocalTime LocalTime::Now() {
  auto mgp_local_time = mgp::MemHandlerCallback(local_time_now);
  auto local_time = LocalTime(mgp_local_time);
  mgp::local_time_destroy(mgp_local_time);

  return local_time;
}

inline int LocalTime::Hour() const { return mgp::local_time_get_hour(ptr_); }

inline int LocalTime::Minute() const { return mgp::local_time_get_minute(ptr_); }

inline int LocalTime::Second() const { return mgp::local_time_get_second(ptr_); }

inline int LocalTime::Millisecond() const { return mgp::local_time_get_millisecond(ptr_); }

inline int LocalTime::Microsecond() const { return mgp::local_time_get_microsecond(ptr_); }

inline int64_t LocalTime::Timestamp() const { return mgp::local_time_timestamp(ptr_); }

inline bool LocalTime::operator==(const LocalTime &other) const { return util::LocalTimesEqual(ptr_, other.ptr_); }

inline LocalTime LocalTime::operator+(const Duration &dur) const {
  auto mgp_sum = mgp::MemHandlerCallback(local_time_add_duration, ptr_, dur.ptr_);
  auto sum = LocalTime(mgp_sum);
  mgp::local_time_destroy(mgp_sum);

  return sum;
}

inline LocalTime LocalTime::operator-(const Duration &dur) const {
  auto mgp_difference = mgp::MemHandlerCallback(local_time_sub_duration, ptr_, dur.ptr_);
  auto difference = LocalTime(mgp_difference);
  mgp::local_time_destroy(mgp_difference);

  return difference;
}

inline Duration LocalTime::operator-(const LocalTime &other) const {
  auto mgp_difference = mgp::MemHandlerCallback(local_time_diff, ptr_, other.ptr_);
  auto difference = Duration(mgp_difference);
  mgp::duration_destroy(mgp_difference);

  return difference;
}

inline bool LocalTime::operator<(const LocalTime &other) const {
  auto difference = mgp::MemHandlerCallback(local_time_diff, ptr_, other.ptr_);
  auto is_less = (mgp::duration_get_microseconds(difference) < 0);
  mgp::duration_destroy(difference);

  return is_less;
}

inline const std::string LocalTime::ToString() const {
  return std::to_string(Hour()) + ":" + std::to_string(Minute()) + ":" + std::to_string(Second()) + "," +
         std::to_string(Millisecond()) + std::to_string(Microsecond());
}

// LocalDateTime:

inline LocalDateTime::LocalDateTime(mgp_local_date_time *ptr)
    : ptr_(mgp::MemHandlerCallback(local_date_time_copy, ptr)) {}

inline LocalDateTime::LocalDateTime(const mgp_local_date_time *const_ptr)
    : ptr_(mgp::MemHandlerCallback(local_date_time_copy, const_cast<mgp_local_date_time *>(const_ptr))) {}

inline LocalDateTime::LocalDateTime(std::string_view string)
    : ptr_(mgp::MemHandlerCallback(local_date_time_from_string, string.data())) {}

inline LocalDateTime::LocalDateTime(int year, int month, int day, int hour, int minute, int second, int millisecond,
                                    int microsecond) {
  struct mgp_date_parameters date_params {
    .year = year, .month = month, .day = day
  };
  struct mgp_local_time_parameters local_time_params {
    .hour = hour, .minute = minute, .second = second, .millisecond = millisecond, .microsecond = microsecond
  };
  mgp_local_date_time_parameters params{.date_parameters = &date_params, .local_time_parameters = &local_time_params};
  ptr_ = mgp::MemHandlerCallback(local_date_time_from_parameters, &params);
}

inline LocalDateTime::LocalDateTime(const LocalDateTime &other) noexcept : LocalDateTime(other.ptr_) {}

inline LocalDateTime::LocalDateTime(LocalDateTime &&other) noexcept : ptr_(other.ptr_) { other.ptr_ = nullptr; };

inline LocalDateTime &LocalDateTime::operator=(const LocalDateTime &other) noexcept {
  if (this != &other) {
    mgp::local_date_time_destroy(ptr_);

    ptr_ = mgp::MemHandlerCallback(local_date_time_copy, other.ptr_);
  }
  return *this;
}

inline LocalDateTime &LocalDateTime::operator=(LocalDateTime &&other) noexcept {
  if (this != &other) {
    mgp::local_date_time_destroy(ptr_);

    ptr_ = other.ptr_;
    other.ptr_ = nullptr;
  }
  return *this;
}

inline LocalDateTime::~LocalDateTime() {
  if (ptr_ != nullptr) {
    mgp::local_date_time_destroy(ptr_);
  }
}

inline LocalDateTime LocalDateTime::Now() {
  auto mgp_local_date_time = mgp::MemHandlerCallback(local_date_time_now);
  auto local_date_time = LocalDateTime(mgp_local_date_time);
  mgp::local_date_time_destroy(mgp_local_date_time);

  return local_date_time;
}

inline int LocalDateTime::Year() const { return mgp::local_date_time_get_year(ptr_); }

inline int LocalDateTime::Month() const { return mgp::local_date_time_get_month(ptr_); }

inline int LocalDateTime::Day() const { return mgp::local_date_time_get_day(ptr_); }

inline int LocalDateTime::Hour() const { return mgp::local_date_time_get_hour(ptr_); }

inline int LocalDateTime::Minute() const { return mgp::local_date_time_get_minute(ptr_); }

inline int LocalDateTime::Second() const { return mgp::local_date_time_get_second(ptr_); }

inline int LocalDateTime::Millisecond() const { return mgp::local_date_time_get_millisecond(ptr_); }

inline int LocalDateTime::Microsecond() const { return mgp::local_date_time_get_microsecond(ptr_); }

inline int64_t LocalDateTime::Timestamp() const { return mgp::local_date_time_timestamp(ptr_); }

inline bool LocalDateTime::operator==(const LocalDateTime &other) const {
  return util::LocalDateTimesEqual(ptr_, other.ptr_);
}

inline LocalDateTime LocalDateTime::operator+(const Duration &dur) const {
  auto mgp_sum = mgp::MemHandlerCallback(local_date_time_add_duration, ptr_, dur.ptr_);
  auto sum = LocalDateTime(mgp_sum);
  mgp::local_date_time_destroy(mgp_sum);

  return sum;
}

inline LocalDateTime LocalDateTime::operator-(const Duration &dur) const {
  auto mgp_difference = mgp::MemHandlerCallback(local_date_time_sub_duration, ptr_, dur.ptr_);
  auto difference = LocalDateTime(mgp_difference);
  mgp::local_date_time_destroy(mgp_difference);

  return difference;
}

inline Duration LocalDateTime::operator-(const LocalDateTime &other) const {
  auto mgp_difference = mgp::MemHandlerCallback(local_date_time_diff, ptr_, other.ptr_);
  auto difference = Duration(mgp_difference);
  mgp::duration_destroy(mgp_difference);

  return difference;
}

inline bool LocalDateTime::operator<(const LocalDateTime &other) const {
  auto difference = mgp::MemHandlerCallback(local_date_time_diff, ptr_, other.ptr_);
  auto is_less = (mgp::duration_get_microseconds(difference) < 0);
  mgp::duration_destroy(difference);

  return is_less;
}

inline const std::string LocalDateTime::ToString() const {
  return std::to_string(Year()) + "-" + std::to_string(Month()) + "-" + std::to_string(Day()) + "T" +
         std::to_string(Hour()) + ":" + std::to_string(Minute()) + ":" + std::to_string(Second()) + "," +
         std::to_string(Millisecond()) + std::to_string(Microsecond());
}

// Duration:

inline Duration::Duration(mgp_duration *ptr) : ptr_(mgp::MemHandlerCallback(duration_copy, ptr)) {}

inline Duration::Duration(const mgp_duration *const_ptr)
    : ptr_(mgp::MemHandlerCallback(duration_copy, const_cast<mgp_duration *>(const_ptr))) {}

inline Duration::Duration(std::string_view string)
    : ptr_(mgp::MemHandlerCallback(duration_from_string, string.data())) {}

inline Duration::Duration(int64_t microseconds)
    : ptr_(mgp::MemHandlerCallback(duration_from_microseconds, microseconds)) {}

inline Duration::Duration(double day, double hour, double minute, double second, double millisecond,
                          double microsecond) {
  mgp_duration_parameters params{.day = day,
                                 .hour = hour,
                                 .minute = minute,
                                 .second = second,
                                 .millisecond = millisecond,
                                 .microsecond = microsecond};
  ptr_ = mgp::MemHandlerCallback(duration_from_parameters, &params);
}

inline Duration::Duration(const Duration &other) noexcept : Duration(other.ptr_) {}

inline Duration::Duration(Duration &&other) noexcept : ptr_(other.ptr_) { other.ptr_ = nullptr; };

inline Duration &Duration::operator=(const Duration &other) noexcept {
  if (this != &other) {
    mgp::duration_destroy(ptr_);

    ptr_ = mgp::MemHandlerCallback(duration_copy, other.ptr_);
  }
  return *this;
}

inline Duration &Duration::operator=(Duration &&other) noexcept {
  if (this != &other) {
    mgp::duration_destroy(ptr_);

    ptr_ = other.ptr_;
    other.ptr_ = nullptr;
  }
  return *this;
}

inline Duration::~Duration() {
  if (ptr_ != nullptr) {
    mgp::duration_destroy(ptr_);
  }
}

inline int64_t Duration::Microseconds() const { return mgp::duration_get_microseconds(ptr_); }

inline bool Duration::operator==(const Duration &other) const { return util::DurationsEqual(ptr_, other.ptr_); }

inline Duration Duration::operator+(const Duration &other) const {
  auto mgp_sum = mgp::MemHandlerCallback(duration_add, ptr_, other.ptr_);
  auto sum = Duration(mgp_sum);
  mgp::duration_destroy(mgp_sum);

  return sum;
}

inline Duration Duration::operator-(const Duration &other) const {
  auto mgp_difference = mgp::MemHandlerCallback(duration_sub, ptr_, other.ptr_);
  auto difference = Duration(mgp_difference);
  mgp::duration_destroy(mgp_difference);

  return difference;
}

inline Duration Duration::operator-() const {
  auto mgp_neg = mgp::MemHandlerCallback(duration_neg, ptr_);
  auto neg = Duration(mgp_neg);
  mgp::duration_destroy(mgp_neg);

  return neg;
}

inline bool Duration::operator<(const Duration &other) const {
  auto difference = mgp::MemHandlerCallback(duration_sub, ptr_, other.ptr_);
  auto is_less = (mgp::duration_get_microseconds(difference) < 0);
  mgp::duration_destroy(difference);

  return is_less;
}

inline const std::string Duration::ToString() const { return std::to_string(Microseconds()) + "ms"; }

/* #endregion */

/* #endregion */

/* #region Value */

inline Value::Value(mgp_value *ptr) : ptr_(mgp::MemHandlerCallback(value_copy, ptr)) {}
inline Value::Value(StealType /*steal*/, mgp_value *ptr) : ptr_{ptr} {}

inline Value::Value() : ptr_(mgp::MemHandlerCallback(value_make_null)) {}

inline Value::Value(const bool value) : ptr_(mgp::MemHandlerCallback(value_make_bool, value)) {}

inline Value::Value(const int64_t value) : ptr_(mgp::MemHandlerCallback(value_make_int, value)) {}

inline Value::Value(const double value) : ptr_(mgp::MemHandlerCallback(value_make_double, value)) {}

inline Value::Value(const char *value) : ptr_(mgp::MemHandlerCallback(value_make_string, value)) {}

inline Value::Value(const std::string_view value) : ptr_(mgp::MemHandlerCallback(value_make_string, value.data())) {}

inline Value::Value(const List &list) : ptr_(mgp::value_make_list(mgp::MemHandlerCallback(list_copy, list.ptr_))) {}

inline Value::Value(List &&list) {
  ptr_ = mgp::value_make_list(list.ptr_);
  list.ptr_ = nullptr;
}

inline Value::Value(const Map &map) : ptr_(mgp::value_make_map(mgp::MemHandlerCallback(map_copy, map.ptr_))) {}

inline Value::Value(Map &&map) {
  ptr_ = mgp::value_make_map(map.ptr_);
  map.ptr_ = nullptr;
}

inline Value::Value(const Node &node) : ptr_(mgp::value_make_vertex(mgp::MemHandlerCallback(vertex_copy, node.ptr_))) {}

inline Value::Value(Node &&node) {
  ptr_ = mgp::value_make_vertex(const_cast<mgp_vertex *>(node.ptr_));
  node.ptr_ = nullptr;
}

inline Value::Value(const Relationship &relationship)
    : ptr_(mgp::value_make_edge(mgp::MemHandlerCallback(edge_copy, relationship.ptr_))) {}

inline Value::Value(Relationship &&relationship) {
  ptr_ = mgp::value_make_edge(const_cast<mgp_edge *>(relationship.ptr_));
  relationship.ptr_ = nullptr;
}

inline Value::Value(const Path &path) : ptr_(mgp::value_make_path(mgp::MemHandlerCallback(path_copy, path.ptr_))) {}

inline Value::Value(Path &&path) {
  ptr_ = mgp::value_make_path(path.ptr_);
  path.ptr_ = nullptr;
}

inline Value::Value(const Date &date) : ptr_(mgp::value_make_date(mgp::MemHandlerCallback(date_copy, date.ptr_))) {}

inline Value::Value(Date &&date) {
  ptr_ = mgp::value_make_date(date.ptr_);
  date.ptr_ = nullptr;
}

inline Value::Value(const LocalTime &local_time)
    : ptr_(mgp::value_make_local_time(mgp::MemHandlerCallback(local_time_copy, local_time.ptr_))) {}

inline Value::Value(LocalTime &&local_time) {
  ptr_ = mgp::value_make_local_time(local_time.ptr_);
  local_time.ptr_ = nullptr;
}

inline Value::Value(const LocalDateTime &local_date_time)
    : ptr_(mgp::value_make_local_date_time(mgp::MemHandlerCallback(local_date_time_copy, local_date_time.ptr_))) {}

inline Value::Value(LocalDateTime &&local_date_time) {
  ptr_ = mgp::value_make_local_date_time(local_date_time.ptr_);
  local_date_time.ptr_ = nullptr;
}

inline Value::Value(const Duration &duration)
    : ptr_(mgp::value_make_duration(mgp::MemHandlerCallback(duration_copy, duration.ptr_))) {}

inline Value::Value(Duration &&duration) {
  ptr_ = mgp::value_make_duration(duration.ptr_);
  duration.ptr_ = nullptr;
}

inline Value::Value(const Value &other) noexcept : Value(other.ptr_) {}

inline Value::Value(Value &&other) noexcept : ptr_(other.ptr_) { other.ptr_ = nullptr; }

inline Value &Value::operator=(const Value &other) noexcept {
  if (this != &other) {
    mgp::value_destroy(ptr_);

    ptr_ = mgp::MemHandlerCallback(value_copy, other.ptr_);
  }
  return *this;
}

inline Value &Value::operator=(Value &&other) noexcept {
  if (this != &other) {
    mgp::value_destroy(ptr_);

    ptr_ = other.ptr_;
    other.ptr_ = nullptr;
  }
  return *this;
}

inline Value::~Value() {
  if (ptr_ != nullptr) {
    mgp::value_destroy(ptr_);
  }
}

inline mgp_value *Value::ptr() const { return ptr_; }

inline mgp::Type Value::Type() const { return util::ToAPIType(mgp::value_get_type(ptr_)); }

inline bool Value::ValueBool() const {
  if (Type() != Type::Bool) {
    throw ValueException("Type of value is wrong: expected Bool.");
  }
  return mgp::value_get_bool(ptr_);
}
inline bool Value::ValueBool() {
  if (Type() != Type::Bool) {
    throw ValueException("Type of value is wrong: expected Bool.");
  }
  return mgp::value_get_bool(ptr_);
}

inline std::int64_t Value::ValueInt() const {
  if (Type() != Type::Int) {
    throw ValueException("Type of value is wrong: expected Int.");
  }
  return mgp::value_get_int(ptr_);
}
inline std::int64_t Value::ValueInt() {
  if (Type() != Type::Int) {
    throw ValueException("Type of value is wrong: expected Int.");
  }
  return mgp::value_get_int(ptr_);
}

inline double Value::ValueDouble() const {
  if (Type() != Type::Double) {
    throw ValueException("Type of value is wrong: expected Double.");
  }
  return mgp::value_get_double(ptr_);
}
inline double Value::ValueDouble() {
  if (Type() != Type::Double) {
    throw ValueException("Type of value is wrong: expected Double.");
  }
  return mgp::value_get_double(ptr_);
}

inline double Value::ValueNumeric() const {
  if (Type() != Type::Int && Type() != Type::Double) {
    throw ValueException("Type of value is wrong: expected Int or Double.");
  }
  if (Type() == Type::Int) {
    return static_cast<double>(mgp::value_get_int(ptr_));
  }
  return mgp::value_get_double(ptr_);
}
inline double Value::ValueNumeric() {
  if (Type() != Type::Int && Type() != Type::Double) {
    throw ValueException("Type of value is wrong: expected Int or Double.");
  }
  if (Type() == Type::Int) {
    return static_cast<double>(mgp::value_get_int(ptr_));
  }
  return mgp::value_get_double(ptr_);
}

inline std::string_view Value::ValueString() const {
  if (Type() != Type::String) {
    throw ValueException("Type of value is wrong: expected String.");
  }
  return mgp::value_get_string(ptr_);
}
inline std::string_view Value::ValueString() {
  if (Type() != Type::String) {
    throw ValueException("Type of value is wrong: expected String.");
  }
  return mgp::value_get_string(ptr_);
}

inline const List Value::ValueList() const {
  if (Type() != Type::List) {
    throw ValueException("Type of value is wrong: expected List.");
  }
  return List(mgp::value_get_list(ptr_));
}
inline List Value::ValueList() {
  if (Type() != Type::List) {
    throw ValueException("Type of value is wrong: expected List.");
  }
  return List(mgp::value_get_list(ptr_));
}

inline const Map Value::ValueMap() const {
  if (Type() != Type::Map) {
    throw ValueException("Type of value is wrong: expected Map.");
  }
  return Map(mgp::value_get_map(ptr_));
}
inline Map Value::ValueMap() {
  if (Type() != Type::Map) {
    throw ValueException("Type of value is wrong: expected Map.");
  }
  return Map(mgp::value_get_map(ptr_));
}

inline const Node Value::ValueNode() const {
  if (Type() != Type::Node) {
    throw ValueException("Type of value is wrong: expected Node.");
  }
  return Node(mgp::value_get_vertex(ptr_));
}
inline Node Value::ValueNode() {
  if (Type() != Type::Node) {
    throw ValueException("Type of value is wrong: expected Node.");
  }
  return Node(mgp::value_get_vertex(ptr_));
}

inline const Relationship Value::ValueRelationship() const {
  if (Type() != Type::Relationship) {
    throw ValueException("Type of value is wrong: expected Relationship.");
  }
  return Relationship(mgp::value_get_edge(ptr_));
}
inline Relationship Value::ValueRelationship() {
  if (Type() != Type::Relationship) {
    throw ValueException("Type of value is wrong: expected Relationship.");
  }
  return Relationship(mgp::value_get_edge(ptr_));
}

inline const Path Value::ValuePath() const {
  if (Type() != Type::Path) {
    throw ValueException("Type of value is wrong: expected Path.");
  }
  return Path(mgp::value_get_path(ptr_));
}
inline Path Value::ValuePath() {
  if (Type() != Type::Path) {
    throw ValueException("Type of value is wrong: expected Path.");
  }
  return Path(mgp::value_get_path(ptr_));
}

inline const Date Value::ValueDate() const {
  if (Type() != Type::Date) {
    throw ValueException("Type of value is wrong: expected Date.");
  }
  return Date(mgp::value_get_date(ptr_));
}
inline Date Value::ValueDate() {
  if (Type() != Type::Date) {
    throw ValueException("Type of value is wrong: expected Date.");
  }
  return Date(mgp::value_get_date(ptr_));
}

inline const LocalTime Value::ValueLocalTime() const {
  if (Type() != Type::LocalTime) {
    throw ValueException("Type of value is wrong: expected LocalTime.");
  }
  return LocalTime(mgp::value_get_local_time(ptr_));
}
inline LocalTime Value::ValueLocalTime() {
  if (Type() != Type::LocalTime) {
    throw ValueException("Type of value is wrong: expected LocalTime.");
  }
  return LocalTime(mgp::value_get_local_time(ptr_));
}

inline const LocalDateTime Value::ValueLocalDateTime() const {
  if (Type() != Type::LocalDateTime) {
    throw ValueException("Type of value is wrong: expected LocalDateTime.");
  }
  return LocalDateTime(mgp::value_get_local_date_time(ptr_));
}
inline LocalDateTime Value::ValueLocalDateTime() {
  if (Type() != Type::LocalDateTime) {
    throw ValueException("Type of value is wrong: expected LocalDateTime.");
  }
  return LocalDateTime(mgp::value_get_local_date_time(ptr_));
}

inline const Duration Value::ValueDuration() const {
  if (Type() != Type::Duration) {
    throw ValueException("Type of value is wrong: expected Duration.");
  }
  return Duration(mgp::value_get_duration(ptr_));
}
inline Duration Value::ValueDuration() {
  if (Type() != Type::Duration) {
    throw ValueException("Type of value is wrong: expected Duration.");
  }
  return Duration(mgp::value_get_duration(ptr_));
}

inline bool Value::IsNull() const { return mgp::value_is_null(ptr_); }

inline bool Value::IsBool() const { return mgp::value_is_bool(ptr_); }

inline bool Value::IsInt() const { return mgp::value_is_int(ptr_); }

inline bool Value::IsDouble() const { return mgp::value_is_double(ptr_); }

inline bool Value::IsNumeric() const { return IsInt() || IsDouble(); }

inline bool Value::IsString() const { return mgp::value_is_string(ptr_); }

inline bool Value::IsList() const { return mgp::value_is_list(ptr_); }

inline bool Value::IsMap() const { return mgp::value_is_map(ptr_); }

inline bool Value::IsNode() const { return mgp::value_is_vertex(ptr_); }

inline bool Value::IsRelationship() const { return mgp::value_is_edge(ptr_); }

inline bool Value::IsPath() const { return mgp::value_is_path(ptr_); }

inline bool Value::IsDate() const { return mgp::value_is_date(ptr_); }

inline bool Value::IsLocalTime() const { return mgp::value_is_local_time(ptr_); }

inline bool Value::IsLocalDateTime() const { return mgp::value_is_local_date_time(ptr_); }

inline bool Value::IsDuration() const { return mgp::value_is_duration(ptr_); }

inline bool Value::operator==(const Value &other) const { return util::ValuesEqual(ptr_, other.ptr_); }

inline bool Value::operator!=(const Value &other) const { return !(*this == other); }

inline bool Value::operator<(const Value &other) const {
  const mgp::Type &type = Type();
  if (type != other.Type() && !(IsNumeric() && other.IsNumeric())) {
    throw ValueException("Values have to be of the same type");
  }

  switch (type) {
    case Type::Null:
      throw ValueException("Cannot compare Null types");
    case Type::Bool:
      return ValueBool() < other.ValueBool();
    case Type::Int:
      return ValueNumeric() < other.ValueNumeric();
    case Type::Double:
      return ValueNumeric() < other.ValueNumeric();
    case Type::String:
      return ValueString() < other.ValueString();
    case Type::Node:
      return ValueNode() < other.ValueNode();
    case Type::Relationship:
      return ValueRelationship() < other.ValueRelationship();
    case Type::Date:
      return ValueDate() < other.ValueDate();
    case Type::LocalTime:
      return ValueLocalTime() < other.ValueLocalTime();
    case Type::LocalDateTime:
      return ValueLocalDateTime() < other.ValueLocalDateTime();
    case Type::Duration:
      return ValueDuration() < other.ValueDuration();
    case Type::Path:
    case Type::List:
    case Type::Map:
      throw ValueException("Operator < is not defined for this Path, List or Map data type");
    default:
      throw ValueException("Undefined behaviour");
  }
}

inline std::ostream &operator<<(std::ostream &os, const mgp::Value &value) {
  switch (value.Type()) {
    case mgp::Type::Null:
      return os << "null";
    case mgp::Type::Any:
      return os << "any";
    case mgp::Type::Bool:
      return os << (value.ValueBool() ? "true" : "false");
    case mgp::Type::Int:
      return os << std::to_string(value.ValueInt());
    case mgp::Type::Double:
      return os << std::to_string(value.ValueDouble());
    case mgp::Type::String:
      return os << std::string(value.ValueString());
    case mgp::Type::List:
      throw mgp::ValueException("Printing mgp::List type currently not supported.");
    case mgp::Type::Map:
      throw mgp::ValueException("Printing mgp::Map type currently not supported.");
    case mgp::Type::Node:
      return os << "Node[" + std::to_string(value.ValueNode().Id().AsInt()) + "]";
    case mgp::Type::Relationship:
      return os << "Relationship[" + std::to_string(value.ValueRelationship().Id().AsInt()) + "]";
    case mgp::Type::Path:
      throw mgp::ValueException("Printing mgp::Path type currently not supported.");
    case mgp::Type::Date: {
      const auto date{value.ValueDate()};
      return os << std::to_string(date.Year()) + "-" + std::to_string(date.Month()) + "-" + std::to_string(date.Day());
    }
    case mgp::Type::LocalTime: {
      const auto localTime{value.ValueLocalTime()};
      return os << std::to_string(localTime.Hour()) + ":" + std::to_string(localTime.Minute()) + ":" +
                       std::to_string(localTime.Second()) + "," + std::to_string(localTime.Millisecond()) +
                       std::to_string(localTime.Microsecond());
    }
    case mgp::Type::LocalDateTime: {
      const auto localDateTime = value.ValueLocalDateTime();
      return os << std::to_string(localDateTime.Year()) + "-" + std::to_string(localDateTime.Month()) + "-" +
                       std::to_string(localDateTime.Day()) + "T" + std::to_string(localDateTime.Hour()) + ":" +
                       std::to_string(localDateTime.Minute()) + ":" + std::to_string(localDateTime.Second()) + "," +
                       std::to_string(localDateTime.Millisecond()) + std::to_string(localDateTime.Microsecond());
    }
    case mgp::Type::Duration:
      return os << std::to_string(value.ValueDuration().Microseconds()) + "ms";
    default:
      throw mgp::ValueException("Unknown value type");
  }
}

inline std::ostream &operator<<(std::ostream &os, const mgp::Type &type) {
  switch (type) {
    case mgp::Type::Null:
      return os << "null";
    case mgp::Type::Bool:
      return os << "bool";
    case mgp::Type::Int:
      return os << "int";
    case mgp::Type::Double:
      return os << "double";
    case mgp::Type::String:
      return os << "string";
    case mgp::Type::List:
      return os << "list";
    case mgp::Type::Map:
      return os << "map";
    case mgp::Type::Node:
      return os << "vertex";
    case mgp::Type::Relationship:
      return os << "edge";
    case mgp::Type::Path:
      return os << "path";
    case mgp::Type::Date:
      return os << "date";
    case mgp::Type::LocalTime:
      return os << "local_time";
    case mgp::Type::LocalDateTime:
      return os << "local_date_time";
    case mgp::Type::Duration:
      return os << "duration";
    default:
      throw ValueException("Unknown type");
  }
}

inline const std::string Value::ToString() const {
  const mgp::Type &type = Type();
  switch (type) {
    case Type::Null:
      return "";
    case Type::Bool:
      return ValueBool() ? "true" : "false";
    case Type::Int:
      return std::to_string(ValueInt());
    case Type::Double:
      return std::to_string(ValueDouble());
    case Type::String:
      return std::string(ValueString());
    case Type::Node:
      return ValueNode().ToString();
    case Type::Relationship:
      return ValueRelationship().ToString();
    case Type::Date:
      return ValueDate().ToString();
    case Type::LocalTime:
      return ValueLocalTime().ToString();
    case Type::LocalDateTime:
      return ValueLocalDateTime().ToString();
    case Type::Duration:
      return ValueDuration().ToString();
    case Type::List:
      return ValueList().ToString();
    case Type::Map:
      return ValueMap().ToString();
    case Type::Path:
      return ValuePath().ToString();
    default:
      throw ValueException("Undefined behaviour");
  }
}

/* #endregion */

/* #region Record */
// Record:

inline Record::Record(mgp_result_record *record) : record_(record) {}

inline void Record::Insert(const char *field_name, bool value) {
  auto mgp_val = mgp::MemHandlerCallback(value_make_bool, value);
  { mgp::result_record_insert(record_, field_name, mgp_val); }
  mgp::value_destroy(mgp_val);
}

inline void Record::Insert(const char *field_name, std::int64_t value) {
  auto mgp_val = mgp::MemHandlerCallback(value_make_int, value);
  { mgp::result_record_insert(record_, field_name, mgp_val); }
  mgp::value_destroy(mgp_val);
}

inline void Record::Insert(const char *field_name, double value) {
  auto mgp_val = mgp::MemHandlerCallback(value_make_double, value);
  { mgp::result_record_insert(record_, field_name, mgp_val); }
  mgp::value_destroy(mgp_val);
}

inline void Record::Insert(const char *field_name, std::string_view value) {
  auto mgp_val = mgp::MemHandlerCallback(value_make_string, value.data());
  { mgp::result_record_insert(record_, field_name, mgp_val); }
  mgp::value_destroy(mgp_val);
}

inline void Record::Insert(const char *field_name, const char *value) {
  auto mgp_val = mgp::MemHandlerCallback(value_make_string, value);
  { mgp::result_record_insert(record_, field_name, mgp_val); }
  mgp::value_destroy(mgp_val);
}

inline void Record::Insert(const char *field_name, const List &list) {
  auto mgp_val = mgp::value_make_list(mgp::MemHandlerCallback(list_copy, list.ptr_));
  { mgp::result_record_insert(record_, field_name, mgp_val); }
  mgp::value_destroy(mgp_val);
}

inline void Record::Insert(const char *field_name, const Map &map) {
  auto mgp_val = mgp::value_make_map(mgp::MemHandlerCallback(map_copy, map.ptr_));
  { mgp::result_record_insert(record_, field_name, mgp_val); }
  mgp::value_destroy(mgp_val);
}

inline void Record::Insert(const char *field_name, const Node &node) {
  auto mgp_val = mgp::value_make_vertex(mgp::MemHandlerCallback(vertex_copy, node.ptr_));
  { mgp::result_record_insert(record_, field_name, mgp_val); }
  mgp::value_destroy(mgp_val);
}

inline void Record::Insert(const char *field_name, const Relationship &relationship) {
  auto mgp_val = mgp::value_make_edge(mgp::MemHandlerCallback(edge_copy, relationship.ptr_));
  { mgp::result_record_insert(record_, field_name, mgp_val); }
  mgp::value_destroy(mgp_val);
}

inline void Record::Insert(const char *field_name, const Path &path) {
  auto mgp_val = mgp::value_make_path(mgp::MemHandlerCallback(path_copy, path.ptr_));
  { mgp::result_record_insert(record_, field_name, mgp_val); }
  mgp::value_destroy(mgp_val);
}

inline void Record::Insert(const char *field_name, const Date &date) {
  auto mgp_val = mgp::value_make_date(mgp::MemHandlerCallback(date_copy, date.ptr_));
  { mgp::result_record_insert(record_, field_name, mgp_val); }
  mgp::value_destroy(mgp_val);
}

inline void Record::Insert(const char *field_name, const LocalTime &local_time) {
  auto mgp_val = mgp::value_make_local_time(mgp::MemHandlerCallback(local_time_copy, local_time.ptr_));
  { mgp::result_record_insert(record_, field_name, mgp_val); }
  mgp::value_destroy(mgp_val);
}

inline void Record::Insert(const char *field_name, const LocalDateTime &local_date_time) {
  auto mgp_val = mgp::value_make_local_date_time(mgp::MemHandlerCallback(local_date_time_copy, local_date_time.ptr_));
  { mgp::result_record_insert(record_, field_name, mgp_val); }
  mgp::value_destroy(mgp_val);
}

inline void Record::Insert(const char *field_name, const Duration &duration) {
  auto mgp_val = mgp::value_make_duration(mgp::MemHandlerCallback(duration_copy, duration.ptr_));
  { mgp::result_record_insert(record_, field_name, mgp_val); }
  mgp::value_destroy(mgp_val);
}

inline void Record::Insert(const char *field_name, const Value &value) {
  switch (value.Type()) {
    case Type::Bool:
      return Insert(field_name, value.ValueBool());
    case Type::Int:
      return Insert(field_name, value.ValueInt());
    case Type::Double:
      return Insert(field_name, value.ValueDouble());
    case Type::String:
      return Insert(field_name, value.ValueString());
    case Type::List:
      return Insert(field_name, value.ValueList());
    case Type::Map:
      return Insert(field_name, value.ValueMap());
    case Type::Node:
      return Insert(field_name, value.ValueNode());
    case Type::Relationship:
      return Insert(field_name, value.ValueRelationship());
    case Type::Path:
      return Insert(field_name, value.ValuePath());
    case Type::Date:
      return Insert(field_name, value.ValueDate());
    case Type::LocalTime:
      return Insert(field_name, value.ValueLocalTime());
    case Type::LocalDateTime:
      return Insert(field_name, value.ValueLocalDateTime());
    case Type::Duration:
      return Insert(field_name, value.ValueDuration());

    default:
      throw ValueException("No Record.Insert for this datatype");
  }
}

// RecordFactory:

inline RecordFactory::RecordFactory(mgp_result *result) : result_(result) {}

inline const Record RecordFactory::NewRecord() const {
  auto record = mgp::result_new_record(result_);
  if (record == nullptr) {
    throw mg_exception::NotEnoughMemoryException();
  }
  return Record(record);
}

inline void RecordFactory::SetErrorMessage(const std::string_view error_msg) const {
  mgp::result_set_error_msg(result_, error_msg.data());
}

inline void RecordFactory::SetErrorMessage(const char *error_msg) const {
  mgp::result_set_error_msg(result_, error_msg);
}

// Result:

inline Result::Result(mgp_func_result *result) : result_(result) {}

inline void Result::SetValue(bool value) {
  auto mgp_val = mgp::MemHandlerCallback(value_make_bool, value);
  { mgp::MemHandlerCallback(func_result_set_value, result_, mgp_val); }
  mgp::value_destroy(mgp_val);
}

inline void Result::SetValue(std::int64_t value) {
  auto mgp_val = mgp::MemHandlerCallback(value_make_int, value);
  { mgp::MemHandlerCallback(func_result_set_value, result_, mgp_val); }
  mgp::value_destroy(mgp_val);
}

inline void Result::SetValue(double value) {
  auto mgp_val = mgp::MemHandlerCallback(value_make_double, value);
  { mgp::MemHandlerCallback(func_result_set_value, result_, mgp_val); }
  mgp::value_destroy(mgp_val);
}

inline void Result::SetValue(std::string_view value) {
  auto mgp_val = mgp::MemHandlerCallback(value_make_string, value.data());
  { mgp::MemHandlerCallback(func_result_set_value, result_, mgp_val); }
  mgp::value_destroy(mgp_val);
}

inline void Result::SetValue(const char *value) {
  auto mgp_val = mgp::MemHandlerCallback(value_make_string, value);
  { mgp::MemHandlerCallback(func_result_set_value, result_, mgp_val); }
  mgp::value_destroy(mgp_val);
}

inline void Result::SetValue(const List &list) {
  auto mgp_val = mgp::value_make_list(mgp::MemHandlerCallback(list_copy, list.ptr_));
  { mgp::MemHandlerCallback(func_result_set_value, result_, mgp_val); }
  mgp::value_destroy(mgp_val);
}

inline void Result::SetValue(const Map &map) {
  auto mgp_val = mgp::value_make_map(mgp::MemHandlerCallback(map_copy, map.ptr_));
  { mgp::MemHandlerCallback(func_result_set_value, result_, mgp_val); }
  mgp::value_destroy(mgp_val);
}

inline void Result::SetValue(const Node &node) {
  auto mgp_val = mgp::value_make_vertex(mgp::MemHandlerCallback(vertex_copy, node.ptr_));
  { mgp::MemHandlerCallback(func_result_set_value, result_, mgp_val); }
  mgp::value_destroy(mgp_val);
}

inline void Result::SetValue(const Relationship &relationship) {
  auto mgp_val = mgp::value_make_edge(mgp::MemHandlerCallback(edge_copy, relationship.ptr_));
  { mgp::MemHandlerCallback(func_result_set_value, result_, mgp_val); }
  mgp::value_destroy(mgp_val);
}

inline void Result::SetValue(const Path &path) {
  auto mgp_val = mgp::value_make_path(mgp::MemHandlerCallback(path_copy, path.ptr_));
  { mgp::MemHandlerCallback(func_result_set_value, result_, mgp_val); }
  mgp::value_destroy(mgp_val);
}

inline void Result::SetValue(const Date &date) {
  auto mgp_val = mgp::value_make_date(mgp::MemHandlerCallback(date_copy, date.ptr_));
  { mgp::MemHandlerCallback(func_result_set_value, result_, mgp_val); }
  mgp::value_destroy(mgp_val);
}

inline void Result::SetValue(const LocalTime &local_time) {
  auto mgp_val = mgp::value_make_local_time(mgp::MemHandlerCallback(local_time_copy, local_time.ptr_));
  { mgp::MemHandlerCallback(func_result_set_value, result_, mgp_val); }
  mgp::value_destroy(mgp_val);
}

inline void Result::SetValue(const LocalDateTime &local_date_time) {
  auto mgp_val = mgp::value_make_local_date_time(mgp::MemHandlerCallback(local_date_time_copy, local_date_time.ptr_));
  { mgp::MemHandlerCallback(func_result_set_value, result_, mgp_val); }
  mgp::value_destroy(mgp_val);
}

inline void Result::SetValue(const Duration &duration) {
  auto mgp_val = mgp::value_make_duration(mgp::MemHandlerCallback(duration_copy, duration.ptr_));
  { mgp::MemHandlerCallback(func_result_set_value, result_, mgp_val); }
  mgp::value_destroy(mgp_val);
}

inline void Result::SetErrorMessage(const std::string_view error_msg) const {
  mgp::MemHandlerCallback(func_result_set_error_msg, result_, error_msg.data());
}

inline void Result::SetErrorMessage(const char *error_msg) const {
  mgp::MemHandlerCallback(func_result_set_error_msg, result_, error_msg);
}

/* #endregion */

/* #region Module */

// Parameter:

inline Parameter::Parameter(std::string_view name, Type type) : name(name), type_(type) {}

inline Parameter::Parameter(std::string_view name, Type type, bool default_value)
    : name(name), type_(type), optional(true), default_value(Value(default_value)) {}

inline Parameter::Parameter(std::string_view name, Type type, int64_t default_value)
    : name(name), type_(type), optional(true), default_value(Value(default_value)) {}

inline Parameter::Parameter(std::string_view name, Type type, double default_value)
    : name(name), type_(type), optional(true), default_value(Value(default_value)) {}

inline Parameter::Parameter(std::string_view name, Type type, std::string_view default_value)
    : name(name), type_(type), optional(true), default_value(Value(default_value)) {}

inline Parameter::Parameter(std::string_view name, Type type, const char *default_value)
    : name(name), type_(type), optional(true), default_value(Value(default_value)) {}

inline Parameter::Parameter(std::string_view name, Type type, Value default_value)
    : name(name), type_(type), optional(true), default_value(default_value) {}

inline Parameter::Parameter(std::string_view name, std::pair<Type, Type> list_type)
    : name(name), type_(list_type.first), list_item_type_(list_type.second) {}

inline Parameter::Parameter(std::string_view name, std::pair<Type, Type> list_type, Value default_value)
    : name(name),
      type_(list_type.first),
      list_item_type_(list_type.second),
      optional(true),
      default_value(default_value) {}

inline mgp_type *Parameter::GetMGPType() const {
  if (type_ == Type::List) {
    return mgp::type_list(util::ToMGPType(list_item_type_));
  }

  return util::ToMGPType(type_);
}

// Return:

inline Return::Return(std::string_view name, Type type) : name(name), type_(type) {}

inline Return::Return(std::string_view name, std::pair<Type, Type> list_type)
    : name(name), type_(list_type.first), list_item_type_(list_type.second) {}

inline mgp_type *Return::GetMGPType() const {
  if (type_ == Type::List) {
    return mgp::type_list(util::ToMGPType(list_item_type_));
  }

  return util::ToMGPType(type_);
}

// do not enter
namespace detail {
inline void AddParamsReturnsToProc(mgp_proc *proc, std::vector<Parameter> &parameters,
                                   const std::vector<Return> &returns) {
  for (const auto &parameter : parameters) {
    const auto *parameter_name = parameter.name.data();
    if (!parameter.optional) {
      mgp::proc_add_arg(proc, parameter_name, parameter.GetMGPType());
    } else {
      mgp::proc_add_opt_arg(proc, parameter_name, parameter.GetMGPType(), parameter.default_value.ptr());
    }
  }

  for (const auto return_ : returns) {
    const auto *return_name = return_.name.data();
    mgp::proc_add_result(proc, return_name, return_.GetMGPType());
  }
}
}  // namespace detail

void AddProcedure(mgp_proc_cb callback, std::string_view name, ProcedureType proc_type,
                  std::vector<Parameter> parameters, std::vector<Return> returns, mgp_module *module,
                  mgp_memory *memory) {
  auto *proc = (proc_type == ProcedureType::Read) ? mgp::module_add_read_procedure(module, name.data(), callback)
                                                  : mgp::module_add_write_procedure(module, name.data(), callback);
  detail::AddParamsReturnsToProc(proc, parameters, returns);
}

void AddBatchProcedure(mgp_proc_cb callback, mgp_proc_initializer initializer, mgp_proc_cleanup cleanup,
                       std::string_view name, ProcedureType proc_type, std::vector<Parameter> parameters,
                       std::vector<Return> returns, mgp_module *module, mgp_memory *memory) {
  auto *proc = (proc_type == ProcedureType::Read)
                   ? mgp::module_add_batch_read_procedure(module, name.data(), callback, initializer, cleanup)
                   : mgp::module_add_batch_write_procedure(module, name.data(), callback, initializer, cleanup);
  detail::AddParamsReturnsToProc(proc, parameters, returns);
}

void AddFunction(mgp_func_cb callback, std::string_view name, std::vector<Parameter> parameters, mgp_module *module,
                 mgp_memory *memory) {
  auto *func = mgp::module_add_function(module, name.data(), callback);

  for (const auto &parameter : parameters) {
    const auto *parameter_name = parameter.name.data();

    if (!parameter.optional) {
      mgp::func_add_arg(func, parameter_name, parameter.GetMGPType());
    } else {
      mgp::func_add_opt_arg(func, parameter_name, parameter.GetMGPType(), parameter.default_value.ptr());
    }
  }
}

/* #endregion */

}  // namespace mgp

namespace std {
template <>
struct hash<mgp::Id> {
  size_t operator()(const mgp::Id &x) const { return hash<int64_t>()(x.AsInt()); };
};

template <>
struct hash<mgp::Node> {
  size_t operator()(const mgp::Node &x) const { return hash<int64_t>()(x.Id().AsInt()); };
};

template <>
struct hash<mgp::Relationship> {
  size_t operator()(const mgp::Relationship &x) const { return hash<int64_t>()(x.Id().AsInt()); };
};

template <>
struct hash<mgp::Path> {
  size_t operator()(const mgp::Path &x) const {
    // https://en.wikipedia.org/wiki/Fowler%E2%80%93Noll%E2%80%93Vo_hash_function
    // See mgp::util::FnvCollection
    constexpr const uint64_t fnv_prime = 1099511628211U;
    uint64_t hash = 14695981039346656037U;

    auto multiply_and_xor = [](uint64_t &hash, size_t element_hash) {
      hash *= fnv_prime;
      hash ^= element_hash;
    };

    for (size_t i = 0; i < x.Length() - 1; ++i) {
      multiply_and_xor(hash, std::hash<mgp::Node>{}(x.GetNodeAt(i)));
      multiply_and_xor(hash, std::hash<mgp::Relationship>{}(x.GetRelationshipAt(i)));
    }
    multiply_and_xor(hash, std::hash<mgp::Node>{}(x.GetNodeAt(x.Length())));
    return hash;
  }
};

template <>
struct hash<mgp::Date> {
  size_t operator()(const mgp::Date &x) const { return hash<int64_t>()(x.Timestamp()); };
};

template <>
struct hash<mgp::LocalTime> {
  size_t operator()(const mgp::LocalTime &x) const { return hash<int64_t>()(x.Timestamp()); };
};

template <>
struct hash<mgp::LocalDateTime> {
  size_t operator()(const mgp::LocalDateTime &x) const { return hash<int64_t>()(x.Timestamp()); };
};

template <>
struct hash<mgp::Duration> {
  size_t operator()(const mgp::Duration &x) const { return hash<int64_t>()(x.Microseconds()); };
};

template <>
struct hash<mgp::MapItem> {
  size_t operator()(const mgp::MapItem &x) const { return hash<std::string_view>()(x.key); };
};

template <>
struct hash<mgp::Map> {
  size_t operator()(const mgp::Map &x) const {
    return mgp::util::FnvCollection<mgp::Map, mgp::MapItem, std::hash<mgp::MapItem>>{}(x);
  }
};

template <>
struct hash<mgp::Value> {
  size_t operator()(const mgp::Value &x) const {
    switch (x.Type()) {
      case mgp::Type::Null:
        return 31;
      case mgp::Type::Any:
        throw mg_exception::InvalidArgumentException();
      case mgp::Type::Bool:
        return std::hash<bool>{}(x.ValueBool());
      case mgp::Type::Int:
        // we cast int to double for hashing purposes
        // to be consistent with equality (2.0 == 2) == true
        return std::hash<double>{}((double)x.ValueInt());
      case mgp::Type::Double:
        return std::hash<double>{}(x.ValueDouble());
      case mgp::Type::String:
        return std::hash<std::string_view>{}(x.ValueString());
      case mgp::Type::List:
        return mgp::util::FnvCollection<mgp::List, mgp::Value, std::hash<mgp::Value>>{}(x.ValueList());
      case mgp::Type::Map:
        return std::hash<mgp::Map>{}(x.ValueMap());
      case mgp::Type::Node:
        return std::hash<mgp::Node>{}(x.ValueNode());
      case mgp::Type::Relationship:
        return std::hash<mgp::Relationship>{}(x.ValueRelationship());
      case mgp::Type::Path:
        return std::hash<mgp::Path>{}(x.ValuePath());
      case mgp::Type::Date:
        return std::hash<mgp::Date>{}(x.ValueDate());
      case mgp::Type::LocalTime:
        return std::hash<mgp::LocalTime>{}(x.ValueLocalTime());
      case mgp::Type::LocalDateTime:
        return std::hash<mgp::LocalDateTime>{}(x.ValueLocalDateTime());
      case mgp::Type::Duration:
        return std::hash<mgp::Duration>{}(x.ValueDuration());
    }
    throw mg_exception::InvalidArgumentException();
  }
};

template <>
struct hash<mgp::List> {
  size_t operator()(const mgp::List &x) {
    return mgp::util::FnvCollection<mgp::List, mgp::Value, std::hash<mgp::Value>>{}(x);
  }
};
}  // namespace std<|MERGE_RESOLUTION|>--- conflicted
+++ resolved
@@ -792,13 +792,11 @@
   /// @brief Sets the chosen property to the given value.
   void SetProperty(std::string property, Value value);
 
-<<<<<<< HEAD
   /// @brief Sets the chosen properties to the given values.
   void SetProperties(std::unordered_map<std::string_view, Value> properties);
-=======
+
   /// @brief Removes the chosen property.
   void RemoveProperty(std::string property);
->>>>>>> 28dbcd15
 
   /// @brief Retrieves the value of the chosen property.
   Value GetProperty(const std::string &property) const;
@@ -2714,30 +2712,19 @@
   mgp::vertex_add_label(this->ptr_, mgp_label{.name = label.data()});
 }
 
+inline void Node::RemoveLabel(const std::string_view label) {
+  mgp::vertex_remove_label(this->ptr_, mgp_label{.name = label.data()});
+}
+
 inline std::unordered_map<std::string, Value> Node::Properties() const {
+  mgp_properties_iterator *properties_iterator = mgp::MemHandlerCallback(vertex_iter_properties, ptr_);
   std::unordered_map<std::string, Value> property_map;
-  mgp_map *map_result = mgp::vertex_get_properties(ptr_, memory);
-
-<<<<<<< HEAD
-  auto map_wrapper = mgp::Map(map_result);
-  for (const auto &item : map_wrapper) {
-    property_map.insert({std::string(item.key), Value(item.value)});
-=======
-inline std::map<std::string, Value> Node::Properties() const {
-  mgp_properties_iterator *properties_iterator = mgp::MemHandlerCallback(vertex_iter_properties, ptr_);
-  std::map<std::string, Value> property_map;
   for (auto *property = mgp::properties_iterator_get(properties_iterator); property;
        property = mgp::properties_iterator_next(properties_iterator)) {
     property_map.emplace(std::string(property->name), Value(property->value));
->>>>>>> 28dbcd15
-  }
-
-  mgp::map_destroy(map_result);
+  }
+  mgp::properties_iterator_destroy(properties_iterator);
   return property_map;
-}
-
-inline void Node::RemoveLabel(const std::string_view label) {
-  mgp::vertex_remove_label(this->ptr_, mgp_label{.name = label.data()});
 }
 
 inline void Node::SetProperty(std::string property, Value value) {
@@ -2745,7 +2732,7 @@
 }
 
 inline void Node::SetProperties(std::unordered_map<std::string_view, Value> properties) {
-  mgp_map *map = mgp::map_make_empty(memory);
+  mgp_map *map = mgp::MemHandlerCallback(map_make_empty);
 
   for (auto const &[k, v] : properties) {
     mgp::map_insert(map, k.data(), v.ptr());
@@ -2769,7 +2756,7 @@
 inline bool Node::operator!=(const Node &other) const { return !(*this == other); }
 
 // this functions is used both in relationship and node ToString
-inline std::string PropertiesToString(const std::map<std::string, Value> &property_map) {
+inline std::string PropertiesToString(const std::unordered_map<std::string, Value> &property_map) {
   std::string properties{""};
   const auto map_size = property_map.size();
   size_t i = 0;
@@ -2792,7 +2779,7 @@
   if (labels == ", ") {
     labels = "";  // dont use labels if they dont exist
   }
-  std::map<std::string, Value> properties_map{Properties()};
+  std::unordered_map<std::string, Value> properties_map{Properties()};
   std::string properties{PropertiesToString(properties_map)};
   return "(id: " + std::to_string(Id().AsInt()) + labels + ", properties: {" + properties + "})";
 }
@@ -2837,25 +2824,14 @@
 
 inline std::string_view Relationship::Type() const { return mgp::edge_get_type(ptr_).name; }
 
-<<<<<<< HEAD
 inline std::unordered_map<std::string, Value> Relationship::Properties() const {
+  mgp_properties_iterator *properties_iterator = mgp::MemHandlerCallback(edge_iter_properties, ptr_);
   std::unordered_map<std::string, Value> property_map;
-  mgp_map *map_result = mgp::edge_get_properties(ptr_, memory);
-
-  auto map_wrapper = mgp::Map(map_result);
-  for (const auto &item : map_wrapper) {
-    property_map.insert({std::string(item.key), Value(item.value)});
-=======
-inline std::map<std::string, Value> Relationship::Properties() const {
-  mgp_properties_iterator *properties_iterator = mgp::MemHandlerCallback(edge_iter_properties, ptr_);
-  std::map<std::string, Value> property_map;
   for (mgp_property *property = mgp::properties_iterator_get(properties_iterator); property;
        property = mgp::properties_iterator_next(properties_iterator)) {
     property_map.emplace(property->name, Value(property->value));
->>>>>>> 28dbcd15
-  }
-
-  mgp::map_destroy(map_result);
+  }
+  mgp::properties_iterator_destroy(properties_iterator);
   return property_map;
 }
 
@@ -2863,9 +2839,8 @@
   mgp::edge_set_property(ptr_, property.data(), value.ptr());
 }
 
-<<<<<<< HEAD
 inline void Relationship::SetProperties(std::unordered_map<std::string_view, Value> properties) {
-  mgp_map *map = mgp::map_make_empty(memory);
+  mgp_map *map = mgp::MemHandlerCallback(map_make_empty);
 
   for (auto const &[k, v] : properties) {
     mgp::map_insert(map, k.data(), v.ptr());
@@ -2874,9 +2849,8 @@
   mgp::edge_set_properties(ptr_, map);
   mgp::map_destroy(map);
 }
-=======
+
 inline void Relationship::RemoveProperty(std::string property) { SetProperty(property, Value()); }
->>>>>>> 28dbcd15
 
 inline Value Relationship::GetProperty(const std::string &property) const {
   mgp_value *edge_prop = mgp::MemHandlerCallback(edge_get_property, ptr_, property.data());
@@ -2900,7 +2874,7 @@
   const auto to = To();
 
   const std::string type{Type()};
-  std::map<std::string, Value> properties_map{Properties()};
+  std::unordered_map<std::string, Value> properties_map{Properties()};
   std::string properties{PropertiesToString(properties_map)};
   const std::string relationship{"[type: " + type + ", id: " + std::to_string(Id().AsInt()) + ", properties: {" +
                                  properties + "}]"};
@@ -2978,7 +2952,7 @@
     return_string.append(node.ToString() + "-");
 
     const Relationship rel = GetRelationshipAt(i);
-    std::map<std::string, Value> properties_map{rel.Properties()};
+    std::unordered_map<std::string, Value> properties_map{rel.Properties()};
     std::string properties = PropertiesToString(properties_map);
     return_string.append("[type: " + std::string(rel.Type()) + ", id: " + std::to_string(rel.Id().AsInt()) +
                          ", properties: {" + properties + "}]->");
