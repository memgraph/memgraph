--- conflicted
+++ resolved
@@ -566,11 +566,7 @@
   bool HasLabel(std::string_view label) const;
 
   /// @brief Returns an iterable & indexable structure of the node’s properties.
-<<<<<<< HEAD
-  mgp::Properties Properties() const;
-=======
   std::map<std::string, Value> Properties() const;
->>>>>>> 1cd1da84
 
   void SetProperty(std::string property, Value value);
 
@@ -624,16 +620,10 @@
   /// @brief Returns the relationship’s type.
   std::string_view Type() const;
 
-<<<<<<< HEAD
-  /// @brief Returns an iterable & indexable structure of the relationship’s properties.
-  mgp::Properties Properties() const;
-=======
   /// @brief Returns an std::map of the relationship’s properties.
   std::map<std::string, Value> Properties() const;
 
   void SetProperty(std::string property, Value value);
->>>>>>> 1cd1da84
-
   Value GetProperty(const std::string &property) const;
 
   /// @brief Returns the relationship’s source node.
@@ -2318,13 +2308,6 @@
   return false;
 }
 
-<<<<<<< HEAD
-inline mgp::Properties Node::Properties() const { return mgp::Properties(mgp::vertex_iter_properties(ptr_, memory)); }
-
-inline Value Node::operator[](const std::string_view property_name) const { return Properties()[property_name]; }
-
-=======
->>>>>>> 1cd1da84
 inline Relationships Node::InRelationships() const {
   auto relationship_iterator = mgp::vertex_iter_in_edges(ptr_, memory);
   if (relationship_iterator == nullptr) {
@@ -2411,10 +2394,6 @@
 
 inline std::string_view Relationship::Type() const { return mgp::edge_get_type(ptr_).name; }
 
-<<<<<<< HEAD
-inline mgp::Properties Relationship::Properties() const {
-  return mgp::Properties(mgp::edge_iter_properties(ptr_, memory));
-=======
 inline std::map<std::string, Value> Relationship::Properties() const {
   mgp_properties_iterator *properties_iterator = mgp::edge_iter_properties(ptr_, memory);
   std::map<std::string, Value> property_map;
@@ -2428,7 +2407,6 @@
 
 inline void Relationship::SetProperty(std::string property, Value value) {
   mgp::edge_set_property(ptr_, property.data(), value.ptr());
->>>>>>> 1cd1da84
 }
 
 inline Value Relationship::GetProperty(const std::string &property) const {
