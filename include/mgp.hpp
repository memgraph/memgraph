// Copyright 2023 Memgraph Ltd.
//
// Use of this software is governed by the Business Source License
// included in the file licenses/BSL.txt; by using this file, you agree to be bound by the terms of the Business Source
// License, and you may not use this file except in compliance with the Business Source License.
//
// As of the Change Date specified in that file, in accordance with
// the Business Source License, use of this software will be governed
// by the Apache License, Version 2.0, included in the file
// licenses/APL.txt.

#pragma once

#include <cstdlib>
#include <cstring>
#include <functional>
#include <map>
#include <set>
#include <string>
#include <string_view>
#include <vector>

#include "_mgp.hpp"
#include "mg_exceptions.hpp"
#include "mg_procedure.h"

namespace mgp {

class IndexException : public std::exception {
 public:
  explicit IndexException(const std::string &message) : message_(message) {}
  const char *what() const noexcept override { return message_.c_str(); }

 private:
  std::string message_;
};

class ValueException : public std::exception {
 public:
  explicit ValueException(const std::string &message) : message_(message) {}
  const char *what() const noexcept override { return message_.c_str(); }

 private:
  std::string message_;
};

class NotFoundException : public std::exception {
 public:
  explicit NotFoundException(const std::string &message) : message_(message) {}
  const char *what() const noexcept override { return message_.c_str(); }

 private:
  std::string message_;
};

class MustAbortException : public std::exception {
 public:
  explicit MustAbortException(const std::string &message) : message_(message) {}
  const char *what() const noexcept override { return message_.c_str(); }

 private:
  std::string message_;
};

class TerminatedMustAbortException : public MustAbortException {
 public:
  explicit TerminatedMustAbortException() : MustAbortException("Query was asked to terminate directly.") {}
};

class ShutdownMustAbortException : public MustAbortException {
 public:
  explicit ShutdownMustAbortException() : MustAbortException("Query was asked to because of server shutdown.") {}
};

class TimeoutMustAbortException : public MustAbortException {
 public:
  explicit TimeoutMustAbortException() : MustAbortException("Query was asked to because of timeout was hit.") {}
};

// Forward declarations
class Nodes;
using GraphNodes = Nodes;
class GraphRelationships;
class Relationships;
class Node;
class Relationship;
struct MapItem;
class Duration;
class Value;

struct StealType {};
inline constexpr StealType steal{};

inline mgp_memory *memory{nullptr};

/* #region Graph (Id, Graph, Nodes, GraphRelationships, Relationships & Labels) */

/// Wrapper for int64_t IDs to prevent dangerous implicit conversions.
class Id {
 public:
  Id() = default;

  /// Construct Id from uint64_t
  static Id FromUint(uint64_t id);
  /// Construct Id from int64_t
  static Id FromInt(int64_t id);

  int64_t AsInt() const;
  uint64_t AsUint() const;

  bool operator==(const Id &other) const;
  bool operator!=(const Id &other) const;

  bool operator<(const Id &other) const;

 private:
  explicit Id(int64_t id);

  int64_t id_;
};

enum class AbortReason : uint8_t {
  NO_ABORT = 0,

  // transaction has been requested to terminate, ie. "TERMINATE TRANSACTIONS ..."
  TERMINATED = 1,

  // server is gracefully shutting down
  SHUTDOWN = 2,

  // the transaction timeout has been reached. Either via "--query-execution-timeout-sec", or a per-transaction timeout
  TIMEOUT = 3,
};

/// @brief Wrapper class for @ref mgp_graph.
class Graph {
 private:
  friend class Node;
  friend class Relationship;

 public:
  explicit Graph(mgp_graph *graph);

  /// @brief Returns the graph order (number of nodes).
  int64_t Order() const;
  /// @brief Returns the graph size (number of relationships).
  int64_t Size() const;

  /// @brief Returns an iterable structure of the graph’s nodes.
  GraphNodes Nodes() const;
  /// @brief Returns an iterable structure of the graph’s relationships.
  GraphRelationships Relationships() const;

  /// @brief Returns the graph node with the given ID.
  Node GetNodeById(const Id node_id) const;

  /// @brief Returns whether the graph contains a node with the given ID.
  bool ContainsNode(const Id node_id) const;
  /// @brief Returns whether the graph contains the given node.
  bool ContainsNode(const Node &node) const;
  /// @brief Returns whether the graph contains a relationship with the given ID.
  bool ContainsRelationship(const Id relationship_id) const;
  /// @brief Returns whether the graph contains the given relationship.
  bool ContainsRelationship(const Relationship &relationship) const;

  /// @brief Returns whether the graph is mutable.
  bool IsMutable() const;
  /// @brief Creates a node and adds it to the graph.
  Node CreateNode();
  /// @brief Deletes a node from the graph.
  void DeleteNode(const Node &node);
  /// @brief Deletes a node and all its incident edges from the graph.
  void DetachDeleteNode(const Node &node);
  /// @brief Creates a relationship of type `type` between nodes `from` and `to` and adds it to the graph.
  Relationship CreateRelationship(const Node &from, const Node &to, const std::string_view type);
  /// @brief Deletes a relationship from the graph.
  void DeleteRelationship(const Relationship &relationship);

  /// @brief Checks if process must abort
  /// @return AbortReason the reason to abort, if no need to abort then AbortReason::NO_ABORT is returned
  AbortReason MustAbort() const;

  /// @brief Checks if process must abort
  /// @throws MustAbortException If process must abort for any reason
  /// @note For the reason why the process must abort consider using MustAbort method instead
  void CheckMustAbort() const;

 private:
  mgp_graph *graph_;
};

/// @brief View of graph nodes; wrapper class for @ref mgp_vertices_iterator.
class Nodes {
 public:
  explicit Nodes(mgp_vertices_iterator *nodes_iterator);

  class Iterator {
   public:
    friend class Nodes;

    using iterator_category = std::forward_iterator_tag;
    using difference_type = std::ptrdiff_t;
    using value_type = const Node;
    using pointer = value_type *;
    using reference = value_type &;

    explicit Iterator(mgp_vertices_iterator *nodes_iterator);

    Iterator(const Iterator &other) noexcept;
    Iterator &operator=(const Iterator &other) = delete;

    ~Iterator();

    Iterator &operator++();

    Iterator operator++(int);

    bool operator==(Iterator other) const;
    bool operator!=(Iterator other) const;

    const Node operator*() const;

   private:
    mgp_vertices_iterator *nodes_iterator_ = nullptr;
    size_t index_ = 0;
  };

  Iterator begin() const;
  Iterator end() const;

  Iterator cbegin() const;
  Iterator cend() const;

 private:
  mgp_vertices_iterator *nodes_iterator_ = nullptr;
};

/// @brief View of graph relationships.
// NB: Necessary because of the MGP API not having a method that returns a mgp_edges_iterator over all graph
// relationships.
class GraphRelationships {
 public:
  explicit GraphRelationships(mgp_graph *graph);

  class Iterator {
   public:
    friend class GraphRelationships;

    using iterator_category = std::forward_iterator_tag;
    using difference_type = std::ptrdiff_t;
    using value_type = const Relationship;
    using pointer = value_type *;
    using reference = value_type &;

    explicit Iterator(mgp_vertices_iterator *nodes_iterator);

    Iterator(const Iterator &other) noexcept;
    Iterator &operator=(const Iterator &other) = delete;

    ~Iterator();

    Iterator &operator++();
    Iterator operator++(int);

    bool operator==(Iterator other) const;
    bool operator!=(Iterator other) const;

    const Relationship operator*() const;

   private:
    mgp_vertices_iterator *nodes_iterator_ = nullptr;
    mgp_edges_iterator *out_relationships_iterator_ = nullptr;
    size_t index_ = 0;
  };

  Iterator begin() const;
  Iterator end() const;

  Iterator cbegin() const;
  Iterator cend() const;

 private:
  mgp_graph *graph_;
};

/// @brief Wrapper class for @ref mgp_edges_iterator.
class Relationships {
 public:
  explicit Relationships(mgp_edges_iterator *relationships_iterator);

  class Iterator {
   public:
    friend class Relationships;

    using iterator_category = std::forward_iterator_tag;
    using difference_type = std::ptrdiff_t;
    using value_type = const Relationship;
    using pointer = value_type *;
    using reference = value_type &;

    explicit Iterator(mgp_edges_iterator *relationships_iterator);

    Iterator(const Iterator &other) noexcept;
    Iterator &operator=(const Iterator &other) = delete;

    ~Iterator();

    Iterator &operator++();
    Iterator operator++(int);

    bool operator==(Iterator other) const;
    bool operator!=(Iterator other) const;

    const Relationship operator*() const;

   private:
    mgp_edges_iterator *relationships_iterator_ = nullptr;
    size_t index_ = 0;
  };

  Iterator begin() const;
  Iterator end() const;

  Iterator cbegin() const;
  Iterator cend() const;

 private:
  mgp_edges_iterator *relationships_iterator_ = nullptr;
};

/// @brief View of node labels.
class Labels {
 public:
  explicit Labels(mgp_vertex *node_ptr);

  Labels(const Labels &other) noexcept;
  Labels(Labels &&other) noexcept;

  Labels &operator=(const Labels &other) noexcept;
  Labels &operator=(Labels &&other) noexcept;

  ~Labels();

  /// @brief Returns the number of the labels, i.e. the size of their list.
  size_t Size() const;

  /// @brief Return the node’s label at position `index`.
  std::string_view operator[](size_t index) const;

  class Iterator {
   private:
    friend class Labels;

   public:
    bool operator==(const Iterator &other) const;

    bool operator!=(const Iterator &other) const;

    Iterator &operator++();

    const std::string_view operator*() const;

   private:
    Iterator(const Labels *iterable, size_t index);

    const Labels *iterable_;
    size_t index_;
  };

  Iterator begin();
  Iterator end();

  Iterator cbegin();
  Iterator cend();

 private:
  mgp_vertex *node_ptr_;
};

/* #endregion */

/* #region Types */

/* #region Containers (List, Map) */

/// @brief Wrapper class for @ref mgp_list.
class List {
 private:
  friend class Value;
  friend class Record;
  friend class Result;
  friend class Parameter;

 public:
  /// @brief Creates a List from the copy of the given @ref mgp_list.
  explicit List(mgp_list *ptr);
  /// @brief Creates a List from the copy of the given @ref mgp_list.
  explicit List(const mgp_list *const_ptr);

  /// @brief Creates an empty List.
  explicit List();

  /// @brief Creates a List with the given `capacity`.
  explicit List(size_t capacity);

  /// @brief Creates a List from the given vector.
  explicit List(const std::vector<Value> &values);
  /// @brief Creates a List from the given vector.
  explicit List(std::vector<Value> &&values);

  /// @brief Creates a List from the given initializer_list.
  explicit List(const std::initializer_list<Value> list);

  List(const List &other) noexcept;
  List(List &&other) noexcept;

  List &operator=(const List &other) noexcept;
  List &operator=(List &&other) noexcept;

  ~List();

  /// @brief Returns the size of the list.
  size_t Size() const;
  /// @brief Returns whether the list is empty.
  bool Empty() const;

  /// @brief Returns the value at the given `index`.
  const Value operator[](size_t index) const;

  ///@brief Same as above, but non const value
  Value operator[](size_t index);

  class Iterator {
   private:
    friend class List;

   public:
    bool operator==(const Iterator &other) const;

    bool operator!=(const Iterator &other) const;

    Iterator &operator++();

    const Value operator*() const;

   private:
    Iterator(const List *iterable, size_t index);

    const List *iterable_;
    size_t index_;
  };

  Iterator begin() const;
  Iterator end() const;

  Iterator cbegin() const;
  Iterator cend() const;

  /// @brief Appends the given `value` to the list. The `value` is copied.
  void Append(const Value &value);
  /// @brief Appends the given `value` to the list.
  /// @note Takes the ownership of `value` by moving it. The behavior of accessing `value` after performing this
  /// operation is undefined.
  void Append(Value &&value);

  /// @brief Extends the list and appends the given `value` to it. The `value` is copied.
  void AppendExtend(const Value &value);
  /// @brief Extends the list and appends the given `value` to it.
  /// @note Takes the ownership of `value` by moving it. The behavior of accessing `value` after performing this
  /// operation is undefined.
  void AppendExtend(Value &&value);

  // Value Pop();  // not implemented (requires mgp_list_pop in the MGP API):

  /// @exception std::runtime_error List contains value of unknown type.
  bool operator==(const List &other) const;
  /// @exception std::runtime_error List contains value of unknown type.
  bool operator!=(const List &other) const;

 private:
  mgp_list *ptr_;
};

/// @brief Wrapper class for @ref mgp_map.
class Map {
 private:
  friend class Value;
  friend class Record;
  friend class Result;
  friend class Parameter;

 public:
  /// @brief Creates a Map from the copy of the given @ref mgp_map.
  explicit Map(mgp_map *ptr);

  /// @brief Creates a Map from the copy of the given @ref mgp_map.
  explicit Map(const mgp_map *const_ptr);

  /// @brief Creates an empty Map.
  explicit Map();

  /// @brief Creates a Map from the given vector.
  explicit Map(const std::map<std::string_view, Value> &items);

  /// @brief Creates a Map from the given vector.
  explicit Map(std::map<std::string_view, Value> &&items);

  /// @brief Creates a Map from the given initializer_list (map items correspond to initializer list pairs).
  Map(const std::initializer_list<std::pair<std::string_view, Value>> items);

  Map(const Map &other) noexcept;
  Map(Map &&other) noexcept;

  Map &operator=(const Map &other) noexcept;
  Map &operator=(Map &&other) noexcept;

  ~Map();

  /// @brief Returns the size of the map.
  size_t Size() const;

  /// @brief Returns whether the map is empty.
  bool Empty() const;

  /// @brief Returns the value at the given `key`.
  Value const operator[](std::string_view key) const;

  /// @brief Returns the value at the given `key`.
  Value const At(std::string_view key) const;

  class Iterator {
   public:
    friend class Map;

    using iterator_category = std::forward_iterator_tag;
    using difference_type = std::ptrdiff_t;
    using value_type = const MapItem;
    using pointer = value_type *;
    using reference = value_type &;

    explicit Iterator(mgp_map_items_iterator *map_items_iterator);

    Iterator(const Iterator &other) noexcept;
    Iterator &operator=(const Iterator &other) = delete;

    ~Iterator();

    Iterator &operator++();
    Iterator operator++(int);

    bool operator==(Iterator other) const;
    bool operator!=(Iterator other) const;

    const MapItem operator*() const;

   private:
    mgp_map_items_iterator *map_items_iterator_ = nullptr;
  };

  Iterator begin() const;
  Iterator end() const;

  Iterator cbegin() const;
  Iterator cend() const;

  /// @brief Inserts the given `key`-`value` pair into the map. The `value` is copied.
  void Insert(std::string_view key, const Value &value);

  /// @brief Inserts the given `key`-`value` pair into the map.
  /// @note Takes the ownership of `value` by moving it. The behavior of accessing `value` after performing this
  /// operation is undefined.
  void Insert(std::string_view key, Value &&value);

  /// @brief Updates the `key`-`value` pair in the map. If the key doesn't exist, the value gets inserted. The `value`
  /// is copied.
  void Update(std::string_view key, const Value &value);

  /// @brief Updates the `key`-`value` pair in the map. If the key doesn't exist, the value gets inserted. The `value`
  /// is copied.
  /// @note Takes the ownership of `value` by moving it. The behavior of accessing `value` after performing this
  /// operation is undefined.
  void Update(std::string_view key, Value &&value);

  /// @brief Erases the element associated with the key from the map, if it doesn't exist does nothing.
  void Erase(std::string_view key);

  // void Clear();  // not implemented (requires mgp_map_clear in the MGP API)

  /// @exception std::runtime_error Map contains value of unknown type.
  bool operator==(const Map &other) const;

  /// @exception std::runtime_error Map contains value of unknown type.
  bool operator!=(const Map &other) const;

 private:
  mgp_map *ptr_;
};
/* #endregion */

/* #region Graph elements (Node, Relationship & Path) */
/// @brief Wrapper class for @ref mgp_vertex.
class Node {
 public:
  friend class Graph;
  friend class Path;
  friend class Value;
  friend class Record;
  friend class Result;
  friend class Parameter;

  /// @brief Creates a Node from the copy of the given @ref mgp_vertex.
  explicit Node(mgp_vertex *ptr);

  /// @brief Creates a Node from the copy of the given @ref mgp_vertex.
  explicit Node(const mgp_vertex *const_ptr);

  Node(const Node &other) noexcept;
  Node(Node &&other) noexcept;

  Node &operator=(const Node &other) noexcept;
  Node &operator=(Node &&other) noexcept;

  ~Node();

  /// @brief Returns the node’s ID.
  mgp::Id Id() const;

  /// @brief Returns an iterable & indexable structure of the node’s labels.
  mgp::Labels Labels() const;

  /// @brief Returns whether the node has the given `label`.
  bool HasLabel(std::string_view label) const;

  /// @brief Returns an std::map of the node’s properties.
  std::unordered_map<std::string, Value> Properties() const;

  /// @brief Sets the chosen property to the given value.
  void SetProperty(std::string property, Value value);

<<<<<<< HEAD
  /// @brief Sets the chosen properties to the given values.
  void SetProperties(std::unordered_map<std::string_view, Value> properties);
=======
  /// @brief Removes the chosen property.
  void RemoveProperty(std::string property);
>>>>>>> 2e51e703

  /// @brief Retrieves the value of the chosen property.
  Value GetProperty(const std::string &property) const;

  /// @brief Returns an iterable structure of the node’s inbound relationships.
  Relationships InRelationships() const;

  /// @brief Returns an iterable structure of the node’s outbound relationships.
  Relationships OutRelationships() const;

  /// @brief Adds a label to the node.
  void AddLabel(const std::string_view label);

  /// @brief Removes a label from the node.
  void RemoveLabel(const std::string_view label);

  bool operator<(const Node &other) const;

  /// @exception std::runtime_error Node properties contain value(s) of unknown type.
  bool operator==(const Node &other) const;

  /// @exception std::runtime_error Node properties contain value(s) of unknown type.
  bool operator!=(const Node &other) const;

 private:
  mgp_vertex *ptr_;
};

/// @brief Wrapper class for @ref mgp_edge.
class Relationship {
 private:
  friend class Graph;
  friend class Path;
  friend class Value;
  friend class Record;
  friend class Result;
  friend class Parameter;

 public:
  /// @brief Creates a Relationship from the copy of the given @ref mgp_edge.
  explicit Relationship(mgp_edge *ptr);
  /// @brief Creates a Relationship from the copy of the given @ref mgp_edge.
  explicit Relationship(const mgp_edge *const_ptr);

  Relationship(const Relationship &other) noexcept;
  Relationship(Relationship &&other) noexcept;

  Relationship &operator=(const Relationship &other) noexcept;
  Relationship &operator=(Relationship &&other) noexcept;

  ~Relationship();

  /// @brief Returns the relationship’s ID.
  mgp::Id Id() const;

  /// @brief Returns the relationship’s type.
  std::string_view Type() const;

  /// @brief Returns an std::map of the relationship’s properties.
  std::unordered_map<std::string, Value> Properties() const;

  /// @brief Sets the chosen property to the given value.
  void SetProperty(std::string property, Value value);

  /// @brief Sets the chosen properties to the given values.
  void SetProperties(std::unordered_map<std::string_view, Value> properties);

  /// @brief Retrieves the value of the chosen property.
  Value GetProperty(const std::string &property) const;

  /// @brief Returns the relationship’s source node.
  Node From() const;
  /// @brief Returns the relationship’s destination node.
  Node To() const;

  bool operator<(const Relationship &other) const;

  /// @exception std::runtime_error Relationship properties contain value(s) of unknown type.
  bool operator==(const Relationship &other) const;
  /// @exception std::runtime_error Relationship properties contain value(s) of unknown type.
  bool operator!=(const Relationship &other) const;

 private:
  mgp_edge *ptr_;
};

/// @brief Wrapper class for @ref mgp_path.
class Path {
 private:
  friend class Value;
  friend class Record;
  friend class Result;
  friend class Parameter;

 public:
  /// @brief Creates a Path from the copy of the given @ref mgp_path.
  explicit Path(mgp_path *ptr);
  /// @brief Creates a Path from the copy of the given @ref mgp_path.
  explicit Path(const mgp_path *const_ptr);

  /// @brief Creates a Path starting with the given `start_node`.
  explicit Path(const Node &start_node);

  Path(const Path &other) noexcept;
  Path(Path &&other) noexcept;

  Path &operator=(const Path &other) noexcept;
  Path &operator=(Path &&other) noexcept;

  ~Path();

  /// Returns the path length (number of relationships).
  size_t Length() const;

  /// @brief Returns the node at the given `index`.
  /// @pre The `index` must be less than or equal to length of the path.
  Node GetNodeAt(size_t index) const;

  /// @brief Returns the relationship at the given `index`.
  /// @pre The `index` must be less than length of the path.
  Relationship GetRelationshipAt(size_t index) const;

  /// @brief Adds a relationship continuing from the last node on the path.
  void Expand(const Relationship &relationship);

  /// @exception std::runtime_error Path contains element(s) with unknown value.
  bool operator==(const Path &other) const;
  /// @exception std::runtime_error Path contains element(s) with unknown value.
  bool operator!=(const Path &other) const;

 private:
  mgp_path *ptr_;
};
/* #endregion */

/* #region Temporal types (Date, LocalTime, LocalDateTime, Duration) */

/// @brief Wrapper class for @ref mgp_date.
class Date {
 private:
  friend class Duration;
  friend class Value;
  friend class Record;
  friend class Result;
  friend class Parameter;

 public:
  /// @brief Creates a Date object from the copy of the given @ref mgp_date.
  explicit Date(mgp_date *ptr);
  /// @brief Creates a Date object from the copy of the given @ref mgp_date.
  explicit Date(const mgp_date *const_ptr);

  /// @brief Creates a Date object from the given string representing a date in the ISO 8601 format (`YYYY-MM-DD`,
  /// `YYYYMMDD`, or `YYYY-MM`).
  explicit Date(std::string_view string);

  /// @brief Creates a Date object with the given `year`, `month`, and `day` properties.
  Date(int year, int month, int day);

  Date(const Date &other) noexcept;
  Date(Date &&other) noexcept;

  Date &operator=(const Date &other) noexcept;
  Date &operator=(Date &&other) noexcept;

  ~Date();

  /// @brief Returns the current Date.
  static Date Now();

  /// @brief Returns the date’s year property.
  int Year() const;
  /// @brief Returns the date’s month property.
  int Month() const;
  /// @brief Returns the date’s day property.
  int Day() const;

  /// @brief Returns the date’s timestamp (microseconds from the Unix epoch).
  int64_t Timestamp() const;

  bool operator==(const Date &other) const;
  Date operator+(const Duration &dur) const;
  Date operator-(const Duration &dur) const;
  Duration operator-(const Date &other) const;

  bool operator<(const Date &other) const;

 private:
  mgp_date *ptr_;
};

/// @brief Wrapper class for @ref mgp_local_time.
class LocalTime {
 private:
  friend class Duration;
  friend class Value;
  friend class Record;
  friend class Result;
  friend class Parameter;

 public:
  /// @brief Creates a LocalTime object from the copy of the given @ref mgp_local_time.
  explicit LocalTime(mgp_local_time *ptr);
  /// @brief Creates a LocalTime object from the copy of the given @ref mgp_local_time.
  explicit LocalTime(const mgp_local_time *const_ptr);

  /// @brief Creates a LocalTime object from the given string representing a date in the ISO 8601 format ([T]hh:mm:ss,
  /// `[T]hh:mm`, `[T]hhmmss`, `[T]hhmm`, or `[T]hh`).
  explicit LocalTime(std::string_view string);

  /// @brief Creates a LocalTime object with the given `hour`, `minute`, `second`, `millisecond`, and `microsecond`
  /// properties.
  LocalTime(int hour, int minute, int second, int millisecond, int microsecond);

  LocalTime(const LocalTime &other) noexcept;
  LocalTime(LocalTime &&other) noexcept;

  LocalTime &operator=(const LocalTime &other) noexcept;
  LocalTime &operator=(LocalTime &&other) noexcept;

  ~LocalTime();

  /// @brief Returns the current LocalTime.
  static LocalTime Now();

  /// @brief Returns the object’s `hour` property.
  int Hour() const;
  /// @brief Returns the object’s `minute` property.
  int Minute() const;
  /// @brief Returns the object’s `second` property.
  int Second() const;
  /// @brief Returns the object’s `millisecond` property.
  int Millisecond() const;
  /// @brief Returns the object’s `microsecond` property.
  int Microsecond() const;

  /// @brief Returns the object’s timestamp (microseconds from the Unix epoch).
  int64_t Timestamp() const;

  bool operator==(const LocalTime &other) const;
  LocalTime operator+(const Duration &dur) const;
  LocalTime operator-(const Duration &dur) const;
  Duration operator-(const LocalTime &other) const;

  bool operator<(const LocalTime &other) const;

 private:
  mgp_local_time *ptr_;
};

/// @brief Wrapper class for @ref mgp_local_date_time.
class LocalDateTime {
 private:
  friend class Duration;
  friend class Value;
  friend class Record;
  friend class Result;
  friend class Parameter;

 public:
  /// @brief Creates a LocalDateTime object from the copy of the given @ref mgp_local_date_time.
  explicit LocalDateTime(mgp_local_date_time *ptr);
  /// @brief Creates a LocalDateTime object from the copy of the given @ref mgp_local_date_time.
  explicit LocalDateTime(const mgp_local_date_time *const_ptr);

  /// @brief Creates a LocalDateTime object from the given string representing a date in the ISO 8601 format
  /// (`YYYY-MM-DDThh:mm:ss`, `YYYY-MM-DDThh:mm`, `YYYYMMDDThhmmss`, `YYYYMMDDThhmm`, or `YYYYMMDDThh`).
  explicit LocalDateTime(std::string_view string);

  /// @brief Creates a LocalDateTime object with the given `year`, `month`, `day`, `hour`, `minute`, `second`,
  /// `millisecond`, and `microsecond` properties.
  LocalDateTime(int year, int month, int day, int hour, int minute, int second, int millisecond, int microsecond);

  LocalDateTime(const LocalDateTime &other) noexcept;
  LocalDateTime(LocalDateTime &&other) noexcept;

  LocalDateTime &operator=(const LocalDateTime &other) noexcept;
  LocalDateTime &operator=(LocalDateTime &&other) noexcept;

  ~LocalDateTime();

  /// @brief Returns the current LocalDateTime.
  static LocalDateTime Now();

  /// @brief Returns the object’s `year` property.
  int Year() const;
  /// @brief Returns the object’s `month` property.
  int Month() const;
  /// @brief Returns the object’s `day` property.
  int Day() const;
  /// @brief Returns the object’s `hour` property.
  int Hour() const;
  /// @brief Returns the object’s `minute` property.
  int Minute() const;
  /// @brief Returns the object’s `second` property.
  int Second() const;
  /// @brief Returns the object’s `millisecond` property.
  int Millisecond() const;
  /// @brief Returns the object’s `microsecond` property.
  int Microsecond() const;

  /// @brief Returns the object’s timestamp (microseconds from the Unix epoch).
  int64_t Timestamp() const;

  bool operator==(const LocalDateTime &other) const;
  LocalDateTime operator+(const Duration &dur) const;
  LocalDateTime operator-(const Duration &dur) const;
  Duration operator-(const LocalDateTime &other) const;

  bool operator<(const LocalDateTime &other) const;

 private:
  mgp_local_date_time *ptr_;
};

/// @brief Wrapper class for @ref mgp_duration.
class Duration {
 private:
  friend class Date;
  friend class LocalTime;
  friend class LocalDateTime;
  friend class Value;
  friend class Record;
  friend class Result;
  friend class Parameter;

 public:
  /// @brief Creates a Duration from the copy of the given @ref mgp_duration.
  explicit Duration(mgp_duration *ptr);
  /// @brief Creates a Duration from the copy of the given @ref mgp_duration.
  explicit Duration(const mgp_duration *const_ptr);

  /// @brief Creates a Duration object from the given string in the following format: `P[nD]T[nH][nM][nS]`, where (1)
  /// `n` stands for a number, (2) capital letters are used as a separator, (3) each field in `[]` is optional, and (4)
  /// only the last field may be a non-integer.
  explicit Duration(std::string_view string);

  /// @brief Creates a Duration object from the given number of microseconds.
  explicit Duration(int64_t microseconds);

  /// @brief Creates a Duration object with the given `day`, `hour`, `minute`, `second`, `millisecond`, and
  /// `microsecond` properties.
  Duration(double day, double hour, double minute, double second, double millisecond, double microsecond);

  Duration(const Duration &other) noexcept;
  Duration(Duration &&other) noexcept;

  Duration &operator=(const Duration &other) noexcept;
  Duration &operator=(Duration &&other) noexcept;

  ~Duration();

  /// @brief Returns the duration as microseconds.
  int64_t Microseconds() const;

  bool operator==(const Duration &other) const;
  Duration operator+(const Duration &other) const;
  Duration operator-(const Duration &other) const;
  Duration operator-() const;

  bool operator<(const Duration &other) const;

 private:
  mgp_duration *ptr_;
};
/* #endregion */

/* #endregion */

/* #region Value */
enum class Type : uint8_t {
  Null,
  Any,
  Bool,
  Int,
  Double,
  String,
  List,
  Map,
  Node,
  Relationship,
  Path,
  Date,
  LocalTime,
  LocalDateTime,
  Duration
};

/// @brief Wrapper class for @ref mgp_value.
class Value {
 public:
  friend class List;
  friend class Map;
  friend class Date;
  friend class LocalTime;
  friend class LocalDateTime;
  friend class Duration;
  friend class Record;
  friend class Result;

  explicit Value(mgp_value *ptr);

  explicit Value(StealType /*steal*/, mgp_value *ptr);

  // Null constructor:
  explicit Value();

  // Primitive type constructors:
  explicit Value(const bool value);
  explicit Value(const int64_t value);
  explicit Value(const double value);

  // String constructors:
  explicit Value(const char *value);
  explicit Value(const std::string_view value);
  // Container constructors:

  /// @brief Constructs a List value from the copy of the given `list`.
  explicit Value(const List &list);
  /// @note The behavior of accessing `list` after performing this operation is undefined.
  explicit Value(List &&list);

  /// @brief Constructs a Map value from the copy of the given `map`.
  explicit Value(const Map &map);
  /// @brief Constructs a Map value and takes ownership of the given `map`.
  /// @note The behavior of accessing `map` after performing this operation is undefined.
  explicit Value(Map &&map);

  // Graph element type constructors:

  /// @brief Constructs a Node value from the copy of the given `node`.
  explicit Value(const Node &node);
  /// @brief Constructs a Node value and takes ownership of the given `node`.
  /// @note The behavior of accessing `node` after performing this operation is undefined.
  explicit Value(Node &&node);

  /// @brief Constructs a Relationship value from the copy of the given `node`.
  explicit Value(const Relationship &relationship);
  /// @brief Constructs a Relationship value and takes ownership of the given `relationship`.
  /// @note The behavior of accessing `relationship` after performing this operation is undefined.
  explicit Value(Relationship &&relationship);

  /// @brief Constructs a Path value from the copy of the given `path`.
  explicit Value(const Path &path);
  /// @brief Constructs a Path value and takes ownership of the given `path`.
  /// @note The behavior of accessing `path` after performing this operation is undefined.
  explicit Value(Path &&path);

  // Temporal type constructors:

  /// @brief Constructs a Date value from the copy of the given `date`.
  explicit Value(const Date &date);
  /// @brief Constructs a Date value and takes ownership of the given `path`.
  /// @note The behavior of accessing `date` after performing this operation is undefined.
  explicit Value(Date &&date);

  /// @brief Constructs a LocalTime value from the copy of the given `local_time`.
  explicit Value(const LocalTime &local_time);
  /// @brief Constructs a LocalTime value and takes ownership of the given `local_time`.
  /// @note The behavior of accessing `local_time` after performing this operation is undefined.
  explicit Value(LocalTime &&local_time);

  /// @brief Constructs a LocalDateTime value from the copy of the given `local_date_time`.
  explicit Value(const LocalDateTime &local_date_time);
  /// @brief Constructs a LocalDateTime value and takes ownership of the given `local_date_time`.
  /// @note The behavior of accessing `local_date_time` after performing this operation is undefined.
  explicit Value(LocalDateTime &&local_date_time);

  /// @brief Constructs a Duration value from the copy of the given `duration`.
  explicit Value(const Duration &duration);
  /// @brief Constructs a Duration value and takes ownership of the given `duration`.
  /// @note The behavior of accessing `duration` after performing this operation is undefined.
  explicit Value(Duration &&duration);

  Value(const Value &other) noexcept;
  Value(Value &&other) noexcept;

  Value &operator=(const Value &other) noexcept;
  Value &operator=(Value &&other) noexcept;

  ~Value();

  /// @brief Returns the pointer to the stored value.
  mgp_value *ptr() const;

  /// @brief Returns the type of the value.
  /// @exception std::runtime_error The value type is unknown.
  mgp::Type Type() const;

  /// @pre Value type needs to be Type::Bool.
  bool ValueBool() const;
  bool ValueBool();
  /// @pre Value type needs to be Type::Int.
  int64_t ValueInt() const;
  int64_t ValueInt();
  /// @pre Value type needs to be Type::Double.
  double ValueDouble() const;
  double ValueDouble();
  /// @pre Value type needs to be Type::Numeric.
  double ValueNumeric() const;
  double ValueNumeric();
  /// @pre Value type needs to be Type::String.
  std::string_view ValueString() const;
  std::string_view ValueString();
  /// @pre Value type needs to be Type::List.
  const List ValueList() const;
  List ValueList();
  /// @pre Value type needs to be Type::Map.
  const Map ValueMap() const;
  Map ValueMap();
  /// @pre Value type needs to be Type::Node.
  const Node ValueNode() const;
  Node ValueNode();
  /// @pre Value type needs to be Type::Relationship.
  const Relationship ValueRelationship() const;
  Relationship ValueRelationship();
  /// @pre Value type needs to be Type::Path.
  const Path ValuePath() const;
  Path ValuePath();
  /// @pre Value type needs to be Type::Date.
  const Date ValueDate() const;
  Date ValueDate();
  /// @pre Value type needs to be Type::LocalTime.
  const LocalTime ValueLocalTime() const;
  LocalTime ValueLocalTime();
  /// @pre Value type needs to be Type::LocalDateTime.
  const LocalDateTime ValueLocalDateTime() const;
  LocalDateTime ValueLocalDateTime();
  /// @pre Value type needs to be Type::Duration.
  const Duration ValueDuration() const;
  Duration ValueDuration();

  /// @brief Returns whether the value is null.
  bool IsNull() const;
  /// @brief Returns whether the value is boolean.
  bool IsBool() const;
  /// @brief Returns whether the value is an integer.
  bool IsInt() const;
  /// @brief Returns whether the value is a floating-point number.
  bool IsDouble() const;
  /// @brief Returns whether the value is numeric.
  bool IsNumeric() const;
  /// @brief Returns whether the value is a string.
  bool IsString() const;
  /// @brief Returns whether the value is a @ref List.
  bool IsList() const;
  /// @brief Returns whether the value is a @ref Map.
  bool IsMap() const;
  /// @brief Returns whether the value is a @ref Node.
  bool IsNode() const;
  /// @brief Returns whether the value is a @ref Relationship.
  bool IsRelationship() const;
  /// @brief Returns whether the value is a @ref Path.
  bool IsPath() const;
  /// @brief Returns whether the value is a @ref Date object.
  bool IsDate() const;
  /// @brief Returns whether the value is a @ref LocalTime object.
  bool IsLocalTime() const;
  /// @brief Returns whether the value is a @ref LocalDateTime object.
  bool IsLocalDateTime() const;
  /// @brief Returns whether the value is a @ref Duration object.
  bool IsDuration() const;

  /// @exception std::runtime_error Unknown value type.
  bool operator==(const Value &other) const;
  /// @exception std::runtime_error Unknown value type.
  bool operator!=(const Value &other) const;

  bool operator<(const Value &other) const;

  friend std::ostream &operator<<(std::ostream &os, const mgp::Value &value);

 private:
  mgp_value *ptr_;
};

/// @brief Key-value pair representing @ref Map items.
struct MapItem {
  const std::string_view key;
  const Value value;

  bool operator==(MapItem &other) const;
  bool operator!=(MapItem &other) const;

  bool operator<(const MapItem &other) const;
};

/* #endregion */

/* #region Results */

/// @brief Procedure result class
class Record {
 public:
  explicit Record(mgp_result_record *record);

  /// @brief Inserts a boolean value under field `field_name`.
  void Insert(const char *field_name, bool value);
  /// @brief Inserts an integer value under field `field_name`.
  void Insert(const char *field_name, std::int64_t value);
  /// @brief Inserts a floating-point value under field `field_name`.
  void Insert(const char *field_name, double value);
  /// @brief Inserts a string value under field `field_name`.
  void Insert(const char *field_name, std::string_view value);
  /// @brief Inserts a string value under field `field_name`.
  void Insert(const char *field_name, const char *value);
  /// @brief Inserts a @ref List value under field `field_name`.
  void Insert(const char *field_name, const List &list);
  /// @brief Inserts a @ref Map value under field `field_name`.
  void Insert(const char *field_name, const Map &map);
  /// @brief Inserts a @ref Node value under field `field_name`.
  void Insert(const char *field_name, const Node &node);
  /// @brief Inserts a @ref Relationship value under field `field_name`.
  void Insert(const char *field_name, const Relationship &relationship);
  /// @brief Inserts a @ref Path value under field `field_name`.
  void Insert(const char *field_name, const Path &path);
  /// @brief Inserts a @ref Date value under field `field_name`.
  void Insert(const char *field_name, const Date &date);
  /// @brief Inserts a @ref LocalTime value under field `field_name`.
  void Insert(const char *field_name, const LocalTime &local_time);
  /// @brief Inserts a @ref LocalDateTime value under field `field_name`.
  void Insert(const char *field_name, const LocalDateTime &local_date_time);
  /// @brief Inserts a @ref Duration value under field `field_name`.
  void Insert(const char *field_name, const Duration &duration);
  /// @brief Inserts a @ref Value value under field `field_name`, and then call appropriate insert.
  void Insert(const char *field_name, const Value &value);

 private:
  mgp_result_record *record_;
};

/// @brief Factory class for @ref Record
class RecordFactory {
 public:
  explicit RecordFactory(mgp_result *result);

  const Record NewRecord() const;

  void SetErrorMessage(const std::string_view error_msg) const;

  void SetErrorMessage(const char *error_msg) const;

 private:
  mgp_result *result_;
};

/// @brief Function result class
class Result {
 public:
  explicit Result(mgp_func_result *result);

  /// @brief Sets a boolean value to be returned.
  inline void SetValue(bool value);
  /// @brief Sets an integer value to be returned.
  inline void SetValue(std::int64_t value);
  /// @brief Sets a floating-point value to be returned.
  inline void SetValue(double value);
  /// @brief Sets a string value to be returned.
  inline void SetValue(std::string_view value);
  /// @brief Sets a string value to be returned.
  inline void SetValue(const char *value);
  /// @brief Sets a @ref List value to be returned.
  inline void SetValue(const List &list);
  /// @brief Sets a @ref Map value to be returned.
  inline void SetValue(const Map &map);
  /// @brief Sets a @ref Node value to be returned.
  inline void SetValue(const Node &node);
  /// @brief Sets a @ref Relationship value to be returned.
  inline void SetValue(const Relationship &relationship);
  /// @brief Sets a @ref Path value to be returned.
  inline void SetValue(const Path &path);
  /// @brief Sets a @ref Date value to be returned.
  inline void SetValue(const Date &date);
  /// @brief Sets a @ref LocalTime value to be returned.
  inline void SetValue(const LocalTime &local_time);
  /// @brief Sets a @ref LocalDateTime value to be returned.
  inline void SetValue(const LocalDateTime &local_date_time);
  /// @brief Sets a @ref Duration value to be returned.
  inline void SetValue(const Duration &duration);

  void SetErrorMessage(const std::string_view error_msg) const;

  void SetErrorMessage(const char *error_msg) const;

 private:
  mgp_func_result *result_;
};

/* #endregion */

/* #region Module */

/// @brief Represents a procedure’s parameter. Parameters are defined by their name, type, and (if optional) default
/// value.
class Parameter {
 public:
  std::string_view name;
  Type type_;
  Type list_item_type_;

  bool optional = false;
  Value default_value;

  /// @brief Creates a non-optional parameter with the given `name` and `type`.
  Parameter(std::string_view name, Type type);

  /// @brief Creates an optional boolean parameter with the given `name` and `default_value`.
  Parameter(std::string_view name, Type type, bool default_value);

  /// @brief Creates an optional integer parameter with the given `name` and `default_value`.
  Parameter(std::string_view name, Type type, int64_t default_value);

  /// @brief Creates an optional floating-point parameter with the given `name` and `default_value`.
  Parameter(std::string_view name, Type type, double default_value);

  /// @brief Creates an optional string parameter with the given `name` and `default_value`.
  Parameter(std::string_view name, Type type, std::string_view default_value);

  /// @brief Creates an optional string parameter with the given `name` and `default_value`.
  Parameter(std::string_view name, Type type, const char *default_value);

  /// @brief Creates an optional parameter with the given `name` and `default_value`.
  Parameter(std::string_view name, Type type, Value default_value);

  /// @brief Creates a non-optional ListParameter with the given `name` and `item_type`.
  Parameter(std::string_view name, std::pair<Type, Type> list_type);

  /// @brief Creates an optional List parameter with the given `name`, `item_type`, and `default_value`.
  Parameter(std::string_view name, std::pair<Type, Type> list_type, Value default_value);

  mgp_type *GetMGPType() const;
};

/// @brief Represents a procedure’s return value. The values are defined by their name and type.
class Return {
 public:
  std::string_view name;
  Type type_;
  Type list_item_type_;

  /// @brief Creates a return value with the given `name` and `type`.
  Return(std::string_view name, Type type);

  Return(std::string_view name, std::pair<Type, Type> list_type);

  mgp_type *GetMGPType() const;
};

enum class ProcedureType : uint8_t {
  Read,
  Write,
};

/// @brief Adds a procedure to the query module.
/// @param callback - procedure callback
/// @param name - procedure name
/// @param proc_type - procedure type (read/write)
/// @param parameters - procedure parameters
/// @param returns - procedure return values
/// @param module - the query module that the procedure is added to
/// @param memory - access to memory
inline void AddProcedure(mgp_proc_cb callback, std::string_view name, ProcedureType proc_type,
                         std::vector<Parameter> parameters, std::vector<Return> returns, mgp_module *module,
                         mgp_memory *memory);

/// @brief Adds a batch procedure to the query module.
/// @param callback - procedure callback
/// @param initializer - procedure initializer
/// @param cleanup - procedure cleanup
/// @param name - procedure name
/// @param proc_type - procedure type (read/write)
/// @param parameters - procedure parameters
/// @param returns - procedure return values
/// @param module - the query module that the procedure is added to
/// @param memory - access to memory
inline void AddBatchProcedure(mgp_proc_cb callback, mgp_proc_initializer initializer, mgp_proc_cleanup cleanup,
                              std::string_view name, ProcedureType proc_type, std::vector<Parameter> parameters,
                              std::vector<Return> returns, mgp_module *module, mgp_memory *memory);

/// @brief Adds a function to the query module.
/// @param callback - function callback
/// @param name - function name
/// @param parameters - function parameters
/// @param module - the query module that the function is added to
/// @param memory - access to memory
inline void AddFunction(mgp_func_cb callback, std::string_view name, std::vector<Parameter> parameters,
                        mgp_module *module, mgp_memory *memory);

/* #endregion */

namespace util {
inline uint64_t Fnv(const std::string_view s) {
  // fnv1a is recommended so use it as the default implementation.
  uint64_t hash = 14695981039346656037UL;

  for (const auto &ch : s) {
    hash = (hash ^ (uint64_t)ch) * 1099511628211UL;
  }

  return hash;
}

/**
 * Does FNV-like hashing on a collection. Not truly FNV
 * because it operates on 8-bit elements, while this
 * implementation uses size_t elements (collection item
 * hash).
 *
 * https://en.wikipedia.org/wiki/Fowler%E2%80%93Noll%E2%80%93Vo_hash_function
 *
 *
 * @tparam TIterable A collection type that has begin() and end().
 * @tparam TElement Type of element in the collection.
 * @tparam THash Hash type (has operator() that accepts a 'const TEelement &'
 *  and returns size_t. Defaults to std::hash<TElement>.
 * @param iterable A collection of elements.
 * @param element_hash Function for hashing a single element.
 * @return The hash of the whole collection.
 */
template <typename TIterable, typename TElement, typename THash = std::hash<TElement>>
struct FnvCollection {
  size_t operator()(const TIterable &iterable) const {
    uint64_t hash = 14695981039346656037u;
    THash element_hash;
    for (const TElement &element : iterable) {
      hash *= fnv_prime;
      hash ^= element_hash(element);
    }
    return hash;
  }

 private:
  static const uint64_t fnv_prime = 1099511628211u;
};

/**
 * Like FNV hashing for a collection, just specialized for two elements to avoid
 * iteration overhead.
 */
template <typename TA, typename TB, typename TAHash = std::hash<TA>, typename TBHash = std::hash<TB>>
struct HashCombine {
  size_t operator()(const TA &a, const TB &b) const {
    static constexpr size_t fnv_prime = 1099511628211UL;
    static constexpr size_t fnv_offset = 14695981039346656037UL;
    size_t ret = fnv_offset;
    ret ^= TAHash()(a);
    ret *= fnv_prime;
    ret ^= TBHash()(b);
    return ret;
  }
};

// uint to int conversion in C++ is a bit tricky. Take a look here
// https://stackoverflow.com/questions/14623266/why-cant-i-reinterpret-cast-uint-to-int
// for more details.
template <typename TDest, typename TSrc>
TDest MemcpyCast(TSrc src) {
  TDest dest;
  static_assert(sizeof(dest) == sizeof(src), "MemcpyCast expects source and destination to be of the same size");
  static_assert(std::is_arithmetic<TSrc>::value, "MemcpyCast expects source to be an arithmetic type");
  static_assert(std::is_arithmetic<TDest>::value, "MemcpyCast expects destination to be an arithmetic type");
  std::memcpy(&dest, &src, sizeof(src));
  return dest;
}

/// @brief Returns whether two MGP API values are equal.
inline bool ValuesEqual(mgp_value *value1, mgp_value *value2);

/// @brief Returns whether two MGP API lists are equal.
inline bool ListsEqual(mgp_list *list1, mgp_list *list2) {
  if (list1 == list2) {
    return true;
  }
  if (mgp::list_size(list1) != mgp::list_size(list2)) {
    return false;
  }
  const size_t len = mgp::list_size(list1);
  for (size_t i = 0; i < len; ++i) {
    if (!util::ValuesEqual(mgp::list_at(list1, i), mgp::list_at(list2, i))) {
      return false;
    }
  }
  return true;
}

/// @brief Returns whether two MGP API maps are equal.
inline bool MapsEqual(mgp_map *map1, mgp_map *map2) {
  if (map1 == map2) {
    return true;
  }
  if (mgp::map_size(map1) != mgp::map_size(map2)) {
    return false;
  }
  auto items_it = mgp::map_iter_items(map1, memory);
  for (auto item = mgp::map_items_iterator_get(items_it); item; item = mgp::map_items_iterator_next(items_it)) {
    if (mgp::map_item_key(item) == mgp::map_item_key(item)) {
      return false;
    }
    if (!util::ValuesEqual(mgp::map_item_value(item), mgp::map_item_value(item))) {
      return false;
    }
  }
  mgp::map_items_iterator_destroy(items_it);
  return true;
}

/// @brief Returns whether two MGP API nodes are equal.
inline bool NodesEqual(mgp_vertex *node1, mgp_vertex *node2) {
  // With query modules, two nodes are identical if their IDs are equal
  if (node1 == node2) {
    return true;
  }
  if (mgp::vertex_get_id(node1).as_int != mgp::vertex_get_id(node2).as_int) {
    return false;
  }
  return true;
}

/// @brief Returns whether two MGP API relationships are equal.
inline bool RelationshipsEqual(mgp_edge *relationship1, mgp_edge *relationship2) {
  // With query modules, two relationships are identical if their IDs are equal
  if (relationship1 == relationship2) {
    return true;
  }
  if (mgp::edge_get_id(relationship1).as_int != mgp::edge_get_id(relationship2).as_int) {
    return false;
  }
  return true;
}

/// @brief Returns whether two MGP API paths are equal.
inline bool PathsEqual(mgp_path *path1, mgp_path *path2) {
  // With query modules, two paths are identical if their elements are pairwise identical
  if (path1 == path2) {
    return true;
  }
  if (mgp::path_size(path1) != mgp::path_size(path2)) {
    return false;
  }
  const auto path_size = mgp::path_size(path1);
  for (size_t i = 0; i < path_size; ++i) {
    if (!util::NodesEqual(mgp::path_vertex_at(path1, i), mgp::path_vertex_at(path2, i))) {
      return false;
    }
    if (!util::RelationshipsEqual(mgp::path_edge_at(path1, i), mgp::path_edge_at(path2, i))) {
      return false;
    }
  }
  return util::NodesEqual(mgp::path_vertex_at(path1, path_size), mgp::path_vertex_at(path2, path_size));
}

/// @brief Returns whether two MGP API date objects are equal.
inline bool DatesEqual(mgp_date *date1, mgp_date *date2) { return mgp::date_equal(date1, date2); }

/// @brief Returns whether two MGP API local time objects are equal.
inline bool LocalTimesEqual(mgp_local_time *local_time1, mgp_local_time *local_time2) {
  return mgp::local_time_equal(local_time1, local_time2);
}

/// @brief Returns whether two MGP API local datetime objects are equal.
inline bool LocalDateTimesEqual(mgp_local_date_time *local_date_time1, mgp_local_date_time *local_date_time2) {
  return mgp::local_date_time_equal(local_date_time1, local_date_time2);
}

/// @brief Returns whether two MGP API duration objects are equal.
inline bool DurationsEqual(mgp_duration *duration1, mgp_duration *duration2) {
  return mgp::duration_equal(duration1, duration2);
}

/// @brief Returns whether two MGP API values are equal.
inline bool ValuesEqual(mgp_value *value1, mgp_value *value2) {
  if (value1 == value2) {
    return true;
  }
  // Make int and double comparable, (ex. this is true -> 1.0 == 1)
  if (mgp::value_is_numeric(value1) && mgp::value_is_numeric(value2)) {
    return mgp::value_get_numeric(value1) == mgp::value_get_numeric(value2);
  }
  if (mgp::value_get_type(value1) != mgp::value_get_type(value2)) {
    return false;
  }
  switch (mgp::value_get_type(value1)) {
    case MGP_VALUE_TYPE_NULL:
      return true;
    case MGP_VALUE_TYPE_BOOL:
      return mgp::value_get_bool(value1) == mgp::value_get_bool(value2);
    case MGP_VALUE_TYPE_INT:
      return mgp::value_get_int(value1) == mgp::value_get_int(value2);
    case MGP_VALUE_TYPE_DOUBLE:
      return mgp::value_get_double(value1) == mgp::value_get_double(value2);
    case MGP_VALUE_TYPE_STRING:
      return std::string_view(mgp::value_get_string(value1)) == std::string_view(mgp::value_get_string(value2));
    case MGP_VALUE_TYPE_LIST:
      return util::ListsEqual(mgp::value_get_list(value1), mgp::value_get_list(value2));
    case MGP_VALUE_TYPE_MAP:
      return util::MapsEqual(mgp::value_get_map(value1), mgp::value_get_map(value2));
    case MGP_VALUE_TYPE_VERTEX:
      return util::NodesEqual(mgp::value_get_vertex(value1), mgp::value_get_vertex(value2));
    case MGP_VALUE_TYPE_EDGE:
      return util::RelationshipsEqual(mgp::value_get_edge(value1), mgp::value_get_edge(value2));
    case MGP_VALUE_TYPE_PATH:
      return util::PathsEqual(mgp::value_get_path(value1), mgp::value_get_path(value2));
    case MGP_VALUE_TYPE_DATE:
      return util::DatesEqual(mgp::value_get_date(value1), mgp::value_get_date(value2));
    case MGP_VALUE_TYPE_LOCAL_TIME:
      return util::LocalTimesEqual(mgp::value_get_local_time(value1), mgp::value_get_local_time(value2));
    case MGP_VALUE_TYPE_LOCAL_DATE_TIME:
      return util::LocalDateTimesEqual(mgp::value_get_local_date_time(value1), mgp::value_get_local_date_time(value2));
    case MGP_VALUE_TYPE_DURATION:
      return util::DurationsEqual(mgp::value_get_duration(value1), mgp::value_get_duration(value2));
  }
  throw ValueException("Invalid value; does not match any Memgraph type.");
}

/// @brief Converts C++ API types to their MGP API equivalents.
inline mgp_type *ToMGPType(Type type) {
  switch (type) {
    case Type::Any:
      return mgp::type_any();
    case Type::Bool:
      return mgp::type_bool();
    case Type::Int:
      return mgp::type_int();
    case Type::Double:
      return mgp::type_float();
    case Type::String:
      return mgp::type_string();
    case Type::List:
      return mgp::type_list(mgp::type_any());
    case Type::Map:
      return mgp::type_map();
    case Type::Node:
      return mgp::type_node();
    case Type::Relationship:
      return mgp::type_relationship();
    case Type::Path:
      return mgp::type_path();
    case Type::Date:
      return mgp::type_date();
    case Type::LocalTime:
      return mgp::type_local_time();
    case Type::LocalDateTime:
      return mgp::type_local_date_time();
    case Type::Duration:
      return mgp::type_duration();
    default:
      break;
  }
  throw ValueException("Unknown type error!");
}

/// @brief Converts MGP API types to their C++ API equivalents.
inline Type ToAPIType(mgp_value_type type) {
  switch (type) {
    case MGP_VALUE_TYPE_NULL:
      return Type::Null;
    case MGP_VALUE_TYPE_BOOL:
      return Type::Bool;
    case MGP_VALUE_TYPE_INT:
      return Type::Int;
    case MGP_VALUE_TYPE_DOUBLE:
      return Type::Double;
    case MGP_VALUE_TYPE_STRING:
      return Type::String;
    case MGP_VALUE_TYPE_LIST:
      return Type::List;
    case MGP_VALUE_TYPE_MAP:
      return Type::Map;
    case MGP_VALUE_TYPE_VERTEX:
      return Type::Node;
    case MGP_VALUE_TYPE_EDGE:
      return Type::Relationship;
    case MGP_VALUE_TYPE_PATH:
      return Type::Path;
    case MGP_VALUE_TYPE_DATE:
      return Type::Date;
    case MGP_VALUE_TYPE_LOCAL_TIME:
      return Type::LocalTime;
    case MGP_VALUE_TYPE_LOCAL_DATE_TIME:
      return Type::LocalDateTime;
    case MGP_VALUE_TYPE_DURATION:
      return Type::Duration;
    default:
      break;
  }
  throw ValueException("Unknown type error!");
}
}  // namespace util

/* #region Graph (Id, Graph, Nodes, GraphRelationships, Relationships, Properties & Labels) */

// Id:

inline Id Id::FromUint(uint64_t id) { return Id(util::MemcpyCast<int64_t>(id)); }

inline Id Id::FromInt(int64_t id) { return Id(id); }

inline int64_t Id::AsInt() const { return id_; }

inline uint64_t Id::AsUint() const { return util::MemcpyCast<uint64_t>(id_); }

inline bool Id::operator==(const Id &other) const { return id_ == other.id_; }

inline bool Id::operator!=(const Id &other) const { return !(*this == other); }

inline bool Id::operator<(const Id &other) const { return id_ < other.id_; }

inline Id::Id(int64_t id) : id_(id) {}

// Graph:

inline Graph::Graph(mgp_graph *graph) : graph_(graph) {}

inline AbortReason Graph::MustAbort() const {
  const auto reason = must_abort(graph_);
  switch (reason) {
    case 1:
      return AbortReason::TERMINATED;
    case 2:
      return AbortReason::SHUTDOWN;
    case 3:
      return AbortReason::TIMEOUT;
    default:
      break;
  }
  return AbortReason::NO_ABORT;
}

inline void Graph::CheckMustAbort() const {
  switch (MustAbort()) {
    case AbortReason::TERMINATED:
      throw TerminatedMustAbortException();
    case AbortReason::SHUTDOWN:
      throw ShutdownMustAbortException();
    case AbortReason::TIMEOUT:
      throw TimeoutMustAbortException();
    case AbortReason::NO_ABORT:
      break;
  }
}

inline int64_t Graph::Order() const {
  int64_t i = 0;
  for (const auto _ : Nodes()) {
    i++;
  }
  return i;
}

inline int64_t Graph::Size() const {
  int64_t i = 0;
  for (const auto _ : Relationships()) {
    i++;
  }
  return i;
}

inline GraphNodes Graph::Nodes() const {
  auto nodes_it = mgp::graph_iter_vertices(graph_, memory);
  if (nodes_it == nullptr) {
    throw mg_exception::NotEnoughMemoryException();
  }
  return GraphNodes(nodes_it);
}

inline GraphRelationships Graph::Relationships() const { return GraphRelationships(graph_); }

inline Node Graph::GetNodeById(const Id node_id) const {
  auto mgp_node = mgp::graph_get_vertex_by_id(graph_, mgp_vertex_id{.as_int = node_id.AsInt()}, memory);
  if (mgp_node == nullptr) {
    mgp::vertex_destroy(mgp_node);
    throw NotFoundException("Node with ID " + std::to_string(node_id.AsUint()) + " not found!");
  }
  auto node = Node(mgp_node);
  mgp::vertex_destroy(mgp_node);
  return node;
}

inline bool Graph::ContainsNode(const Id node_id) const {
  auto mgp_node = mgp::graph_get_vertex_by_id(graph_, mgp_vertex_id{.as_int = node_id.AsInt()}, memory);
  if (mgp_node == nullptr) {
    return false;
  }

  mgp::vertex_destroy(mgp_node);
  return true;
}

inline bool Graph::ContainsNode(const Node &node) const { return ContainsNode(node.Id()); }

inline bool Graph::ContainsRelationship(const Id relationship_id) const {
  for (const auto &graph_relationship : Relationships()) {
    if (graph_relationship.Id() == relationship_id) {
      return true;
    }
  }
  return false;
}

inline bool Graph::ContainsRelationship(const Relationship &relationship) const {
  for (const auto &graph_relationship : Relationships()) {
    if (relationship == graph_relationship) {
      return true;
    }
  }
  return false;
}

inline bool Graph::IsMutable() const { return mgp::graph_is_mutable(graph_); }

inline Node Graph::CreateNode() {
  auto *vertex = mgp::graph_create_vertex(graph_, memory);
  auto node = Node(vertex);

  mgp::vertex_destroy(vertex);

  return node;
}

inline void Graph::DeleteNode(const Node &node) { mgp::graph_delete_vertex(graph_, node.ptr_); }

inline void Graph::DetachDeleteNode(const Node &node) { mgp::graph_detach_delete_vertex(graph_, node.ptr_); };

inline Relationship Graph::CreateRelationship(const Node &from, const Node &to, const std::string_view type) {
  auto *edge = mgp::graph_create_edge(graph_, from.ptr_, to.ptr_, mgp_edge_type{.name = type.data()}, memory);
  auto relationship = Relationship(edge);

  mgp::edge_destroy(edge);

  return relationship;
}

inline void Graph::DeleteRelationship(const Relationship &relationship) {
  mgp::graph_delete_edge(graph_, relationship.ptr_);
}

// Nodes:

inline Nodes::Nodes(mgp_vertices_iterator *nodes_iterator) : nodes_iterator_(nodes_iterator) {}

inline Nodes::Iterator::Iterator(mgp_vertices_iterator *nodes_iterator) : nodes_iterator_(nodes_iterator) {
  if (nodes_iterator_ == nullptr) {
    return;
  }

  if (mgp::vertices_iterator_get(nodes_iterator_) == nullptr) {
    mgp::vertices_iterator_destroy(nodes_iterator_);
    nodes_iterator_ = nullptr;
  }
}

inline Nodes::Iterator::Iterator(const Iterator &other) noexcept : Iterator(other.nodes_iterator_) {}

inline Nodes::Iterator::~Iterator() {
  if (nodes_iterator_ != nullptr) {
    mgp::vertices_iterator_destroy(nodes_iterator_);
  }
}

inline Nodes::Iterator &Nodes::Iterator::operator++() {
  if (nodes_iterator_ != nullptr) {
    auto next = mgp::vertices_iterator_next(nodes_iterator_);

    if (next == nullptr) {
      mgp::vertices_iterator_destroy(nodes_iterator_);
      nodes_iterator_ = nullptr;
      return *this;
    }
    index_++;
  }
  return *this;
}

inline Nodes::Iterator Nodes::Iterator::operator++(int) {
  auto retval = *this;
  ++*this;
  return retval;
}

inline bool Nodes::Iterator::operator==(Iterator other) const {
  if (nodes_iterator_ == nullptr && other.nodes_iterator_ == nullptr) {
    return true;
  }
  if (nodes_iterator_ == nullptr || other.nodes_iterator_ == nullptr) {
    return false;
  }
  return mgp::vertex_equal(mgp::vertices_iterator_get(nodes_iterator_),
                           mgp::vertices_iterator_get(other.nodes_iterator_)) &&
         index_ == other.index_;
}

inline bool Nodes::Iterator::operator!=(Iterator other) const { return !(*this == other); }

inline const Node Nodes::Iterator::operator*() const {
  if (nodes_iterator_ == nullptr) {
    return Node((const mgp_vertex *)nullptr);
  }

  return Node(mgp::vertices_iterator_get(nodes_iterator_));
}

inline Nodes::Iterator Nodes::begin() const { return Iterator(nodes_iterator_); }

inline Nodes::Iterator Nodes::end() const { return Iterator(nullptr); }

inline Nodes::Iterator Nodes::cbegin() const { return Iterator(nodes_iterator_); }

inline Nodes::Iterator Nodes::cend() const { return Iterator(nullptr); }

// GraphRelationships:

inline GraphRelationships::GraphRelationships(mgp_graph *graph) : graph_(graph) {}

inline GraphRelationships::Iterator::Iterator(mgp_vertices_iterator *nodes_iterator) : nodes_iterator_(nodes_iterator) {
  // Positions the iterator over the first existing relationship

  if (nodes_iterator_ == nullptr) {
    return;
  }

  // Go through each graph node’s adjacent nodes
  for (auto node = mgp::vertices_iterator_get(nodes_iterator_); node;
       node = mgp::vertices_iterator_next(nodes_iterator_)) {
    // Check if node exists
    if (node == nullptr) {
      mgp::vertices_iterator_destroy(nodes_iterator_);
      nodes_iterator_ = nullptr;
      return;
    }

    // Check if node has out-relationships
    out_relationships_iterator_ = mgp::vertex_iter_out_edges(node, memory);
    auto relationship = mgp::edges_iterator_get(out_relationships_iterator_);
    if (relationship != nullptr) {
      return;
    }

    mgp::edges_iterator_destroy(out_relationships_iterator_);
    out_relationships_iterator_ = nullptr;
  }
}

inline GraphRelationships::Iterator::Iterator(const Iterator &other) noexcept : Iterator(other.nodes_iterator_) {}

inline GraphRelationships::Iterator::~Iterator() {
  if (nodes_iterator_ != nullptr) {
    mgp::vertices_iterator_destroy(nodes_iterator_);
  }
  if (out_relationships_iterator_ != nullptr) {
    mgp::edges_iterator_destroy(out_relationships_iterator_);
  }
}

inline GraphRelationships::Iterator &GraphRelationships::Iterator::operator++() {
  // Moves the iterator onto the next existing relationship

  // 1. Check if the current node has remaining relationships to iterate over

  if (out_relationships_iterator_ != nullptr) {
    auto next = mgp::edges_iterator_next(out_relationships_iterator_);

    if (next != nullptr) {
      return *this;
    }

    mgp::edges_iterator_destroy(out_relationships_iterator_);
    out_relationships_iterator_ = nullptr;
  }

  // 2. Move onto the next nodes

  if (nodes_iterator_ != nullptr) {
    for (auto node = mgp::vertices_iterator_next(nodes_iterator_); node;
         node = mgp::vertices_iterator_next(nodes_iterator_)) {
      // Check if node exists - if it doesn’t, we’ve reached the end of the iterator
      if (node == nullptr) {
        mgp::vertices_iterator_destroy(nodes_iterator_);
        nodes_iterator_ = nullptr;
        return *this;
      }

      // Check if node has out-relationships
      out_relationships_iterator_ = mgp::vertex_iter_out_edges(node, memory);
      auto relationship = mgp::edges_iterator_get(out_relationships_iterator_);
      if (relationship != nullptr) {
        return *this;
      }

      mgp::edges_iterator_destroy(out_relationships_iterator_);
      out_relationships_iterator_ = nullptr;
    }
  }
  mgp::vertices_iterator_destroy(nodes_iterator_);
  nodes_iterator_ = nullptr;
  return *this;
}

inline GraphRelationships::Iterator GraphRelationships::Iterator::operator++(int) {
  auto retval = *this;
  ++*this;
  return retval;
}

inline bool GraphRelationships::Iterator::operator==(Iterator other) const {
  if (out_relationships_iterator_ == nullptr && other.out_relationships_iterator_ == nullptr) {
    return true;
  }
  if (out_relationships_iterator_ == nullptr || other.out_relationships_iterator_ == nullptr) {
    return false;
  }
  return mgp::edge_equal(mgp::edges_iterator_get(out_relationships_iterator_),
                         mgp::edges_iterator_get(other.out_relationships_iterator_)) &&
         index_ == other.index_;
}

inline bool GraphRelationships::Iterator::operator!=(Iterator other) const { return !(*this == other); }

inline const Relationship GraphRelationships::Iterator::operator*() const {
  if (out_relationships_iterator_ != nullptr) {
    return Relationship(mgp::edges_iterator_get(out_relationships_iterator_));
  }

  return Relationship((mgp_edge *)nullptr);
}

inline GraphRelationships::Iterator GraphRelationships::begin() const {
  return Iterator(mgp::graph_iter_vertices(graph_, memory));
}

inline GraphRelationships::Iterator GraphRelationships::end() const { return Iterator(nullptr); }

inline GraphRelationships::Iterator GraphRelationships::cbegin() const {
  return Iterator(mgp::graph_iter_vertices(graph_, memory));
}

inline GraphRelationships::Iterator GraphRelationships::cend() const { return Iterator(nullptr); }

// Relationships:

inline Relationships::Relationships(mgp_edges_iterator *relationships_iterator)
    : relationships_iterator_(relationships_iterator) {}

inline Relationships::Iterator::Iterator(mgp_edges_iterator *relationships_iterator)
    : relationships_iterator_(relationships_iterator) {
  if (relationships_iterator_ == nullptr) {
    return;
  }
  if (mgp::edges_iterator_get(relationships_iterator_) == nullptr) {
    mgp::edges_iterator_destroy(relationships_iterator_);
    relationships_iterator_ = nullptr;
  }
}

inline Relationships::Iterator::Iterator(const Iterator &other) noexcept : Iterator(other.relationships_iterator_) {}

inline Relationships::Iterator::~Iterator() {
  if (relationships_iterator_ != nullptr) {
    mgp::edges_iterator_destroy(relationships_iterator_);
  }
}

inline Relationships::Iterator &Relationships::Iterator::operator++() {
  if (relationships_iterator_ != nullptr) {
    auto next = mgp::edges_iterator_next(relationships_iterator_);

    if (next == nullptr) {
      mgp::edges_iterator_destroy(relationships_iterator_);
      relationships_iterator_ = nullptr;
      return *this;
    }
    index_++;
  }
  return *this;
}

inline Relationships::Iterator Relationships::Iterator::operator++(int) {
  auto retval = *this;
  ++*this;
  return retval;
}

inline bool Relationships::Iterator::operator==(Iterator other) const {
  if (relationships_iterator_ == nullptr && other.relationships_iterator_ == nullptr) {
    return true;
  }
  if (relationships_iterator_ == nullptr || other.relationships_iterator_ == nullptr) {
    return false;
  }
  return mgp::edge_equal(mgp::edges_iterator_get(relationships_iterator_),
                         mgp::edges_iterator_get(other.relationships_iterator_)) &&
         index_ == other.index_;
}

inline bool Relationships::Iterator::operator!=(Iterator other) const { return !(*this == other); }

inline const Relationship Relationships::Iterator::operator*() const {
  if (relationships_iterator_ == nullptr) {
    return Relationship((mgp_edge *)nullptr);
  }

  auto relationship = Relationship(mgp::edges_iterator_get(relationships_iterator_));
  return relationship;
}

inline Relationships::Iterator Relationships::begin() const { return Iterator(relationships_iterator_); }

inline Relationships::Iterator Relationships::end() const { return Iterator(nullptr); }

inline Relationships::Iterator Relationships::cbegin() const { return Iterator(relationships_iterator_); }

inline Relationships::Iterator Relationships::cend() const { return Iterator(nullptr); }

// Labels:

inline Labels::Labels(mgp_vertex *node_ptr) : node_ptr_(mgp::vertex_copy(node_ptr, memory)) {}

inline Labels::Labels(const Labels &other) noexcept : Labels(other.node_ptr_) {}

inline Labels::Labels(Labels &&other) noexcept : node_ptr_(other.node_ptr_) { other.node_ptr_ = nullptr; }

inline Labels &Labels::operator=(const Labels &other) noexcept {
  if (this != &other) {
    mgp::vertex_destroy(node_ptr_);

    node_ptr_ = mgp::vertex_copy(other.node_ptr_, memory);
  }
  return *this;
}

inline Labels &Labels::operator=(Labels &&other) noexcept {
  if (this != &other) {
    mgp::vertex_destroy(node_ptr_);

    node_ptr_ = other.node_ptr_;
    other.node_ptr_ = nullptr;
  }
  return *this;
}

inline Labels::~Labels() {
  if (node_ptr_ != nullptr) {
    mgp::vertex_destroy(node_ptr_);
  }
}

inline bool Labels::Iterator::operator==(const Iterator &other) const {
  return iterable_ == other.iterable_ && index_ == other.index_;
}

inline bool Labels::Iterator::operator!=(const Iterator &other) const { return !(*this == other); }

inline Labels::Iterator &Labels::Iterator::operator++() {
  index_++;
  return *this;
}

inline const std::string_view Labels::Iterator::operator*() const { return (*iterable_)[index_]; }

inline Labels::Iterator::Iterator(const Labels *iterable, size_t index) : iterable_(iterable), index_(index) {}

inline size_t Labels::Size() const { return mgp::vertex_labels_count(node_ptr_); }

inline std::string_view Labels::operator[](size_t index) const { return mgp::vertex_label_at(node_ptr_, index).name; }

inline Labels::Iterator Labels::begin() { return Iterator(this, 0); }

inline Labels::Iterator Labels::end() { return Iterator(this, Size()); }

inline Labels::Iterator Labels::cbegin() { return Iterator(this, 0); }

inline Labels::Iterator Labels::cend() { return Iterator(this, Size()); }

/* #endregion */

/* #region Types */

/* #region Containers (List, Map) */

// List:

inline List::List(mgp_list *ptr) : ptr_(mgp::list_copy(ptr, memory)) {}

inline List::List(const mgp_list *const_ptr) : ptr_(mgp::list_copy(const_cast<mgp_list *>(const_ptr), memory)) {}

inline List::List() : ptr_(mgp::list_make_empty(0, memory)) {}

inline List::List(size_t capacity) : ptr_(mgp::list_make_empty(capacity, memory)) {}

inline List::List(const std::vector<Value> &values) : ptr_(mgp::list_make_empty(values.size(), memory)) {
  for (const auto &value : values) {
    AppendExtend(value);
  }
}

inline List::List(std::vector<Value> &&values) : ptr_(mgp::list_make_empty(values.size(), memory)) {
  for (auto &value : values) {
    Append(std::move(value));
  }
}

inline List::List(const std::initializer_list<Value> values) : ptr_(mgp::list_make_empty(values.size(), memory)) {
  for (const auto &value : values) {
    AppendExtend(value);
  }
}

inline List::List(const List &other) noexcept : List(other.ptr_) {}

inline List::List(List &&other) noexcept : ptr_(other.ptr_) { other.ptr_ = nullptr; }

inline List &List::operator=(const List &other) noexcept {
  if (this != &other) {
    mgp::list_destroy(ptr_);

    ptr_ = mgp::list_copy(other.ptr_, memory);
  }
  return *this;
}

inline List &List::operator=(List &&other) noexcept {
  if (this != &other) {
    mgp::list_destroy(ptr_);

    ptr_ = other.ptr_;
    other.ptr_ = nullptr;
  }
  return *this;
}

inline List::~List() {
  if (ptr_ != nullptr) {
    mgp::list_destroy(ptr_);
  }
}

inline size_t List::Size() const { return mgp::list_size(ptr_); }

inline bool List::Empty() const { return Size() == 0; }

inline const Value List::operator[](size_t index) const { return Value(mgp::list_at(ptr_, index)); }

inline Value List::operator[](size_t index) { return Value(mgp::list_at(ptr_, index)); }

inline bool List::Iterator::operator==(const Iterator &other) const {
  return iterable_ == other.iterable_ && index_ == other.index_;
}

inline bool List::Iterator::operator!=(const Iterator &other) const { return !(*this == other); }

inline List::Iterator &List::Iterator::operator++() {
  index_++;
  return *this;
}

inline const Value List::Iterator::operator*() const { return (*iterable_)[index_]; }

inline List::Iterator::Iterator(const List *iterable, size_t index) : iterable_(iterable), index_(index) {}

inline List::Iterator List::begin() const { return Iterator(this, 0); }

inline List::Iterator List::end() const { return Iterator(this, Size()); }

inline List::Iterator List::cbegin() const { return Iterator(this, 0); }

inline List::Iterator List::cend() const { return Iterator(this, Size()); }

inline void List::Append(const Value &value) { mgp::list_append(ptr_, value.ptr_); }

inline void List::Append(Value &&value) {
  mgp::list_append(ptr_, value.ptr_);
  value.ptr_ = nullptr;
}

inline void List::AppendExtend(const Value &value) { mgp::list_append_extend(ptr_, value.ptr_); }

inline void List::AppendExtend(Value &&value) { mgp::list_append_extend(ptr_, value.ptr_); }

inline bool List::operator==(const List &other) const { return util::ListsEqual(ptr_, other.ptr_); }

inline bool List::operator!=(const List &other) const { return !(*this == other); }

// MapItem:

inline bool MapItem::operator==(MapItem &other) const { return key == other.key && value == other.value; }

inline bool MapItem::operator!=(MapItem &other) const { return !(*this == other); }

inline bool MapItem::operator<(const MapItem &other) const { return key < other.key; }

// Map:

inline Map::Map(mgp_map *ptr) : ptr_(mgp::map_copy(ptr, memory)) {}

inline Map::Map(const mgp_map *const_ptr) : ptr_(mgp::map_copy(const_cast<mgp_map *>(const_ptr), memory)) {}

inline Map::Map() : ptr_(mgp::map_make_empty(memory)) {}

inline Map::Map(const std::map<std::string_view, Value> &items) : ptr_(mgp::map_make_empty(memory)) {
  for (const auto &[key, value] : items) {
    Insert(key, value);
  }
}

inline Map::Map(std::map<std::string_view, Value> &&items) : ptr_(mgp::map_make_empty(memory)) {
  for (auto &[key, value] : items) {
    Insert(key, value);
  }
}

inline Map::Map(const std::initializer_list<std::pair<std::string_view, Value>> items)
    : ptr_(mgp::map_make_empty(memory)) {
  for (const auto &[key, value] : items) {
    Insert(key, value);
  }
}

inline Map::Map(const Map &other) noexcept : Map(other.ptr_) {}

inline Map::Map(Map &&other) noexcept : ptr_(other.ptr_) { other.ptr_ = nullptr; }

inline Map &Map::operator=(const Map &other) noexcept {
  if (this != &other) {
    mgp::map_destroy(ptr_);

    ptr_ = mgp::map_copy(other.ptr_, memory);
  }
  return *this;
}

inline Map &Map::operator=(Map &&other) noexcept {
  if (this != &other) {
    mgp::map_destroy(ptr_);

    ptr_ = other.ptr_;
    other.ptr_ = nullptr;
  }
  return *this;
}

inline Map::~Map() {
  if (ptr_ != nullptr) {
    mgp::map_destroy(ptr_);
  }
}

inline size_t Map::Size() const { return mgp::map_size(ptr_); }

inline bool Map::Empty() const { return Size() == 0; }

inline const Value Map::operator[](std::string_view key) const { return Value(mgp::map_at(ptr_, key.data())); }

inline const Value Map::At(std::string_view key) const {
  auto *ptr = mgp::map_at(ptr_, key.data());
  if (ptr) {
    return Value(ptr);
  }

  return Value();
}

inline Map::Iterator::Iterator(mgp_map_items_iterator *map_items_iterator) : map_items_iterator_(map_items_iterator) {
  if (map_items_iterator_ == nullptr) return;
  if (mgp::map_items_iterator_get(map_items_iterator_) == nullptr) {
    mgp::map_items_iterator_destroy(map_items_iterator_);
    map_items_iterator_ = nullptr;
  }
}

inline Map::Iterator::Iterator(const Iterator &other) noexcept : Iterator(other.map_items_iterator_) {}

inline Map::Iterator::~Iterator() {
  if (map_items_iterator_ != nullptr) {
    mgp::map_items_iterator_destroy(map_items_iterator_);
  }
}

inline Map::Iterator &Map::Iterator::operator++() {
  if (map_items_iterator_ != nullptr) {
    auto next = mgp::map_items_iterator_next(map_items_iterator_);

    if (next == nullptr) {
      mgp::map_items_iterator_destroy(map_items_iterator_);
      map_items_iterator_ = nullptr;
      return *this;
    }
  }
  return *this;
}

inline Map::Iterator Map::Iterator::operator++(int) {
  auto retval = *this;
  ++*this;
  return retval;
}

inline bool Map::Iterator::operator==(Iterator other) const {
  if (map_items_iterator_ == nullptr && other.map_items_iterator_ == nullptr) {
    return true;
  }
  if (map_items_iterator_ == nullptr || other.map_items_iterator_ == nullptr) {
    return false;
  }
  return mgp::map_items_iterator_get(map_items_iterator_) == mgp::map_items_iterator_get(other.map_items_iterator_);
}

inline bool Map::Iterator::operator!=(Iterator other) const { return !(*this == other); }

inline const MapItem Map::Iterator::operator*() const {
  if (map_items_iterator_ == nullptr) {
    throw ValueException("Empty map item!");
  }

  auto raw_map_item = mgp::map_items_iterator_get(map_items_iterator_);

  auto map_key = mgp::map_item_key(raw_map_item);
  auto map_value = Value(mgp::map_item_value(raw_map_item));

  return MapItem{.key = map_key, .value = map_value};
}

inline Map::Iterator Map::begin() const { return Iterator(mgp::map_iter_items(ptr_, memory)); }

inline Map::Iterator Map::end() const { return Iterator(nullptr); }

inline Map::Iterator Map::cbegin() const { return Iterator(mgp::map_iter_items(ptr_, memory)); }

inline Map::Iterator Map::cend() const { return Iterator(nullptr); }

inline void Map::Insert(std::string_view key, const Value &value) { mgp::map_insert(ptr_, key.data(), value.ptr_); }

inline void Map::Insert(std::string_view key, Value &&value) {
  mgp::map_insert(ptr_, key.data(), value.ptr_);
  value.~Value();
  value.ptr_ = nullptr;
}

inline void Map::Update(std::string_view key, const Value &value) { mgp::map_update(ptr_, key.data(), value.ptr_); }

inline void Map::Update(std::string_view key, Value &&value) {
  mgp::map_update(ptr_, key.data(), value.ptr_);
  value.~Value();
  value.ptr_ = nullptr;
}

inline void Map::Erase(std::string_view key) { mgp::map_erase(ptr_, key.data()); }

inline bool Map::operator==(const Map &other) const { return util::MapsEqual(ptr_, other.ptr_); }

inline bool Map::operator!=(const Map &other) const { return !(*this == other); }

/* #endregion */

/* #region Graph elements (Node, Relationship & Path) */

// Node:

inline Node::Node(mgp_vertex *ptr) : ptr_(mgp::vertex_copy(ptr, memory)) {}

inline Node::Node(const mgp_vertex *const_ptr) : ptr_(mgp::vertex_copy(const_cast<mgp_vertex *>(const_ptr), memory)) {}

inline Node::Node(const Node &other) noexcept : Node(other.ptr_) {}

inline Node::Node(Node &&other) noexcept : ptr_(other.ptr_) { other.ptr_ = nullptr; }

inline Node &Node::operator=(const Node &other) noexcept {
  if (this != &other) {
    mgp::vertex_destroy(ptr_);

    ptr_ = mgp::vertex_copy(other.ptr_, memory);
  }
  return *this;
}

inline Node &Node::operator=(Node &&other) noexcept {
  if (this != &other) {
    mgp::vertex_destroy(ptr_);

    ptr_ = other.ptr_;
    other.ptr_ = nullptr;
  }
  return *this;
}

inline Node::~Node() {
  if (ptr_ != nullptr) {
    mgp::vertex_destroy(ptr_);
  }
}

inline mgp::Id Node::Id() const { return Id::FromInt(mgp::vertex_get_id(ptr_).as_int); }

inline mgp::Labels Node::Labels() const { return mgp::Labels(ptr_); }

inline bool Node::HasLabel(std::string_view label) const {
  for (const auto node_label : Labels()) {
    if (label == node_label) {
      return true;
    }
  }
  return false;
}

inline Relationships Node::InRelationships() const {
  auto relationship_iterator = mgp::vertex_iter_in_edges(ptr_, memory);
  if (relationship_iterator == nullptr) {
    throw mg_exception::NotEnoughMemoryException();
  }
  return Relationships(relationship_iterator);
}

inline Relationships Node::OutRelationships() const {
  auto relationship_iterator = mgp::vertex_iter_out_edges(ptr_, memory);
  if (relationship_iterator == nullptr) {
    throw mg_exception::NotEnoughMemoryException();
  }
  return Relationships(relationship_iterator);
}

inline void Node::AddLabel(const std::string_view label) {
  mgp::vertex_add_label(this->ptr_, mgp_label{.name = label.data()});
}

<<<<<<< HEAD
inline std::unordered_map<std::string, Value> Node::Properties() const {
  std::unordered_map<std::string, Value> property_map;
  mgp_map *map_result = mgp::vertex_get_properties(ptr_, memory);

  auto map_wrapper = mgp::Map(map_result);
  for (const auto &item : map_wrapper) {
    property_map.insert({std::string(item.key), Value(item.value)});
=======
inline void Node::RemoveLabel(const std::string_view label) {
  mgp::vertex_remove_label(this->ptr_, mgp_label{.name = label.data()});
}

inline std::map<std::string, Value> Node::Properties() const {
  mgp_properties_iterator *properties_iterator = mgp::vertex_iter_properties(ptr_, memory);
  std::map<std::string, Value> property_map;
  for (auto *property = mgp::properties_iterator_get(properties_iterator); property;
       property = mgp::properties_iterator_next(properties_iterator)) {
    property_map.emplace(std::string(property->name), Value(property->value));
>>>>>>> 2e51e703
  }

  mgp::map_destroy(map_result);
  return property_map;
}

inline void Node::SetProperty(std::string property, Value value) {
  mgp::vertex_set_property(ptr_, property.data(), value.ptr());
}

<<<<<<< HEAD
inline void Node::SetProperties(std::unordered_map<std::string_view, Value> properties) {
  mgp_map *map = mgp::map_make_empty(memory);

  for (auto const &[k, v] : properties) {
    mgp::map_insert(map, k.data(), v.ptr());
  }

  mgp::vertex_set_properties(ptr_, map);
  mgp::map_destroy(map);
}
=======
inline void Node::RemoveProperty(std::string property) { SetProperty(property, Value()); }
>>>>>>> 2e51e703

inline Value Node::GetProperty(const std::string &property) const {
  mgp_value *vertex_prop = mgp::vertex_get_property(ptr_, property.data(), memory);
  return Value(steal, vertex_prop);
}

inline bool Node::operator<(const Node &other) const { return Id() < other.Id(); }

inline bool Node::operator==(const Node &other) const { return util::NodesEqual(ptr_, other.ptr_); }

inline bool Node::operator!=(const Node &other) const { return !(*this == other); }

// Relationship:

inline Relationship::Relationship(mgp_edge *ptr) : ptr_(mgp::edge_copy(ptr, memory)) {}

inline Relationship::Relationship(const mgp_edge *const_ptr)
    : ptr_(mgp::edge_copy(const_cast<mgp_edge *>(const_ptr), memory)) {}

inline Relationship::Relationship(const Relationship &other) noexcept : Relationship(other.ptr_) {}

inline Relationship::Relationship(Relationship &&other) noexcept : ptr_(other.ptr_) { other.ptr_ = nullptr; }

inline Relationship &Relationship::operator=(const Relationship &other) noexcept {
  if (this != &other) {
    mgp::edge_destroy(ptr_);

    ptr_ = mgp::edge_copy(other.ptr_, memory);
  }
  return *this;
}

inline Relationship &Relationship::operator=(Relationship &&other) noexcept {
  if (this != &other) {
    mgp::edge_destroy(ptr_);

    ptr_ = other.ptr_;
    other.ptr_ = nullptr;
  }
  return *this;
}

inline Relationship::~Relationship() {
  if (ptr_ != nullptr) {
    mgp::edge_destroy(ptr_);
  }
}

inline mgp::Id Relationship::Id() const { return Id::FromInt(mgp::edge_get_id(ptr_).as_int); }

inline std::string_view Relationship::Type() const { return mgp::edge_get_type(ptr_).name; }

inline std::unordered_map<std::string, Value> Relationship::Properties() const {
  std::unordered_map<std::string, Value> property_map;
  mgp_map *map_result = mgp::edge_get_properties(ptr_, memory);

  auto map_wrapper = mgp::Map(map_result);
  for (const auto &item : map_wrapper) {
    property_map.insert({std::string(item.key), Value(item.value)});
  }

  mgp::map_destroy(map_result);
  return property_map;
}

inline void Relationship::SetProperty(std::string property, Value value) {
  mgp::edge_set_property(ptr_, property.data(), value.ptr());
}

inline void Relationship::SetProperties(std::unordered_map<std::string_view, Value> properties) {
  mgp_map *map = mgp::map_make_empty(memory);

  for (auto const &[k, v] : properties) {
    mgp::map_insert(map, k.data(), v.ptr());
  }

  mgp::edge_set_properties(ptr_, map);
  mgp::map_destroy(map);
}

inline Value Relationship::GetProperty(const std::string &property) const {
  mgp_value *edge_prop = mgp::edge_get_property(ptr_, property.data(), memory);
  return Value(steal, edge_prop);
}

inline Node Relationship::From() const { return Node(mgp::edge_get_from(ptr_)); }

inline Node Relationship::To() const { return Node(mgp::edge_get_to(ptr_)); }

inline bool Relationship::operator<(const Relationship &other) const { return Id() < other.Id(); }

inline bool Relationship::operator==(const Relationship &other) const {
  return util::RelationshipsEqual(ptr_, other.ptr_);
}

inline bool Relationship::operator!=(const Relationship &other) const { return !(*this == other); }

// Path:

inline Path::Path(mgp_path *ptr) : ptr_(mgp::path_copy(ptr, memory)) {}

inline Path::Path(const mgp_path *const_ptr) : ptr_(mgp::path_copy(const_cast<mgp_path *>(const_ptr), memory)) {}

inline Path::Path(const Node &start_node) : ptr_(mgp::path_make_with_start(start_node.ptr_, memory)) {}

inline Path::Path(const Path &other) noexcept : Path(other.ptr_) {}

inline Path::Path(Path &&other) noexcept : ptr_(other.ptr_) { other.ptr_ = nullptr; }

inline Path &Path::operator=(const Path &other) noexcept {
  if (this != &other) {
    mgp::path_destroy(ptr_);

    ptr_ = mgp::path_copy(other.ptr_, memory);
  }
  return *this;
}

inline Path &Path::operator=(Path &&other) noexcept {
  if (this != &other) {
    mgp::path_destroy(ptr_);

    ptr_ = other.ptr_;
    other.ptr_ = nullptr;
  }
  return *this;
}

inline Path::~Path() {
  if (ptr_ != nullptr) {
    mgp::path_destroy(ptr_);
  }
}

inline size_t Path::Length() const { return mgp::path_size(ptr_); }

inline Node Path::GetNodeAt(size_t index) const {
  auto node_ptr = mgp::path_vertex_at(ptr_, index);
  if (node_ptr == nullptr) {
    throw IndexException("Index value out of bounds.");
  }
  return Node(node_ptr);
}

inline Relationship Path::GetRelationshipAt(size_t index) const {
  auto relationship_ptr = mgp::path_edge_at(ptr_, index);
  if (relationship_ptr == nullptr) {
    throw IndexException("Index value out of bounds.");
  }
  return Relationship(relationship_ptr);
}

inline void Path::Expand(const Relationship &relationship) { mgp::path_expand(ptr_, relationship.ptr_); }

inline bool Path::operator==(const Path &other) const { return util::PathsEqual(ptr_, other.ptr_); }

inline bool Path::operator!=(const Path &other) const { return !(*this == other); }

/* #endregion */

/* #region Temporal types (Date, LocalTime, LocalDateTime, Duration) */

// Date:

inline Date::Date(mgp_date *ptr) : ptr_(mgp::date_copy(ptr, memory)) {}

inline Date::Date(const mgp_date *const_ptr) : ptr_(mgp::date_copy(const_cast<mgp_date *>(const_ptr), memory)) {}

inline Date::Date(std::string_view string) : ptr_(mgp::date_from_string(string.data(), memory)) {}

inline Date::Date(int year, int month, int day) {
  mgp_date_parameters params{.year = year, .month = month, .day = day};
  ptr_ = mgp::date_from_parameters(&params, memory);
}

inline Date::Date(const Date &other) noexcept : Date(other.ptr_) {}

inline Date::Date(Date &&other) noexcept : ptr_(other.ptr_) { other.ptr_ = nullptr; }

inline Date &Date::operator=(const Date &other) noexcept {
  if (this != &other) {
    mgp::date_destroy(ptr_);

    ptr_ = mgp::date_copy(other.ptr_, memory);
  }
  return *this;
}

inline Date &Date::operator=(Date &&other) noexcept {
  if (this != &other) {
    mgp::date_destroy(ptr_);

    ptr_ = other.ptr_;
    other.ptr_ = nullptr;
  }
  return *this;
}

inline Date::~Date() {
  if (ptr_ != nullptr) {
    mgp::date_destroy(ptr_);
  }
}

inline Date Date::Now() {
  auto mgp_date = mgp::date_now(memory);
  auto date = Date(mgp_date);
  mgp::date_destroy(mgp_date);

  return date;
}

inline int Date::Year() const { return mgp::date_get_year(ptr_); }

inline int Date::Month() const { return mgp::date_get_month(ptr_); }

inline int Date::Day() const { return mgp::date_get_day(ptr_); }

inline int64_t Date::Timestamp() const { return mgp::date_timestamp(ptr_); }

inline bool Date::operator==(const Date &other) const { return util::DatesEqual(ptr_, other.ptr_); }

inline Date Date::operator+(const Duration &dur) const {
  auto mgp_sum = mgp::date_add_duration(ptr_, dur.ptr_, memory);
  auto sum = Date(mgp_sum);
  mgp::date_destroy(mgp_sum);

  return sum;
}

inline Date Date::operator-(const Duration &dur) const {
  auto mgp_difference = mgp::date_add_duration(ptr_, dur.ptr_, memory);
  auto difference = Date(mgp_difference);
  mgp::date_destroy(mgp_difference);

  return difference;
}

inline Duration Date::operator-(const Date &other) const {
  auto mgp_difference = mgp::date_diff(ptr_, other.ptr_, memory);
  auto difference = Duration(mgp_difference);
  mgp::duration_destroy(mgp_difference);

  return difference;
}

inline bool Date::operator<(const Date &other) const {
  auto difference = mgp::date_diff(ptr_, other.ptr_, memory);
  auto is_less = (mgp::duration_get_microseconds(difference) < 0);
  mgp::duration_destroy(difference);

  return is_less;
}

// LocalTime:

inline LocalTime::LocalTime(mgp_local_time *ptr) : ptr_(mgp::local_time_copy(ptr, memory)) {}

inline LocalTime::LocalTime(const mgp_local_time *const_ptr)
    : ptr_(mgp::local_time_copy(const_cast<mgp_local_time *>(const_ptr), memory)) {}

inline LocalTime::LocalTime(std::string_view string) : ptr_(mgp::local_time_from_string(string.data(), memory)) {}

inline LocalTime::LocalTime(int hour, int minute, int second, int millisecond, int microsecond) {
  mgp_local_time_parameters params{
      .hour = hour, .minute = minute, .second = second, .millisecond = millisecond, .microsecond = microsecond};
  ptr_ = mgp::local_time_from_parameters(&params, memory);
}

inline LocalTime::LocalTime(const LocalTime &other) noexcept : LocalTime(other.ptr_) {}

inline LocalTime::LocalTime(LocalTime &&other) noexcept : ptr_(other.ptr_) { other.ptr_ = nullptr; };

inline LocalTime &LocalTime::operator=(const LocalTime &other) noexcept {
  if (this != &other) {
    mgp::local_time_destroy(ptr_);

    ptr_ = mgp::local_time_copy(other.ptr_, memory);
  }
  return *this;
}

inline LocalTime &LocalTime::operator=(LocalTime &&other) noexcept {
  if (this != &other) {
    mgp::local_time_destroy(ptr_);

    ptr_ = other.ptr_;
    other.ptr_ = nullptr;
  }
  return *this;
}

inline LocalTime::~LocalTime() {
  if (ptr_ != nullptr) {
    mgp::local_time_destroy(ptr_);
  }
}

inline LocalTime LocalTime::Now() {
  auto mgp_local_time = mgp::local_time_now(memory);
  auto local_time = LocalTime(mgp_local_time);
  mgp::local_time_destroy(mgp_local_time);

  return local_time;
}

inline int LocalTime::Hour() const { return mgp::local_time_get_hour(ptr_); }

inline int LocalTime::Minute() const { return mgp::local_time_get_minute(ptr_); }

inline int LocalTime::Second() const { return mgp::local_time_get_second(ptr_); }

inline int LocalTime::Millisecond() const { return mgp::local_time_get_millisecond(ptr_); }

inline int LocalTime::Microsecond() const { return mgp::local_time_get_microsecond(ptr_); }

inline int64_t LocalTime::Timestamp() const { return mgp::local_time_timestamp(ptr_); }

inline bool LocalTime::operator==(const LocalTime &other) const { return util::LocalTimesEqual(ptr_, other.ptr_); }

inline LocalTime LocalTime::operator+(const Duration &dur) const {
  auto mgp_sum = mgp::local_time_add_duration(ptr_, dur.ptr_, memory);
  auto sum = LocalTime(mgp_sum);
  mgp::local_time_destroy(mgp_sum);

  return sum;
}

inline LocalTime LocalTime::operator-(const Duration &dur) const {
  auto mgp_difference = mgp::local_time_sub_duration(ptr_, dur.ptr_, memory);
  auto difference = LocalTime(mgp_difference);
  mgp::local_time_destroy(mgp_difference);

  return difference;
}

inline Duration LocalTime::operator-(const LocalTime &other) const {
  auto mgp_difference = mgp::local_time_diff(ptr_, other.ptr_, memory);
  auto difference = Duration(mgp_difference);
  mgp::duration_destroy(mgp_difference);

  return difference;
}

inline bool LocalTime::operator<(const LocalTime &other) const {
  auto difference = mgp::local_time_diff(ptr_, other.ptr_, memory);
  auto is_less = (mgp::duration_get_microseconds(difference) < 0);
  mgp::duration_destroy(difference);

  return is_less;
}

// LocalDateTime:

inline LocalDateTime::LocalDateTime(mgp_local_date_time *ptr) : ptr_(mgp::local_date_time_copy(ptr, memory)) {}

inline LocalDateTime::LocalDateTime(const mgp_local_date_time *const_ptr)
    : ptr_(mgp::local_date_time_copy(const_cast<mgp_local_date_time *>(const_ptr), memory)) {}

inline LocalDateTime::LocalDateTime(std::string_view string)
    : ptr_(mgp::local_date_time_from_string(string.data(), memory)) {}

inline LocalDateTime::LocalDateTime(int year, int month, int day, int hour, int minute, int second, int millisecond,
                                    int microsecond) {
  struct mgp_date_parameters date_params {
    .year = year, .month = month, .day = day
  };
  struct mgp_local_time_parameters local_time_params {
    .hour = hour, .minute = minute, .second = second, .millisecond = millisecond, .microsecond = microsecond
  };
  mgp_local_date_time_parameters params{.date_parameters = &date_params, .local_time_parameters = &local_time_params};
  ptr_ = mgp::local_date_time_from_parameters(&params, memory);
}

inline LocalDateTime::LocalDateTime(const LocalDateTime &other) noexcept : LocalDateTime(other.ptr_) {}

inline LocalDateTime::LocalDateTime(LocalDateTime &&other) noexcept : ptr_(other.ptr_) { other.ptr_ = nullptr; };

inline LocalDateTime &LocalDateTime::operator=(const LocalDateTime &other) noexcept {
  if (this != &other) {
    mgp::local_date_time_destroy(ptr_);

    ptr_ = mgp::local_date_time_copy(other.ptr_, memory);
  }
  return *this;
}

inline LocalDateTime &LocalDateTime::operator=(LocalDateTime &&other) noexcept {
  if (this != &other) {
    mgp::local_date_time_destroy(ptr_);

    ptr_ = other.ptr_;
    other.ptr_ = nullptr;
  }
  return *this;
}

inline LocalDateTime::~LocalDateTime() {
  if (ptr_ != nullptr) {
    mgp::local_date_time_destroy(ptr_);
  }
}

inline LocalDateTime LocalDateTime::Now() {
  auto mgp_local_date_time = mgp::local_date_time_now(memory);
  auto local_date_time = LocalDateTime(mgp_local_date_time);
  mgp::local_date_time_destroy(mgp_local_date_time);

  return local_date_time;
}

inline int LocalDateTime::Year() const { return mgp::local_date_time_get_year(ptr_); }

inline int LocalDateTime::Month() const { return mgp::local_date_time_get_month(ptr_); }

inline int LocalDateTime::Day() const { return mgp::local_date_time_get_day(ptr_); }

inline int LocalDateTime::Hour() const { return mgp::local_date_time_get_hour(ptr_); }

inline int LocalDateTime::Minute() const { return mgp::local_date_time_get_minute(ptr_); }

inline int LocalDateTime::Second() const { return mgp::local_date_time_get_second(ptr_); }

inline int LocalDateTime::Millisecond() const { return mgp::local_date_time_get_millisecond(ptr_); }

inline int LocalDateTime::Microsecond() const { return mgp::local_date_time_get_microsecond(ptr_); }

inline int64_t LocalDateTime::Timestamp() const { return mgp::local_date_time_timestamp(ptr_); }

inline bool LocalDateTime::operator==(const LocalDateTime &other) const {
  return util::LocalDateTimesEqual(ptr_, other.ptr_);
}

inline LocalDateTime LocalDateTime::operator+(const Duration &dur) const {
  auto mgp_sum = mgp::local_date_time_add_duration(ptr_, dur.ptr_, memory);
  auto sum = LocalDateTime(mgp_sum);
  mgp::local_date_time_destroy(mgp_sum);

  return sum;
}

inline LocalDateTime LocalDateTime::operator-(const Duration &dur) const {
  auto mgp_difference = mgp::local_date_time_sub_duration(ptr_, dur.ptr_, memory);
  auto difference = LocalDateTime(mgp_difference);
  mgp::local_date_time_destroy(mgp_difference);

  return difference;
}

inline Duration LocalDateTime::operator-(const LocalDateTime &other) const {
  auto mgp_difference = mgp::local_date_time_diff(ptr_, other.ptr_, memory);
  auto difference = Duration(mgp_difference);
  mgp::duration_destroy(mgp_difference);

  return difference;
}

inline bool LocalDateTime::operator<(const LocalDateTime &other) const {
  auto difference = mgp::local_date_time_diff(ptr_, other.ptr_, memory);
  auto is_less = (mgp::duration_get_microseconds(difference) < 0);
  mgp::duration_destroy(difference);

  return is_less;
}

// Duration:

inline Duration::Duration(mgp_duration *ptr) : ptr_(mgp::duration_copy(ptr, memory)) {}

inline Duration::Duration(const mgp_duration *const_ptr)
    : ptr_(mgp::duration_copy(const_cast<mgp_duration *>(const_ptr), memory)) {}

inline Duration::Duration(std::string_view string) : ptr_(mgp::duration_from_string(string.data(), memory)) {}

inline Duration::Duration(int64_t microseconds) : ptr_(mgp::duration_from_microseconds(microseconds, memory)) {}

inline Duration::Duration(double day, double hour, double minute, double second, double millisecond,
                          double microsecond) {
  mgp_duration_parameters params{.day = day,
                                 .hour = hour,
                                 .minute = minute,
                                 .second = second,
                                 .millisecond = millisecond,
                                 .microsecond = microsecond};
  ptr_ = mgp::duration_from_parameters(&params, memory);
}

inline Duration::Duration(const Duration &other) noexcept : Duration(other.ptr_) {}

inline Duration::Duration(Duration &&other) noexcept : ptr_(other.ptr_) { other.ptr_ = nullptr; };

inline Duration &Duration::operator=(const Duration &other) noexcept {
  if (this != &other) {
    mgp::duration_destroy(ptr_);

    ptr_ = mgp::duration_copy(other.ptr_, memory);
  }
  return *this;
}

inline Duration &Duration::operator=(Duration &&other) noexcept {
  if (this != &other) {
    mgp::duration_destroy(ptr_);

    ptr_ = other.ptr_;
    other.ptr_ = nullptr;
  }
  return *this;
}

inline Duration::~Duration() {
  if (ptr_ != nullptr) {
    mgp::duration_destroy(ptr_);
  }
}

inline int64_t Duration::Microseconds() const { return mgp::duration_get_microseconds(ptr_); }

inline bool Duration::operator==(const Duration &other) const { return util::DurationsEqual(ptr_, other.ptr_); }

inline Duration Duration::operator+(const Duration &other) const {
  auto mgp_sum = mgp::duration_add(ptr_, other.ptr_, memory);
  auto sum = Duration(mgp_sum);
  mgp::duration_destroy(mgp_sum);

  return sum;
}

inline Duration Duration::operator-(const Duration &other) const {
  auto mgp_difference = mgp::duration_sub(ptr_, other.ptr_, memory);
  auto difference = Duration(mgp_difference);
  mgp::duration_destroy(mgp_difference);

  return difference;
}

inline Duration Duration::operator-() const {
  auto mgp_neg = mgp::duration_neg(ptr_, memory);
  auto neg = Duration(mgp_neg);
  mgp::duration_destroy(mgp_neg);

  return neg;
}

inline bool Duration::operator<(const Duration &other) const {
  auto difference = mgp::duration_sub(ptr_, other.ptr_, memory);
  auto is_less = (mgp::duration_get_microseconds(difference) < 0);
  mgp::duration_destroy(difference);

  return is_less;
}

/* #endregion */

/* #endregion */

/* #region Value */

inline Value::Value(mgp_value *ptr) : ptr_(mgp::value_copy(ptr, memory)) {}
inline Value::Value(StealType /*steal*/, mgp_value *ptr) : ptr_{ptr} {}

inline Value::Value() : ptr_(mgp::value_make_null(memory)) {}

inline Value::Value(const bool value) : ptr_(mgp::value_make_bool(value, memory)) {}

inline Value::Value(const int64_t value) : ptr_(mgp::value_make_int(value, memory)) {}

inline Value::Value(const double value) : ptr_(mgp::value_make_double(value, memory)) {}

inline Value::Value(const char *value) : ptr_(mgp::value_make_string(value, memory)) {}

inline Value::Value(const std::string_view value) : ptr_(mgp::value_make_string(value.data(), memory)) {}

inline Value::Value(const List &list) : ptr_(mgp::value_make_list(mgp::list_copy(list.ptr_, memory))) {}

inline Value::Value(List &&list) {
  ptr_ = mgp::value_make_list(list.ptr_);
  list.ptr_ = nullptr;
}

inline Value::Value(const Map &map) : ptr_(mgp::value_make_map(mgp::map_copy(map.ptr_, memory))) {}

inline Value::Value(Map &&map) {
  ptr_ = mgp::value_make_map(map.ptr_);
  map.ptr_ = nullptr;
}

inline Value::Value(const Node &node) : ptr_(mgp::value_make_vertex(mgp::vertex_copy(node.ptr_, memory))) {}

inline Value::Value(Node &&node) {
  ptr_ = mgp::value_make_vertex(const_cast<mgp_vertex *>(node.ptr_));
  node.ptr_ = nullptr;
}

inline Value::Value(const Relationship &relationship)
    : ptr_(mgp::value_make_edge(mgp::edge_copy(relationship.ptr_, memory))) {}

inline Value::Value(Relationship &&relationship) {
  ptr_ = mgp::value_make_edge(const_cast<mgp_edge *>(relationship.ptr_));
  relationship.ptr_ = nullptr;
}

inline Value::Value(const Path &path) : ptr_(mgp::value_make_path(mgp::path_copy(path.ptr_, memory))) {}

inline Value::Value(Path &&path) {
  ptr_ = mgp::value_make_path(path.ptr_);
  path.ptr_ = nullptr;
}

inline Value::Value(const Date &date) : ptr_(mgp::value_make_date(mgp::date_copy(date.ptr_, memory))) {}

inline Value::Value(Date &&date) {
  ptr_ = mgp::value_make_date(date.ptr_);
  date.ptr_ = nullptr;
}

inline Value::Value(const LocalTime &local_time)
    : ptr_(mgp::value_make_local_time(mgp::local_time_copy(local_time.ptr_, memory))) {}

inline Value::Value(LocalTime &&local_time) {
  ptr_ = mgp::value_make_local_time(local_time.ptr_);
  local_time.ptr_ = nullptr;
}

inline Value::Value(const LocalDateTime &local_date_time)
    : ptr_(mgp::value_make_local_date_time(mgp::local_date_time_copy(local_date_time.ptr_, memory))) {}

inline Value::Value(LocalDateTime &&local_date_time) {
  ptr_ = mgp::value_make_local_date_time(local_date_time.ptr_);
  local_date_time.ptr_ = nullptr;
}

inline Value::Value(const Duration &duration)
    : ptr_(mgp::value_make_duration(mgp::duration_copy(duration.ptr_, memory))) {}

inline Value::Value(Duration &&duration) {
  ptr_ = mgp::value_make_duration(duration.ptr_);
  duration.ptr_ = nullptr;
}

inline Value::Value(const Value &other) noexcept : Value(other.ptr_) {}

inline Value::Value(Value &&other) noexcept : ptr_(other.ptr_) { other.ptr_ = nullptr; }

inline Value &Value::operator=(const Value &other) noexcept {
  if (this != &other) {
    mgp::value_destroy(ptr_);

    ptr_ = mgp::value_copy(other.ptr_, memory);
  }
  return *this;
}

inline Value &Value::operator=(Value &&other) noexcept {
  if (this != &other) {
    mgp::value_destroy(ptr_);

    ptr_ = other.ptr_;
    other.ptr_ = nullptr;
  }
  return *this;
}

inline Value::~Value() {
  if (ptr_ != nullptr) {
    mgp::value_destroy(ptr_);
  }
}

inline mgp_value *Value::ptr() const { return ptr_; }

inline mgp::Type Value::Type() const { return util::ToAPIType(mgp::value_get_type(ptr_)); }

inline bool Value::ValueBool() const {
  if (Type() != Type::Bool) {
    throw ValueException("Type of value is wrong: expected Bool.");
  }
  return mgp::value_get_bool(ptr_);
}
inline bool Value::ValueBool() {
  if (Type() != Type::Bool) {
    throw ValueException("Type of value is wrong: expected Bool.");
  }
  return mgp::value_get_bool(ptr_);
}

inline std::int64_t Value::ValueInt() const {
  if (Type() != Type::Int) {
    throw ValueException("Type of value is wrong: expected Int.");
  }
  return mgp::value_get_int(ptr_);
}
inline std::int64_t Value::ValueInt() {
  if (Type() != Type::Int) {
    throw ValueException("Type of value is wrong: expected Int.");
  }
  return mgp::value_get_int(ptr_);
}

inline double Value::ValueDouble() const {
  if (Type() != Type::Double) {
    throw ValueException("Type of value is wrong: expected Double.");
  }
  return mgp::value_get_double(ptr_);
}
inline double Value::ValueDouble() {
  if (Type() != Type::Double) {
    throw ValueException("Type of value is wrong: expected Double.");
  }
  return mgp::value_get_double(ptr_);
}

inline double Value::ValueNumeric() const {
  if (Type() != Type::Int && Type() != Type::Double) {
    throw ValueException("Type of value is wrong: expected Int or Double.");
  }
  if (Type() == Type::Int) {
    return static_cast<double>(mgp::value_get_int(ptr_));
  }
  return mgp::value_get_double(ptr_);
}
inline double Value::ValueNumeric() {
  if (Type() != Type::Int && Type() != Type::Double) {
    throw ValueException("Type of value is wrong: expected Int or Double.");
  }
  if (Type() == Type::Int) {
    return static_cast<double>(mgp::value_get_int(ptr_));
  }
  return mgp::value_get_double(ptr_);
}

inline std::string_view Value::ValueString() const {
  if (Type() != Type::String) {
    throw ValueException("Type of value is wrong: expected String.");
  }
  return mgp::value_get_string(ptr_);
}
inline std::string_view Value::ValueString() {
  if (Type() != Type::String) {
    throw ValueException("Type of value is wrong: expected String.");
  }
  return mgp::value_get_string(ptr_);
}

inline const List Value::ValueList() const {
  if (Type() != Type::List) {
    throw ValueException("Type of value is wrong: expected List.");
  }
  return List(mgp::value_get_list(ptr_));
}
inline List Value::ValueList() {
  if (Type() != Type::List) {
    throw ValueException("Type of value is wrong: expected List.");
  }
  return List(mgp::value_get_list(ptr_));
}

inline const Map Value::ValueMap() const {
  if (Type() != Type::Map) {
    throw ValueException("Type of value is wrong: expected Map.");
  }
  return Map(mgp::value_get_map(ptr_));
}
inline Map Value::ValueMap() {
  if (Type() != Type::Map) {
    throw ValueException("Type of value is wrong: expected Map.");
  }
  return Map(mgp::value_get_map(ptr_));
}

inline const Node Value::ValueNode() const {
  if (Type() != Type::Node) {
    throw ValueException("Type of value is wrong: expected Node.");
  }
  return Node(mgp::value_get_vertex(ptr_));
}
inline Node Value::ValueNode() {
  if (Type() != Type::Node) {
    throw ValueException("Type of value is wrong: expected Node.");
  }
  return Node(mgp::value_get_vertex(ptr_));
}

inline const Relationship Value::ValueRelationship() const {
  if (Type() != Type::Relationship) {
    throw ValueException("Type of value is wrong: expected Relationship.");
  }
  return Relationship(mgp::value_get_edge(ptr_));
}
inline Relationship Value::ValueRelationship() {
  if (Type() != Type::Relationship) {
    throw ValueException("Type of value is wrong: expected Relationship.");
  }
  return Relationship(mgp::value_get_edge(ptr_));
}

inline const Path Value::ValuePath() const {
  if (Type() != Type::Path) {
    throw ValueException("Type of value is wrong: expected Path.");
  }
  return Path(mgp::value_get_path(ptr_));
}
inline Path Value::ValuePath() {
  if (Type() != Type::Path) {
    throw ValueException("Type of value is wrong: expected Path.");
  }
  return Path(mgp::value_get_path(ptr_));
}

inline const Date Value::ValueDate() const {
  if (Type() != Type::Date) {
    throw ValueException("Type of value is wrong: expected Date.");
  }
  return Date(mgp::value_get_date(ptr_));
}
inline Date Value::ValueDate() {
  if (Type() != Type::Date) {
    throw ValueException("Type of value is wrong: expected Date.");
  }
  return Date(mgp::value_get_date(ptr_));
}

inline const LocalTime Value::ValueLocalTime() const {
  if (Type() != Type::LocalTime) {
    throw ValueException("Type of value is wrong: expected LocalTime.");
  }
  return LocalTime(mgp::value_get_local_time(ptr_));
}
inline LocalTime Value::ValueLocalTime() {
  if (Type() != Type::LocalTime) {
    throw ValueException("Type of value is wrong: expected LocalTime.");
  }
  return LocalTime(mgp::value_get_local_time(ptr_));
}

inline const LocalDateTime Value::ValueLocalDateTime() const {
  if (Type() != Type::LocalDateTime) {
    throw ValueException("Type of value is wrong: expected LocalDateTime.");
  }
  return LocalDateTime(mgp::value_get_local_date_time(ptr_));
}
inline LocalDateTime Value::ValueLocalDateTime() {
  if (Type() != Type::LocalDateTime) {
    throw ValueException("Type of value is wrong: expected LocalDateTime.");
  }
  return LocalDateTime(mgp::value_get_local_date_time(ptr_));
}

inline const Duration Value::ValueDuration() const {
  if (Type() != Type::Duration) {
    throw ValueException("Type of value is wrong: expected Duration.");
  }
  return Duration(mgp::value_get_duration(ptr_));
}
inline Duration Value::ValueDuration() {
  if (Type() != Type::Duration) {
    throw ValueException("Type of value is wrong: expected Duration.");
  }
  return Duration(mgp::value_get_duration(ptr_));
}

inline bool Value::IsNull() const { return mgp::value_is_null(ptr_); }

inline bool Value::IsBool() const { return mgp::value_is_bool(ptr_); }

inline bool Value::IsInt() const { return mgp::value_is_int(ptr_); }

inline bool Value::IsDouble() const { return mgp::value_is_double(ptr_); }

inline bool Value::IsNumeric() const { return IsInt() || IsDouble(); }

inline bool Value::IsString() const { return mgp::value_is_string(ptr_); }

inline bool Value::IsList() const { return mgp::value_is_list(ptr_); }

inline bool Value::IsMap() const { return mgp::value_is_map(ptr_); }

inline bool Value::IsNode() const { return mgp::value_is_vertex(ptr_); }

inline bool Value::IsRelationship() const { return mgp::value_is_edge(ptr_); }

inline bool Value::IsPath() const { return mgp::value_is_path(ptr_); }

inline bool Value::IsDate() const { return mgp::value_is_date(ptr_); }

inline bool Value::IsLocalTime() const { return mgp::value_is_local_time(ptr_); }

inline bool Value::IsLocalDateTime() const { return mgp::value_is_local_date_time(ptr_); }

inline bool Value::IsDuration() const { return mgp::value_is_duration(ptr_); }

inline bool Value::operator==(const Value &other) const { return util::ValuesEqual(ptr_, other.ptr_); }

inline bool Value::operator!=(const Value &other) const { return !(*this == other); }

inline bool Value::operator<(const Value &other) const {
  const mgp::Type &type = Type();
  if (type != other.Type() && !(IsNumeric() && other.IsNumeric())) {
    throw ValueException("Values have to be of the same type");
  }

  switch (type) {
    case Type::Null:
      throw ValueException("Cannot compare Null types");
    case Type::Bool:
      return ValueBool() < other.ValueBool();
    case Type::Int:
      return ValueNumeric() < other.ValueNumeric();
    case Type::Double:
      return ValueNumeric() < other.ValueNumeric();
    case Type::String:
      return ValueString() < other.ValueString();
    case Type::Node:
      return ValueNode() < other.ValueNode();
    case Type::Relationship:
      return ValueRelationship() < other.ValueRelationship();
    case Type::Date:
      return ValueDate() < other.ValueDate();
    case Type::LocalTime:
      return ValueLocalTime() < other.ValueLocalTime();
    case Type::LocalDateTime:
      return ValueLocalDateTime() < other.ValueLocalDateTime();
    case Type::Duration:
      return ValueDuration() < other.ValueDuration();
    case Type::Path:
    case Type::List:
    case Type::Map:
      throw ValueException("Operator < is not defined for this Path, List or Map data type");
    default:
      throw ValueException("Undefined behaviour");
  }
}

inline std::ostream &operator<<(std::ostream &os, const mgp::Value &value) {
  switch (value.Type()) {
    case mgp::Type::Null:
      return os << "null";
    case mgp::Type::Any:
      return os << "any";
    case mgp::Type::Bool:
      return os << (value.ValueBool() ? "true" : "false");
    case mgp::Type::Int:
      return os << std::to_string(value.ValueInt());
    case mgp::Type::Double:
      return os << std::to_string(value.ValueDouble());
    case mgp::Type::String:
      return os << std::string(value.ValueString());
    case mgp::Type::List:
      throw mgp::ValueException("Printing mgp::List type currently not supported.");
    case mgp::Type::Map:
      throw mgp::ValueException("Printing mgp::Map type currently not supported.");
    case mgp::Type::Node:
      return os << "Node[" + std::to_string(value.ValueNode().Id().AsInt()) + "]";
    case mgp::Type::Relationship:
      return os << "Relationship[" + std::to_string(value.ValueRelationship().Id().AsInt()) + "]";
    case mgp::Type::Path:
      throw mgp::ValueException("Printing mgp::Path type currently not supported.");
    case mgp::Type::Date: {
      const auto date{value.ValueDate()};
      return os << std::to_string(date.Year()) + "-" + std::to_string(date.Month()) + "-" + std::to_string(date.Day());
    }
    case mgp::Type::LocalTime: {
      const auto localTime{value.ValueLocalTime()};
      return os << std::to_string(localTime.Hour()) + ":" + std::to_string(localTime.Minute()) + ":" +
                       std::to_string(localTime.Second()) + "," + std::to_string(localTime.Millisecond()) +
                       std::to_string(localTime.Microsecond());
    }
    case mgp::Type::LocalDateTime: {
      const auto localDateTime = value.ValueLocalDateTime();
      return os << std::to_string(localDateTime.Year()) + "-" + std::to_string(localDateTime.Month()) + "-" +
                       std::to_string(localDateTime.Day()) + "T" + std::to_string(localDateTime.Hour()) + ":" +
                       std::to_string(localDateTime.Minute()) + ":" + std::to_string(localDateTime.Second()) + "," +
                       std::to_string(localDateTime.Millisecond()) + std::to_string(localDateTime.Microsecond());
    }
    case mgp::Type::Duration:
      return os << std::to_string(value.ValueDuration().Microseconds()) + "ms";
    default:
      throw mgp::ValueException("Unknown value type");
  }
}

inline std::ostream &operator<<(std::ostream &os, const mgp::Type &type) {
  switch (type) {
    case mgp::Type::Null:
      return os << "null";
    case mgp::Type::Bool:
      return os << "bool";
    case mgp::Type::Int:
      return os << "int";
    case mgp::Type::Double:
      return os << "double";
    case mgp::Type::String:
      return os << "string";
    case mgp::Type::List:
      return os << "list";
    case mgp::Type::Map:
      return os << "map";
    case mgp::Type::Node:
      return os << "vertex";
    case mgp::Type::Relationship:
      return os << "edge";
    case mgp::Type::Path:
      return os << "path";
    case mgp::Type::Date:
      return os << "date";
    case mgp::Type::LocalTime:
      return os << "local_time";
    case mgp::Type::LocalDateTime:
      return os << "local_date_time";
    case mgp::Type::Duration:
      return os << "duration";
    default:
      throw ValueException("Unknown type");
  }
}

/* #endregion */

/* #region Record */
// Record:

inline Record::Record(mgp_result_record *record) : record_(record) {}

inline void Record::Insert(const char *field_name, bool value) {
  auto mgp_val = mgp::value_make_bool(value, memory);
  { mgp::result_record_insert(record_, field_name, mgp_val); }
  mgp::value_destroy(mgp_val);
}

inline void Record::Insert(const char *field_name, std::int64_t value) {
  auto mgp_val = mgp::value_make_int(value, memory);
  { mgp::result_record_insert(record_, field_name, mgp_val); }
  mgp::value_destroy(mgp_val);
}

inline void Record::Insert(const char *field_name, double value) {
  auto mgp_val = mgp::value_make_double(value, memory);
  { mgp::result_record_insert(record_, field_name, mgp_val); }
  mgp::value_destroy(mgp_val);
}

inline void Record::Insert(const char *field_name, std::string_view value) {
  auto mgp_val = mgp::value_make_string(value.data(), memory);
  { mgp::result_record_insert(record_, field_name, mgp_val); }
  mgp::value_destroy(mgp_val);
}

inline void Record::Insert(const char *field_name, const char *value) {
  auto mgp_val = mgp::value_make_string(value, memory);
  { mgp::result_record_insert(record_, field_name, mgp_val); }
  mgp::value_destroy(mgp_val);
}

inline void Record::Insert(const char *field_name, const List &list) {
  auto mgp_val = mgp::value_make_list(mgp::list_copy(list.ptr_, memory));
  { mgp::result_record_insert(record_, field_name, mgp_val); }
  mgp::value_destroy(mgp_val);
}

inline void Record::Insert(const char *field_name, const Map &map) {
  auto mgp_val = mgp::value_make_map(mgp::map_copy(map.ptr_, memory));
  { mgp::result_record_insert(record_, field_name, mgp_val); }
  mgp::value_destroy(mgp_val);
}

inline void Record::Insert(const char *field_name, const Node &node) {
  auto mgp_val = mgp::value_make_vertex(mgp::vertex_copy(node.ptr_, memory));
  { mgp::result_record_insert(record_, field_name, mgp_val); }
  mgp::value_destroy(mgp_val);
}

inline void Record::Insert(const char *field_name, const Relationship &relationship) {
  auto mgp_val = mgp::value_make_edge(mgp::edge_copy(relationship.ptr_, memory));
  { mgp::result_record_insert(record_, field_name, mgp_val); }
  mgp::value_destroy(mgp_val);
}

inline void Record::Insert(const char *field_name, const Path &path) {
  auto mgp_val = mgp::value_make_path(mgp::path_copy(path.ptr_, memory));
  { mgp::result_record_insert(record_, field_name, mgp_val); }
  mgp::value_destroy(mgp_val);
}

inline void Record::Insert(const char *field_name, const Date &date) {
  auto mgp_val = mgp::value_make_date(mgp::date_copy(date.ptr_, memory));
  { mgp::result_record_insert(record_, field_name, mgp_val); }
  mgp::value_destroy(mgp_val);
}

inline void Record::Insert(const char *field_name, const LocalTime &local_time) {
  auto mgp_val = mgp::value_make_local_time(mgp::local_time_copy(local_time.ptr_, memory));
  { mgp::result_record_insert(record_, field_name, mgp_val); }
  mgp::value_destroy(mgp_val);
}

inline void Record::Insert(const char *field_name, const LocalDateTime &local_date_time) {
  auto mgp_val = mgp::value_make_local_date_time(mgp::local_date_time_copy(local_date_time.ptr_, memory));
  { mgp::result_record_insert(record_, field_name, mgp_val); }
  mgp::value_destroy(mgp_val);
}

inline void Record::Insert(const char *field_name, const Duration &duration) {
  auto mgp_val = mgp::value_make_duration(mgp::duration_copy(duration.ptr_, memory));
  { mgp::result_record_insert(record_, field_name, mgp_val); }
  mgp::value_destroy(mgp_val);
}

inline void Record::Insert(const char *field_name, const Value &value) {
  switch (value.Type()) {
    case Type::Bool:
      return Insert(field_name, value.ValueBool());
    case Type::Int:
      return Insert(field_name, value.ValueInt());
    case Type::Double:
      return Insert(field_name, value.ValueDouble());
    case Type::String:
      return Insert(field_name, value.ValueString());
    case Type::List:
      return Insert(field_name, value.ValueList());
    case Type::Map:
      return Insert(field_name, value.ValueMap());
    case Type::Node:
      return Insert(field_name, value.ValueNode());
    case Type::Relationship:
      return Insert(field_name, value.ValueRelationship());
    case Type::Path:
      return Insert(field_name, value.ValuePath());
    case Type::Date:
      return Insert(field_name, value.ValueDate());
    case Type::LocalTime:
      return Insert(field_name, value.ValueLocalTime());
    case Type::LocalDateTime:
      return Insert(field_name, value.ValueLocalDateTime());
    case Type::Duration:
      return Insert(field_name, value.ValueDuration());

    default:
      throw ValueException("No Record.Insert for this datatype");
  }
}

// RecordFactory:

inline RecordFactory::RecordFactory(mgp_result *result) : result_(result) {}

inline const Record RecordFactory::NewRecord() const {
  auto record = mgp::result_new_record(result_);
  if (record == nullptr) {
    throw mg_exception::NotEnoughMemoryException();
  }
  return Record(record);
}

inline void RecordFactory::SetErrorMessage(const std::string_view error_msg) const {
  mgp::result_set_error_msg(result_, error_msg.data());
}

inline void RecordFactory::SetErrorMessage(const char *error_msg) const {
  mgp::result_set_error_msg(result_, error_msg);
}

// Result:

inline Result::Result(mgp_func_result *result) : result_(result) {}

inline void Result::SetValue(bool value) {
  auto mgp_val = mgp::value_make_bool(value, memory);
  { mgp::func_result_set_value(result_, mgp_val, memory); }
  mgp::value_destroy(mgp_val);
}

inline void Result::SetValue(std::int64_t value) {
  auto mgp_val = mgp::value_make_int(value, memory);
  { mgp::func_result_set_value(result_, mgp_val, memory); }
  mgp::value_destroy(mgp_val);
}

inline void Result::SetValue(double value) {
  auto mgp_val = mgp::value_make_double(value, memory);
  { mgp::func_result_set_value(result_, mgp_val, memory); }
  mgp::value_destroy(mgp_val);
}

inline void Result::SetValue(std::string_view value) {
  auto mgp_val = mgp::value_make_string(value.data(), memory);
  { mgp::func_result_set_value(result_, mgp_val, memory); }
  mgp::value_destroy(mgp_val);
}

inline void Result::SetValue(const char *value) {
  auto mgp_val = mgp::value_make_string(value, memory);
  { mgp::func_result_set_value(result_, mgp_val, memory); }
  mgp::value_destroy(mgp_val);
}

inline void Result::SetValue(const List &list) {
  auto mgp_val = mgp::value_make_list(mgp::list_copy(list.ptr_, memory));
  { mgp::func_result_set_value(result_, mgp_val, memory); }
  mgp::value_destroy(mgp_val);
}

inline void Result::SetValue(const Map &map) {
  auto mgp_val = mgp::value_make_map(mgp::map_copy(map.ptr_, memory));
  { mgp::func_result_set_value(result_, mgp_val, memory); }
  mgp::value_destroy(mgp_val);
}

inline void Result::SetValue(const Node &node) {
  auto mgp_val = mgp::value_make_vertex(mgp::vertex_copy(node.ptr_, memory));
  { mgp::func_result_set_value(result_, mgp_val, memory); }
  mgp::value_destroy(mgp_val);
}

inline void Result::SetValue(const Relationship &relationship) {
  auto mgp_val = mgp::value_make_edge(mgp::edge_copy(relationship.ptr_, memory));
  { mgp::func_result_set_value(result_, mgp_val, memory); }
  mgp::value_destroy(mgp_val);
}

inline void Result::SetValue(const Path &path) {
  auto mgp_val = mgp::value_make_path(mgp::path_copy(path.ptr_, memory));
  { mgp::func_result_set_value(result_, mgp_val, memory); }
  mgp::value_destroy(mgp_val);
}

inline void Result::SetValue(const Date &date) {
  auto mgp_val = mgp::value_make_date(mgp::date_copy(date.ptr_, memory));
  { mgp::func_result_set_value(result_, mgp_val, memory); }
  mgp::value_destroy(mgp_val);
}

inline void Result::SetValue(const LocalTime &local_time) {
  auto mgp_val = mgp::value_make_local_time(mgp::local_time_copy(local_time.ptr_, memory));
  { mgp::func_result_set_value(result_, mgp_val, memory); }
  mgp::value_destroy(mgp_val);
}

inline void Result::SetValue(const LocalDateTime &local_date_time) {
  auto mgp_val = mgp::value_make_local_date_time(mgp::local_date_time_copy(local_date_time.ptr_, memory));
  { mgp::func_result_set_value(result_, mgp_val, memory); }
  mgp::value_destroy(mgp_val);
}

inline void Result::SetValue(const Duration &duration) {
  auto mgp_val = mgp::value_make_duration(mgp::duration_copy(duration.ptr_, memory));
  { mgp::func_result_set_value(result_, mgp_val, memory); }
  mgp::value_destroy(mgp_val);
}

inline void Result::SetErrorMessage(const std::string_view error_msg) const {
  mgp::func_result_set_error_msg(result_, error_msg.data(), memory);
}

inline void Result::SetErrorMessage(const char *error_msg) const {
  mgp::func_result_set_error_msg(result_, error_msg, memory);
}

/* #endregion */

/* #region Module */

// Parameter:

inline Parameter::Parameter(std::string_view name, Type type) : name(name), type_(type) {}

inline Parameter::Parameter(std::string_view name, Type type, bool default_value)
    : name(name), type_(type), optional(true), default_value(Value(default_value)) {}

inline Parameter::Parameter(std::string_view name, Type type, int64_t default_value)
    : name(name), type_(type), optional(true), default_value(Value(default_value)) {}

inline Parameter::Parameter(std::string_view name, Type type, double default_value)
    : name(name), type_(type), optional(true), default_value(Value(default_value)) {}

inline Parameter::Parameter(std::string_view name, Type type, std::string_view default_value)
    : name(name), type_(type), optional(true), default_value(Value(default_value)) {}

inline Parameter::Parameter(std::string_view name, Type type, const char *default_value)
    : name(name), type_(type), optional(true), default_value(Value(default_value)) {}

inline Parameter::Parameter(std::string_view name, Type type, Value default_value)
    : name(name), type_(type), optional(true), default_value(default_value) {}

inline Parameter::Parameter(std::string_view name, std::pair<Type, Type> list_type)
    : name(name), type_(list_type.first), list_item_type_(list_type.second) {}

inline Parameter::Parameter(std::string_view name, std::pair<Type, Type> list_type, Value default_value)
    : name(name),
      type_(list_type.first),
      list_item_type_(list_type.second),
      optional(true),
      default_value(default_value) {}

inline mgp_type *Parameter::GetMGPType() const {
  if (type_ == Type::List) {
    return mgp::type_list(util::ToMGPType(list_item_type_));
  }

  return util::ToMGPType(type_);
}

// Return:

inline Return::Return(std::string_view name, Type type) : name(name), type_(type) {}

inline Return::Return(std::string_view name, std::pair<Type, Type> list_type)
    : name(name), type_(list_type.first), list_item_type_(list_type.second) {}

inline mgp_type *Return::GetMGPType() const {
  if (type_ == Type::List) {
    return mgp::type_list(util::ToMGPType(list_item_type_));
  }

  return util::ToMGPType(type_);
}

// do not enter
namespace detail {
inline void AddParamsReturnsToProc(mgp_proc *proc, std::vector<Parameter> &parameters,
                                   const std::vector<Return> &returns) {
  for (const auto &parameter : parameters) {
    const auto *parameter_name = parameter.name.data();
    if (!parameter.optional) {
      mgp::proc_add_arg(proc, parameter_name, parameter.GetMGPType());
    } else {
      mgp::proc_add_opt_arg(proc, parameter_name, parameter.GetMGPType(), parameter.default_value.ptr());
    }
  }

  for (const auto return_ : returns) {
    const auto *return_name = return_.name.data();
    mgp::proc_add_result(proc, return_name, return_.GetMGPType());
  }
}
}  // namespace detail

void AddProcedure(mgp_proc_cb callback, std::string_view name, ProcedureType proc_type,
                  std::vector<Parameter> parameters, std::vector<Return> returns, mgp_module *module,
                  mgp_memory *memory) {
  auto *proc = (proc_type == ProcedureType::Read) ? mgp::module_add_read_procedure(module, name.data(), callback)
                                                  : mgp::module_add_write_procedure(module, name.data(), callback);
  detail::AddParamsReturnsToProc(proc, parameters, returns);
}

void AddBatchProcedure(mgp_proc_cb callback, mgp_proc_initializer initializer, mgp_proc_cleanup cleanup,
                       std::string_view name, ProcedureType proc_type, std::vector<Parameter> parameters,
                       std::vector<Return> returns, mgp_module *module, mgp_memory *memory) {
  auto *proc = (proc_type == ProcedureType::Read)
                   ? mgp::module_add_batch_read_procedure(module, name.data(), callback, initializer, cleanup)
                   : mgp::module_add_batch_write_procedure(module, name.data(), callback, initializer, cleanup);
  detail::AddParamsReturnsToProc(proc, parameters, returns);
}

void AddFunction(mgp_func_cb callback, std::string_view name, std::vector<Parameter> parameters, mgp_module *module,
                 mgp_memory *memory) {
  auto *func = mgp::module_add_function(module, name.data(), callback);

  for (const auto &parameter : parameters) {
    const auto *parameter_name = parameter.name.data();

    if (!parameter.optional) {
      mgp::func_add_arg(func, parameter_name, parameter.GetMGPType());
    } else {
      mgp::func_add_opt_arg(func, parameter_name, parameter.GetMGPType(), parameter.default_value.ptr());
    }
  }
}

/* #endregion */

}  // namespace mgp

namespace std {
template <>
struct hash<mgp::Id> {
  size_t operator()(const mgp::Id &x) const { return hash<int64_t>()(x.AsInt()); };
};

template <>
struct hash<mgp::Node> {
  size_t operator()(const mgp::Node &x) const { return hash<int64_t>()(x.Id().AsInt()); };
};

template <>
struct hash<mgp::Relationship> {
  size_t operator()(const mgp::Relationship &x) const { return hash<int64_t>()(x.Id().AsInt()); };
};

template <>
struct hash<mgp::Path> {
  size_t operator()(const mgp::Path &x) const {
    // https://en.wikipedia.org/wiki/Fowler%E2%80%93Noll%E2%80%93Vo_hash_function
    // See mgp::util::FnvCollection
    constexpr const uint64_t fnv_prime = 1099511628211U;
    uint64_t hash = 14695981039346656037U;

    auto multiply_and_xor = [](uint64_t &hash, size_t element_hash) {
      hash *= fnv_prime;
      hash ^= element_hash;
    };

    for (size_t i = 0; i < x.Length() - 1; ++i) {
      multiply_and_xor(hash, std::hash<mgp::Node>{}(x.GetNodeAt(i)));
      multiply_and_xor(hash, std::hash<mgp::Relationship>{}(x.GetRelationshipAt(i)));
    }
    multiply_and_xor(hash, std::hash<mgp::Node>{}(x.GetNodeAt(x.Length())));
    return hash;
  }
};

template <>
struct hash<mgp::Date> {
  size_t operator()(const mgp::Date &x) const { return hash<int64_t>()(x.Timestamp()); };
};

template <>
struct hash<mgp::LocalTime> {
  size_t operator()(const mgp::LocalTime &x) const { return hash<int64_t>()(x.Timestamp()); };
};

template <>
struct hash<mgp::LocalDateTime> {
  size_t operator()(const mgp::LocalDateTime &x) const { return hash<int64_t>()(x.Timestamp()); };
};

template <>
struct hash<mgp::Duration> {
  size_t operator()(const mgp::Duration &x) const { return hash<int64_t>()(x.Microseconds()); };
};

template <>
struct hash<mgp::MapItem> {
  size_t operator()(const mgp::MapItem &x) const { return hash<std::string_view>()(x.key); };
};

template <>
struct hash<mgp::Map> {
  size_t operator()(const mgp::Map &x) const {
    return mgp::util::FnvCollection<mgp::Map, mgp::MapItem, std::hash<mgp::MapItem>>{}(x);
  }
};

template <>
struct hash<mgp::Value> {
  size_t operator()(const mgp::Value &x) const {
    switch (x.Type()) {
      case mgp::Type::Null:
        return 31;
      case mgp::Type::Any:
        throw mg_exception::InvalidArgumentException();
      case mgp::Type::Bool:
        return std::hash<bool>{}(x.ValueBool());
      case mgp::Type::Int:
        // we cast int to double for hashing purposes
        // to be consistent with equality (2.0 == 2) == true
        return std::hash<double>{}((double)x.ValueInt());
      case mgp::Type::Double:
        return std::hash<double>{}(x.ValueDouble());
      case mgp::Type::String:
        return std::hash<std::string_view>{}(x.ValueString());
      case mgp::Type::List:
        return mgp::util::FnvCollection<mgp::List, mgp::Value, std::hash<mgp::Value>>{}(x.ValueList());
      case mgp::Type::Map:
        return std::hash<mgp::Map>{}(x.ValueMap());
      case mgp::Type::Node:
        return std::hash<mgp::Node>{}(x.ValueNode());
      case mgp::Type::Relationship:
        return std::hash<mgp::Relationship>{}(x.ValueRelationship());
      case mgp::Type::Path:
        return std::hash<mgp::Path>{}(x.ValuePath());
      case mgp::Type::Date:
        return std::hash<mgp::Date>{}(x.ValueDate());
      case mgp::Type::LocalTime:
        return std::hash<mgp::LocalTime>{}(x.ValueLocalTime());
      case mgp::Type::LocalDateTime:
        return std::hash<mgp::LocalDateTime>{}(x.ValueLocalDateTime());
      case mgp::Type::Duration:
        return std::hash<mgp::Duration>{}(x.ValueDuration());
    }
    throw mg_exception::InvalidArgumentException();
  }
};

template <>
struct hash<mgp::List> {
  size_t operator()(const mgp::List &x) {
    return mgp::util::FnvCollection<mgp::List, mgp::Value, std::hash<mgp::Value>>{}(x);
  }
};
}  // namespace std<|MERGE_RESOLUTION|>--- conflicted
+++ resolved
@@ -637,13 +637,11 @@
   /// @brief Sets the chosen property to the given value.
   void SetProperty(std::string property, Value value);
 
-<<<<<<< HEAD
   /// @brief Sets the chosen properties to the given values.
   void SetProperties(std::unordered_map<std::string_view, Value> properties);
-=======
+
   /// @brief Removes the chosen property.
   void RemoveProperty(std::string property);
->>>>>>> 2e51e703
 
   /// @brief Retrieves the value of the chosen property.
   Value GetProperty(const std::string &property) const;
@@ -2566,7 +2564,6 @@
   mgp::vertex_add_label(this->ptr_, mgp_label{.name = label.data()});
 }
 
-<<<<<<< HEAD
 inline std::unordered_map<std::string, Value> Node::Properties() const {
   std::unordered_map<std::string, Value> property_map;
   mgp_map *map_result = mgp::vertex_get_properties(ptr_, memory);
@@ -2574,29 +2571,20 @@
   auto map_wrapper = mgp::Map(map_result);
   for (const auto &item : map_wrapper) {
     property_map.insert({std::string(item.key), Value(item.value)});
-=======
+  }
+
+  mgp::map_destroy(map_result);
+  return property_map;
+}
+
 inline void Node::RemoveLabel(const std::string_view label) {
   mgp::vertex_remove_label(this->ptr_, mgp_label{.name = label.data()});
 }
 
-inline std::map<std::string, Value> Node::Properties() const {
-  mgp_properties_iterator *properties_iterator = mgp::vertex_iter_properties(ptr_, memory);
-  std::map<std::string, Value> property_map;
-  for (auto *property = mgp::properties_iterator_get(properties_iterator); property;
-       property = mgp::properties_iterator_next(properties_iterator)) {
-    property_map.emplace(std::string(property->name), Value(property->value));
->>>>>>> 2e51e703
-  }
-
-  mgp::map_destroy(map_result);
-  return property_map;
-}
-
 inline void Node::SetProperty(std::string property, Value value) {
   mgp::vertex_set_property(ptr_, property.data(), value.ptr());
 }
 
-<<<<<<< HEAD
 inline void Node::SetProperties(std::unordered_map<std::string_view, Value> properties) {
   mgp_map *map = mgp::map_make_empty(memory);
 
@@ -2607,9 +2595,8 @@
   mgp::vertex_set_properties(ptr_, map);
   mgp::map_destroy(map);
 }
-=======
+
 inline void Node::RemoveProperty(std::string property) { SetProperty(property, Value()); }
->>>>>>> 2e51e703
 
 inline Value Node::GetProperty(const std::string &property) const {
   mgp_value *vertex_prop = mgp::vertex_get_property(ptr_, property.data(), memory);
