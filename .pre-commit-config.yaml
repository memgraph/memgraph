--- conflicted
+++ resolved
@@ -6,11 +6,7 @@
       - id: end-of-file-fixer
       - id: trailing-whitespace
   - repo: https://github.com/psf/black
-<<<<<<< HEAD
-    rev: 23.3.0
-=======
     rev: 23.1.0
->>>>>>> 9fc51f74
     hooks:
       - id: black
   - repo: https://github.com/pycqa/isort
